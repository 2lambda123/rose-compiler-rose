--- conflicted
+++ resolved
@@ -3,6 +3,7 @@
 ######################################################################################
 # Author:             Bobby Philip                                                   #
 # Creation Date:      11/05/2001                                                     #
+# Last Modified Date: 12/04/2001                                                     #
 ######################################################################################
 
 #NEED TO PUT IN CODE TO SET IFS TO SAFE VALUES
@@ -57,13 +58,8 @@
     echo "$0: error: Target directory cannot be created (Parent directory $target_parent_dir not writable)" >&2
     exit 5
   fi
-<<<<<<< HEAD
-  changesNeededForThisDir=`find "$src_dir/." \( -name complex -o -name c++config.h \) -a -type f -a -print 2>/dev/null | wc -l`
+  changesNeededForThisDir=`find "$src_dir/." -name c++config.h -a -type f -a -print 2>/dev/null | wc -l`
   [ -n "$VERBOSE" ] && echo "$src_dir needs $changesNeededForThisDir change(s)"
-=======
-  changesNeededForThisDir=`find "$src_dir/." \( -name c++config.h \) -a -type f -a -print 2>/dev/null | wc -l`
-  echo "$src_dir needs $changesNeededForThisDir change(s)"
->>>>>>> 0c64fdac
   if test $changesNeededForThisDir -eq 0; then
     [ -n "$VERBOSE" ] && echo "$src_dir does not need any changes"
     target_dir=$src_dir
@@ -80,7 +76,7 @@
   # find "$src_dir/." -type f -a -print | sed -n "s|^${src_dir}\\(.*\\)\$|ln -s '&' '$target_dir/\\1'|p" | sh -s &
     [ -n "$VERBOSE" ] && echo "Done copying"
     # Find the special-case files to process
-    find "$src_dir/." \( -name c++config.h \) -a -type f -a -print 2>/dev/null | \
+    find "$src_dir/." -name c++config.h -a -type f -a -print 2>/dev/null | \
     while read srcName; do
      # echo "processing files in directory $srcDirName to put into $targetDirName"
      # this is not the most efficient thing to do ...
