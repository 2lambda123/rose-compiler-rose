dnl DQ (1/11/2010): Consider handing configure options as specified at:
dnl    https://projects.coin-or.org/BuildTools/wiki/user-configure

dnl The version number in the AC_INIT expression has been placed there automatically by the "build" script. We cannot
dnl do the replacement here in the configure file because AC_INIT's second argument must be a literal string, not a
dnl shell variable.
<<<<<<< HEAD
AC_INIT([ROSE], [0.9.7.43])
=======
AC_INIT([ROSE], [0.9.7.46])
>>>>>>> ec0313f6
AC_PREREQ([2.59])

dnl +--------------------------------------------------------------------------+
dnl | Utilities
dnl +--------------------------------------------------------------------------+
rose_shtool="$srcdir/scripts/shtool"
T_BM="$("$rose_shtool" echo -n -e %B)" dnl "terminal bold mode"
T_NM="$("$rose_shtool" echo -n -e %b)" dnl "terminal normal mode"

dnl +--------------------------------------------------------------------------+
dnl | Source tree build - disabled
dnl +--------------------------------------------------------------------------+
AC_CONFIG_SRCDIR([README])
if test -e "README"; then
  AC_MSG_FAILURE(
    [
      ROSE cannot be built in the source tree '$(dirname "$0")' yet.
      Please run $0 in a different directory.
    ]
  )
fi

dnl +--------------------------------------------------------------------------+
dnl | ROSE versioning
dnl +--------------------------------------------------------------------------+
ROSE_SUPPORT_GIT_VERSIONING
ROSE_CONFIGURE_SECTION([Configuring ${T_BM}ROSE${T_NM}, version ${T_BM}0.9.6a ($GIT_HEAD_HASH)${T_NM}])

dnl +--------------------------------------------------------------------------+
dnl | Autotools setup
dnl +--------------------------------------------------------------------------+
AC_CONFIG_AUX_DIR([config])

# DQ (9/26/2015): Added option to eliminate large number of automake warnings (subdir-objects)
# RPM (9/29/2015): "subdir-objects" is causing $ROSE_SRC to be modified by "make"
# DQ (10/2/2015): Note that not using "foreign" option causes a LOT of warnings.
# AM_INIT_AUTOMAKE([foreign tar-pax 1.9.5])
# AM_INIT_AUTOMAKE([foreign tar-pax 1.9.5 subdir-objects])
# AM_INIT_AUTOMAKE([tar-pax 1.9.5])
# AM_INIT_AUTOMAKE([foreign tar-pax 1.9.5])
AM_INIT_AUTOMAKE([foreign tar-pax 1.9.5])

AM_CONFIG_HEADER([rose_config.h])

# TOO1 (9/23/2013): Use the builtin verbose mechanism of Automake:
#
#                   ```bash
#                   $ make V=0
#                   $ make V=1
#                   ```
#
# We put this in an ifdef for backward compatibility since this
# macro (AM_SILENT_RULES) is only supported for Automake v1.11+.
#
m4_ifdef([AM_SILENT_RULES], [AM_SILENT_RULES([yes])])

AM_PROG_CC_C_O

# JJW (10/8/2008): Make default CFLAGS, CXXFLAGS, and FFLAGS empty (from
# <URL:http://osdir.com/ml/sysutils.autoconf.general/2003-11/msg00124.html>)
true ${CFLAGS:=}
true ${CXXFLAGS:=}
true ${FFLAGS:=}

dnl Liao 8/17/2010. A work around a undefined SED on NERSC hopper.
dnl I had to promote it here instead of put it into ROSE_SUPPORT_ROSE_PART_2
dnl since the expansion order there is wrong.
test -z "$SED" && SED=sed

dnl +--------------------------------------------------------------------------+
dnl | ROSE Support
dnl +--------------------------------------------------------------------------+

dnl This macro calls all of the other macros that used to be in the body of
dnl this configure.in file.  This permits other projects to call this same
dnl macro and setup the variables and macros that an external project may
dnl also require.
ROSE_SUPPORT_ROSE_PART_1
ROSE_SUPPORT_ROSE_BUILD_INCLUDE_FILES
CONFIGURE_POET
ROSE_SUPPORT_ROSE_PART_2
ROSE_SUPPORT_ROSE_PART_3
ROSE_SUPPORT_ROSE_PART_4
ROSE_SUPPORT_ROSE_PART_5
ROSE_OPTIONAL_PROJECTS
ROSE_SUPPORT_ROSE_PART_6
ROSE_SUPPORT_ROSE_PART_7

# Last minute changes to the ROSE_CONFIG_TOKEN shell variable, and then make sure it's
# output as a C preprocessor macro.
if echo "$BOOST_CPPFLAGS" |grep -- -pthread >/dev/null; then
   ROSE_CONFIG_TOKEN="$ROSE_CONFIG_TOKEN pthread"
fi
AC_DEFINE_UNQUOTED(ROSE_CONFIG_TOKEN, ["$ROSE_CONFIG_TOKEN"],
    [Encapsulates some important configuration details for rose::initialize])

dnl Fail gracefully for blacklisted dependencies and other situations
ROSE_CONFIGURE_SECTION([Checking blacklisted configurations])
ROSE_SUPPORT_BLACKLIST

dnl Now generate all the output files (specified above)
ROSE_CONFIGURE_SECTION([Generating files])
AC_OUTPUT

dnl +--------------------------------------------------------------------------+

cat <<X
${T_BM}
+--------------------------------+
| Configure Terminated Normally! |
+--------------------------------+
${T_NM}
Now type 'make' and then 'make install'.

Thank you for using ROSE.

X
<|MERGE_RESOLUTION|>--- conflicted
+++ resolved
@@ -4,11 +4,7 @@
 dnl The version number in the AC_INIT expression has been placed there automatically by the "build" script. We cannot
 dnl do the replacement here in the configure file because AC_INIT's second argument must be a literal string, not a
 dnl shell variable.
-<<<<<<< HEAD
-AC_INIT([ROSE], [0.9.7.43])
-=======
 AC_INIT([ROSE], [0.9.7.46])
->>>>>>> ec0313f6
 AC_PREREQ([2.59])
 
 dnl +--------------------------------------------------------------------------+
