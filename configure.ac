dnl DQ (1/11/2010): Consider handing configure options as specified at:
dnl    https://projects.coin-or.org/BuildTools/wiki/user-configure

<<<<<<< HEAD
dnl The version number in the AC_INIT([ROSE], [0.11.52.0])
dnl do the replacement here in the configure file because AC_INIT([ROSE], [0.11.52.0])
dnl shell variable.
AC_INIT([ROSE], [0.11.52.0])
=======
dnl The version number in the AC_INIT([ROSE], [0.11.52.4])
dnl do the replacement here in the configure file because AC_INIT([ROSE], [0.11.52.4])
dnl shell variable.
AC_INIT([ROSE], [0.11.52.4])
>>>>>>> c19f6833
AC_PREREQ([2.59])

# This one should perhaps be named ROSE_VERSION_STR instead of ROSE_SCM_VERSION_ID since it is not the SCM system's version
# and it is not an identifier but rather a string literal.
AC_DEFINE_UNQUOTED([ROSE_SCM_VERSION_ID], ["$(cat $srcdir/ROSE_VERSION)"],      [Set SCM version information to ROSE version.])

# A CPP constant that can be used in "#if" directives to conditionally compile source code based on the ROSE version number. The
# ROSE version "A.B.C.D" is encoded as an unsigned long "ABBCCCDDDD". For example, version 0.9.13.17 is encoded as 90130017.
# Although the value is read from a file named SCM_DATE it doesn't have anything to do with a date and it's not the SCM system's
# version but rather ROSE's version. The choice of the name "ROSE_VERSION" to hold an integer encoded version number follows
# precedent set by many other packages including Boost, SQLite, Z3, etc.
AC_DEFINE_UNQUOTED([ROSE_VERSION], [$(cat $srcdir/config/SCM_DATE)ul], [Integer encoded ROSE version A.B.C.D as ABBCCCDDDD.])

test "$verbose" = "" && echo "Run configure with --verbose to see more output"

dnl +--------------------------------------------------------------------------+
dnl | Utilities
dnl +--------------------------------------------------------------------------+
rose_shtool="$srcdir/scripts/shtool"
T_BM="$("$rose_shtool" echo -n -e %B)" dnl "terminal bold mode"
T_NM="$("$rose_shtool" echo -n -e %b)" dnl "terminal normal mode"

dnl +--------------------------------------------------------------------------+
dnl | Source tree build - disabled
dnl +--------------------------------------------------------------------------+
AC_CONFIG_SRCDIR([README.md])
if test -e "README.md"; then
  AC_MSG_FAILURE(
    [
      ROSE cannot be built in the source tree '$(dirname "$0")' yet.
      Please run $0 in a different directory.
    ]
  )
fi

dnl +--------------------------------------------------------------------------+
dnl | ROSE versioning
dnl +--------------------------------------------------------------------------+
ROSE_CONFIGURE_SECTION([Configuring ${T_BM}ROSE${T_NM}])

dnl +--------------------------------------------------------------------------+
dnl | Autotools setup
dnl +--------------------------------------------------------------------------+
AC_CONFIG_AUX_DIR([config])

# DQ (9/26/2015): Added option to eliminate large number of automake warnings (subdir-objects)
# RPM (9/29/2015): "subdir-objects" is causing $ROSE_SRC to be modified by "make"
# DQ (10/2/2015): Note that not using "foreign" option causes a LOT of warnings.
# AM_INIT_AUTOMAKE([foreign tar-pax 1.9.5])
# AM_INIT_AUTOMAKE([foreign tar-pax 1.9.5 subdir-objects])
# AM_INIT_AUTOMAKE([tar-pax 1.9.5])
# AM_INIT_AUTOMAKE([foreign tar-pax 1.9.5])
AM_INIT_AUTOMAKE([foreign tar-pax 1.11])

AM_CONFIG_HEADER([rose_config.h])

# TOO1 (9/23/2013): Use the builtin verbose mechanism of Automake:
#
#                   ```bash
#                   $ make V=0
#                   $ make V=1
#                   ```
#
# We put this in an ifdef for backward compatibility since this
# macro (AM_SILENT_RULES) is only supported for Automake v1.11+.
#
m4_ifdef([AM_SILENT_RULES], [AM_SILENT_RULES([yes])])

dnl +--------------------------------------------------------------------------+
dnl | Environment Variables - Compilers (CC, CXX, FC)
dnl +--------------------------------------------------------------------------+
AC_MSG_CHECKING([if \$CC environment variable is set])
if test -z "${CC}"; then
    AC_MSG_RESULT([no - will attempt to auto-detect the C compiler])
else
    AC_MSG_RESULT([$CC])
fi

AC_MSG_CHECKING([if \$CXX environment variable is set])
if test -z "${CXX}"; then
    AC_MSG_RESULT([no - will attempt to auto-detect the C++ compiler])
else
    AC_MSG_RESULT([$CXX])
fi

AC_MSG_CHECKING([if \$FC environment variable is set])
if test -z "${FC}"; then
    AC_MSG_RESULT([no - will attempt to auto-detect the Fortran compiler])
else
    AC_MSG_RESULT([$FC])
fi

AM_PROG_CC_C_O

# JJW (10/8/2008): Make default CFLAGS, CXXFLAGS, and FFLAGS empty (from
# <URL:http://osdir.com/ml/sysutils.autoconf.general/2003-11/msg00124.html>)
: ${CFLAGS:=}
: ${CXXFLAGS:=}
: ${FFLAGS:=}

dnl Liao 8/17/2010. A work around a undefined SED on NERSC hopper.
dnl I had to promote it here instead of put it into ROSE_SUPPORT_ROSE_PART_2
dnl since the expansion order there is wrong.
test -z "$SED" && SED=sed

dnl +--------------------------------------------------------------------------+
dnl | ROSE Support
dnl +--------------------------------------------------------------------------+

dnl This macro calls all of the other macros that used to be in the body of
dnl this configure.in file.  This permits other projects to call this same
dnl macro and setup the variables and macros that an external project may
dnl also require.
ROSE_SUPPORT_ROSE_PART_1

ROSE_SUPPORT_ROSE_BUILD_INCLUDE_FILES
CONFIGURE_POET

# Rasmussen (11/19//2019): This is a strange bug. I can't figure out where
# the bug actually occurs in the m4 macros. However the symptom is that
# ECHO may not be set after this point but it is used. Thus setting ECHO
# may be needed. This error was noticed after a new release of XCode (11.2.1)
# was installed but probably is not related. It is more likely related to
# libtools.m4. After talking with Robb we realized that the Mac version is
# different from linux. I believe that somehow a portion of the libtool
# code is copied when ./build is run (at least this is consistent with
# the behavior.
if test "x$ECHO" = x; then
    ECHO=echo
fi

ROSE_SUPPORT_ROSE_PART_2
ROSE_SUPPORT_ROSE_PART_3
ROSE_SUPPORT_ROSE_PART_4
ROSE_SUPPORT_ROSE_PART_5
ROSE_OPTIONAL_PROJECTS
ROSE_SUPPORT_ROSE_PART_6
ROSE_SUPPORT_ROSE_PART_7

# Last minute changes to the ROSE_CONFIG_TOKEN shell variable, and then make sure it's
# output as a C preprocessor macro.
if echo "$BOOST_CPPFLAGS" |grep -- -pthread >/dev/null; then
   ROSE_CONFIG_TOKEN="$ROSE_CONFIG_TOKEN pthread"
fi
AC_DEFINE_UNQUOTED(ROSE_CONFIG_TOKEN, ["$ROSE_CONFIG_TOKEN"],
    [Encapsulates some important configuration details for Rose::initialize])

dnl Fail gracefully for blacklisted dependencies and other situations
ROSE_SUPPORT_BLACKLIST

dnl Now generate all the output files (specified above)
ROSE_CONFIGURE_SECTION([Generating files])
AC_OUTPUT

dnl +--------------------------------------------------------------------------+

cat <<X
${T_BM}
+--------------------------------+
| Configure Terminated Normally! |
+--------------------------------+
${T_NM}
Now type 'make core -jN' and then 'make install-core -jN' to only build essential libraries and tools (Recommended).
Type 'make -jN' and 'make install -jN' to build and install everything (takes a very long time).
N is the number of concurrent processes you want to use for your build.
Thank you for using ROSE.
X<|MERGE_RESOLUTION|>--- conflicted
+++ resolved
@@ -1,17 +1,10 @@
 dnl DQ (1/11/2010): Consider handing configure options as specified at:
 dnl    https://projects.coin-or.org/BuildTools/wiki/user-configure
 
-<<<<<<< HEAD
-dnl The version number in the AC_INIT([ROSE], [0.11.52.0])
-dnl do the replacement here in the configure file because AC_INIT([ROSE], [0.11.52.0])
-dnl shell variable.
-AC_INIT([ROSE], [0.11.52.0])
-=======
 dnl The version number in the AC_INIT([ROSE], [0.11.52.4])
 dnl do the replacement here in the configure file because AC_INIT([ROSE], [0.11.52.4])
 dnl shell variable.
 AC_INIT([ROSE], [0.11.52.4])
->>>>>>> c19f6833
 AC_PREREQ([2.59])
 
 # This one should perhaps be named ROSE_VERSION_STR instead of ROSE_SCM_VERSION_ID since it is not the SCM system's version
