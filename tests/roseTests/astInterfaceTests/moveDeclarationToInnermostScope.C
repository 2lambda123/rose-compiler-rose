--- conflicted
+++ resolved
@@ -268,19 +268,8 @@
        exampleTraversal.traverseWithinFile(s_file, preorder);
     }
   }
-<<<<<<< HEAD
-
-// DQ (12/11/2014): Added output of graph after transformations.
-// generateDOTforMultipleFile(*project);
-
-#if 0
-  printf ("Exiting as a test! \n");
-  ROSE_ASSERT(false);
-#endif
-=======
   string filename= SageInterface::generateProjectName(project);
   generateDOTforMultipleFile(*project);
->>>>>>> a28ff854
 
  // run all tests
   AstTests::runAllTests(project);
@@ -746,15 +735,11 @@
 #endif
         if (if_stmt->get_true_body())     
         {
-<<<<<<< HEAD
           SgStatement* old_body = if_stmt->get_true_body();
 
           bool old_body_is_compiler_generated = old_body->isCompilerGenerated();
           bool old_body_is_compiler_generated_fromFileInfo = old_body->get_file_info()->isCompilerGenerated();
 
-=======
-	  SgStatement * old_body = if_stmt->get_true_body();
->>>>>>> a28ff854
           SageInterface::ensureBasicBlockAsTrueBodyOfIf (if_stmt);
           SgScopeStatement* true_body = isSgScopeStatement(if_stmt->get_true_body());
 
