// This code test the classification of files.
// Files are classified at either unknown, user, 
// or system (system includes system libaries).

// The support for this work is in ROSE/src/util/stringSupport/FileNameClassifier.C


#include "rose.h"

#include <sys/types.h>
#include <sys/stat.h>
#include <stdio.h>
#include <fcntl.h>
#include <unistd.h>
#include <time.h>
#include <stdio.h>
#include <set>

#include <libgen.h>             /* basename(), dirame()               */

// CH (1/29/2010): Needed for boost::filesystem::exists(...)
#include <boost/filesystem.hpp>
#include <boost/foreach.hpp>
#include <boost/program_options.hpp>
#include <boost/algorithm/string.hpp>
#include <fstream>
#include <algorithm>

using namespace std;
using namespace StringUtility;

    bool
isLink( const string & name )
{
    // First, check if this file exists
    if(!boost::filesystem::exists(name))
    {
	printf("The file \"%s\" does not exist!\n", name.c_str());
	return false;
    }


    // In oorder to evaluate if this is a link we can't just check the file directly, 
    // since the file might be part of a directory that is linked.  So we have to
    // have to check each part of the whole absolute path to see if a link was used.
    // This detail make this function more complicated.

    struct stat info;

    string fileNameWithPath = name;
    char c_version[PATH_MAX];
    ROSE_ASSERT (fileNameWithPath.size() + 1 < PATH_MAX);

    // DQ (1/29/2010): Since this is a problem, escape the loop when we iterate too long!
    // A better fix is required, but this tests if this is the essential problem.
    int count = 0;
    // while (fileNameWithPath != "/")
    while (fileNameWithPath != "/" && fileNameWithPath != ".")
    {
	strcpy(c_version, fileNameWithPath.c_str());

	// string directoryName = dirname(name.c_str());
	string directoryName = dirname(c_version);

	//printf ("directoryName = %s \n",directoryName.c_str());

	fileNameWithPath = directoryName;

	// DQ (1/29/2010): Since this is a problem, escape the loop when we iterate too long!
	// A better fix is required, but this tests if this is the essential propblem.
	count++;
	if (count > 1000)
	{
	    printf ("ERROR: loop count in isLink exceeds %d \n",count);
	    break;
	}
    }


#if 0
    char fn[]="temp.file";
    char ln[]="temp.link";
    int file_descriptor;

    if ((file_descriptor = creat(fn, S_IWUSR)) < 0)
	perror("creat() error");
    else
    {
	close(file_descriptor);
	if (link(fn, ln) != 0)
	    perror("link() error");
	else
	{
	    if (lstat(ln, &info) != 0)
		perror("lstat() error");
	    else
	    {
		puts("lstat() returned:");
		printf("  inode:   %d\n",   (int) info.st_ino);
		printf(" dev id:   %d\n",   (int) info.st_dev);
		printf("   mode:   %08x\n",       info.st_mode);
		printf("  links:   %d\n",         info.st_nlink);
		printf("    uid:   %d\n",   (int) info.st_uid);
		printf("    gid:   %d\n",   (int) info.st_gid);
	    }
	    unlink(ln);
	}
	unlink(fn);
    }
#else

#if 0
    // DQ (1/30/2010): Skip the display of output (too much for testing).
    printf ("testing for link: name = %s \n",name.c_str());
#endif

    if (lstat(name.c_str(), &info) != 0)
    {
	// perror("lstat() error");
	printf("lstat() error for name = %s \n",name.c_str());
    }
    else
    {
#if 0
	// DQ (1/30/2010): Skip the display of output (too much for testing).
	puts("lstat() returned:");
	printf("  inode:   %d\n",   (int) info.st_ino);
	printf(" dev id:   %d\n",   (int) info.st_dev);
	printf("   mode:   %08x\n",       info.st_mode);
	printf("  links:   %d\n",         info.st_nlink);
	printf("    uid:   %d\n",   (int) info.st_uid);
	printf("    gid:   %d\n",   (int) info.st_gid);

	printf ("S_ISLNK(info.mode) = %s \n",S_ISLNK(info.st_mode) ? "true" : "false");
#endif
    }
#endif

    // The minimum is to have a single link for a normal file.
    // bool isALink = info.st_nlink > 1;

    // DQ (1/30/2010): Ignore info.st_nlink, the only reliable way to check this is to use the PPOSIX macro (S_ISLNK).
    bool isALink = S_ISLNK(info.st_mode);

    return isALink;
}


bool
islinkOrPartOfLinkedDirectory( const string & fileName )
{
    // In oorder to evaluate if this is a link we can't just check the file directly, 
    // since the file might be part of a directory that is linked.  So we have to
    // have to check each part of the whole absolute path to see if a link was used.
    // This detail make this function more complicated.

    // struct stat info;

    string fileNameWithPath = fileName;
    char c_version[PATH_MAX];
    ROSE_ASSERT (fileNameWithPath.size() + 1 < PATH_MAX);

    bool directoryIsLink = false;
    bool fileIsLink = false;

    while (fileNameWithPath != "/" && directoryIsLink == false)
    {
	strcpy(c_version, fileNameWithPath.c_str());

	// I think that the interface to dirname() requires a char array.
	// string directoryName = dirname(name.c_str());
	string directoryName = dirname(c_version);

#if 0
	// DQ (1/30/2010): Skip the display of output (too much for testing).
	printf ("directoryName = %s \n",directoryName.c_str());
#endif

	fileNameWithPath = directoryName;

	directoryIsLink = isLink(directoryName);
    }

#if 0
    if (directoryIsLink == true)
    {
	printf ("This file is classified as a link because it is in a linked directory \n");
    }
#endif

    if (directoryIsLink == false)
    {
	fileIsLink = isLink(fileName);
    }
    else
    {
	// If the directory is a link then the file is indirectly a linked file (for our purposes in filename classification)
	fileIsLink = true;
    }

#if 0
    if (fileIsLink == true)
    {
	printf ("This file is classified as a link \n");
    }
#endif

    return fileIsLink;
}



class visitorTraversal : public AstSimpleProcessing
{
    map<string, string> libs;
    string app_path;
    string previousFilename;

    // CH (2/1/2010): The better way to avoid repeated filenames is to build a filanames set
    std::set<string> previousFilenames;

    public:
    void setLibs(const map<string, string> & lb) { libs = lb; }
    void setAppPath(const string& app) { app_path = app; }
    virtual void visit(SgNode* n);
};

#if 0
enum FileNameLocation { FILENAME_LOCATION_UNKNOWN, 
    FILENAME_LOCATION_USER,    
    FILENAME_LOCATION_LIBRARY };

/* Files can be classified as being part of one of these
 * libraries: Unknown, it isn't a library - it's part of
 * the user application, or any of the libraries that the
 * enum values imply, this list will likely be added to
 * over time */
enum FileNameLibrary { FILENAME_LIBRARY_UNKNOWN,
    FILENAME_LIBRARY_USER,
    FILENAME_LIBRARY_C,
    FILENAME_LIBRARY_STDCXX,
    FILENAME_LIBRARY_LINUX,
    FILENAME_LIBRARY_GCC,
    FILENAME_LIBRARY_BOOST,
    FILENAME_LIBRARY_ROSE };
#endif

void
display ( const StringUtility::FileNameLocation & X, const string & label = "" )
{
    printf ("In display(FileNameLocation): label = %s \n",label.c_str());
    string classification = "";
    switch (X)
    {
	case FILENAME_LOCATION_UNKNOWN: classification = "unknown"; break;
	case FILENAME_LOCATION_USER: classification    = "user";    break;
	case FILENAME_LOCATION_LIBRARY: classification = "library"; break;
	case FILENAME_LOCATION_NOT_EXIST: classification = "not exist"; break;

	default:
					  {
					      printf ("Error: undefined classification X = %d \n",X);
					      ROSE_ASSERT(false);
					  }
    }

    printf ("file type classification = %s \n",classification.c_str());

    // return classification;
}

void
display ( const StringUtility::FileNameLibrary & X, const string & label = "" )
{
    // Since FileNameLibrary is changed to string type, just print it out.
    /* 
       printf ("In display(FileNameLibrary): label = %s \n",label.c_str());
       string classification = "";
       switch (X)
       {
       case FILENAME_LIBRARY_UNKNOWN: classification = "unknown";        break;
       case FILENAME_LIBRARY_USER:    classification = "user";           break;
       case FILENAME_LIBRARY_C:       classification = "library C";      break;
       case FILENAME_LIBRARY_STDCXX:  classification = "library STDCXX"; break;
       case FILENAME_LIBRARY_STL:     classification = "library STL";    break;
       case FILENAME_LIBRARY_LINUX:   classification = "library LINUX";  break;
       case FILENAME_LIBRARY_GCC:     classification = "library GCC";    break;
       case FILENAME_LIBRARY_BOOST:   classification = "library BOOST";  break;
       case FILENAME_LIBRARY_ROSE:    classification = "library ROSE";   break;

       default:
       {
       printf ("Error: undefined library classification X = %d \n",X);
       ROSE_ASSERT(false);
       }
       }

       printf ("library classification = %s \n",classification.c_str());
       */
    printf("library classification = %s \n", X.c_str());

    // return classification;
}


void 
visitorTraversal::visit(SgNode* n)
{
    SgStatement* statement = isSgStatement(n);
    if (statement != NULL)
    {
	string filename = statement->get_file_info()->get_filename();

	// CH (2/1/2010): Get the real filename (not a symlink)
	if(boost::filesystem::exists(filename))
	    filename = realpath(filename.c_str(), NULL);

	// Skip the case of compiler generated Sg_File_Info objects.
	//if (previousFilename != filename && filename != "compilerGenerated")
	if (previousFilenames.count(filename) == 0 && filename != "compilerGenerated")
	{
#if 0
	    // DQ (1/30/2010): Skip the display of output (too much for testing).
	    printf ("\n\nfilename = %s statement = %s \n",filename.c_str(),n->class_name().c_str());
#endif

	    FileNameClassification classification;
#if 1
	    // string sourceDir = "/home/dquinlan/ROSE/roseCompileTree-g++4.2.2/developersScratchSpace/Dan/fileLocation_tests";

	    // This causes the path edit distance to be: 4
	    //string sourceDir = "/home/dquinlan/ROSE/svn-rose";
	    string sourceDir = "/home/hou1/opt/rose";
	    //map<string, string> libs;
	    //libs["/home/hou1/opt/rose"] = "MyRose";
	    //libs["/home/hou1/opt/boost"] = "MyBoost";
	    // This causes the path edit distance to be: 0
	    //string sourceDir = "/home/dquinlan/ROSE";

	    classification = classifyFileName(filename, app_path, libs);
#else
	    string home = "/home/dquinlan/";
	    string sourceDir = home + "ROSE/svn-rose/";
	    classification = classifyFileName("/usr/include/stdio.h",sourceDir);
#endif

	    FileNameLocation fileTypeClassification = classification.getLocation();
	    FileNameLibrary  libraryClassification  = classification.getLibrary();
	    int pathEditDistance = classification.getDistanceFromSourceDirectory();

#if 1
	    // DQ (1/30/2010): Skip the display of output (too much for testing).
	    printf ("\n\nfilename: %s\n", filename.c_str());
	    printf ("fileTypeClassification = %d \n",fileTypeClassification);
	    display(fileTypeClassification,"Display fileTypeClassification");
	    printf ("libraryClassification  = %s \n",libraryClassification.c_str());
	    //display(libraryClassification,"Display libraryClassification");
	    printf ("pathEditDistance       = %d \n",pathEditDistance);
#endif

#if 1
	    // DQ (1/30/2010): Skip the display of output (too much for testing).

	    // Some of our tests explicitly build a link and this tests that it is correctly identified as a link.
	    // printf ("isLink(StringUtility::stripPathFromFileName(filename)) = %s \n",isLink(StringUtility::stripPathFromFileName(filename)) ? "true" : "false");

	    // ROSE_ASSERT(isLink(filename) == false);
	    bool lk = isLink(filename);
	    printf ("isLink(filename) = %s \n",lk ? "true" : "false");

	    // DQ (1/30/2010): Added this test.
	    // ROSE_ASSERT(islinkOrPartOfLinkedDirectory(filename) == false);
	    //  printf ("islinkOrPartOfLinkedDirectory(filename) = %s \n",islinkOrPartOfLinkedDirectory(filename) ? "true" : "false");
#endif
	    previousFilenames.insert(filename);
	}

	//previousFilename = filename;
    }
}

void DeleteArg(vector<string>& args, const string& arg)
{
    vector<string>::iterator it = find(args.begin(), args.end(), arg);
    if (it == args.end()) return;
    if (it+1 != args.end())
	args.erase(it+1);
    args.erase(it);
}

int main(int argc, char * argv[])
{
    vector<string> args(argv, argv+argc);
    map<string, string> libs;
    string app_path;

#ifndef CXX_IS_ROSE_ANALYSIS

    using namespace boost::program_options;
    // Declare the supported options.
    options_description desc("fileLocation options");
    desc.add_options()
	("help", "produce help message")
	("app-path", value<string>(), "set user's application path")
	("lib-path-name", value< vector<string> >()->composing(),
	     "set library path and name. The arg format is [libPath]=[libName], for example: --lib-path-name /usr=User")
	("lib-file", value<string>(), "set filename which contains library paths and names")
	;

    variables_map vm;
    parsed_options parsed = 
	command_line_parser(argc, argv).options(desc).allow_unregistered().run();
    store(parsed, vm);
    notify(vm);    

    if (vm.count("help")) {
	cout << desc << "\n";
    }

    if (vm.count("app-path")) {
	app_path = vm["app-path"].as<string>();
	cout << "application path: " << app_path << '\n';

	DeleteArg(args, "--app-path");
    }

    if (vm.count("lib-file")) {
	string filename = vm["lib-file"].as<string>();
	if (!boost::filesystem::exists(filename)) {
	    cout << "the file \"" << filename << "\" does not exist!\n";
	    return 1;
	}
	ifstream ifs(filename.c_str());
	string path, name;
	while (ifs >> path >> name) {
	    libs[path] = name;
	}

	DeleteArg(args, "--lib-file");
    }

    if (vm.count("lib-path-name")) {
	vector<string> paths = vm["lib-path-name"].as< vector<string> >();
	for (int i = 0; i < 1; ++i) {
	    vector<string> path_name;
	    boost::split(path_name, paths[i], boost::is_any_of("="));
	    ROSE_ASSERT(path_name.size() == 2);
	    libs[path_name[0]] = path_name[1];
	}
	
	DeleteArg(args, "--lib-path-name");
    }

<<<<<<< HEAD
=======
    pair<string, string> sp;
    BOOST_FOREACH(sp, libs)
    {
	cout << sp.first << ' ' << sp.second << endl;
    }
#endif // CXX_IS_ROSE_ANALYSIS

>>>>>>> d99314f5
    SgProject *project = frontend (args);

    visitorTraversal myvisitor;
    myvisitor.setLibs(libs);
    myvisitor.setAppPath(app_path);
    myvisitor.traverse(project,preorder);

    return backend(project);
}
<|MERGE_RESOLUTION|>--- conflicted
+++ resolved
@@ -451,8 +451,6 @@
 	DeleteArg(args, "--lib-path-name");
     }
 
-<<<<<<< HEAD
-=======
     pair<string, string> sp;
     BOOST_FOREACH(sp, libs)
     {
@@ -460,7 +458,6 @@
     }
 #endif // CXX_IS_ROSE_ANALYSIS
 
->>>>>>> d99314f5
     SgProject *project = frontend (args);
 
     visitorTraversal myvisitor;
