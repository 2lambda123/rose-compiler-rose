/* Reads an executable, library, archive, core dump, or raw buffer of machine instructions and disassembles according to
 * command-line switches.  Although ROSE does the disassembly and partitioning by default, this test disables that automation
 * and does everything the hard way.  This allows us more control over what happens and even allows us to disassemble raw
 * buffers of machine instructions.  This test also does a variety of analyses and Robb uses it as a general tool and staging
 * area for testing new features before they're added to ROSE. */

static const char *usage = "\
Synopsis:\n\
  %s [SWITCHES] CONTAINER_FILE\n\
  %s [SWITCHES] --raw=ENTRIES RAW_FILE ADDRESS ...\n\
  %s [SWITCHES] --raw=ENTRIES MEMORY_MAP.index\n\
\n\
Description:\n\
  Disassembles machine instructions from a container such as ELF or PE, or from\n\
  a raw buffer such as a memory dump.\n\
\n\
  --ast-dot\n\
  --no-ast-dot\n\
    Generate (or don't generate) GraphViz dot files for the entire AST. This\n\
    switch is applicable only when the input file is a container such as ELF or\n\
    PE.  The default is to not generate an AST dot file.\n\
\n\
  --cfg-dot\n\
  --no-cfg-dot\n\
    Generate (or don't generate) a GraphViz dot file containing the control flow\n\
    graph of each function.  These files will be named \"x-FXXXXXXXX.dot\" where\n\
    \"XXXXXXXX\" is a function entry address.  This switch also generates a\n\
    function call graph with the name \"x-cg.dot\". These files can be converted\n\
    to HTML with the generate_html script found in tests/roseTests/binaryTests.\n\
    The default is to not generate these dot files.\n\
\n\
  --debug-disassembler\n\
  --no-debug-disassembler\n\
    Causes the disassembler to spew (or not) diagnostics to standard error.\n\
    This is intended for ROSE developers. The default is to not spew.\n\
\n\
  --debug-loader\n\
  --no-debug-loader\n\
    Causes the loader/linker to spew (or not) diagnostics to standard error.\n\
    This is intended for ROSE developers. The default is to not spew.\n\
\n\
  --debug-partitioner\n\
  --no-debug-partitioner\n\
    Causes the instruction partitioner to spew (or not) diagnostics to standard\n\
    error.  This is intended for ROSE developers. The default is to not spew.\n\
\n\
  --debug\n\
  --no-debug\n\
    Convenience switch that turns on (or off) the --debug-disassembler,\n\
    --debug-loader, and --debug-partitioner switches.\n\
\n\
  --disassemble\n\
    Call the disassembler explicitly, using the instruction search flags\n\
    specified with the -rose:disassembler_search switch.  Without this\n\
    --disassemble switch, the disassembler is called by the instruction\n\
    partitioner whenever the partitioner needs an instruction. When the\n\
    partitioner drives the disassembly we might spend substantially less time\n\
    disassembling, but fail to discover functions that are never statically\n\
    called.\n\
\n\
  --dos\n\
  --no-dos\n\
    Normally, when the disassembler is invoked on a Windows PE or related\n\
    container file it will ignore the DOS interpretation. This switch causes\n\
    the disassembler to use (or not use) the DOS interpretation instead of the\n\
    PE interpretation.\n\
\n\
  --dot\n\
  --no-dot\n\
    Convenience switch that is equivalent to --ast-dot and --cfg-dot (or\n\
    --no-ast-dot and --no-cfg-dot).\n\
\n\
  --omit-anon=SIZE\n\
  --no-omit-anon\n\
    If the memory being disassembled is anonymously mapped (contains all zero\n\
    bytes), then the disassembler might spend substantial time creating code\n\
    that's a single, large block of instructions.  This switch can be used to\n\
    discard regions of memory that are anonymously mapped. Any distinct region\n\
    larger than the specified size in kilobytes (1024 multiplier) will be\n\
    unmapped before disassembly starts.  This filter does not remove neighboring\n\
    regions which are individually smaller than the limit but whose combined size\n\
    is larger.  The default is to omit anonymous regions larger than 8kB.\n\
\n\
  --protection=PROTBITS\n\
    Normally the disassembler will only consider data in memory that has\n\
    execute permission.  This switch allows the disassembler to use a\n\
    different set of protection bits, all of which must be set on any memory\n\
    which is being considered for disassembly.  The PROTBITS argument is one\n\
    or more of the letters: r (read), w (write), or x (execute), or '-'\n\
    (ignored). PROTBITS may be the word \"any\", which has the same effect as\n\
    not supplying any letters after the equal sign.\n\
\n\
  --quiet\n\
  --no-quiet\n\
    Suppresses (or not) the instruction listing that is normally emitted to the\n\
    standard output stream.  The default is to not suppress.\n\
\n\
  --raw=ENTRIES\n\
    Indicates that the specified file(s) contains raw machine instructions\n\
    rather than a binary container such as ELF or PE.  The ENTRIES argument\n\
    is a comma-separated list of one or more virtual addresses that will be\n\
    used to seed the recursive disassembler and instruction partitioner. The\n\
    non-switch, positional arguments are either the name of an index file that\n\
    was created by MemoryMap::dump() (see documentation for MemoryMap::load()\n\
    for details about the file format), or pairs of file names and virtual\n\
    addresses where the file contents are to be mapped.  The virtual addresses\n\
    can be suffixed with the letters 'r' (read), 'w' (write), and/or 'x'\n\
    (execute) to specify mapping permissions other than the default read and\n\
    execute permission.  By default, ROSE will only disassemble instructions\n\
    appearing in parts of the memory address space containing execute\n\
    permission.\n\
\n\
  --reassemble\n\
  --no-reassemble\n\
    Assemble (or not) each disassembled instruction and compare the generated\n\
    machine code with the bytes originally disassembled.  This switch is\n\
    intended mostly to check the consistency of the disassembler with the\n\
    assembler.  The default is to not reassemble.\n\
\n\
  --show-bad\n\
  --no-show-bad\n\
    Show (or not) details about why instructions at certain addresses could not\n\
    be disassembled.  The default is to not show these details.\n\
\n\
  --show-coverage\n\
  --no-show-coverage\n\
    Show (or not) what percent of the disassembly memory map was actually\n\
    disassembled.  The default is to not show this information.\n\
\n\
  --show-extents\n\
  --no-show-extents\n\
    Show (or not) detailed information about what parts of the file were not\n\
    disassembled.  The default is to not show these details.\n\
\n\
  --show-functions\n\
  --no-show-functions\n\
    Display (or not) a list of functions in tabular format.  The default is to\n\
    not show this list.\n\
\n\
  --show-hashes\n\
  --no-show-hashes\n\
    Display (or not) SHA1 hashes for basic blocks and functions in the assembly\n\
    listing. These hashes are based on basic block semantics.  The default is\n\
    to not show these hashes in the listing. Regardless of this switch, the\n\
    hashes still appear in the function listing (--show-functions) and the\n\
    CFG dot files (--cfg-dot) if they can be computed.\n\
\n\
  --syscalls=linux32\n\
  --syscalls=none\n\
    Specifies how system calls are to be named in the disassembly output.\n\
    The value \"linux32\" uses system call numbers and names for 32-bit Linux,\n\
    while the value \"none\" means no attempt is made to determine system call\n\
    names.\n\
\n\
\n\
In addition to the above switches, this disassembler tool passes all other\n\
switches to the underlying ROSE library's frontend() function if that function\n\
is actually called.  Of particular note are the following. Documentation for\n\
these switches can be obtained by specifying the \"--rose-help\" switch.\n\
  -rose:disassembler_search FLAGS\n\
  -rose:partitioner_search FLAGS\n\
  -rose:partitioner_config IPD_FILE\n\
";

#include "rose.h"

#define __STDC_FORMAT_MACROS
#include <errno.h>
#include <inttypes.h>
#include <ostream>
#include <fcntl.h>
#include <unistd.h>
#include <sys/mman.h>

#include "AsmUnparser.h"
#include "BinaryLoader.h"
#include "VirtualMachineSemantics.h"
#include "SMTSolver.h"
#include "BinaryControlFlow.h"
#include "BinaryFunctionCall.h"
#include "BinaryDominance.h"

/*FIXME: Rose cannot parse this file.*/
#ifndef CXX_IS_ROSE_ANALYSIS

/* Convert a SHA1 digest to a string. */
std::string
digest_to_str(const unsigned char digest[20])
{
    std::string digest_str;
    for (size_t i=20; i>0; --i) {
        digest_str += "0123456789abcdef"[(digest[i-1] >> 4) & 0xf];
        digest_str += "0123456789abcdef"[digest[i-1] & 0xf];
    }
    return digest_str;
}

/** Computes the SHA1 digest for the semantics of a single basic block. Returns true if the hash was computed, false
 *  otherwise.  When the hash is not computed, @p digest is set to all zeros. */
bool
block_hash(SgAsmBlock *blk, unsigned char digest[20]) 
{
    using namespace VirtualMachineSemantics;

    if (!blk || blk->get_statementList().empty() || !isSgAsmx86Instruction(blk->get_statementList().front())) {
        memset(digest, 0, 20);
        return false;
    }
    const SgAsmStatementPtrList &stmts = blk->get_statementList();

    typedef X86InstructionSemantics<Policy, ValueType> Semantics;
    Policy policy;
    policy.set_discard_popped_memory(true);
    Semantics semantics(policy);
    try {
        for (SgAsmStatementPtrList::const_iterator si=stmts.begin(); si!=stmts.end(); ++si) {
            SgAsmx86Instruction *insn = isSgAsmx86Instruction(*si);
            ROSE_ASSERT(insn!=NULL);
            semantics.processInstruction(insn);
        }
    } catch (const Semantics::Exception&) {
        memset(digest, 0, 20);
        return false;
    } catch (const Policy::Exception&) {
        memset(digest, 0, 20);
        return false;
    }

    /* If the last instruction is a x86 CALL or FARCALL then change the return address that's at the top of the stack so that
     * two identical blocks located at different memory addresses generate equal hashes (at least as far as the function call
     * is concerned. */
    bool ignore_final_ip = true;
    SgAsmx86Instruction *last_insn = isSgAsmx86Instruction(stmts.back());
    if (last_insn->get_kind()==x86_call || last_insn->get_kind()==x86_farcall) {
        VirtualMachineSemantics::RenameMap rmap;
        policy.writeMemory(x86_segreg_ss, policy.readGPR(x86_gpr_sp), policy.number<32>(0), policy.true_());
        ignore_final_ip = false;
    }

    /* Set original IP to a constant value so that hash is never dependent on the true original IP.  If the final IP doesn't
     * matter, then make it the same as the original so that the difference between the original and final does not include the
     * IP (SHA1 is calculated in terms of the difference). */
    policy.get_orig_state().ip = policy.number<32>(0);
    if (ignore_final_ip)
        policy.get_state().ip = policy.get_orig_state().ip;
    return policy.SHA1(digest);
}

/* Compute a hash value for a function. Return false if the hash cannot be computed. */
bool
function_hash(SgAsmFunction *func, unsigned char digest[20])
{
    memset(digest, 0, 20);
    std::set<std::string> seen;
    const SgAsmStatementPtrList &stmts = func->get_statementList();
    for (SgAsmStatementPtrList::const_iterator si=stmts.begin(); si!=stmts.end(); ++si) {
        SgAsmBlock *bb = isSgAsmBlock(*si);
        ROSE_ASSERT(bb!=NULL);
        unsigned char bb_digest[20];
        if (block_hash(bb, bb_digest)) {
            std::string key = digest_to_str(bb_digest);
            if (seen.find(key)==seen.end()) {
                seen.insert(key);
                for (size_t i=0; i<20; i++)
                    digest[i] ^= bb_digest[i];
            }
        } else {
            memset(digest, 0, 20);
            return false;
        }
    }
    return true;
}

/* Traversal prints information about each SgAsmFunction node. */
class ShowFunctions : public SgSimpleProcessing {
public:
    size_t nfuncs;
    ShowFunctions()
        : nfuncs(0)
        {}
    void show(SgNode *node) {
        printf("Functions detected in this interpretation:\n");
        fputs(SgAsmFunction::reason_key("    ").c_str(), stdout);
        printf("\n");
        printf("    Num  Low-Addr   End-Addr  Insns/Bytes  Reason      Kind     Hash             Name\n");
        printf("    --- ---------- ---------- ------------ ----------- -------- ---------------- --------------------------------\n");
        traverse(node, preorder);
        printf("    --- ---------- ---------- ------------ ----------- -------- ---------------- --------------------------------\n");
    }
    void visit(SgNode *node) {
        SgAsmFunction *defn = isSgAsmFunction(node);
        if (defn) {
            /* Scan through the function's instructions to find the range of addresses for the function. */
            rose_addr_t func_start=~(rose_addr_t)0, func_end=0;
            size_t nbytes=0;
            std::vector<SgAsmInstruction*> insns = SageInterface::querySubTree<SgAsmInstruction>(defn);
            for (std::vector<SgAsmInstruction*>::iterator ii=insns.begin(); ii!=insns.end(); ++ii) {
                SgAsmInstruction *insn = *ii;
                func_start = std::min(func_start, insn->get_address());
                func_end = std::max(func_end, insn->get_address()+insn->get_raw_bytes().size());
                nbytes += insn->get_raw_bytes().size();
            }

            /* Reason that this is a function */
            printf("    %3zu 0x%08"PRIx64" 0x%08"PRIx64" %5zu/%-6zu ", ++nfuncs, func_start, func_end, insns.size(), nbytes);
            fputs(defn->reason_str(true).c_str(), stdout);

            /* Kind of function */
            switch (defn->get_function_kind()) {
              case SgAsmFunction::e_unknown:    fputs("  unknown", stdout); break;
              case SgAsmFunction::e_standard:   fputs(" standard", stdout); break;
              case SgAsmFunction::e_library:    fputs("  library", stdout); break;
              case SgAsmFunction::e_imported:   fputs(" imported", stdout); break;
              case SgAsmFunction::e_thunk:      fputs("    thunk", stdout); break;
              default:                          fputs("    other", stdout); break;
            }

            /* First 16 bytes of the function hash */
            unsigned char sha1[20];
            if (function_hash(defn, sha1)) {
                printf(" %-16s", digest_to_str(sha1).substr(0, 16).c_str());
            } else {
                printf(" %-16s", "");
            }
            
            /* Function name if known */
            if (defn->get_name()!="")
                printf(" %s", defn->get_name().c_str());
            fputc('\n', stdout);
        }
    }
};

/* Unparser that outputs some extra information */
class MyAsmUnparser: public AsmUnparser {
public:
    MyAsmUnparser(bool show_hashes, bool show_syscall_names) {
        if (show_hashes) {
            function_callbacks.pre.append(&functionHash);
            basicblock_callbacks.pre.append(&blockHash);
        }
        if (show_syscall_names) {
            insn_callbacks.post.append(&syscallName);
        }
        basicblock_callbacks.post.prepend(&dominatorBlock);
    }

private:
    /* Functor to add a hash to the beginning of basic block output. */
    class BlockHash: public UnparserCallback {
    public:
        bool operator()(bool enabled, const BasicBlockArgs &args) {
            unsigned char sha1[20];
            if (enabled && block_hash(args.block, sha1))
                args.output <<StringUtility::addrToString(args.block->get_address()) <<": " <<digest_to_str(sha1) <<"\n";
            return enabled;
        }
    };
    
    /* Functor to add a hash to the beginning of every function. */
    class FunctionHash: public UnparserCallback {
    public:
        bool operator()(bool enabled, const FunctionArgs &args) {
            unsigned char sha1[20];
            if (enabled && function_hash(args.func, sha1)) {
                args.output <<StringUtility::addrToString(args.func->get_entry_va())
                            <<": ============================ " <<digest_to_str(sha1) <<"\n";
            }
            return enabled;
        }
    };
    
    /* Functor to add syscall name after "INT 80" instructions */
    class SyscallName: public UnparserCallback {
    public:
        bool operator()(bool enabled, const InsnArgs &args) {
            SgAsmx86Instruction *insn = isSgAsmx86Instruction(args.insn);
            SgAsmBlock *block = SageInterface::getEnclosingNode<SgAsmBlock>(args.insn);
            if (enabled && insn && block && insn->get_kind()==x86_int) {
                const SgAsmExpressionPtrList &opand_list = insn->get_operandList()->get_operands();
                SgAsmExpression *expr = opand_list.size()==1 ? opand_list[0] : NULL;
                if (expr && expr->variantT()==V_SgAsmByteValueExpression &&
                    0x80==SageInterface::getAsmConstant(isSgAsmValueExpression(expr))) {

                    const SgAsmStatementPtrList &stmts = block->get_statementList();
                    size_t int_n;
                    for (int_n=0; int_n<stmts.size(); int_n++)
                        if (isSgAsmInstruction(stmts[int_n])==args.insn)
                            break;

                    typedef VirtualMachineSemantics::Policy Policy;
                    typedef X86InstructionSemantics<Policy, VirtualMachineSemantics::ValueType> Semantics;
                    Policy policy;
                    Semantics semantics(policy);

                    try {
                        semantics.processBlock(stmts, 0, int_n);
                        if (policy.readGPR(x86_gpr_ax).is_known()) {
                            int nr = policy.readGPR(x86_gpr_ax).known_value();
                            extern std::map<int, std::string> linux32_syscalls; // defined in linux_syscalls.C
                            const std::string &syscall_name = linux32_syscalls[nr];
                            if (!syscall_name.empty())
                                args.output <<" <" <<syscall_name <<">";
                        }
                    } catch (const Semantics::Exception&) {
                    } catch (const Policy::Exception&) {
                    }
                }
            }
            return enabled;
        }
    };

    /* Functor to emit immediate dominator of each basic block. */
    class DominatorBlock: public UnparserCallback {
    public:
        bool operator()(bool enabled, const BasicBlockArgs &args) {
            SgAsmBlock *idom = args.block->get_immediate_dominator();
            if (enabled && idom)
                args.output <<"            (dominator " <<StringUtility::addrToString(idom->get_address()) <<")\n";
            return enabled;
        }
    };
    
private:
    BlockHash blockHash;
    FunctionHash functionHash;
    SyscallName syscallName;
    DominatorBlock dominatorBlock;
};

/* Generate the "label" attribute for a function node in a *.dot file. */
static std::string
function_label_attr(SgAsmFunction *func)
{
    std::string retval;
    if (func) {
        char buf[64];
        sprintf(buf, "F%08"PRIx64, func->get_entry_va());
        retval += std::string("label = \"") + buf;
        if (func->get_name().size()>0)
            retval += std::string(" <") + func->get_name() + ">";
        retval += std::string("\\n(") + func->reason_str(false) + ")";
        sprintf(buf, "\\n%zu instructions", SageInterface::querySubTree<SgAsmInstruction>(func, V_SgAsmInstruction).size());

        unsigned char sha1[20];
        if (function_hash(func, sha1))
            retval += std::string(buf) + "\\n" + digest_to_str(sha1).substr(0, 16) + "...";
        retval += "\"";
    }
    return retval;
}

/* Generate the "URL" attribute for a function node in a *.dot file */
static std::string
function_url_attr(SgAsmFunction *func)
{
    char buf[64];
    sprintf(buf, "F%08"PRIx64, func->get_entry_va());
    return std::string("URL=\"") + buf + ".html\"";
}


        

/* Prints a graph node for a function. If @p verbose is true then the basic blocks of the funtion are displayed along with
 * control flow edges within the function. */
static std::string
dump_function_node(std::ostream &sout, SgAsmFunction *func, BinaryAnalysis::ControlFlow::Graph &global_cfg,
                   bool verbose) 
{
    using namespace StringUtility;

    class Unparser: public AsmUnparser {
    private:
        std::set<std::string> semantics_seen;

        /* Generates the GraphViz node for a basic block, and the HTML table header for the node's label. */
        struct BasicBlockGraphvizNodeStart: public UnparserCallback {
            std::set<std::string> &semantics_seen;
            BasicBlockGraphvizNodeStart(std::set<std::string> &semantics_seen)
                : semantics_seen(semantics_seen) {}
            virtual bool operator()(bool enabled, const BasicBlockArgs &args) {
                if (enabled) {
                    std::string semantics_color = "green";
                    unsigned char sha1[20];
                    block_hash(args.block, sha1);
                    std::string sha1_str = digest_to_str(sha1);
                    if (semantics_seen.find(sha1_str)!=semantics_seen.end()) {
                        semantics_color = "orange";
                    } else {
                        semantics_seen.insert(sha1_str);
                    }
                    args.output <<"B" <<StringUtility::addrToString(args.block->get_address()) <<" [ label=<<table border=\"0\"";
                    SgAsmFunction *func = args.block->get_enclosing_function();
                    if (func && args.block->get_address()==func->get_entry_va())
                        args.output <<" bgcolor=\"lightskyblue1\"";
                    args.output <<"><tr><td align=\"left\" bgcolor=\"" <<semantics_color <<"\">"
                                <<sha1_str.substr(0, 16) <<"...</td></tr>";
                }
                return enabled;
            }
        } basicBlockGraphvizNodeStart;

        /* Generates the body of the basic block inside the GraphViz node. */
        struct BasicBlockGraphvizNodeBody: public UnparserCallback {
            virtual bool operator()(bool enabled, const BasicBlockArgs &args) {
                if (enabled) {
                    for (size_t i=0; i<args.insns.size(); i++) {
                        std::ostringstream ss;
                        args.unparser->unparse_insn(enabled, ss, args.insns[i], i);
                        bool is_noop = i<args.unparser->insn_is_noop.size() && args.unparser->insn_is_noop[i];
                        args.output <<"<tr>"
                                    <<"<td align=\"left\"" <<(is_noop?" bgcolor=\"gray50\"":"") <<">"
                                    <<StringUtility::htmlEscape(ss.str())
                                    <<"</td></tr>";
                    }
                }
                return enabled;
            }
        } basicBlockGraphvizNodeBody;

        /* Generates the end of the HTML table for a GraphViz node label, and the rest of the information for the node. */
        struct BasicBlockGraphvizNodeEnd: public UnparserCallback {
            virtual bool operator()(bool enabled, const BasicBlockArgs &args) {
                if (enabled) {
                    SgAsmFunction *func = args.block->get_enclosing_function();
                    args.output <<"</table>>";
                    if (!args.block->get_successors_complete()) {
                        assert(!args.block->get_statementList().empty());
                        SgAsmInstruction *last_insn = isSgAsmInstruction(args.block->get_statementList().back());
                        if (isSgAsmx86Instruction(last_insn) && isSgAsmx86Instruction(last_insn)->get_kind()==x86_ret) {
                            args.output <<", color=blue"; /*function return statement, not used as an unconditional branch*/
                        } else {
                            args.output <<", color=red"; /*red implies that we don't have complete information for successors*/
                        }
                    } else if (func && args.block->get_address()==func->get_entry_va()) {
                        args.output <<", color=blue"; /*function entry node*/
                    }
                    args.output <<" ];\n";
                }
                return enabled;
            }
        } basicBlockGraphvizNodeEnd;

        /* Clear the per-function unparsing information. */
        struct FunctionCleanup: public UnparserCallback {
            std::set<std::string> &semantics_seen;
            FunctionCleanup(std::set<std::string> &semantics_seen)
                : semantics_seen(semantics_seen) {}
            virtual bool operator()(bool enabled, const FunctionArgs &args) {
                semantics_seen.clear();
                return enabled;
            }
        } functionCleanup;

    public:
        Unparser()
            : basicBlockGraphvizNodeStart(semantics_seen),
              functionCleanup(semantics_seen) {

            insn_callbacks.pre
                .clear()
                .append(&insnAddress);
            insn_callbacks.post
                .clear();

            basicblock_callbacks.pre
                .append(&basicBlockNoopUpdater)         /* calculate no-op subsequences needed by insns */
                .append(&basicBlockGraphvizNodeStart);  /* beginning of GraphViz node */
            basicblock_callbacks.unparse
                .replace(&basicBlockBody, &basicBlockGraphvizNodeBody);
            basicblock_callbacks.post
                .clear()
                .append(&basicBlockGraphvizNodeEnd);    /* end of GraphViz node */

            function_callbacks.pre
                .clear();
            function_callbacks.post
                .clear()
                .append(&functionCleanup);
        }
    } unparser;

    std::string label_attr = function_label_attr(func);

    if (verbose) {
        sout <<"  subgraph clusterF" <<addrToString(func->get_entry_va()) <<" {\n"
             <<"    style=filled; color=gray90;\n"
             <<"    " <<label_attr.c_str() <<";\n";

        /* Write the node definitions (basic blocks of this function) */
        unparser.unparse(sout, func);

        /* Write the edge definitions for internal (intra-function) flow control. Fall-through edges are black,
         * non-fall-throughs are orange. We could have just as easily used Boost's depth_first_search(), but our nested loops
         * here allow us to short circuit the traversal and consider only the edges originating from blocks within this
         * function. */
        boost::graph_traits<BinaryAnalysis::ControlFlow::Graph>::vertex_iterator vi, vi_end;
        for (boost::tie(vi, vi_end)=vertices(global_cfg); vi!=vi_end; ++vi) {
            SgAsmBlock *src_block = get(boost::vertex_name, global_cfg, *vi);
            SgAsmFunction *src_func = src_block->get_enclosing_function();
            if (src_func==func) {
                rose_addr_t src_fallthrough_va = src_block->get_fallthrough_va();
                boost::graph_traits<BinaryAnalysis::ControlFlow::Graph>::out_edge_iterator ei, ei_end;
                for (boost::tie(ei, ei_end)=out_edges(*vi, global_cfg); ei!=ei_end; ++ei) {
                    SgAsmBlock *dst_block = get(boost::vertex_name, global_cfg, target(*ei, global_cfg));
                    SgAsmFunction *dst_func = dst_block->get_enclosing_function();
                    if (src_func==dst_func) {
                        sout <<"    B" <<addrToString(src_block->get_address())
                             <<" -> B" <<addrToString(dst_block->get_address());
                        if (dst_block->get_address()!=src_fallthrough_va)
                            sout <<" [ color=orange ]"; /* black for fall-through; orange for other */
                        sout <<";\n";
                    }
                }
            }
        }
        sout <<" };\n"; /*subgraph*/
    } else {
        sout <<"B" <<addrToString(func->get_entry_va())
             <<" [ " <<label_attr <<", " <<function_url_attr(func) <<" ];\n";
    }
    return std::string("B") + addrToString(func->get_entry_va());
}

/* Create a graphvis *.dot file of the control-flow graph for the specified function, along with the call graph edges into and
 * out of the specified function. */
static void
dump_function_cfg(const std::string &fileprefix, SgAsmFunction *func,
                  BinaryAnalysis::ControlFlow::Graph &global_cfg)
{
    using namespace StringUtility;

    char func_node_name[64];
    sprintf(func_node_name, "F%08"PRIx64, func->get_entry_va());
    fprintf(stderr, " %s", func_node_name);
    FILE *out = fopen((fileprefix+"-"+func_node_name+".dot").c_str(), "w");
    ROSE_ASSERT(out!=NULL);
    std::stringstream sout;
    sout <<"digraph " <<func_node_name <<" {\n"
         <<"  node [ shape = box ];\n";

    std::string my_node = dump_function_node(sout, func, global_cfg, true);
    std::set<SgAsmFunction*> node_defined;
    node_defined.insert(func);

    /* Add nodes and edges for functions that this function calls. The edges each go from one of this function's basic blocks
     * to either the entry node of another function or to the address of a block which has not been disassembled. The nodes
     * for the former case are collapsed function nodes with names beginning with "F"; while the latter case nodes have names
     * beginning with "B" and are shaded pink for higher visibility. */
    boost::graph_traits<BinaryAnalysis::ControlFlow::Graph>::vertex_iterator vi, vi_end;
    for (boost::tie(vi, vi_end)=vertices(global_cfg); vi!=vi_end; ++vi) {
        SgAsmBlock *src_block = get(boost::vertex_name, global_cfg, *vi);
        SgAsmFunction *src_func = src_block->get_enclosing_function();
        if (src_func==func) {
            boost::graph_traits<BinaryAnalysis::ControlFlow::Graph>::out_edge_iterator ei, ei_end;
            for (boost::tie(ei, ei_end)=out_edges(*vi, global_cfg); ei!=ei_end; ++ei) {
                SgAsmBlock *dst_block = get(boost::vertex_name, global_cfg, target(*ei, global_cfg));
                SgAsmFunction *dst_func = dst_block->get_enclosing_function();
                if (dst_block==dst_func->get_entry_block()) {
                    /* This is a function call edge of the CFG */
                    if (node_defined.find(dst_func)==node_defined.end()) {
                        dump_function_node(sout, dst_func, global_cfg, false);
                        node_defined.insert(dst_func);
                    }
                    sout <<"B" <<addrToString(src_block->get_address())
                         <<" -> B" <<addrToString(dst_block->get_address())
                         <<" [ color=blue ];\n";
                }
            }
        }
    }

#if 0
    /* Add nodes and edges for functions that call this function and the edge cardinality. */
    BinaryCG::CalleeMap::const_iterator callee_i = cg.callee_edges.find(func);
    if (callee_i!=cg.callee_edges.end()) {
        for (BinaryCG::CallFromEdges::const_iterator ei=callee_i->second.begin(); ei!=callee_i->second.end(); ++ei) {
            SgAsmFunction *src_func = ei->first;
            rose_addr_t src_addr = src_func->get_entry_va();
            if (node_defined.find(src_addr)==node_defined.end()) {
                dump_function_node(sout, src_func, cfg, false);
                node_defined.insert(src_addr);
            }
            sout <<"B" <<addrToString(src_addr)
                 <<" -> B" <<addrToString(func->get_entry_va())
                 <<" [ color=blue, label=\"" <<ei->second <<" call" <<(1==ei->second?"":"s") <<"\" ];\n";
        }
    }
#endif

    sout <<"}\n";
    fputs(sout.str().c_str(), out);
    fclose(out);
}

/* Create control flow graphs for each function, one per file.  Also creates a function call graph. */
static void
dump_CFG_CG(SgNode *ast)
{
    using namespace StringUtility;
    typedef BinaryAnalysis::ControlFlow::Graph CFG;
    typedef BinaryAnalysis::FunctionCall::Graph CG;

    /* Create the control flow graph, but exclude blocks that are part of the "unassigned blocks" function. Note that if the
     * "-rose:partitioner_search -unassigned" switch is passed to the disassembler then the unassigned blocks will already
     * have been pruned from the AST anyway. */
    struct UnassignedBlockFilter: public BinaryAnalysis::ControlFlow::VertexFilter {
        bool operator()(BinaryAnalysis::ControlFlow*, SgAsmBlock *block) {
            SgAsmFunction *func = block ? block->get_enclosing_function() : NULL;
            return !func || 0==(func->get_reason() & SgAsmFunction::FUNC_LEFTOVERS);
        }
    } unassigned_block_filter;
    BinaryAnalysis::ControlFlow cfg_analyzer;
    cfg_analyzer.set_vertex_filter(&unassigned_block_filter);
    CFG global_cfg = cfg_analyzer.build_cfg_from_ast<CFG>(ast);

    /* Get the base name for the output files. */
    SgFile *srcfile = NULL;
    for (SgNode *n=ast; n && !srcfile; n=n->get_parent())
        srcfile = isSgFile(n);
    std::string filename = srcfile ? srcfile->get_sourceFileNameWithoutPath() : "x";

    /* Generate a dot file for the function call graph. */
    std::stringstream sout;
    sout <<"digraph callgraph {\n"
         <<"node [ shape = box ];\n";
    CG cg = BinaryAnalysis::FunctionCall().build_cg_from_cfg<CG>(global_cfg);
    {
        boost::graph_traits<CG>::vertex_iterator vi, vi_end;
        for (boost::tie(vi, vi_end)=vertices(cg); vi!=vi_end; ++vi) {
            SgAsmFunction *func = get(boost::vertex_name, cg, *vi);
            dump_function_node(sout, func, global_cfg, false);
        }
    }
    {
        boost::graph_traits<CG>::edge_iterator ei, ei_end;
        for (boost::tie(ei, ei_end)=edges(cg); ei!=ei_end; ++ei) {
            SgAsmFunction *src_func = get(boost::vertex_name, cg, source(*ei, cg));
            SgAsmFunction *dst_func = get(boost::vertex_name, cg, target(*ei, cg));
            sout <<"B" <<addrToString(src_func->get_entry_va())
                 <<" -> B" <<addrToString(dst_func->get_entry_va())
                 <<" [label=\"0\" ];\n"; //FIXME: number of calls from src_func to dst_func
        }
    }
    sout <<"}\n";
    {
        FILE *out = fopen((filename + "-cg.dot").c_str(), "w");
        assert(out!=NULL);
        fputs(sout.str().c_str(), out);
        fclose(out);
    }
    
    /* Generate a dot file for each function */
    std::vector<SgAsmFunction*> funcs = SageInterface::querySubTree<SgAsmFunction>(ast);
    for (std::vector<SgAsmFunction*>::iterator fi=funcs.begin(); fi!=funcs.end(); ++fi) {
        if (0 == ((*fi)->get_reason() & SgAsmFunction::FUNC_LEFTOVERS))
            dump_function_cfg(filename, *fi, global_cfg);
    }

    fprintf(stderr, "\n");
}

/* Returns true for any anonymous memory region containing more than a certain size. */
static rose_addr_t large_anonymous_region_limit = 8192;
static bool
large_anonymous_region_p(const MemoryMap::MapElement &me)
{
    if (me.is_anonymous() && me.get_size()>large_anonymous_region_limit) {
        fprintf(stderr, "ignoring zero-mapped memory at va 0x%08"PRIx64" + 0x%08"PRIx64" = 0x%08"PRIx64"\n",
                me.get_va(), me.get_size(), me.get_va()+me.get_size());
        return true;
    }
    return false;
}

int
main(int argc, char *argv[]) 
{
    bool show_bad = false;
    bool do_debug_disassembler=false, do_debug_partitioner=false, do_debug_loader=false;
    bool do_reassemble = false;
    bool do_ast_dot = false;
    bool do_cfg_dot = false;
    bool do_quiet = false;
    bool do_dos = false;
    bool do_show_extents = false;
    bool do_show_coverage = false;
    bool do_show_functions = false;
    bool do_rose_help = false;
    bool do_call_disassembler = false;
    bool do_show_hashes = false;
    bool do_omit_anon = true;                   /* see large_anonymous_region_limit global for actual limit */
    bool do_syscall_names = true;

    Disassembler::AddressSet raw_entries;
    MemoryMap raw_map;
    unsigned disassembler_search = Disassembler::SEARCH_DEFAULT;
    unsigned partitioner_search = SgAsmFunction::FUNC_DEFAULT;
    char *partitioner_config = NULL;
    unsigned protection = MemoryMap::MM_PROT_EXEC;

    /*------------------------------------------------------------------------------------------------------------------------
     * Parse and remove the command-line switches intended for this executable, but leave the switches we don't
     * understand so they can be handled by ROSE if frontend() is called.
     *------------------------------------------------------------------------------------------------------------------------*/
    char **new_argv = (char**)calloc(argc+2, sizeof(char*));
    int new_argc=0, nposargs=0;
    char *arg0 = strrchr(argv[0], '/') ? strrchr(argv[0], '/')+1 : argv[0];
    new_argv[new_argc++] = argv[0];
    new_argv[new_argc++] = strdup("-rose:read_executable_file_format_only");
    for (int i=1; i<argc; i++) {
        if (!strncmp(argv[i], "--search-", 9) || !strncmp(argv[i], "--no-search-", 12)) {
            fprintf(stderr, "%s: search-related switches have been moved into ROSE's -rose:disassembler_search switch\n", arg0);
            exit(1);
        } else if (!strcmp(argv[i], "--ast-dot")) {             /* generate GraphViz dot files for the AST */
            do_ast_dot = true;
        } else if (!strcmp(argv[i], "--no-ast-dot")) {
            do_ast_dot = false;
        } else if (!strcmp(argv[i], "--cfg-dot")) {             /* generate dot files for control flow graph of each function */
            do_cfg_dot = true;
        } else if (!strcmp(argv[i], "--no-cfg-dot")) {
            do_cfg_dot = false;
        } else if (!strcmp(argv[i], "--disassemble")) {         /* call disassembler explicitly; use a passive partitioner */
            do_call_disassembler = true;
        } else if (!strcmp(argv[i], "--dot")) {                 /* generate all dot files (backward compatibility switch) */
            do_ast_dot = true;
            do_cfg_dot = true;
        } else if (!strcmp(argv[i], "--no-dot")) {
            do_ast_dot = false;
            do_cfg_dot = false;
        } else if (!strcmp(argv[i], "--dos")) {                 /* use MS-DOS header in preference to PE when both exist */
            do_dos = true;
        } else if (!strcmp(argv[i], "--no-dos")) {
            do_dos = false;
        } else if (!strcmp(argv[i], "-?") ||
                   !strcmp(argv[i], "-help") ||
                   !strcmp(argv[i], "--help")) {
            printf(usage, arg0, arg0, arg0);
            exit(0);
        } else if (!strncmp(argv[i], "--omit-anon=", 12)) {
            char *rest;
            do_omit_anon = true;
            large_anonymous_region_limit = 1024 * strtoull(argv[i]+12, &rest, 0);
            if (rest && *rest) {
                fprintf(stderr, "%s: invalid value for --omit-anon switch: %s\n", arg0, argv[i]+12);
                exit(1);
            }
        } else if (!strcmp(argv[i], "--no-omit-anon")) {
            do_omit_anon = false;
        } else if (!strcmp(argv[i], "--protection=any")) {
            protection = 0;
        } else if (!strncmp(argv[i], "--protection=", 13)) {
            protection = 0;
            for (char *s=argv[i]+13; *s; s++) {
                switch (*s) {
                    case 'r': protection |= MemoryMap::MM_PROT_READ;  break;
                    case 'w': protection |= MemoryMap::MM_PROT_WRITE; break;
                    case 'x': protection |= MemoryMap::MM_PROT_EXEC;  break;
                    case '-': break;
                    default:
                        fprintf(stderr, "%s: invalid --protection bit: %c\n", arg0, *s);
                        exit(1);
                }
            }
        } else if (!strcmp(argv[i], "--rose-help")) {
            new_argv[new_argc++] = strdup("--help");
            do_rose_help = true;
        } else if (!strcmp(argv[i], "--skip-dos")) {
            fprintf(stderr, "%s: --skip-dos has been replaced by --no-dos, which is now the default.\n", arg0);
            do_dos = false;
        } else if (!strcmp(argv[i], "--show-bad")) {            /* show details about failed disassembly or assembly */
            show_bad = true;
        } else if (!strcmp(argv[i], "--no-show-bad")) {
            show_bad = false;
        } else if (!strcmp(argv[i], "--show-coverage")) {       /* show disassembly coverage */
            do_show_coverage = true;
        } else if (!strcmp(argv[i], "--no-show-coverage")) {
            do_show_coverage = false;
        } else if (!strcmp(argv[i], "--show-functions")) {      /* show function summary */
            do_show_functions = true;
        } else if (!strcmp(argv[i], "--no-show-functions")) {
            do_show_functions = false;
        } else if (!strcmp(argv[i], "--show-extents")) {        /* show parts of file that were not disassembled */
            do_show_extents = true;
        } else if (!strcmp(argv[i], "--no-show-extents")) {
            do_show_extents = false;
        } else if (!strcmp(argv[i], "--show-hashes")) {         /* show SHA1 hashes in assembly listing */
            do_show_hashes = true;
        } else if (!strcmp(argv[i], "--no-show-hashes")) {
            do_show_hashes = false;
        } else if (!strcmp(argv[i], "--reassemble")) {          /* reassemble in order to test the assembler */
            do_reassemble = true;
        } else if (!strcmp(argv[i], "--no-reassemble")) {
            do_reassemble = false;
        } else if (!strcmp(argv[i], "--raw") || !strncmp(argv[i], "--raw=", 6)) {
            char *s = !strncmp(argv[i], "--raw=", 6) ? argv[i]+6 : (i+1<argc ? argv[++i] : NULL);
            if (!s || !*s) {
                fprintf(stderr, "%s: raw entry address(es) expceted for --raw switch\n", arg0);
                exit(1);
            }
            while (*s) {
                char *rest;
                errno = 0;
                rose_addr_t raw_entry_va = strtoull(s, &rest, 0);
                if (rest==s || errno!=0) {
                    fprintf(stderr, "%s: raw entry address expected at: %s\n", arg0, s);
                    exit(1);
                }
                raw_entries.insert(raw_entry_va);
                if (','==*rest) rest++;
                while (isspace(*rest)) rest++;
                s = rest;
            }
        } else if (!strcmp(argv[i], "--debug")) {               /* dump lots of debugging information */
            do_debug_disassembler = true;
            do_debug_loader = true;
            do_debug_partitioner = true;
        } else if (!strcmp(argv[i], "--no-debug")) {
            do_debug_disassembler = false;
            do_debug_loader = false;
            do_debug_partitioner = false;
        } else if (!strcmp(argv[i], "--debug-disassembler")) {
            do_debug_disassembler = true;
        } else if (!strcmp(argv[i], "--no-debug-disassembler")) {
            do_debug_disassembler = false;
        } else if (!strcmp(argv[i], "--debug-loader")) {
            do_debug_loader = true;
        } else if (!strcmp(argv[i], "--no-debug-loader")) {
            do_debug_loader = false;
        } else if (!strcmp(argv[i], "--debug-partitioner")) {
            do_debug_partitioner = true;
        } else if (!strcmp(argv[i], "--no-debug-partitioner")) {
            do_debug_partitioner = false;
        } else if (!strcmp(argv[i], "--quiet")) {               /* do not emit instructions to stdout */
            do_quiet = true;
        } else if (!strcmp(argv[i], "--no-quiet")) {
            do_quiet = false;
        } else if (!strncmp(argv[i], "--syscalls=", 11)) {
            if (!strcmp(argv[i]+11, "linux32")) {
                do_syscall_names = true;
            } else if (!strcmp(argv[i]+11, "none")) {
                do_syscall_names = false;
            } else {
                fprintf(stderr, "%s: bad value for --syscalls switch: %s\n", arg0, argv[i]+11);
                exit(1);
            }
        } else if (!strcmp(argv[i], "-rose:disassembler_search")) {
            /* Keep track of disassembler search flags because we need them even if we don't invoke frontend(), but
             * also pass them along to the frontend() call. */
            ROSE_ASSERT(i+1<argc);
            try {
                disassembler_search = Disassembler::parse_switches(argv[i+1], disassembler_search);
            } catch (const Disassembler::Exception &e) {
                std::cerr <<"disassembler exception: " <<e <<"\n";
                exit(1);
            }
            new_argv[new_argc++] = argv[i++];
            new_argv[new_argc++] = argv[i];
        } else if (!strcmp(argv[i], "-rose:partitioner_search")) {
            /* Keep track of partitioner heuristics because we need them even if we don't invoke frontend(), but
             * also pass them along to the frontend() call. */
            ROSE_ASSERT(i+1<argc);
            try {
                partitioner_search = Partitioner::parse_switches(argv[i+1], partitioner_search);
            } catch (const Partitioner::Exception &e) {
                std::cerr <<"partitioner exception: " <<e <<"\n";
                exit(1);
            }
            new_argv[new_argc++] = argv[i++];
            new_argv[new_argc++] = argv[i];
        } else if (!strcmp(argv[i], "-rose:partitioner_config")) {
            /* Keep track of partitioner configuration file name because we need it even if we don't invoke frontend(), but
             * also pass them along to the frontend() call. */
            ROSE_ASSERT(i+1<argc);
            partitioner_config = argv[i+1];
            new_argv[new_argc++] = argv[i++];
            new_argv[new_argc++] = argv[i];
        } else if (i+2<argc && CommandlineProcessing::isOptionTakingThirdParameter(argv[i])) {
            new_argv[new_argc++] = argv[i++];
            new_argv[new_argc++] = argv[i++];
            new_argv[new_argc++] = argv[i];
        } else if (i+1<argc && CommandlineProcessing::isOptionTakingSecondParameter(argv[i])) {
            new_argv[new_argc++] = argv[i++];
            new_argv[new_argc++] = argv[i];
        } else if (argv[i][0]=='-') {
            new_argv[new_argc++] = argv[i];
        } else if (!raw_entries.empty()) {
            nposargs++;
            char *raw_filename = argv[i];
            char *extension = strrchr(raw_filename, '.');
            if (extension && !strcmp(extension, ".index")) {
                std::string basename(raw_filename, extension-raw_filename);
                try {
                    raw_map.load(basename);
                } catch (const MemoryMap::Exception &e) {
                    std::cerr <<e <<"\n";
                    exit(1);
                }
            } else {
                /* The --raw command-line args come in pairs consisting of the file name containing the raw machine instructions
                 * and the virtual address where those instructions are mapped.  The virtual address can be suffixed with any
                 * combination of the characters 'r' (read), 'w' (write), and 'x' (execute). The default when no suffix is present
                 * is 'rx'. */
                if (++i>=argc) {
                    fprintf(stderr, "%s: virtual address required for raw buffer %s\n", arg0, raw_filename);
                    exit(1);
                }
                char *suffix;
                errno = 0;
                rose_addr_t start_va = strtoull(argv[i], &suffix, 0);
                if (suffix==argv[i] || errno) {
                    fprintf(stderr, "%s: virtual address required for raw buffer %s\n", arg0, raw_filename);
                    exit(1);
                }
                unsigned perm = 0;
                while (suffix && *suffix) {
                    switch (*suffix++) {
                        case 'r': perm |= MemoryMap::MM_PROT_READ;  break;
                        case 'w': perm |= MemoryMap::MM_PROT_WRITE; break;
                        case 'x': perm |= MemoryMap::MM_PROT_EXEC;  break;
                        default: fprintf(stderr, "%s: invalid map permissions: %s\n", arg0, suffix-1); exit(1);
                    }
                }
                if (!perm) perm = MemoryMap::MM_PROT_READ|MemoryMap::MM_PROT_EXEC;
                int fd = open(raw_filename, O_RDONLY);
                if (fd<0) {
                    fprintf(stderr, "%s: cannot open %s: %s\n", arg0, raw_filename, strerror(errno));
                    exit(1);
                }
                struct stat sb;
                if (fstat(fd, &sb)<0) {
                    fprintf(stderr, "%s: cannot stat %s: %s\n", arg0, raw_filename, strerror(errno));
                    exit(1);
                }
                uint8_t *buffer = new uint8_t[sb.st_size];
                ssize_t nread = read(fd, buffer, sb.st_size);
                ROSE_ASSERT(nread==sb.st_size);
                close(fd);
                MemoryMap::MapElement melmt(start_va, sb.st_size, buffer, 0, perm);
                melmt.set_name(strrchr(raw_filename, '/')?strrchr(raw_filename, '/')+1:raw_filename);
                raw_map.insert(melmt);
            }
        } else {
            nposargs++;
            new_argv[new_argc++] = argv[i];
        }
    }
    if (0==nposargs && !do_rose_help) {
        fprintf(stderr, "%s: incorrect usage; see --help for details.\n", arg0);
        exit(1);
    }

    /*------------------------------------------------------------------------------------------------------------------------
     * Parse, link, remap, relocate
     *------------------------------------------------------------------------------------------------------------------------*/

    SgProject *project = NULL;                  /* Project if not disassembling a raw buffer */
    SgAsmInterpretation *interp = NULL;         /* Interpretation to disassemble if not disassembling a raw buffer */
    if (raw_entries.empty()) {
        /* Choose a disassembler based on the SgAsmInterpretation that we're disassembling */
        project = frontend(new_argc, new_argv); /*parse container but do not disassemble yet*/
        std::vector<SgAsmInterpretation*> interps
            = SageInterface::querySubTree<SgAsmInterpretation>(project, V_SgAsmInterpretation);

        /* Use the last header if there's more than one. Windows files often have a DOS header first followed by another
         * header such as PE.  If the "--dos" command-line switch is present then use the first header instead. */
        ROSE_ASSERT(!interps.empty());
        interp = do_dos ? interps.front() : interps.back();

        /* Clear the interpretation's memory map because frontend() may have already done the mapping. We want to re-do the
         * mapping here because we may want to see debugging output, etc. */
        if (interp->get_map()!=NULL)
            interp->get_map()->clear();

        BinaryLoader *loader = BinaryLoader::lookup(interp)->clone();
        if (do_debug_loader) loader->set_debug(stderr);
        //loader->set_perform_dynamic_linking(true);
        loader->set_perform_remap(true);
        //loader->set_perform_relocations(true);
        //loader->add_directory("/lib32");
        try {
            loader->load(interp);
        } catch (const BinaryLoader::Exception &e) {
            std::cerr <<arg0 <<": BinaryLoader exception: " <<e <<"\n";
            exit(1);
        }
    }


    /*------------------------------------------------------------------------------------------------------------------------
     * Choose a disassembler
     *------------------------------------------------------------------------------------------------------------------------*/

    Disassembler *disassembler = NULL;
    if (!raw_entries.empty() && !do_rose_help) {
        /* We don't have any information about the architecture, so assume the ROSE defaults (i386) */
        disassembler = Disassembler::lookup(new SgAsmPEFileHeader(new SgAsmGenericFile()))->clone();
    } else {
        disassembler = Disassembler::lookup(interp)->clone();
    }

    /*------------------------------------------------------------------------------------------------------------------------
     * Configure the disassembler and its partitioner.
     *------------------------------------------------------------------------------------------------------------------------*/

    /* Set the disassembler instruction searching hueristics from the "-rose:disassembler_search" switch. We saved these
     * above, but they're also available via SgFile::get_disassemblerSearchHeuristics() if we called frontend(). */
    disassembler->set_search(disassembler_search);
    disassembler->set_alignment(1);      /*alignment for SEARCH_WORDS (default is four)*/
    if (do_debug_disassembler)
        disassembler->set_debug(stderr);

    /* What kind of memory can be disassembled, as specified by the --protection switch. */
    disassembler->set_protection(protection);

    /* Build the instruction partitioner and initialize it based on the -rose:partitioner_search and
     * -rose:partitioner_confg switches.  Similar to the disassembler switches, these are also available via
     * SgFile::get_partitionerSearchHeuristics() and SgFile::get_partitionerConfigurationFileName() if we had called
     * frontend(). */
    Partitioner *partitioner = new Partitioner();
    partitioner->set_search(partitioner_search);
    if (do_debug_partitioner)
        partitioner->set_debug(stderr);
    if (partitioner_config) {
        try {
            partitioner->load_config(partitioner_config);
        } catch (const Partitioner::IPDParser::Exception &e) {
            std::cerr <<e <<"\n";
            exit(1);
        }
    }

    /* Note that because we call a low-level disassembly function (disassembleBuffer) the partitioner isn't invoked
     * automatically. However, we set it here just to be thorough. */
    disassembler->set_partitioner(partitioner);

    /*------------------------------------------------------------------------------------------------------------------------
     * Decide what to disassemble.
     *------------------------------------------------------------------------------------------------------------------------*/

    /* Note that if we using an active partitioner that calls the disassembler whenever an instruction is needed, then there's
     * no need to populate a work list.  The partitioner's pre_cfg() method will do the same things we're doing here. */
    MemoryMap *map = NULL;
    Disassembler::AddressSet worklist;

    if (!raw_entries.empty()) {
         /* We computed the memory map when we processed command-line arguments. */
        map = &raw_map;
        for (Disassembler::AddressSet::iterator i=raw_entries.begin(); i!=raw_entries.end(); i++) {
            worklist.insert(*i);
            partitioner->add_function(*i, SgAsmFunction::FUNC_ENTRY_POINT, "entry_function");
        }
    } else {
        map = interp->get_map();
        assert(map!=NULL);


        const SgAsmGenericHeaderPtrList &headers = interp->get_headers()->get_headers();
        for (SgAsmGenericHeaderPtrList::const_iterator hi=headers.begin(); hi!=headers.end(); ++hi) {
            /* Seed disassembler work list with entry addresses */
            SgRVAList entry_rvalist = (*hi)->get_entry_rvas();
            for (size_t i=0; i<entry_rvalist.size(); i++) {
                rose_addr_t entry_va = (*hi)->get_base_va() + entry_rvalist[i].get_rva();
                worklist.insert(entry_va);
            }

            /* Seed disassembler work list with addresses of function symbols if desired */
            if (disassembler->get_search() & Disassembler::SEARCH_FUNCSYMS)
                disassembler->search_function_symbols(&worklist, map, *hi);
        }
    }

    /* Should we filter away any anonymous regions? */
    if (do_omit_anon>0)
        map->prune(large_anonymous_region_p);

    /* If the partitioner needs to execute a success program (defined in an IPD file) then it must be able to provide the
     * program with a window into the specimen's memory.  We do that by supplying the same memory map that was used for
<<<<<<< HEAD
     * disassembly. It is redundant to call set_map() with an active paritioner, but doesn't hurt anything. */
=======
     * disassembly. It is redundant to call set_map() with an active partitioner, but doesn't hurt anything. */
>>>>>>> 0cb46924
    partitioner->set_map(map);

    printf("using this memory map for disassembly:\n");
    map->dump(stdout, "    ");

    /*------------------------------------------------------------------------------------------------------------------------
     * Run the disassembler and partitioner
     *------------------------------------------------------------------------------------------------------------------------*/
    SgAsmBlock *block = NULL;
    Disassembler::BadMap bad;
    Disassembler::InstructionMap insns;

    try {
        if (do_call_disassembler) {
            insns = disassembler->disassembleBuffer(map, worklist, NULL, &bad);
            block = partitioner->partition(interp, insns);
        } else {
            block = partitioner->partition(interp, disassembler, map);
            insns = partitioner->get_instructions();
            bad = partitioner->get_disassembler_errors();
        }
    } catch (const Partitioner::Exception &e) {
        std::cerr <<"partitioner exception: " <<e <<"\n";
        exit(1);
    }

    /* Link instructions into AST if possible */
    if (interp) {
        interp->set_global_block(block);
        block->set_parent(interp);
    }

#if 1 /* TESTING NEW FEATURES [RPM 2011-05-23] */
    {
        struct CalculateDominance: public AstSimpleProcessing {
            BinaryAnalysis::ControlFlow &cfg_analysis;
            BinaryAnalysis::Dominance &dom_analysis;
            CalculateDominance(BinaryAnalysis::ControlFlow &cfg_analysis,
                               BinaryAnalysis::Dominance &dom_analysis)
                : cfg_analysis(cfg_analysis), dom_analysis(dom_analysis)
                {}
            void visit(SgNode *node) {
                using namespace BinaryAnalysis;
                typedef ControlFlow::Graph CFG;
                typedef boost::graph_traits<CFG>::vertex_descriptor CFG_Vertex;
                SgAsmFunction *func = isSgAsmFunction(node);
                if (func) {
                    CFG cfg = cfg_analysis.build_cfg_from_ast<CFG>(func);
                    CFG_Vertex entry = 0; /* see build_cfg_from_ast() */
                    assert(get(boost::vertex_name, cfg, entry) == func->get_entry_block());
                    Dominance::Graph dg = dom_analysis.build_idom_graph_from_cfg<Dominance::Graph>(cfg, entry);
                    dom_analysis.clear_ast(func);
                    dom_analysis.apply_to_ast(dg);
                }
            }
        };
        BinaryAnalysis::ControlFlow cfg_analysis;
        BinaryAnalysis::Dominance   dom_analysis;
        //dom_analysis.set_debug(stderr);
        CalculateDominance(cfg_analysis, dom_analysis).traverse(interp, preorder);
    }
#elif 0
    {
        /* Initializes the p_immediate_dominator data member of SgAsmBlock objects in the entire AST as follows:
         *     For each function
         *       1. compute the CFG over that function
         *       2. calculate the DG with that CFG
         *       3. apply the DG to the AST */
        BinaryAnalysis::ControlFlow cfg_analysis;
        BinaryAnalysis::Dominance dom_analysis;
        //dom_analysis.set_debug(stderr);
        std::vector<SgAsmFunction*> functions = SageInterface::querySubTree<SgAsmFunction>(interp);
        for (size_t i=0; i<functions.size(); i++) {
            SgAsmFunction *func = functions[i];
            BinaryAnalysis::ControlFlow::Graph cfg = cfg_analysis.build_graph(func);
            BinaryAnalysis::ControlFlow::Vertex start = (BinaryAnalysis::ControlFlow::Vertex)0;
            assert(get(boost::vertex_name, cfg, start)==func->get_entry_block());
            BinaryAnalysis::Dominance::Graph dg = dom_analysis.build_idom_graph(cfg, start);
            dom_analysis.clear_ast(func);
            dom_analysis.apply_to_ast(dg);
        }
    }
#elif 0
    {
        /* Initialize the p_immediate_dominator data member of SgAsmBlock objects in the entire AST as follows:
         *     1. Compute the CFG over the entire AST
         *     2. calculate the DG starting with the program entry point
         *     3. apply the DG to the AST */
        BinaryAnalysis::ControlFlow cfg_analysis;
        BinaryAnalysis::ControlFlow::Graph global_cfg = cfg_analysis.build_graph(interp);
        BinaryAnalysis::Dominance dom_analysis;
        dom_analysis.set_debug(stderr);
        cfg_analysis.cache_vertex_descriptors(global_cfg);
        dom_analysis.clear_ast(interp);
        std::vector<SgAsmFunction*> functions = SageInterface::querySubTree<SgAsmFunction>(interp);
        for (size_t i=0; i<functions.size(); i++) {
            SgAsmFunction *func = functions[i];
            if (func->get_reason() & SgAsmFunction::FUNC_ENTRY_POINT) {
                SgAsmBlock *block = func->get_entry_block();
                assert(block!=NULL);
                BinaryAnalysis::ControlFlow::Vertex start = block->get_cached_vertex();
                assert(get(boost::vertex_name, global_cfg, start)==block);
                BinaryAnalysis::Dominance::Graph dg = dom_analysis.build_idom_graph(global_cfg, start);
                dom_analysis.apply_to_ast(dg);
            }
        }
    }
#endif

    /*------------------------------------------------------------------------------------------------------------------------
     * Show the results
     *------------------------------------------------------------------------------------------------------------------------*/

    printf("disassembled %zu instruction%s and %zu failure%s",
           insns.size(), 1==insns.size()?"":"s", bad.size(), 1==bad.size()?"":"s");
    if (!bad.empty()) {
        if (show_bad) {
            printf(":\n");
            for (Disassembler::BadMap::const_iterator bmi=bad.begin(); bmi!=bad.end(); ++bmi)
                printf("    0x%08"PRIx64": %s\n", bmi->first, bmi->second.mesg.c_str());
        } else {
            printf(" (use --show-bad to see errors)\n");
        }
    } else {
        printf("\n");
    }

    if (do_show_functions)
        ShowFunctions().show(block);

    if (!do_quiet) {
        MyAsmUnparser unparser(do_show_hashes, do_syscall_names);
        unparser.add_function_labels(block);
        unparser.unparse(std::cout, block);
        fputs("\n\n", stdout);
    }

    /* Figure out what part of the memory mapping does not have instructions. We do this by getting the extents (in
     * virtual address space) for the memory map used by the disassembler, then subtracting out the bytes referred to by
     * each instruction.  We cannot just take the sum of the sizes of the sections minus the sum of the sizes of
     * instructions because (1) sections may overlap in the memory map and (2) instructions may overlap in the virtual
     * address space.
     *
     * We use the list of instructions from the SgAsmBlock produced by partitioning rather than the list of instructions
     * actually disassembled. The lists are the same unless the partitioner's SEARCH_LEFTOVERS bit is clear, in which case we
     * only consider instructions that are part of a function. Cleared with "-rose:partitioner_search -leftovers".
     *
     * We also calculate the "percentageCoverage", which is the percent of the bytes represented by instructions to the
     * total number of bytes represented in the disassembly memory map. Although we store it in the AST, we don't
     * actually use it anywhere else. */
    if (do_show_extents || do_show_coverage) {
        ExtentMap extents=map->va_extents();
        size_t disassembled_map_size = extents.size();

        std::vector<SgAsmInstruction*> insns = SageInterface::querySubTree<SgAsmInstruction>(block, V_SgAsmInstruction);
        for (std::vector<SgAsmInstruction*>::iterator ii=insns.begin(); ii!=insns.end(); ++ii)
            extents.erase((*ii)->get_address(), (*ii)->get_raw_bytes().size());
        size_t unused = extents.size();
        if (do_show_extents && unused>0) {
            printf("These addresses (%zu byte%s) do not contain instructions:\n", unused, 1==unused?"":"s");
            extents.dump_extents(stdout, "    ", NULL, 0);
        }

        if (do_show_coverage && disassembled_map_size>0) {
            double disassembled_coverage = 100.0 * (disassembled_map_size - unused) / disassembled_map_size;
            if (interp) {
                interp->set_percentageCoverage(disassembled_coverage);
                interp->set_coverageComputed(true);
            }
            printf("Disassembled coverage: %0.1f%%\n", disassembled_coverage);
        }
    }

    /*------------------------------------------------------------------------------------------------------------------------
     * Generate the *.dump file for debugging
     *------------------------------------------------------------------------------------------------------------------------*/

    /* Note that backend() also currently [2010-07-21] generates this *.dump file, but it does so after giving sections an
     * opportunity to reallocate themselves.   We want the dump to contain the original data, prior to any normalizations that
     * might occur, so we generate the dump here explicitly. */
    if (interp) {
        struct T1: public SgSimpleProcessing {
            void visit(SgNode *node) {
                SgAsmGenericFile *file = isSgAsmGenericFile(node);
                if (file)
                    file->dump_all(true, ".dump");
            }
        };
        printf("generating ASCII dump...\n");
        T1().traverse(project, preorder);
    }

    /*------------------------------------------------------------------------------------------------------------------------
     * Generate dot files
     *------------------------------------------------------------------------------------------------------------------------*/
    
    if (do_ast_dot && project) {
        printf("generating GraphViz dot files for the AST...\n");
        generateDOT(*project);
        //generateAstGraph(project, INT_MAX);
    }
        
    if (do_cfg_dot) {
        printf("generating GraphViz dot files for control flow graphs...\n");
        dump_CFG_CG(block);
    }

    /*------------------------------------------------------------------------------------------------------------------------
     * Test the assembler
     *------------------------------------------------------------------------------------------------------------------------*/

    if (do_reassemble) {
        size_t assembly_failures = 0;

        /* Choose an encoding that must match the encoding used originally by the disassembler. If such an encoding cannot
         * be found by the assembler then assembleOne() will throw an exception. */
        Assembler *asmb = NULL;
        if (interp) {
            asmb = Assembler::create(interp);
        } else {
            asmb = Assembler::create(new SgAsmPEFileHeader(new SgAsmGenericFile()));
        }
        ROSE_ASSERT(asmb!=NULL);
        asmb->set_encoding_type(Assembler::ET_MATCHES);

        for (Disassembler::InstructionMap::const_iterator ii=insns.begin(); ii!=insns.end(); ++ii) {
            /* Attempt to encode the instruction silently since most attempts succeed and we only want to produce
             * diagnostics for failures.  If there's a failure, turn on diagnostics and do the same thing again. */
            SgAsmInstruction *insn = ii->second;
            SgUnsignedCharList bytes;
            try {
                bytes = asmb->assembleOne(insn);
            } catch(const Assembler::Exception &e) {
                assembly_failures++;
                if (show_bad) {
                    fprintf(stderr, "assembly failed at 0x%08"PRIx64": %s\n", insn->get_address(), e.mesg.c_str());
                    FILE *old_debug = asmb->get_debug();
                    asmb->set_debug(stderr);
                    try {
                        (void)asmb->assembleOne(insn);
                    } catch(...) {
                        /*void*/
                    }
                    asmb->set_debug(old_debug);
                }
            }
        }
        if (assembly_failures>0) {
            printf("reassembly failed for %zu instruction%s.%s\n",
                   assembly_failures, 1==assembly_failures?"":"s", 
                   show_bad ? "" : " (use --show-bad to see details)");
        } else {
            printf("reassembly succeeded for all instructions.\n");
        }
        delete asmb;
        if (assembly_failures>0)
            exit(1);
    }

    /*------------------------------------------------------------------------------------------------------------------------
     * Final statistics
     *------------------------------------------------------------------------------------------------------------------------*/
    
    if (SMTSolver::get_ncalls()>0)
        printf("SMT solver was called %zu time%s\n", SMTSolver::get_ncalls(), 1==SMTSolver::get_ncalls()?"":"s");
    return 0;
}




#endif<|MERGE_RESOLUTION|>--- conflicted
+++ resolved
@@ -1179,11 +1179,7 @@
 
     /* If the partitioner needs to execute a success program (defined in an IPD file) then it must be able to provide the
      * program with a window into the specimen's memory.  We do that by supplying the same memory map that was used for
-<<<<<<< HEAD
-     * disassembly. It is redundant to call set_map() with an active paritioner, but doesn't hurt anything. */
-=======
      * disassembly. It is redundant to call set_map() with an active partitioner, but doesn't hurt anything. */
->>>>>>> 0cb46924
     partitioner->set_map(map);
 
     printf("using this memory map for disassembly:\n");
