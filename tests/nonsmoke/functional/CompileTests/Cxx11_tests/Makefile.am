include $(top_srcdir)/config/Makefile.for.ROSE.includes.and.libs

# noinst_PROGRAMS = globalVariablesInLambdas

# globalVariablesInLambdas_SOURCES = globalVariablesInLambdas.C

AM_CPPFLAGS = $(ROSE_INCLUDES)
AM_LDFLAGS = $(ROSE_RPATHS)
LDADD    = $(ROSE_LIBS)

# globalVariablesInLambdas_TESTS = test_1.C

TESTCODES_REQUIRED_TO_PASS = \
   test2012_01.C \
   test2012_02.C \
   test2012_03.C \
   test2012_04.C \
   test2012_05.C \
   test2012_06.C \
   test2012_07.C \
   test2012_09.C \
   test2012_11.C \
   test2012_12.C \
   test2012_13.C \
   test2012_14.C \
   test2012_15.C \
   test2012_16.C \
   test2012_17.C \
   test2012_18.C \
   test2012_19.C \
   test2012_20.C \
   test2012_21.C \
   test2012_22.C \
   test2012_25.C \
   test2012_26.C \
   test2012_27.C \
   test2012_28.C \
   test2012_29.C \
   test2012_30.C \
   test2012_31.C \
   test2012_32.C \
   test2012_33.C \
   test2012_34.C \
   test2014_02.C \
   test2014_03.C \
   test2014_04.C \
   test2014_05.C \
   test2014_06.C \
   test2014_07.C \
   test2014_08.C \
   test2014_09.C \
   test2014_10.C \
   test2014_11.C \
   test2014_12.C \
   test2014_13.C \
   test2014_14.C \
   test2014_15.C \
   test2014_16.C \
   test2014_17.C \
   test2014_18.C \
   test2014_19.C \
   test2014_20.C \
   test2014_21.C \
   test2014_22.C \
   test2014_23.C \
   test2014_24.C \
   test2014_25.C \
   test2014_26.C \
   test2014_27.C \
   test2014_28.C \
   test2014_29.C \
   test2014_30.C \
   test2014_31.C \
   test2014_32.C \
   test2014_33.C \
   test2014_34.C \
   test2014_35.C \
   test2014_36.C \
   test2014_37.C \
   test2014_38.C \
   test2014_39.C \
   test2014_40.C \
   test2014_41.C \
   test2014_42.C \
   test2014_43.C \
   test2014_44.C \
   test2014_45.C \
   test2014_47.C \
   test2014_48.C \
   test2014_49.C \
   test2014_50.C \
   test2014_51.C \
   test2014_52.C \
   test2014_53.C \
   test2014_54.C \
   test2014_55.C \
   test2014_56.C \
   test2014_57.C \
   test2014_58.C \
   test2014_70.C \
   test2014_71.C \
   test2014_72.C \
   test2014_73.C \
   test2014_74.C \
   test2014_75.C \
   test2014_76.C \
   test2014_77.C \
   test2014_78.C \
   test2014_79.C \
   test2014_80.C \
   test2014_81.C \
   test2014_82.C \
   test2014_83.C \
   test2014_84.C \
   test2014_85.C \
   test2014_86.C \
   test2014_87.C \
   test2014_88.C \
   test2014_89.C \
   test2014_90.C \
   test2015_01.C \
   test2015_02.C \
   test2015_03.C \
   test2015_04.C \
   test2015_05.C \
   test2015_06.C \
   test2015_07.C \
   test2015_08.C \
   test2015_09.C \
   test2015_10.C \
   test2015_12.C \
   test2015_13.C \
   test2015_14.C \
   test2015_15.C \
   test2015_16.C \
   test2016_01.C \
   test2016_03.C \
   test2016_04.C \
   test2016_06.C \
   test2016_07.C \
   test2016_10.C \
   test2016_11.C \
   test2016_13.C \
   test2016_14.C \
   test2016_15.C \
   test2016_16.C \
   test2016_17.C \
   test2016_18.C \
   test2016_19.C \
   test2016_21.C \
   test2016_22.C \
   test2016_25.C \
   test2016_28.C \
   test2016_29.C \
   test2016_30.C \
   test2016_37.C \
   test2016_39.C \
   test2016_42.C \
   test2016_91.C \
   test2016_92.C \
   test2016_93.C \
   test2017_03.C \
   test2017_04.C \
   test2017_07.C \
   test2017_08.C \
   test2017_09.C \
   test2017_11.C \
   test2017_12.C \
   test2017_13.C \
   test2017_14.C \
   test2017_15.C \
   test2017_16.C \
   test2017_18.C \
   test2017_19.C \
   test2017_20.C \
   test2017_21.C \
   test2017_22.C \
   test2017_23.C \
   test2018_04.C \
   test2018_05.C \
   test2018_06.C \
   test2018_07.C \
   test2018_08.C \
   test2018_09.C \
   test2018_10.C \
   test2018_11.C \
   test2018_12.C \
   test2018_13.C \
   test2018_14.C \
   test2018_15.C \
   test2018_16.C \
   test2018_17.C \
   test2018_18.C \
   test2018_19.C \
   test2018_20.C \
   test2018_21.C \
   test2018_23.C \
   test2018_24.C \
   test2018_26.C \
   test2018_27.C \
   test2018_28.C \
   test2018_29.C \
   test2018_30.C \
   test2018_31.C \
   test2018_34.C \
   test2018_35.C \
   test2018_36.C \
   test2018_37.C \
   test2018_38.C \
   test2018_39.C \
   test2018_40.C \
   test2018_41.C \
   test2018_42.C \
   test2018_43.C \
   test2018_44.C \
   test2018_45.C \
   test2018_46.C \
   test2018_47.C \
   test2018_48.C \
   test2018_51.C \
   test2018_52.C \
   test2018_53.C \
   test2018_54.C \
   test2018_55.C \
   test2018_56.C \
   test2018_57.C \
   test2018_58.C \
   test2018_59.C \
   test2018_61.C \
   test2018_62.C \
   test2018_66.C \
   test2018_67.C \
   test2018_68.C \
   test2018_69.C \
   test2018_70.C \
   test2018_72.C \
   test2018_73.C \
   test2018_74.C \
   test2018_75.C \
   test2018_76.C \
   test2018_77.C \
   test2018_78.C \
   test2018_79.C \
   test2018_80.C \
   test2018_81.C \
   test2018_82.C \
   test2018_83.C \
   test2018_84.C \
   test2018_85.C \
   test2018_86.C \
   test2018_88.C \
   test2018_89.C \
   test2018_90.C \
   test2018_91.C \
   test2018_92.C \
   test2018_93.C \
   test2018_94.C \
   test2018_95.C \
   test2018_96.C \
   test2018_97.C \
   test2018_98.C \
   test2018_99.C \
   test2018_105.C \
   test2018_107.C \
   test2018_108.C \
   test2018_109.C \
   test2018_110.C \
   test2018_111.C \
   test2018_112.C \
   test2018_113.C \
   test2018_114.C \
   test2018_115.C \
   test2018_116.C \
   test2018_117.C \
   test2018_118.C \
   test2018_119.C \
   test2018_120.C \
   test2018_121.C \
   test2018_124.C \
   test2018_127.C \
   test2018_130.C \
   test2018_131.C \
   test2018_132.C \
   test2018_133.C \
   test2018_134.C \
   test2018_135.C \
   test2018_136.C \
   test2018_137.C \
   ctor-list-init.C \
   rose-1379-a.C \
   rose-1379-b.C \
   rose-1380.C \
   rose-1437-0.C \
   test2017_10.C \
   rose-1522-0.C \
   rose-1774.C \
   rose-1763.C \
   rose-1863.C \
   rose-1973.C \
   test2019_01.C \
   test2019_02.C \
   test2019_03.C \
   test2019_04.C \
   test2019_05.C \
   test2019_06.C \
   test2019_07.C \
   test2019_08.C \
   test2019_10.C \
   test2019_11.C \
   test2019_12.C \
   test2019_13.C \
   test2019_14.C \
   test2019_17.C \
   test2019_18.C \
   test2019_19.C \
   test2019_20.C \
   test2019_21.C \
   test2019_22.C \
   test2019_23.C \
   test2019_24.C \
   test2019_25.C \
   test2019_26.C \
   test2019_27.C \
   test2019_28.C \
   test2019_29.C \
   test2019_30.C \
   test2019_31.C \
   test2019_32.C \
   test2019_33.C \
   test2019_35.C \
   test2019_36.C \
   test2019_39.C \
   test2019_40.C \
   test2019_41.C \
   test2019_42.C \
   test2019_45.C \
   test2019_46.C \
   test2019_47.C \
   test2019_48.C \
   test2019_49.C \
   test2019_50.C \
   test2019_51.C \
   test2019_52.C \
   test2019_53.C \
   test2019_54.C \
   test2019_55.C \
   test2019_56.C \
   test2019_59.C \
   test2019_60.C \
   test2019_61.C \
   test2019_62.C \
   test2019_63.C \
   test2019_64.C \
   test2019_65.C \
   test2019_66.C \
   test2019_67.C \
   test2019_68.C \
   test2019_69.C \
   test2019_70.C \
   test2019_71.C \
   test2019_72.C \
   test2019_73.C \
   test2019_74.C \
   test2019_75.C \
   test2019_76.C \
   test2019_77.C \
   test2019_78.C \
   test2019_79.C \
   test2019_80.C \
   test2019_81.C \
   test2019_82.C \
   test2019_83.C \
   test2019_86.C \
   test2019_87.C \
   test2019_88.C \
   test2019_89.C \
   test2019_90.C \
   test2019_91.C \
   test2019_92.C \
   test2019_93.C \
   test2019_94.C \
   test2019_95.C \
   test2019_96.C \
   test2019_97.C \
   test2019_98.C \
   test2019_99.C \
   test2019_100.C \
   test2019_101.C \
   test2019_102.C \
   test2019_105.C \
   test2019_106.C \
   test2019_107.C \
   test2019_108.C \
   test2019_110.C \
   test2019_111.C \
   test2019_112.C \
   test2019_113.C \
   test2019_114.C \
   test2019_115.C \
   test2019_116.C \
   test2019_117.C \
   test2019_118.C \
   test2019_119.C \
   test2019_120.C \
   test2019_121.C \
   test2019_123.C \
   test2019_124.C \
   test2019_125.C \
   test2019_129.C \
   test2019_130.C \
   test2019_131.C \
   test2019_133.C \
   test2019_134.C \
   test2019_135.C \
   test2019_136.C \
   test2019_137.C \
   test2019_138.C \
   test2019_139.C \
   test2019_140.C \
   test2019_141.C \
   test2019_142.C \
   test2019_143.C \
   test2019_144.C \
   test2019_145.C \
   test2019_146.C \
   test2019_147.C \
   test2019_150.C \
   test2019_151.C \
   test2019_152.C \
   test2019_153.C \
   test2019_154.C \
   test2019_155.C \
   test2019_156.C \
   test2019_157.C \
   test2019_160.C \
   test2019_163.C \
   test2019_164.C \
   test2019_165.C \
   test2019_166.C \
   test2019_167.C \
   test2019_168.C \
   test2019_169.C \
   test2019_170.C \
   test2019_171.C \
   test2019_172.C \
   test2019_173.C \
   test2019_174.C \
   test2019_175.C \
   test2019_176.C \
   test2019_177.C \
   test2019_178.C \
   test2019_179.C \
   test2019_180.C \
   test2019_181.C \
   test2019_184.C \
   test2019_185.C \
   test2019_186.C \
   test2019_187.C \
   test2019_188.C \
   test2019_189.C \
   test2019_190.C \
   test2019_191.C \
   test2019_192.C \
   test2019_193.C \
   test2019_194.C \
   test2019_195.C \
   test2019_196_a.C \
   test2019_196_b.C \
   test2019_197.C \
   test2019_198_a.C \
   test2019_198_b.C \
   test2019_200_a.C \
   test2019_200_b.C \
   test2019_202.C \
   test2019_205.C \
   test2019_206.C \
   test2019_207.C \
   test2019_208.C \
   test2019_209.C \
   test2019_210.C \
   test2019_211.C \
   test2019_212.C \
   test2019_213.C \
   test2019_214.C \
   test2019_215.C \
   test2019_216.C \
   test2019_217.C \
   test2019_218.C \
   test2019_219.C \
   test2019_220.C \
   test2019_221.C \
   test2019_222.C \
   test2019_223.C \
   test2019_224.C \
   test2019_225.C \
   test2019_226.C \
   test2019_227.C \
   test2019_228.C \
   test2019_229.C \
   test2019_230.C \
   test2019_231.C \
   test2019_232.C \
   test2019_233.C \
   test2012_23.C \
   test2014_46.C \
   test2015_11.C \
   test2016_40.C \
   test2019_15.C \
   test2019_43.C \
   test2019_44.C \
   test2019_46.C \
   test2019_109.C \
   test2019_126.C \
   test2019_127.C \
   test2019_128.C \
   test2019_182.C \
   test2019_183.C \
   test2019_234.C \
   test2019_235.C \
   test2019_314.C \
   test2019_315.C \
   test2019_316.C \
   test2019_317.C \
   test2019_318.C \
   test2019_319.C \
   test2019_320.C \
   test2019_321.C \
   test2019_322.C \
   test2019_323.C \
   test2019_324.C \
   test2019_325.C \
   test2019_326.C \
   test2019_327.C \
   test2019_328.C \
   test2019_329.C \
   test2019_330.C \
   test2019_331.C \
   test2019_332.C \
   test2019_333.C \
   test2019_334.C \
   test2019_335.C \
   test2019_336.C \
   test2019_337.C \
   test2019_338.C \
   test2019_339.C \
   test2019_340.C \
   test2019_341.C \
   test2019_342.C \
   test2019_343.C \
   test2019_344.C \
   test2019_347.C \
   test2019_349.C \
   test2019_350.C \
   test2019_351.C \
   test2019_352.C \
   test2019_353.C \
   test2019_354.C \
   test2019_355.C \
   test2019_356.C \
   test2019_357.C \
   test2019_358.C \
   test2019_359.C \
   test2019_360.C \
   test2019_360.C \
   test2019_361.C \
   test2019_362.C \
   test2019_363.C \
   test2019_364.C \
   test2019_365.C \
   test2019_367.C \
   test2019_368.C \
   test2019_369.C \
   test2019_370.C \
   test2019_371.C \
   test2019_372.C \
   test2019_373.C \
   test2019_374.C \
   test2019_375.C \
   test2019_376.C \
   test2019_377.C \
   test2019_378.C \
   test2019_379.C \
   test2019_380.C \
   test2019_381.C \
   test2019_383.C \
   test2019_384.C \
   test2019_385.C \
   test2019_386.C \
   test2019_387.C \
   test2019_389.C \
   test2019_390.C \
   test2019_391.C \
   test2019_392.C \
   test2019_393.C \
   test2019_394.C \
   test2019_395.C \
   test2019_396.C \
   test2019_397.C \
   test2019_398.C \
   test2019_399.C \
   test2019_400.C \
   test2019_401.C \
   test2019_402.C \
   test2019_403.C \
   test2019_404.C \
   test2019_405.C \
   test2019_406.C \
   test2019_407.C \
   test2019_408.C \
   test2019_409.C \
   test2019_410.C \
   test2019_412.C \
   test2019_413.C \
   test2019_414.C \
   test2019_415.C \
   test2019_416.C \
   test2019_417.C \
   test2019_418.C \
   test2019_419.C \
   test2019_420.C \
   test2019_421.C \
   test2019_422.C \
   test2019_423.C \
   test2019_424.C \
   test2019_425.C \
   test2019_426.C \
   test2019_427.C \
   test2019_428.C \
   test2019_429.C \
   test2019_430.C \
   test2019_431.C \
   test2019_432.C \
   test2019_433.C \
   test2019_434.C \
   test2019_435.C \
   test2019_436.C \
   test2019_437.C \
   test2019_439.C \
   test2019_440.C \
   test2019_441.C \
   test2019_442.C \
   test2019_443.C \
   test2019_444.C \
   test2019_445.C \
   test2019_446.C \
   test2019_447.C \
   test2019_448.C \
   test2019_449.C \
   test2019_450.C \
   test2019_451.C \
   test2019_452.C \
   test2019_454.C \
   test2019_455.C \
   test2019_456.C \
   test2019_457.C \
   test2019_458.C \
   test2019_459.C \
   test2019_460.C \
   test2019_461.C \
   test2019_462.C \
   test2019_463.C \
   test2019_464.C \
<<<<<<< HEAD
   test2019_465.C
=======
   test2019_465.C \
   test2019_466.C \
   test2019_467.C \
   test2019_468.C \
   test2019_469.C \
   test2019_470.C \
   test2019_471.C \
   test2019_472.C \
   test2019_473.C \
   test2019_474.C \
   test2019_475.C
>>>>>>> 82e25f5a

TESTCODE_CURRENTLY_FAILING = \
   test2012_10.C \
   test2012_24.C \
   test2016_41.C \
   test2017_17.C \
   test2019_16.C \
   test2019_34.C \
   test2019_37.C \
   test2019_38.C \
   test2019_103.C \
   test2019_104.C \
   test2019_122.C \
   test2019_132.C \
   test2019_148.C \
   test2019_149.C \
   test2019_199.C \
   test2019_201.C \
   test2019_203.C \
   test2019_204.C \
   test2019_236.C \
   test2019_237.C \
   test2019_238.C \
   test2019_239.C \
   test2019_240.C \
   test2019_241.C \
   test2019_242.C \
   test2019_243.C \
   test2019_244.C \
   test2019_245.C \
   test2019_246.C \
   test2019_247.C \
   test2019_248.C \
   test2019_249.C \
   test2019_250.C \
   test2019_251.C \
   test2019_252.C \
   test2019_253.C \
   test2019_254.C \
   test2019_255.C \
   test2019_256.C \
   test2019_257.C \
   test2019_258.C \
   test2019_259.C \
   test2019_260.C \
   test2019_261.C \
   test2019_262.C \
   test2019_263.C \
   test2019_264.C \
   test2019_265.C \
   test2019_266.C \
   test2019_267.C \
   test2019_268.C \
   test2019_269.C \
   test2019_270.C \
   test2019_271.C \
   test2019_272.C \
   test2019_273.C \
   test2019_274.C \
   test2019_275.C \
   test2019_276.C \
   test2019_277.C \
   test2019_278.C \
   test2019_279.C \
   test2019_280.C \
   test2019_281.C \
   test2019_282.C \
   test2019_283.C \
   test2019_284.C \
   test2019_285.C \
   test2019_286.C \
   test2019_287.C \
   test2019_288.C \
   test2019_289.C \
   test2019_290.C \
   test2019_291.C \
   test2019_292.C \
   test2019_293.C \
   test2019_294.C \
   test2019_295.C \
   test2019_296.C \
   test2019_297.C \
   test2019_298.C \
   test2019_299.C \
   test2019_300.C \
   test2019_301.C \
   test2019_302.C \
   test2019_303.C \
   test2019_304.C \
   test2019_305.C \
   test2019_306.C \
   test2019_307.C \
   test2019_308.C \
   test2019_309.C \
   test2019_310.C \
   test2019_311.C \
   test2019_312.C \
   test2019_313.C \
   test2019_345.C \
   test2019_346.C \
   test2019_348.C \
   test2019_366.C \
   test2019_382.C \
   test2019_388.C \
   test2019_411.C \
   test2019_438.C \
   test2019_453.C

# NOTE: test2016_40.C fails due to a problem isolated into test2019_167.C (which required a more general form of name qualification support).

# NOTE: Best examples of current issue are: test2019_50.C and test2019_52.C

# NOTE: test2019_34.C, test2019_37.C, and test2019_38.C don't compile with at least some versions of GNU g++ (e.g. version 5.1) but will 
# compile with EDG and ROSE now.  And the generated code is correct,
# NOTE: test2019_15.C fails for the GNU 4.8.5, but passes for everything else (or at least later versions of gnu, versions 5.1 and later).

# NOTE: test2012_10.C works on with GNU 5.1, but not GNU 6.1 (something different in the header files, not handled by EDG 4.12).
# Priority to fix: test2014_85.C, test2015_11.C, test2016_41.C, test2017_17.C

if ROSE_USE_EDG_VERSION_4_9
if ROSE_USING_GCC_VERSION_LATER_4_9
  TESTCODES_REQUIRED_TO_PASS += \
   test2012_08.C \
   test2016_26.C \
   test2016_27.C \
   test2016_31.C \
   test2018_60.C \
   test2018_63.C \
   test2018_64.C \
   test2018_65.C \
   test2018_71.C 
else
# DQ (1/4/2019): These tests fail with the EDG 4.9 and GNU 4.8 compiler (Note: EDG 4.9 is only tested with the GNU 4.8 compiler).
  TESTCODE_CURRENTLY_FAILING += \
   test2012_08.C \
   test2016_26.C \
   test2016_27.C \
   test2016_31.C \
   test2018_60.C \
   test2018_63.C \
   test2018_64.C \
   test2018_65.C \
   test2018_71.C 
endif
else
  TESTCODES_REQUIRED_TO_PASS += \
   test2012_08.C \
   test2016_26.C \
   test2016_27.C \
   test2016_31.C \
   test2018_60.C \
   test2018_63.C \
   test2018_64.C \
   test2018_65.C \
   test2018_71.C \
   test2019_57.C \
   test2019_58.C \
   test2019_158.C \
   test2019_159.C \
   test2019_161.C \
   test2019_162.C 
endif

if ROSE_USE_EDG_VERSION_4_9
  TESTCODES_REQUIRED_TO_PASS += 
else
  TESTCODE_CURRENTLY_FAILING += 
endif

if ROSE_USING_GCC_VERSION_LATER_4_9
  TESTCODES_REQUIRED_TO_PASS += \
   test2018_100.C 
else
  TESTCODE_CURRENTLY_FAILING += \
   test2018_100.C 
endif

if OS_MACOSX
  TESTCODE_CURRENTLY_FAILING += \
     test2016_12.C \
     test2016_20.C \
     test2016_23.C \
     test2016_24.C \
     test2016_33.C \
     test2016_34.C \
     test2016_35.C \
     test2016_36.C \
     test2016_90.C 
else
  TESTCODES_REQUIRED_TO_PASS += \
     test2016_12.C \
     test2016_20.C \
     test2016_23.C \
     test2016_24.C \
     test2016_33.C \
     test2016_34.C \
     test2016_35.C \
     test2016_36.C \
     test2016_90.C 
endif

# Automake's testing mechanism (which defines the "make check" rule) requires passing tests.
TESTCODES = \
   $(TESTCODES_REQUIRED_TO_PASS) 

# QMTest allows both passing and failing tests.
ALL_TESTCODES = \
   $(TESTCODES_REQUIRED_TO_PASS) \
   $(TESTCODE_CURRENTLY_FAILING)


TESTCODE_INCLUDES =

# VALGRIND_OPTIONS = -v --num-callers=12 --leak-check=yes --error-limit=no --show-reachable=yes
VALGRIND_OPTIONS = --tool=memcheck -v --num-callers=30 --leak-check=no --error-limit=no --show-reachable=yes --trace-children=yes --suppressions=$(top_srcdir)/scripts/rose-suppressions-for-valgrind
# VALGRIND = valgrind $(VALGRIND_OPTIONS)
# VALGRIND =

# DQ (11/5/2016): Adding support for address sanitizer (borrowing the VALGRIND variable to support 
# this, this implementation needs review).  It might be better to prepend the information to the 
# CC and CXX variables. I think that the purify support uses this approach.
if ROSE_USE_SANITIZER
VALGRIND = $(NON_RTH_ADDRESS_SANITIZER_OPTIONS)
else
VALGRIND =
endif

globalVariablesInLambdas_test: globalVariablesInLambdas
	./globalVariablesInLambdas -std=c++11 --edg:no_warnings -c $(srcdir)/globalVariablesInLambdas_test_01.C

# DQ (12/13/2017): Need to add support for multiple versions of Raja.
# Use --with-research-raja=... and --with-ares-raja=... , and for other specific applications dependent on Raja.
RajaInclude = /home/quinlan1/ROSE/RAJA/install/include

rajaTest:../../testTranslator
	$(VALGRIND) ../../testTranslator $(ROSE_FLAGS) $(TESTCODE_INCLUDES) -I$(RajaInclude) -I$(srcdir) -c $(srcdir)/test2017_33.C

# DQ (2/25/2019): Combined compilation of two files has particular errors.
test2019_196_ab: ../../testTranslator
	$(VALGRIND) $(TEST_TRANSLATOR) $(ROSE_FLAGS)  $(TESTCODE_INCLUDES) -c $(srcdir)/test2019_196_a.C $(srcdir)/test2019_196_b.C

# DQ (2/26/2019): Combined compilation of two files has particular errors.
test2019_198_ab: ../../testTranslator
	$(VALGRIND) $(TEST_TRANSLATOR) $(ROSE_FLAGS)  $(TESTCODE_INCLUDES) -c $(srcdir)/test2019_198_a.C $(srcdir)/test2019_198_b.C

# DQ (2/27/2019): Combined compilation of two files has particular errors.
test2019_200_ab: ../../testTranslator
	$(VALGRIND) $(TEST_TRANSLATOR) $(ROSE_FLAGS)  $(TESTCODE_INCLUDES) -c $(srcdir)/test2019_200_a.C $(srcdir)/test2019_200_b.C



#########
# Targets lists

PASSING_TEST_Source_passed = ${TESTCODES:.C=.C.passed}
TEST_Source_passed = ${ALL_TESTCODES:.C=.C.passed}

#########
# Translator to be used: calling "make TEST_TRANSLATOR=../../testBackend" uses the backend compiler only

../../testTranslator:
	cd ../..; $(MAKE) testTranslator

../../testBackend:
	cd ../..; $(MAKE) testBackend

testCompiler:
	ln -s `which @BACKEND_CXX_COMPILER@` testCompiler

TEST_TRANSLATOR=../../testTranslator

#########
# ROSE_FLAGS

LANG_FLAGS = -std=c++11

ROSE_FLAGS =
if !ROSE_USE_CLANG_FRONTEND
   ROSE_FLAGS += --edg:no_warnings --edg:restrict
endif
ROSE_FLAGS += -w -rose:verbose 0 -rose:skip_unparse_asm_commands

#########
# RTH test targets

$(TEST_Source_passed): %.passed: $(srcdir)/% $(TEST_TRANSLATOR) $(top_srcdir)/scripts/test_exit_status
if !ROSE_USE_INSURE
	@$(RTH_RUN) \
	   CMD="$(TEST_TRANSLATOR) $(LANG_FLAGS) $(ROSE_FLAGS) $(TESTCODE_INCLUDES) -c $(srcdir)/$(@:.C.passed=.C)" \
	   TITLE="TEST: $(TEST_TRANSLATOR) $(@:.C.passed=.C)" \
	   $(top_srcdir)/scripts/test_exit_status $@
else
	$(VALGRIND) $(TEST_TRANSLATOR) $(LANG_FLAGS) $(ROSE_FLAGS)  $(TESTCODE_INCLUDES) -c $(srcdir)/$(@:.C.passed=.C)
endif

#
############

# Make sure that all the test codes end up in the distribution
EXTRA_DIST = $(TESTCODES_REQUIRED_TO_PASS) $(TESTCODE_CURRENTLY_FAILING)

check-local:
# DQ (2/19/2017): NEW VERSION OF LOGIC
# DQ (2/18/2017): More specific logic required for portability.
# When using EDG 4.9 these files don't compile on later versions of GNU, CLANG, and Intel compilers 
# but we still want them tests as we transition to EDG 4.12 (where they all work fine independent of 
# the compiler vendor and GNU compiler version).
if ROSE_USE_EDG_VERSION_4_9
	@echo "ROSE_USE_EDG_VERSION_4_9 == true"
if USING_GNU_COMPILER
	@echo "USING_GCC_COMPILER == true"
if ROSE_USING_GCC_VERSION_LATER_4_8
	@echo "ROSE_USING_GCC_VERSION_LATER_4_8 == true"
#	@echo "C++11 tests using EDG 4.9 and GNU version 4.9 backend compiler are disabled."
if ROSE_USING_GCC_VERSION_LATER_4_9
	@echo "C++11 tests using EDG 4.9: GNU 4.9 backend compiler NOT allowed with the EDG 4.9 frontend (reconfigure with EDG 4.12)."
else  # NOT ROSE_USING_GCC_VERSION_LATER_4_9
	@echo "C++11 tests using EDG 4.9 and GNU version 4.8 backend compiler are allowed."
	@$(MAKE) $(PASSING_TEST_Source_passed)
endif # ROSE_USING_GCC_VERSION_LATER_4_9
# Exclude these tests on GNU 4.9 and later compilers).
else  # NOT ROSE_USING_GCC_VERSION_LATER_4_8
# If this is not the CLANG or Intel compilers and an earlier version of GNU than GNU 4.9 compiler, so include these files.
	@echo "ROSE_USING_GCC_VERSION_LATER_4_8 == false"
endif # ROSE_USING_GCC_VERSION_LATER_4_8
else  # NOT USING_GNU_COMPILER
	@echo "USING_GCC_COMPILER == false"
if USING_CLANG_COMPILER
# Exclude this list of files in the case of CLANG compiler.
#	@echo "USING_CLANG_COMPILER == true"
	@echo "C++11 tests using EDG 4.9: Clang backend compiler are NOT allowed with the EDG 4.9 frontend."
else # NOT USING_CLANG_COMPILER
#	@echo "USING_CLANG_COMPILER == false"
if USING_INTEL_COMPILER
# Exclude this list of files in the case of Intel compiler.
#	@echo "USING_INTEL_COMPILER == true"
	@echo "C++11 tests using EDG 4.9 Intel backend compiler are NOT allowed."
#	@$(MAKE) $(PASSING_TEST_Objects)
else # NOT USING_INTEL_COMPILER
# This is an unknown compiler.
#	@echo "USING_INTEL_COMPILER == false"
endif # USING_INTEL_COMPILER
endif # USING_CLANG_COMPILER
endif # USING_GNU_COMPILER
else  # NOT ROSE_USE_EDG_VERSION_4_9
# Using EDG 4.12 or later (run all tests independent of the compiler).
#	@echo "ROSE_USE_EDG_VERSION_4_9 == false"
if USING_GNU_COMPILER
if ROSE_USING_GCC_VERSION_LATER_4_8
	@echo "C++11 tests require configuration with either EDG version 4.9 and GNU version 4.8 or backend compiler or EDG 4.12 and 4.8 or any later GNU compiler."
	@echo "C++11 tests using EDG 4.12 and any supported backend compiler are allowed."
	@$(MAKE) $(PASSING_TEST_Source_passed)
endif # ROSE_USING_GCC_VERSION_LATER_4_8
else
	@echo "ROSE_USE_EDG_VERSION_4_9 == false"
if USING_CLANG_COMPILER
# Exclude this list of files in the case of CLANG compiler.
	@echo "USING_CLANG_COMPILER == true"
	@echo "C++11 tests using EDG 4.9: Clang backend compiler using EDG 4.12 frontend."
# DQ (2/21/2017): Too many failing files due to builtin functions that are missing.
#	@$(MAKE) $(PASSING_TEST_Objects)
else # NOT USING_CLANG_COMPILER
	@echo "USING_CLANG_COMPILER == false"
if USING_INTEL_COMPILER
# Exclude this list of files in the case of Intel compiler.
	@echo "USING_INTEL_COMPILER == true"
	@echo "C++11 tests using EDG 4.12 Intel backend compiler are allowed."
	@$(MAKE) $(PASSING_TEST_Source_passed)
else # NOT USING_INTEL_COMPILER
# This is an unknown compiler.
	@echo "USING_INTEL_COMPILER == false"
endif # USING_INTEL_COMPILER
endif # USING_CLANG_COMPILER
endif # USING_GNU_COMPILER
endif # ROSE_USE_EDG_VERSION_4_9
	@echo "*********************************************************************************************************************"
	@echo "****** ROSE/tests/nonsmoke/functional/CompileTests/Cxx11_tests: make check rule complete (terminated normally) ******"
	@echo "*********************************************************************************************************************"


clean-local:
	rm -f a.out *.o rose_*.[cC] roseTestProgram.C *.dot
	rm -rf QMTest
	rm -f *.int.c
	rm -f *.failed *.passed

status:
	@$(MAKE) $(TEST_Source_passed)
<|MERGE_RESOLUTION|>--- conflicted
+++ resolved
@@ -660,9 +660,6 @@
    test2019_462.C \
    test2019_463.C \
    test2019_464.C \
-<<<<<<< HEAD
-   test2019_465.C
-=======
    test2019_465.C \
    test2019_466.C \
    test2019_467.C \
@@ -674,7 +671,6 @@
    test2019_473.C \
    test2019_474.C \
    test2019_475.C
->>>>>>> 82e25f5a
 
 TESTCODE_CURRENTLY_FAILING = \
    test2012_10.C \
