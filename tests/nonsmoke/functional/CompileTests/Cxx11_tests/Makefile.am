include $(top_srcdir)/config/Makefile.for.ROSE.includes.and.libs

# noinst_PROGRAMS = globalVariablesInLambdas

# globalVariablesInLambdas_SOURCES = globalVariablesInLambdas.C

AM_CPPFLAGS = $(ROSE_INCLUDES)
AM_LDFLAGS = $(ROSE_RPATHS)
LDADD    = $(ROSE_LIBS)

# globalVariablesInLambdas_TESTS = test_1.C

EXAMPLE_TESTCODES_REQUIRED_TO_PASS = \
<<<<<<< HEAD
test2012_01.C \
test2012_02.C \
test2012_05.C \
test2014_02.C \
test2014_04.C \
test2014_05.C \
test2014_06.C \
test2014_07.C \
test2014_08.C \
test2014_09.C \
test2014_11.C \
test2014_12.C \
test2014_13.C \
test2014_14.C \
test2014_15.C \
test2014_16.C \
test2014_17.C \
test2014_18.C \
test2014_19.C \
test2014_20.C \
test2014_21.C \
test2014_22.C \
test2014_23.C \
test2014_27.C \
test2014_29.C \
test2014_30.C \
test2014_32.C \
test2014_33.C \
test2014_34.C \
test2014_36.C \
test2014_37.C \
test2014_38.C \
test2014_39.C \
test2014_40.C \
test2014_41.C \
test2014_42.C \
test2014_43.C \
test2014_44.C \
test2014_45.C \
test2014_47.C \
test2014_48.C \
test2014_49.C \
test2014_50.C \
test2014_51.C \
test2014_52.C \
test2014_54.C \
test2014_55.C \
test2014_56.C \
test2014_57.C \
test2014_58.C \
test2014_70.C \
test2014_71.C \
test2014_72.C \
test2014_73.C \
test2014_74.C \
test2014_75.C \
test2014_76.C \
test2014_77.C \
test2014_78.C \
test2014_79.C \
test2014_80.C \
test2014_81.C \
test2014_83.C \
test2014_84.C \
test2014_86.C \
test2014_87.C \
test2014_89.C \
test2014_90.C \
test2015_01.C \
test2015_02.C \
test2015_03.C \
test2015_04.C \
test2015_05.C \
test2015_06.C \
test2015_07.C \
test2015_08.C \
test2015_09.C \
test2015_10.C \
test2015_12.C \
test2015_13.C \
test2015_14.C \
test2016_01.C \
test2016_03.C \
test2016_04.C \
test2016_06.C \
test2016_07.C \
test2016_10.C \
test2016_11.C \
test2016_13.C \
test2016_14.C \
test2016_15.C \
test2016_16.C \
test2016_17.C \
test2016_18.C \
test2016_19.C \
test2016_21.C \
test2016_22.C \
test2016_25.C \
test2016_29.C \
test2016_30.C \
test2016_37.C \
test2016_40.C \
test2016_42.C \
test2016_91.C \
test2016_92.C \
test2016_93.C \
test2017_03.C \
test2017_04.C \
test2017_07.C \
test2017_08.C \
test2017_09.C \
test2017_11.C \
test2017_12.C \
test2017_13.C \
test2017_14.C \
test2017_15.C \
test2017_16.C \
test2017_19.C \
test2017_20.C \
test2017_21.C \
test2017_22.C \
test2017_23.C \
test2018_04.C \
test2018_05.C \
test2018_06.C \
test2018_07.C \
test2018_08.C \
test2018_09.C \
test2018_10.C \
test2018_11.C \
test2018_12.C \
test2018_13.C \
test2018_14.C \
test2018_15.C \
test2018_16.C \
test2018_17.C \
test2018_18.C \
test2018_19.C \
test2018_20.C \
test2018_21.C \
test2018_23.C \
test2018_24.C \
test2018_26.C \
test2018_27.C \
test2018_28.C \
test2018_29.C \
test2018_30.C \
test2018_31.C \
test2018_34.C \
test2018_35.C \
test2018_36.C \
test2018_37.C \
test2018_38.C \
test2018_39.C \
test2018_40.C \
test2018_41.C \
test2018_42.C \
test2018_43.C \
test2018_44.C \
test2018_45.C \
test2018_46.C \
test2018_47.C \
test2018_48.C \
test2018_51.C \
test2018_52.C \
test2018_53.C \
test2018_54.C \
test2018_55.C \
test2018_56.C \
test2018_57.C \
test2018_58.C \
test2018_59.C \
test2018_60.C \
test2018_61.C \
test2018_62.C \
test2018_65.C \
test2018_67.C \
test2018_68.C \
test2018_69.C \
test2018_70.C \
test2018_71.C \
test2018_72.C \
test2018_73.C \
test2018_74.C \
test2018_75.C \
test2018_76.C \
test2018_77.C \
test2018_78.C \
test2018_79.C \
test2018_80.C \
test2018_81.C \
test2018_82.C \
test2018_83.C \
test2018_84.C \
test2018_85.C \
test2018_86.C \
test2018_88.C \
test2018_89.C \
test2018_90.C \
test2018_91.C \
test2018_92.C \
test2018_93.C \
test2018_94.C \
test2018_95.C \
test2018_96.C \
test2018_97.C \
test2018_98.C \
test2018_99.C \
test2018_105.C \
test2018_107.C \
test2018_108.C \
test2018_109.C \
test2018_110.C \
test2018_111.C \
test2018_112.C \
test2018_113.C \
test2018_114.C \
test2018_115.C \
test2018_116.C \
test2018_117.C \
test2018_118.C \
test2018_119.C \
test2018_120.C \
test2018_121.C \
test2018_124.C \
test2018_127.C \
test2018_130.C \
test2018_131.C \
test2018_132.C \
test2018_133.C \
test2018_134.C \
test2018_135.C \
test2018_136.C \
test2018_137.C \
ctor-list-init.C \
rose-1379-a.C \
rose-1379-b.C \
rose-1380.C \
rose-1437-0.C \
$(PREVIOUSLY_FAILING_TESTS) \
last.C


# DQ (7/1/2018): Failing test which can't find boost files explicitly referenced (likely this is not a portable test code).
# test2018_100.C

# DQ (7/26/2017): Failing test after newest fix for classes built from template parameters (might not be related).
FAILING_TEST = \
test2016_39.C 

# DQ (5/12/2017): Note that tests test2017_21.C and test2017_22.C will fail using the 
# testTemplates translator, but test2017_23.C will pass. This is part of on-going work 
# to support the output of template instantiations.

# DQ (5/12/2017: Failing tests:
# test2017_10.C 
# test2017_17.C 
# test2017_18.C 
=======
   test2012_01.C \
   test2012_02.C \
   test2012_05.C \
   test2014_02.C \
   test2014_04.C \
   test2014_05.C \
   test2014_06.C \
   test2014_07.C \
   test2014_08.C \
   test2014_09.C \
   test2014_11.C \
   test2014_12.C \
   test2014_13.C \
   test2014_14.C \
   test2014_15.C \
   test2014_16.C \
   test2014_17.C \
   test2014_18.C \
   test2014_19.C \
   test2014_20.C \
   test2014_21.C \
   test2014_22.C \
   test2014_23.C \
   test2014_27.C \
   test2014_29.C \
   test2014_30.C \
   test2014_32.C \
   test2014_33.C \
   test2014_34.C \
   test2014_36.C \
   test2014_37.C \
   test2014_38.C \
   test2014_39.C \
   test2014_40.C \
   test2014_41.C \
   test2014_42.C \
   test2014_43.C \
   test2014_44.C \
   test2014_45.C \
   test2014_47.C \
   test2014_48.C \
   test2014_49.C \
   test2014_50.C \
   test2014_51.C \
   test2014_52.C \
   test2014_54.C \
   test2014_55.C \
   test2014_56.C \
   test2014_57.C \
   test2014_58.C \
   test2014_70.C \
   test2014_71.C \
   test2014_72.C \
   test2014_73.C \
   test2014_74.C \
   test2014_75.C \
   test2014_76.C \
   test2014_77.C \
   test2014_78.C \
   test2014_79.C \
   test2014_80.C \
   test2014_81.C \
   test2014_83.C \
   test2014_84.C \
   test2014_86.C \
   test2014_87.C \
   test2014_89.C \
   test2014_90.C \
   test2015_01.C \
   test2015_02.C \
   test2015_03.C \
   test2015_04.C \
   test2015_05.C \
   test2015_06.C \
   test2015_07.C \
   test2015_08.C \
   test2015_09.C \
   test2015_10.C \
   test2015_12.C \
   test2015_13.C \
   test2015_14.C \
   test2016_01.C \
   test2016_03.C \
   test2016_04.C \
   test2016_06.C \
   test2016_07.C \
   test2016_10.C \
   test2016_11.C \
   test2016_13.C \
   test2016_14.C \
   test2016_15.C \
   test2016_16.C \
   test2016_17.C \
   test2016_18.C \
   test2016_19.C \
   test2016_21.C \
   test2016_22.C \
   test2016_25.C \
   test2016_29.C \
   test2016_30.C \
   test2016_37.C \
   test2016_40.C \
   test2016_42.C \
   test2016_91.C \
   test2016_92.C \
   test2016_93.C \
   test2017_03.C \
   test2017_04.C \
   test2017_07.C \
   test2017_08.C \
   test2017_09.C \
   test2017_11.C \
   test2017_12.C \
   test2017_13.C \
   test2017_14.C \
   test2017_15.C \
   test2017_16.C \
   test2017_19.C \
   test2017_20.C \
   test2017_21.C \
   test2017_22.C \
   test2017_23.C \
   test2018_04.C \
   test2018_05.C \
   test2018_06.C \
   test2018_07.C \
   test2018_08.C \
   test2018_09.C \
   test2018_10.C \
   test2018_11.C \
   test2018_12.C \
   test2018_13.C \
   test2018_14.C \
   test2018_15.C \
   test2018_16.C \
   test2018_17.C \
   test2018_18.C \
   test2018_19.C \
   test2018_20.C \
   test2018_21.C \
   test2018_23.C \
   test2018_24.C \
   test2018_26.C \
   test2018_27.C \
   test2018_28.C \
   test2018_29.C \
   test2018_30.C \
   test2018_31.C \
   test2018_34.C \
   test2018_35.C \
   test2018_36.C \
   test2018_37.C \
   test2018_38.C \
   test2018_39.C \
   test2018_40.C \
   test2018_41.C \
   test2018_42.C \
   test2018_43.C \
   test2018_44.C \
   test2018_45.C \
   test2018_46.C \
   test2018_47.C \
   test2018_48.C \
   test2018_51.C \
   test2018_52.C \
   test2018_53.C \
   test2018_54.C \
   test2018_55.C \
   test2018_56.C \
   test2018_57.C \
   test2018_58.C \
   test2018_59.C \
   test2018_60.C \
   test2018_61.C \
   test2018_62.C \
   test2018_65.C \
   test2018_67.C \
   test2018_68.C \
   test2018_69.C \
   test2018_70.C \
   test2018_71.C \
   test2018_72.C \
   test2018_73.C \
   test2018_74.C \
   test2018_75.C \
   test2018_76.C \
   test2018_77.C \
   test2018_78.C \
   test2018_79.C \
   test2018_80.C \
   test2018_81.C \
   test2018_82.C \
   test2018_83.C \
   test2018_84.C \
   test2018_85.C \
   test2018_86.C \
   test2018_88.C \
   test2018_89.C \
   test2018_90.C \
   test2018_91.C \
   test2018_92.C \
   test2018_93.C \
   test2018_94.C \
   test2018_95.C \
   test2018_96.C \
   test2018_97.C \
   test2018_98.C \
   test2018_99.C \
   test2018_105.C \
   test2018_107.C \
   test2018_108.C \
   test2018_109.C \
   test2018_110.C \
   test2018_111.C \
   test2018_112.C \
   test2018_113.C \
   test2018_114.C \
   test2018_115.C \
   test2018_116.C \
   test2018_117.C \
   test2018_118.C \
   test2018_119.C \
   test2018_120.C \
   test2018_121.C \
   test2018_124.C \
   test2018_127.C \
   test2018_130.C \
   test2018_131.C \
   test2018_132.C \
   test2018_133.C \
   test2018_134.C \
   test2018_135.C \
   test2018_136.C \
   test2018_137.C \
   ctor-list-init.C \
   rose-1379-a.C \
   rose-1379-b.C \
   rose-1380.C \
   test2012_03.C \
   test2012_04.C \
   test2012_06.C \
   test2012_21.C \
   test2012_22.C \
   test2012_25.C \
   test2012_26.C \
   test2012_28.C \
   test2012_31.C \
   test2014_03.C \
   test2014_82.C \
   test2014_88.C \
   test2017_10.C
>>>>>>> 26a75203

TESTCODE_CURRENTLY_FAILING = \
   test2012_07.C \
   test2012_08.C \
   test2012_09.C \
   test2012_10.C \
   test2012_11.C \
   test2012_12.C \
   test2012_13.C \
   test2012_14.C \
   test2012_15.C \
   test2012_16.C \
   test2012_17.C \
   test2012_18.C \
   test2012_19.C \
   test2012_20.C \
   test2012_23.C \
   test2012_24.C \
   test2012_27.C \
   test2012_29.C \
   test2012_30.C \
   test2012_32.C \
   test2012_33.C \
   test2012_34.C \
   test2014_10.C \
   test2014_24.C \
   test2014_26.C \
   test2014_31.C \
   test2014_35.C \
   test2014_46.C \
   test2014_53.C \
   test2015_15.C \
   test2015_16.C \
   test2016_26.C \
   test2016_27.C \
   test2016_28.C \
   test2016_31.C \
   test2016_41.C \
   test2016_39.C \
   test2017_17.C \
   test2017_18.C \
   test2018_100.C \
   test2014_85.C

if ROSE_USE_EDG_VERSION_4_9
  EXAMPLE_TESTCODES_REQUIRED_TO_PASS += \
     test2014_25.C \
     test2014_28.C \
     test2015_11.C 
else
  TESTCODE_CURRENTLY_FAILING = \
     test2014_25.C \
     test2014_28.C \
     test2015_11.C 
endif

if ROSE_USING_GCC_VERSION_LATER_4_9
  EXAMPLE_TESTCODES_REQUIRED_TO_PASS += \
     test2018_63.C \
     test2018_64.C \
     test2018_66.C
else
  TESTCODE_CURRENTLY_FAILING = \
     test2018_63.C \
     test2018_64.C \
     test2018_66.C
endif

if OS_MACOSX
  TESTCODE_CURRENTLY_FAILING = \
     test2016_12.C \
     test2016_20.C \
     test2016_23.C \
     test2016_24.C \
     test2016_33.C \
     test2016_34.C \
     test2016_35.C \
     test2016_36.C \
     test2016_90.C 
else
  EXAMPLE_TESTCODES_REQUIRED_TO_PASS += \
     test2016_12.C \
     test2016_20.C \
     test2016_23.C \
     test2016_24.C \
     test2016_33.C \
     test2016_34.C \
     test2016_35.C \
     test2016_36.C \
     test2016_90.C 
endif

# This is the long test of ROSE (takes a while!)
TESTCODES_REQUIRED_TO_PASS = \
   $(EXAMPLE_TESTCODES_REQUIRED_TO_PASS)

# Automake's testing mechanism (which defines the "make check" rule) requires passing tests.
TESTCODES = \
   $(TESTCODES_REQUIRED_TO_PASS) 

# QMTest allows both passing and failing tests.
ALL_TESTCODES = \
   $(TESTCODES_REQUIRED_TO_PASS) \
   $(TESTCODE_CURRENTLY_FAILING)


TESTCODE_INCLUDES =

# VALGRIND_OPTIONS = -v --num-callers=12 --leak-check=yes --error-limit=no --show-reachable=yes
VALGRIND_OPTIONS = --tool=memcheck -v --num-callers=30 --leak-check=no --error-limit=no --show-reachable=yes --trace-children=yes --suppressions=$(top_srcdir)/scripts/rose-suppressions-for-valgrind
# VALGRIND = valgrind $(VALGRIND_OPTIONS)
# VALGRIND =

# DQ (11/5/2016): Adding support for address sanitizer (borrowing the VALGRIND variable to support 
# this, this implementation needs review).  It might be better to prepend the information to the 
# CC and CXX variables. I think that the purify support uses this approach.
if ROSE_USE_SANITIZER
VALGRIND = $(NON_RTH_ADDRESS_SANITIZER_OPTIONS)
else
VALGRIND =
endif

globalVariablesInLambdas_test: globalVariablesInLambdas
	./globalVariablesInLambdas -std=c++11 --edg:no_warnings -c $(srcdir)/globalVariablesInLambdas_test_01.C

# DQ (12/13/2017): Need to add support for multiple versions of Raja.
# Use --with-research-raja=... and --with-ares-raja=... , and for other specific applications dependent on Raja.
RajaInclude = /home/quinlan1/ROSE/RAJA/install/include

rajaTest:../../testTranslator
	$(VALGRIND) ../../testTranslator $(ROSE_FLAGS) $(TESTCODE_INCLUDES) -I$(RajaInclude) -I$(srcdir) -c $(srcdir)/test2017_33.C

#########
# Targets lists

PASSING_TEST_Source_passed = ${TESTCODES:.C=.C.passed}
TEST_Source_passed = ${ALL_TESTCODES:.C=.C.passed}

#########
# Translator to be used: calling "make TEST_TRANSLATOR=../../testBackend" uses the backend compiler only

../../testTranslator:
	cd ../..; $(MAKE) testTranslator

../../testBackend:
	cd ../..; $(MAKE) testBackend

../../testCompiler:
	ln -s `which $(CC)` ../../testCompiler

TEST_TRANSLATOR=../../testTranslator

#########
# ROSE_FLAGS

ROSE_FLAGS = -rose:Cxx11 
if !ROSE_USE_CLANG_FRONTEND
   ROSE_FLAGS += --edg:no_warnings --edg:restrict
endif
ROSE_FLAGS += -w -rose:verbose 0 -rose:skip_unparse_asm_commands

#########
# RTH test targets

$(TEST_Source_passed): %.passed: $(srcdir)/% $(TEST_TRANSLATOR) $(top_srcdir)/scripts/test_exit_status
if !ROSE_USE_INSURE
	@$(RTH_RUN) \
	   CMD="$(TEST_TRANSLATOR) $(ROSE_FLAGS) $(TESTCODE_INCLUDES) -c $(srcdir)/$(@:.C.passed=.C)" \
	   TITLE="TEST: $(TEST_TRANSLATOR) $(@:.C.passed=.C)" \
	   $(top_srcdir)/scripts/test_exit_status $@
else
	$(VALGRIND) $(TEST_TRANSLATOR) $(ROSE_FLAGS)  $(TESTCODE_INCLUDES) -c $(srcdir)/$(@:.C.passed=.C)
endif

#
############

# Make sure that all the test codes end up in the distribution
EXTRA_DIST = $(EXAMPLE_TESTCODES_REQUIRED_TO_PASS) $(TESTCODE_CURRENTLY_FAILING)

check-local:
# DQ (2/19/2017): NEW VERSION OF LOGIC
# DQ (2/18/2017): More specific logic required for portability.
# When using EDG 4.9 these files don't compile on later versions of GNU, CLANG, and Intel compilers 
# but we still want them tests as we transition to EDG 4.12 (where they all work fine independent of 
# the compiler vendor and GNU compiler version).
if ROSE_USE_EDG_VERSION_4_9
	@echo "ROSE_USE_EDG_VERSION_4_9 == true"
if USING_GNU_COMPILER
	@echo "USING_GCC_COMPILER == true"
if ROSE_USING_GCC_VERSION_LATER_4_8
	@echo "ROSE_USING_GCC_VERSION_LATER_4_8 == true"
#	@echo "C++11 tests using EDG 4.9 and GNU version 4.9 backend compiler are disabled."
if ROSE_USING_GCC_VERSION_LATER_4_9
	@echo "C++11 tests using EDG 4.9: GNU 4.9 backend compiler NOT allowed with the EDG 4.9 frontend (reconfigure with EDG 4.12)."
else  # NOT ROSE_USING_GCC_VERSION_LATER_4_9
	@echo "C++11 tests using EDG 4.9 and GNU version 4.8 backend compiler are allowed."
	@$(MAKE) $(PASSING_TEST_Source_passed)
endif # ROSE_USING_GCC_VERSION_LATER_4_9
# Exclude these tests on GNU 4.9 and later compilers).
else  # NOT ROSE_USING_GCC_VERSION_LATER_4_8
# If this is not the CLANG or Intel compilers and an earlier version of GNU than GNU 4.9 compiler, so include these files.
	@echo "ROSE_USING_GCC_VERSION_LATER_4_8 == false"
endif # ROSE_USING_GCC_VERSION_LATER_4_8
else  # NOT USING_GNU_COMPILER
	@echo "USING_GCC_COMPILER == false"
if USING_CLANG_COMPILER
# Exclude this list of files in the case of CLANG compiler.
#	@echo "USING_CLANG_COMPILER == true"
	@echo "C++11 tests using EDG 4.9: Clang backend compiler are NOT allowed with the EDG 4.9 frontend."
else # NOT USING_CLANG_COMPILER
#	@echo "USING_CLANG_COMPILER == false"
if USING_INTEL_COMPILER
# Exclude this list of files in the case of Intel compiler.
#	@echo "USING_INTEL_COMPILER == true"
	@echo "C++11 tests using EDG 4.9 Intel backend compiler are NOT allowed."
#	@$(MAKE) $(PASSING_TEST_Objects)
else # NOT USING_INTEL_COMPILER
# This is an unknown compiler.
#	@echo "USING_INTEL_COMPILER == false"
endif # USING_INTEL_COMPILER
endif # USING_CLANG_COMPILER
endif # USING_GNU_COMPILER
else  # NOT ROSE_USE_EDG_VERSION_4_9
# Using EDG 4.12 or later (run all tests independent of the compiler).
#	@echo "ROSE_USE_EDG_VERSION_4_9 == false"
if USING_GNU_COMPILER
if ROSE_USING_GCC_VERSION_LATER_4_8
	@echo "C++11 tests require configuration with either EDG version 4.9 and GNU version 4.8 or backend compiler or EDG 4.12 and 4.8 or any later GNU compiler."
	@echo "C++11 tests using EDG 4.12 and any supported backend compiler are allowed."
	@$(MAKE) $(PASSING_TEST_Source_passed)
endif # ROSE_USING_GCC_VERSION_LATER_4_8
else
	@echo "ROSE_USE_EDG_VERSION_4_9 == false"
if USING_CLANG_COMPILER
# Exclude this list of files in the case of CLANG compiler.
	@echo "USING_CLANG_COMPILER == true"
	@echo "C++11 tests using EDG 4.9: Clang backend compiler using EDG 4.12 frontend."
# DQ (2/21/2017): Too many failing files due to builtin functions that are missing.
#	@$(MAKE) $(PASSING_TEST_Objects)
else # NOT USING_CLANG_COMPILER
	@echo "USING_CLANG_COMPILER == false"
if USING_INTEL_COMPILER
# Exclude this list of files in the case of Intel compiler.
	@echo "USING_INTEL_COMPILER == true"
	@echo "C++11 tests using EDG 4.12 Intel backend compiler are allowed."
	@$(MAKE) $(PASSING_TEST_Source_passed)
else # NOT USING_INTEL_COMPILER
# This is an unknown compiler.
	@echo "USING_INTEL_COMPILER == false"
endif # USING_INTEL_COMPILER
endif # USING_CLANG_COMPILER
endif # USING_GNU_COMPILER
endif # ROSE_USE_EDG_VERSION_4_9
	@echo "*********************************************************************************************************************"
	@echo "****** ROSE/tests/nonsmoke/functional/CompileTests/Cxx11_tests: make check rule complete (terminated normally) ******"
	@echo "*********************************************************************************************************************"


clean-local:
	rm -f a.out *.o rose_*.[cC] roseTestProgram.C *.dot
	rm -rf QMTest
	rm -f *.int.c
	rm -f *.failed *.passed

status:
	@$(MAKE) $(TEST_Source_passed)
<|MERGE_RESOLUTION|>--- conflicted
+++ resolved
@@ -11,266 +11,6 @@
 # globalVariablesInLambdas_TESTS = test_1.C
 
 EXAMPLE_TESTCODES_REQUIRED_TO_PASS = \
-<<<<<<< HEAD
-test2012_01.C \
-test2012_02.C \
-test2012_05.C \
-test2014_02.C \
-test2014_04.C \
-test2014_05.C \
-test2014_06.C \
-test2014_07.C \
-test2014_08.C \
-test2014_09.C \
-test2014_11.C \
-test2014_12.C \
-test2014_13.C \
-test2014_14.C \
-test2014_15.C \
-test2014_16.C \
-test2014_17.C \
-test2014_18.C \
-test2014_19.C \
-test2014_20.C \
-test2014_21.C \
-test2014_22.C \
-test2014_23.C \
-test2014_27.C \
-test2014_29.C \
-test2014_30.C \
-test2014_32.C \
-test2014_33.C \
-test2014_34.C \
-test2014_36.C \
-test2014_37.C \
-test2014_38.C \
-test2014_39.C \
-test2014_40.C \
-test2014_41.C \
-test2014_42.C \
-test2014_43.C \
-test2014_44.C \
-test2014_45.C \
-test2014_47.C \
-test2014_48.C \
-test2014_49.C \
-test2014_50.C \
-test2014_51.C \
-test2014_52.C \
-test2014_54.C \
-test2014_55.C \
-test2014_56.C \
-test2014_57.C \
-test2014_58.C \
-test2014_70.C \
-test2014_71.C \
-test2014_72.C \
-test2014_73.C \
-test2014_74.C \
-test2014_75.C \
-test2014_76.C \
-test2014_77.C \
-test2014_78.C \
-test2014_79.C \
-test2014_80.C \
-test2014_81.C \
-test2014_83.C \
-test2014_84.C \
-test2014_86.C \
-test2014_87.C \
-test2014_89.C \
-test2014_90.C \
-test2015_01.C \
-test2015_02.C \
-test2015_03.C \
-test2015_04.C \
-test2015_05.C \
-test2015_06.C \
-test2015_07.C \
-test2015_08.C \
-test2015_09.C \
-test2015_10.C \
-test2015_12.C \
-test2015_13.C \
-test2015_14.C \
-test2016_01.C \
-test2016_03.C \
-test2016_04.C \
-test2016_06.C \
-test2016_07.C \
-test2016_10.C \
-test2016_11.C \
-test2016_13.C \
-test2016_14.C \
-test2016_15.C \
-test2016_16.C \
-test2016_17.C \
-test2016_18.C \
-test2016_19.C \
-test2016_21.C \
-test2016_22.C \
-test2016_25.C \
-test2016_29.C \
-test2016_30.C \
-test2016_37.C \
-test2016_40.C \
-test2016_42.C \
-test2016_91.C \
-test2016_92.C \
-test2016_93.C \
-test2017_03.C \
-test2017_04.C \
-test2017_07.C \
-test2017_08.C \
-test2017_09.C \
-test2017_11.C \
-test2017_12.C \
-test2017_13.C \
-test2017_14.C \
-test2017_15.C \
-test2017_16.C \
-test2017_19.C \
-test2017_20.C \
-test2017_21.C \
-test2017_22.C \
-test2017_23.C \
-test2018_04.C \
-test2018_05.C \
-test2018_06.C \
-test2018_07.C \
-test2018_08.C \
-test2018_09.C \
-test2018_10.C \
-test2018_11.C \
-test2018_12.C \
-test2018_13.C \
-test2018_14.C \
-test2018_15.C \
-test2018_16.C \
-test2018_17.C \
-test2018_18.C \
-test2018_19.C \
-test2018_20.C \
-test2018_21.C \
-test2018_23.C \
-test2018_24.C \
-test2018_26.C \
-test2018_27.C \
-test2018_28.C \
-test2018_29.C \
-test2018_30.C \
-test2018_31.C \
-test2018_34.C \
-test2018_35.C \
-test2018_36.C \
-test2018_37.C \
-test2018_38.C \
-test2018_39.C \
-test2018_40.C \
-test2018_41.C \
-test2018_42.C \
-test2018_43.C \
-test2018_44.C \
-test2018_45.C \
-test2018_46.C \
-test2018_47.C \
-test2018_48.C \
-test2018_51.C \
-test2018_52.C \
-test2018_53.C \
-test2018_54.C \
-test2018_55.C \
-test2018_56.C \
-test2018_57.C \
-test2018_58.C \
-test2018_59.C \
-test2018_60.C \
-test2018_61.C \
-test2018_62.C \
-test2018_65.C \
-test2018_67.C \
-test2018_68.C \
-test2018_69.C \
-test2018_70.C \
-test2018_71.C \
-test2018_72.C \
-test2018_73.C \
-test2018_74.C \
-test2018_75.C \
-test2018_76.C \
-test2018_77.C \
-test2018_78.C \
-test2018_79.C \
-test2018_80.C \
-test2018_81.C \
-test2018_82.C \
-test2018_83.C \
-test2018_84.C \
-test2018_85.C \
-test2018_86.C \
-test2018_88.C \
-test2018_89.C \
-test2018_90.C \
-test2018_91.C \
-test2018_92.C \
-test2018_93.C \
-test2018_94.C \
-test2018_95.C \
-test2018_96.C \
-test2018_97.C \
-test2018_98.C \
-test2018_99.C \
-test2018_105.C \
-test2018_107.C \
-test2018_108.C \
-test2018_109.C \
-test2018_110.C \
-test2018_111.C \
-test2018_112.C \
-test2018_113.C \
-test2018_114.C \
-test2018_115.C \
-test2018_116.C \
-test2018_117.C \
-test2018_118.C \
-test2018_119.C \
-test2018_120.C \
-test2018_121.C \
-test2018_124.C \
-test2018_127.C \
-test2018_130.C \
-test2018_131.C \
-test2018_132.C \
-test2018_133.C \
-test2018_134.C \
-test2018_135.C \
-test2018_136.C \
-test2018_137.C \
-ctor-list-init.C \
-rose-1379-a.C \
-rose-1379-b.C \
-rose-1380.C \
-rose-1437-0.C \
-$(PREVIOUSLY_FAILING_TESTS) \
-last.C
-
-
-# DQ (7/1/2018): Failing test which can't find boost files explicitly referenced (likely this is not a portable test code).
-# test2018_100.C
-
-# DQ (7/26/2017): Failing test after newest fix for classes built from template parameters (might not be related).
-FAILING_TEST = \
-test2016_39.C 
-
-# DQ (5/12/2017): Note that tests test2017_21.C and test2017_22.C will fail using the 
-# testTemplates translator, but test2017_23.C will pass. This is part of on-going work 
-# to support the output of template instantiations.
-
-# DQ (5/12/2017: Failing tests:
-# test2017_10.C 
-# test2017_17.C 
-# test2017_18.C 
-=======
    test2012_01.C \
    test2012_02.C \
    test2012_05.C \
@@ -509,6 +249,7 @@
    rose-1379-a.C \
    rose-1379-b.C \
    rose-1380.C \
+rose-1437-0.C \
    test2012_03.C \
    test2012_04.C \
    test2012_06.C \
@@ -522,7 +263,6 @@
    test2014_82.C \
    test2014_88.C \
    test2017_10.C
->>>>>>> 26a75203
 
 TESTCODE_CURRENTLY_FAILING = \
    test2012_07.C \
