--- conflicted
+++ resolved
@@ -115,6 +115,7 @@
 test2016_29.C \
 test2016_30.C \
 test2016_37.C \
+test2016_40.C \
 test2016_42.C \
 test2016_91.C \
 test2016_92.C \
@@ -234,7 +235,6 @@
 test2018_116.C \
 test2018_117.C \
 test2018_118.C \
-<<<<<<< HEAD
 test2018_119.C \
 test2018_120.C \
 test2018_121.C \
@@ -244,11 +244,8 @@
 test2018_131.C \
 test2018_132.C \
 test2018_133.C \
-=======
 ctor-list-init.C \
->>>>>>> c6bbce14
 $(PREVIOUSLY_FAILING_TESTS) \
-test2016_40.C \
 last.C
 
 
