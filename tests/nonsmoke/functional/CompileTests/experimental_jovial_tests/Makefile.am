--- conflicted
+++ resolved
@@ -90,10 +90,7 @@
  rose-issue-2658.cpl                    \
  rose-issue-2683.cpl                    \
  rose-issue-2687.cpl                    \
-<<<<<<< HEAD
-=======
  rose-issue-2690.cpl                    \
->>>>>>> 4d3e48d1
  rose-issue-2691.cpl                    \
  rose-issue-2701.cpl                    \
  rose-issue-2702.cpl
