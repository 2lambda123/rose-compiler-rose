include $(top_srcdir)/config/Makefile.for.ROSE.includes.and.libs

ADA_MAIN=$(top_builddir)/src/frontend/Experimental_Ada_ROSE_Connection/dot_asis/ada_main

$(ADA_MAIN)/obj/run_asis_tool_2:
	cd $(ADA_MAIN); $(MAKE) run_asis_tool_2

RUN_ASIS_TOOL=$(ADA_MAIN)/obj/run_asis_tool_2
GNAT_HOME=$(shell dirname $(shell dirname $(shell which gprbuild)))

ASIS_TESTS_DIR = $(srcdir)/test_units
# ASIS_SPEC_TESTS := $(shell find $(ASIS_TESTS_DIR) -name '*.ads')

ASIS_SPEC_FAILED_TESTS := \
	all_modes.ads \
	derived_record.ads \
	empty_package.ads \
<<<<<<< HEAD
	entry_declaration.ads \ 
=======
	entry_declaration.ads \
>>>>>>> 4deadc85
	function_declaration.ads \
	package_with_body.ads \
	parameter_declaration.ads \ 
	procedure_declaration.ads \
	selected_component.ads \
	simple_expression_range.ads \
	tagged_definition.ads \
	task_type_declaration.ads \
	task_with_body.ads \
	test_unit.ads \
	unit_2.ads 

ASIS_SPEC_PASS_TESTS := \
	component_declaration.ads \
	constant_declaration.ads \
	derived_record.ads \
	empty_package.ads \
	exception_declaration.ads \
	ordinary_type_declaration.ads \
	selected_component.ads \
	simple_expression_range.ads \
	tagged_definition.ads \
	task_type_declaration.ads \
	task_with_body.ads \
	variable_declaration.ads 

ASIS_SPEC_TESTS = $(ASIS_SPEC_PASS_TESTS) $(ASIS_SPEC_FAILED_TESTS)


#ASIS_BODY_TESTS := $(shell find $(ASIS_TESTS_DIR) -name '*.adb')

ASIS_BODY_FAILED_TESTS := \
	accept_statement.adb \
	asm_machine_code.adb \
	case_statement.adb \
	choice_parameter_specification.adb \
	entry_call.adb \
	function_call.adb \
	function_declaration.adb \
	package_with_body.adb \
	procedure_declaration.adb \
	requeue_statements.adb \
	select_accept.adb \
	task_with_abort.adb \
	task_with_body.adb \
	test_unit.adb \
	unit_2.adb 

ASIS_BODY_PASS_TESTS := \
	block_statement.adb \
	case_statement.adb \
	choice_parameter_specification.adb \
	delay_relative.adb \
	delay_until.adb \
	exit_statement.adb \
	goto_loop.adb \
	for_loop_statement.adb \
	hello_world.adb \
	if_statement.adb \
	loop_statement.adb \
	minimal.adb \
	operator.adb \
	procedure_call.adb \
	raise_statement.adb \
	task_with_body.adb \
	type_conversion.adb \
	while_loop_statement.adb 

ASIS_BODY_TESTS = $(ASIS_BODY_PASS_TESTS) $(ASIS_BODY_FAILED_TESTS) 

ASIS_TESTS = $(ASIS_SPEC_TESTS) $(ASIS_BODY_TESTS)

#DOT_FILES = $(addsuffix .dot,$(ASIS_TESTS))
DOT_SPEC_PASS_FILES = ${ASIS_SPEC_PASS_TESTS:.ads=.ads.dot}
DOT_BODY_PASS_FILES = ${ASIS_BODY_PASS_TESTS:.adb=.adb.dot}

DOT_FILES = $(DOT_SPEC_PASS_FILES) $(DOT_BODY_PASS_FILES)

$(DOT_SPEC_PASS_FILES): %.ads.dot: $(ASIS_TESTS_DIR)/%.ads  $(RUN_ASIS_TOOL)
	@echo "Testing spec file:" $<
	$(RUN_ASIS_TOOL) --file=$< --gnat_home=$(GNAT_HOME) --output_dir=$(builddir) 2> /dev/null | (! grep -i "ASIS Error") || (echo "$< failed $?"; exit 1)

$(DOT_BODY_PASS_FILES): %.adb.dot: $(ASIS_TESTS_DIR)/%.adb  $(RUN_ASIS_TOOL)
	@echo "Testing body file:" $<
	$(RUN_ASIS_TOOL) --file=$< --gnat_home=$(GNAT_HOME) --output_dir=$(builddir) 2> /dev/null | (! grep -i "ASIS Error") || (echo "$< failed $?"; exit 1)


print:
	@echo "Output Makefile variables:"
	@echo "ASIS_SPEC_TESTS = $(ASIS_SPEC_TESTS)"
	@echo "ASIS_BODY_TESTS = $(ASIS_BODY_TESTS)"
	@echo "DOT_SPEC_PASS_FILES = $(DOT_SPEC_PASS_FILES)"
	@echo "DOT_BODY_PASS_FILES = $(DOT_BODY_PASS_FILES)"

check-local: 
	@echo "Tests for ASIS."
	@$(MAKE) $(DOT_FILES)

.PHONY: clean-local
clean-local:
	rm -rf obj *.dot
<|MERGE_RESOLUTION|>--- conflicted
+++ resolved
@@ -15,14 +15,10 @@
 	all_modes.ads \
 	derived_record.ads \
 	empty_package.ads \
-<<<<<<< HEAD
-	entry_declaration.ads \ 
-=======
 	entry_declaration.ads \
->>>>>>> 4deadc85
 	function_declaration.ads \
 	package_with_body.ads \
-	parameter_declaration.ads \ 
+	parameter_declaration.ads \
 	procedure_declaration.ads \
 	selected_component.ads \
 	simple_expression_range.ads \
@@ -36,7 +32,7 @@
 	component_declaration.ads \
 	constant_declaration.ads \
 	derived_record.ads \
-	empty_package.ads \
+	empty_package.ads \ 
 	exception_declaration.ads \
 	ordinary_type_declaration.ads \
 	selected_component.ads \
