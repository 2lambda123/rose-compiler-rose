--- conflicted
+++ resolved
@@ -1639,10 +1639,7 @@
 	rm -f test2013_260_unparse_headers conftest_configure_test*
 	rm -f conftest.C
 	rm -f *.passed *.failed *.err
-<<<<<<< HEAD
-=======
 	rm -f method-defn-in-tpldecl-0 method-defn-in-tpldecl-1
->>>>>>> 947e989d
 
 #------------------------------------------------------------------------------
 #                           Performance Timing Tests
