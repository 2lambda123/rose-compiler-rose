--- conflicted
+++ resolved
@@ -1,15 +1,8 @@
 CFG dominators for function 0x00400498:
-<<<<<<< HEAD
-  function 0x00400498 dominator of 0x00400498<0> is none
-  function 0x00400498 dominator of 0x004004a1<1> is 0x00400498<0>
-  function 0x00400498 dominator of 0x004004a6<2> is 0x004004a1<1>
-  function 0x00400498 dominator of 0x004004ab<3> is 0x004004a6<2>
-=======
   function 0x00400498 dominator of 0x004004a1<0> is 0x00400498<1>
   function 0x00400498 dominator of 0x00400498<1> is none
   function 0x00400498 dominator of 0x004004ab<2> is 0x004004a6<3>
   function 0x00400498 dominator of 0x004004a6<3> is 0x004004a1<0>
->>>>>>> 67c03f0b
 CFG dominators for function 0x004004b0:
   function 0x004004b0 dominator of 0x004004b0<0> is none
 CFG dominators for function 0x004004c0:
@@ -32,17 +25,6 @@
   function 0x0040054c dominator of 0x0040055e<1> is 0x0040054c<2>
   function 0x0040054c dominator of 0x0040054c<2> is none
 CFG dominators for function 0x00400570:
-<<<<<<< HEAD
-  function 0x00400570 dominator of 0x00400570<0> is none
-CFG dominators for function 0x00400577:
-  function 0x00400577 dominator of 0x0040058d<0> is 0x00400577<3>
-  function 0x00400577 dominator of 0x0040057f<1> is none
-  function 0x00400577 dominator of 0x0040057d<2> is 0x00400577<3>
-  function 0x00400577 dominator of 0x00400577<3> is none
-  function 0x00400577 dominator of 0x004005a3<4> is 0x00400577<3>
-  function 0x00400577 dominator of 0x0040059c<5> is 0x0040058d<0>
-  function 0x00400577 dominator of 0x00400580<6> is 0x0040058d<0>
-=======
   function 0x00400570 dominator of 0x00400580<0> is 0x0040058d<6>
   function 0x00400570 dominator of 0x0040057f<1> is none
   function 0x00400570 dominator of 0x0040059c<2> is 0x0040058d<6>
@@ -50,7 +32,6 @@
   function 0x00400570 dominator of 0x00400570<4> is none
   function 0x00400570 dominator of 0x0040057d<5> is 0x00400570<4>
   function 0x00400570 dominator of 0x0040058d<6> is 0x00400570<4>
->>>>>>> 67c03f0b
 CFG dominators for function 0x004005b0:
   function 0x004005b0 dominator of 0x004005d4<0> is 0x004005b0<2>
   function 0x004005b0 dominator of 0x004005be<1> is 0x004005b0<2>
@@ -68,21 +49,6 @@
   function 0x004005e0 dominator of 0x00400605<8> is 0x004005ff<7>
   function 0x004005e0 dominator of 0x00400623<9> is 0x004005ff<7>
 CFG dominators for function 0x00400660:
-<<<<<<< HEAD
-  function 0x00400660 dominator of 0x004006a3<0> is 0x00400681<3>
-  function 0x00400660 dominator of 0x00400694<1> is 0x00400681<3>
-  function 0x00400660 dominator of 0x0040069b<2> is 0x00400697<4>
-  function 0x00400660 dominator of 0x00400681<3> is 0x00400660<5>
-  function 0x00400660 dominator of 0x00400697<4> is 0x00400694<1>
-  function 0x00400660 dominator of 0x00400660<5> is none
-CFG dominators for function 0x00400700:
-  function 0x00400700 dominator of 0x00400719<0> is none
-  function 0x00400700 dominator of 0x00400729<1> is 0x00400700<5>
-  function 0x00400700 dominator of 0x00400726<2> is 0x00400720<4>
-  function 0x00400700 dominator of 0x0040072f<3> is 0x00400729<1>
-  function 0x00400700 dominator of 0x00400720<4> is 0x00400729<1>
-  function 0x00400700 dominator of 0x00400700<5> is none
-=======
   function 0x00400660 dominator of 0x004006a3<0> is 0x00400681<5>
   function 0x00400660 dominator of 0x0040069b<1> is 0x00400697<4>
   function 0x00400660 dominator of 0x00400660<2> is none
@@ -103,6 +69,5 @@
   function 0x00400700 dominator of 0x00400700<3> is none
   function 0x00400700 dominator of 0x0040072f<4> is 0x00400729<5>
   function 0x00400700 dominator of 0x00400729<5> is 0x00400700<3>
->>>>>>> 67c03f0b
 CFG dominators for function 0x00400b3c:
   function 0x00400b3c dominator of 0x00400b3c<0> is none