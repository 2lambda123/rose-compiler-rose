include $(top_srcdir)/config/Makefile.for.ROSE.includes.and.libs

##################################################################################
# These are C testcodes targeting aspects of C that might not be a subset of C++ #
##################################################################################

# These test pass the compilation using ROSE, all AST tests, unparsing to generate 
# Java code, and the final compilation of that code using a backend compiler (javac).
TESTCODES_REQUIRED_TO_PASS = \
     test2011_01.java \
     test2011_02.java \
     test2011_03.java \
     test2011_06.java \
     test2011_07.java \
     test2011_08.java \
     test2011_09.java \
     test2011_10.java \
     test2011_11.java \
     test2011_12.java \
     test2011_13.java \
     test2011_14.java \
     test2011_15.java \
     test2011_16.java \
     test2011_17.java \
     test2011_18.java \
     test2011_19.java \
     test2011_20.java \
     test2011_26.java \
     test2011_29.java \
     test2011_30.java \
     test2011_31.java \
     test2011_32.java \
     test2011_33.java \
     test2011_34.java \
     test2011_35.java \
     test2011_36.java \
     test2011_37.java \
     test2011_38.java \
     test2011_39.java \
     test2011_40.java \
     test2011_41.java \
     test2011_47.java \
     test2011_50.java \
                      \
     pgc_2011_30.java \
                      \
     pgc_test2011_00.java \
     pgc_test2011_01.java \
     pgc_test2011_02.java \
     pgc_test2011_03.java \
     pgc_test2011_04.java \
     pgc_test2011_05.java \
     pgc_test2011_06.java \
     pgc_test2011_07.java \
     pgc_test2011_08.java 

<<<<<<< HEAD
# These test pass the compilation using ROSE, all AST tests, unparsing to generate 
# Java code, and the final compilation of that code using a backend compiler (javac).
TESTCODE_CURRENTLY_FAILING = \
     pgc_test2011_09.java
=======
# DQ (9/3/2011): This test code was listed twice...
#    pgc_2011_30.java

TESTCODE_CURRENTLY_FAILING = 

>>>>>>> f23fa0ba

# These tests pass the compilation using ROSE, all AST tests, and unparsing to generate 
# Java code, but fails the final compilation step of the generated Java code.
TESTCODES_REQUIRED_TO_PASS_FAILING_BACKEND_COMPILE = \
     test2011_04.java \
     test2011_05.java \
     test2011_21.java \
     test2011_22.java \
     test2011_23.java \
     test2011_24.java \
     test2011_25.java \
     test2011_27.java \
     test2011_28.java \
     test2011_42.java \
     simple.java

# This is where the Java generics tests are put (currently not required to pass all phases).
TESTCODES_REQUIRED_TO_PASS_FOR_JAVA_6 = \
     test2011_43.java \
     test2011_44.java \
     test2011_46.java \
     test2011_48.java \
     test2011_49.java 

TESTCODES_REQUIRED_TO_PASS_FAILING_FOR_JAVA_6 = \
     test2011_45.java 


# Later we will move these tests to the gcjTestSuite subdirectory.
GCJ_TESTCODES_REQUIRED_TO_PASS = \
anfi.java \
anon2.java \
anon3.java \
anon4.java \
anonarray2.java \
anonarray3.java \
anonarray.java \
anon_ctor_itf_arg.java \
anon.java \
Array_1.java \
Array_2.java \
Array_3.java \
ArrayStore2.java \
ArrayStore.java \
assign2.java \
assign.java \
bclink.java \
bytearray.java \
Class_1.java \
CompareNaN.java \
direct_read.java \
direct_write.java \
Divide_1.java \
Divide_2.java \
emptystring.java \
err10.java \
err11.java \
err12.java \
err13.java \
err14.java \
err1.java \
err2.java \
err3.java \
err4.java \
err5.java \
err6.java \
err7.java \
err8.java \
err9.java \
EvaluationOrder.java \
ExtraClassLoader.java \
FileHandleGcTest.java \
final_inner.java \
final_int.java \
Final.java \
final_static_and_friend.java \
Float_1.java \
Float_2.java \
G19990301_01.java \
G19990302_02.java \
G19990303_01.java \
G19990303_02.java \
G19990304_01.java \
G19990310_01.java \
II.java \
indirect.java \
indirect_read.java \
indirect_write.java \
initexc.java \
initfield.java \
inline.java \
inner1.java \
inner2.java \
inner3.java \
inner4.java \
inner_array.java \
inner_interface.java \
instance.java \
instinit2.java \
instinit.java \
InterfaceDispatch.java \
Invoke_1.java \
Invoke_2.java \
invoke_from_inner.java \
InvokeInterface.java \
InvokeReturn.java \
invokethrow.java \
KeepInline.java \
klass.java \
LargeFile.java \
MathBuiltin.java \
Matrix4f.java \
md5test.java \
multiple_finit.java \
N19990310_02.java \
N19990310_3.java \
N19990310_4.java \
N19990310_5.java \
negzero.java \
nested_with_ctor.java \
newarray_overflow.java \
Overflow.java \
override.java \
pr100.java \
pr109.java \
PR12350.java \
PR12416.java \
PR12656.java \
PR12915.java \
pr13107_2.java \
pr13107_3.java \
pr13107.java \
pr133.java \
PR141.java \
PR160.java \
PR162.java \
pr16789.java \
PR16867.java \
pr17536.java \
pr179.java \
pr184.java \
PR18699.java \
PR19870_2.java \
PR19870.java \
PR19921.java \
PR20056.java \
pr21785.java \
pr21844.java \
PR218.java \
pr22211.java \
PR242.java \
pr24321.java \
PR25535.java \
pr25676.java \
PR260.java \
pr26390.java \
PR26858.java \
pr26990.java \
pr27171.java \
PR27908.java \
PR29013.java \
PR29495.java \
PR3096.java \
PR31264.java \
PR36252.java \
PR3731.java \
PR5057_2.java \
PR5057.java \
PR55.java \
PR56.java \
PR6085.java \
PR6204.java \
pr6388.java \
PR6520.java \
PR6729.java \
PR6820.java \
PR7482.java \
pr83.java \
pr8415.java \
pr8676.java \
pr8823.java \
PR8866.java \
pr8945.java \
private_direct_read.java \
private_direct_write.java \
private_indirect_read.java \
private_indirect_write.java \
Process_1.java \
Process_2.java \
Process_3.java \
Process_4.java \
Process_5.java \
Process_6.java \
Process_7.java \
ProxyTest.java \
RH194522.java \
search_outer.java \
Serialization.java \
shatest.java \
Shazam.java \
StackTrace2.java \
stacktrace.java \
StaticConstructor.java \
StringBuffer_1.java \
StringBuffer_overflow.java \
stringconst2.java \
stringconst.java \
String_overflow.java \
stub.java \
SyncGlobal.java \
Synch.java \
SyncTest.java \
test_long.java \
TestProxy.java \
Thread_Alive.java \
Thread_HoldsLock.java \
Thread_Interrupt.java \
Thread_Join.java \
Thread_Monitor.java \
Thread_Sleep_2.java \
Thread_Sleep.java \
Thread_Wait_2.java \
Thread_Wait_Interrupt.java \
Thread_Wait.java \
Throw_1.java \
Throw_2.java \
Throw_3.java \
TLtest.java \
tmi.java \
tp.java \
update_outer.java \
utf8concat.java \
utilTest.java \
verify.java

GCJ_TESTCODE_CURRENTLY_FAILING = \
   PR35020.java \
   WalkerTest.java



noinst_headers = 

# Automake's testing mechanism (which defines the "make check" rule) requires passing tests.
TESTCODES = \
$(TESTCODES_REQUIRED_TO_PASS)

# QMTest allows both passing and failing tests.
ALL_TESTCODES = \
$(TESTCODES_REQUIRED_TO_PASS) \
$(TESTCODE_CURRENTLY_FAILING)

# File option to accumulate performance information about the compilation
# PERFORMANCE_REPORT_OPTION = -rose:compilationPerformanceFile $(top_builddir)/C_ROSE_PERFORMANCE_DATA.csv

# The use of -rose:java is redundent, the source langauge can now be determined from the file suffix.
# ROSE_FLAGS = -rose:java -rose:verbose 0 -rose:skipfinalCompileStep
# ROSE_FLAGS = -rose:verbose 0 -rose:skipfinalCompileStep -rose:skip_syntax_check
# ROSE_FLAGS = -rose:verbose 0 -rose:skipfinalCompileStep
ROSE_FLAGS = -rose:verbose 0
ROSE_FLAGS_SKIP_FINAL_COMPILATION = -rose:verbose 0 -rose:skipfinalCompileStep


PASSING_TEST_Objects = ${TESTCODES:.java=.o}
TEST_Objects = ${ALL_TESTCODES:.java=.o}

# Add tests for where we can compiler and generate code, but the generated code does not yet compiler with the backend compiler (javac).
TESTCODES_REQUIRED_TO_PASS_FAILING_BACKEND_COMPILE_Objects = ${TESTCODES_REQUIRED_TO_PASS_FAILING_BACKEND_COMPILE:.java=.o}

# Tests for Java generics
TESTCODES_REQUIRED_TO_PASS_FOR_JAVA_6_Objects = ${TESTCODES_REQUIRED_TO_PASS_FOR_JAVA_6:.java=.o}



if ROSE_BUILD_JAVA_LANGUAGE_SUPPORT

testTranslator=../../testTranslator
# testTranslator=../../testGraphGeneration

../../testTranslator:
	cd ../..; $(MAKE) testTranslator

../../testGraphGeneration:
	cd ../..; $(MAKE) testGraphGeneration

# Add the dependence upon the source file to trigger recompilation each time the makefile is run!
# $(TEST_Objects): ../../testTranslator $(srcdir)/$(@:.o=.java)
$(TEST_Objects): $(testTranslator) ../../testTranslator ../../testGraphGeneration
	@echo "Test using Java 1.6 (default) version support."
	$(testTranslator) $(ROSE_FLAGS) $(srcdir)/$(@:.o=.java)
	@echo "Test using Java 1.4 version support."
	$(testTranslator) -ecj:1.4 $(ROSE_FLAGS) $(srcdir)/$(@:.o=.java)

# Tests that pass all but the final compilation using the backend compiler (javac)
$(TESTCODES_REQUIRED_TO_PASS_FAILING_BACKEND_COMPILE_Objects): $(testTranslator) ../../testTranslator ../../testGraphGeneration
	@echo "Test using Java 1.6 (default) version support."
	$(testTranslator) $(ROSE_FLAGS_SKIP_FINAL_COMPILATION) $(srcdir)/$(@:.o=.java)
	@echo "Test using Java 1.4 version support."
	$(testTranslator) -ecj:1.4 $(ROSE_FLAGS_SKIP_FINAL_COMPILATION) $(srcdir)/$(@:.o=.java)

# Tests that pass all but the final compilation using the backend compiler (javac)
$(TESTCODES_REQUIRED_TO_PASS_FOR_JAVA_6_Objects): $(testTranslator) ../../testTranslator ../../testGraphGeneration
	@echo "Test using Java 1.6 (default) version support."
	$(testTranslator) $(ROSE_FLAGS_SKIP_FINAL_COMPILATION) $(srcdir)/$(@:.o=.java)







testJavaTraversal:
#	Java library path specifies where the *.so file is located (JavaTraversal.so)
#	The class path (-cp) the ROSE version of the ECJ Java front-end.
#	The we specify the ROSE specific JavaTraversal class file (that we execute)
#	Then we specify two input java source files.
#	java -Djava.library.path=$(top_builddir)/src/frontend/ECJ_ROSE_Connection -cp $(top_srcdir)/src/3rdPartyLibraries/java-parser/ecjROSE.jar:. $(top_srcdir)/src/3rdPartyLibraries/java-parser/JavaTraversal $(srcdir)/HelloWorld.java $(srcdir)/HelloWorld2.java
#	java -Djava.library.path=$(top_builddir)/src/frontend/ECJ_ROSE_Connection -cp $(top_srcdir)/src/3rdPartyLibraries/java-parser/ecjROSE.jar:. JavaTraversal $(srcdir)/HelloWorld.java $(srcdir)/HelloWorld2.java
#	java -Djava.library.path=$(top_builddir)/src/frontend/ECJ_ROSE_Connection -cp $(top_srcdir)/src/3rdPartyLibraries/java-parser/ecjROSE.jar:. libjava_ecj_parser_c_jni_JavaParserActionJNI $(srcdir)/HelloWorld.java $(srcdir)/HelloWorld2.java
#	java -Djava.library.path=$(top_builddir)/src/frontend/ECJ_ROSE_Connection -cp $(top_srcdir)/src/3rdPartyLibraries/java-parser/ecjROSE.jar:. libjava_ecj_parser_c_jni_JavaParserActionJNI 
#	java -Djava.library.path=$(top_builddir)/src/frontend/ECJ_ROSE_Connection/.libs -cp $(top_srcdir)/src/3rdPartyLibraries/java-parser/ecjROSE.jar:. libjava_ecj_parser_c_jni_JavaParserActionJNI 
#	java -Djava.library.path=$(top_builddir)/src/frontend/ECJ_ROSE_Connection/.libs -cp $(top_srcdir)/src/3rdPartyLibraries/java-parser/ecjROSE.jar:. JavaTraversal
#	java -cp $(top_srcdir)/src/3rdPartyLibraries/java-parser/ecjROSE.jar -Djava.library.path=$(top_builddir)/src/frontend/ECJ_ROSE_Connection/.libs JavaTraversal
	java -Djava.library.path=$(top_builddir)/src/frontend/ECJ_ROSE_Connection/.libs -cp $(top_builddir)/src/3rdPartyLibraries/java-parser/ecjROSE.jar:$(top_builddir)/src/3rdPartyLibraries/java-parser:. JavaTraversal $(srcdir)/simple.java


# DQ (8/14/2011): Rule to build whole AST graphs with all of the file info objects.
# This is useful for debugging the source code position information. We have to 
# skip the final compilation because the -rose:dotgraph:fileInfoFilter will be passed
# to the backend compiler and cause an error.
graphWithFileInfo: ../../testGraphGeneration
	../../testGraphGeneration -rose:dotgraph:fileInfoFilter $(ROSE_FLAGS_SKIP_FINAL_COMPILATION) $(srcdir)/test2011_39.java

testGenerics: $(TESTCODES_REQUIRED_TO_PASS_FOR_JAVA_6_Objects)

workingJava:
	java -cp $(top_srcdir)/src/3rdPartyLibraries/java-parser/ecjROSE.jar

testECJ:
	java -cp ecjROSE.jar org.eclipse.jdt.internal.compiler.batch.Main $(srcdir)/simple.java

# Test for help option to ECJ (some ECJ options not supported via ROSE).
# DQ (7/21/2011): Currently a file must be specified, but this should be fixed later.
testECJ_help_option:
	$(testTranslator) -rose:java -rose:verbose 0 -rose:skipfinalCompileStep -ecj:help -c $(srcdir)/simple.java

# Test with the "-rose:java" specification (one way to specify the language in ROSE).
testWithJavaSpecification: $(testTranslator)
	$(testTranslator) -rose:java $(ROSE_FLAGS) $(srcdir)/testWithJavaSpecification.java

# Test without the "-rose:java" specification (ROSE can alternatively obtain the source language from the file suffix).
testWithoutJavaSpecification:
	$(testTranslator) $(ROSE_FLAGS) $(srcdir)/testWithoutJavaSpecification.java

# Test using the specification of Java 1.7 compatability.
testJava_option:
	$(testTranslator) -ecj:1.7 -rose:verbose 0 -rose:skipfinalCompileStep -c $(srcdir)/test2011_44.java

# Build a rule to allow running all tests in parallel...
extraTests: testWithJavaSpecification testWithoutJavaSpecification testECJ_help_option testJava_option graphWithFileInfo

# Execute the java file using: java -Djava.library.path=. HelloWorld

# ********************************************************************************
# ********************************************************************************
# Support for GCJ test codes (will be moved to the gcjTestSuite subdirectory soon.
# Likely it is too early to expect any of these to pass using ROSE's Java support.
GCJ_TESTCODES = $(GCJ_TESTCODES_REQUIRED_TO_PASS) $(GCJ_TESTCODE_CURRENTLY_FAILING)
gcjTests_passing_Objects = ${GCJ_TESTCODES_REQUIRED_TO_PASS:.java=.class}
gcjTests_Objects = ${GCJ_TESTCODES:.java=.class}

# Test the GCJ test code by only doing syntax checking on them using ROSE (calling only the 
# backend javac to do the syntax checking). This is more of a test of the Makefile than ROSE.
$(gcjTests_Objects): $(testTranslator) ../../testTranslator
	$(testTranslator) $(ROSE_FLAGS) -rose:exit_after_parser $(srcdir)/gcjTestSuite/$(@:.class=.java)

# This test evaluates the GCJ test code to make sure that they compile with ECJ (all but 2 pass).
testGCJ: $(gcjTests_passing_Objects)
# ********************************************************************************
# ********************************************************************************


check-local: extraTests
	@echo "Tests for Java."
#  Run this test explicitly since it has to be run using a specific rule and can't be lumped with the rest
#	These C programs must be called externally to the test codes in the "TESTCODES" make variable
	@$(MAKE) $(TESTCODES_REQUIRED_TO_PASS_FAILING_BACKEND_COMPILE_Objects)
	@$(MAKE) $(PASSING_TEST_Objects)
	@$(MAKE) $(TESTCODES_REQUIRED_TO_PASS_FOR_JAVA_6_Objects)
	@echo "************************************************************************************************"
	@echo "****** ROSE/tests/CompileTests/Java_tests: make check rule complete (terminated normally) ******"
	@echo "************************************************************************************************"
else
check-local:
	@echo "Tests for Java."
	@echo "**********************************************************************************************"
	@echo "****** ROSE/tests/CompileTests/Java_tests: JAVA LANGUAGE SUPPORT NOT CONFIGURED IN ROSE ******"
	@echo "**********************************************************************************************"
endif

EXTRA_DIST = $(ALL_TESTCODES) testWithJavaSpecification.java testWithoutJavaSpecification.java gcjTestSuite 

clean-local:
	rm -f *.dot *.class *.java rose_performance_report_lockfile.lock *.out
#	Remove any generated JVM log files that could have been generated (these are rare).
	rm -f *.log

# driscoll6 (8/10/11) convenience target for inspecting unparser output from all test files
check-view: $(TEST_Objects:.o=.view)

# driscoll6 (8/10/11) convenience target for inspecting unparser output from a particular file
%.view: ../../testTranslator
	@echo "============ TRANSLATING ==========="
	$(testTranslator) $(ROSE_FLAGS) $(srcdir)/$(@:.view=.java) -rose:o $(@:.view=.java)
	@echo "------------- ORIGINAL -------------"
	@cat $(srcdir)/$(@:.view=.java)
	@echo "------------- UNPARSED -------------"
	@cat $(@:.view=.java)
	@echo "-------------- JAVAC ---------------"
	$(JAVAC) $(@:.view=.java)

# DQ (8/17/2011): This is a fix for a interesting problem caused by the VPATH make system.
# The generated java files will be copied from the current build directory instead of the
# source directory.
# Since the generated java files have the same name as in the srcdir, VPATH will
# cause the builddir versions to be copied to the distdir if they exist.  They
# will exist if the "make check" has been run, which is the case for the
# java only language tests.
dist-hook:
	@echo "Removing what might be the wrong versions of the files if make check has been run."
	rm $(distdir)/*.java
	@echo "Copying the correct versions of the java file from the srcdir = $(srcdir) to the distdir = $(distdir)"
	cp -p $(srcdir)/*.java $(distdir)<|MERGE_RESOLUTION|>--- conflicted
+++ resolved
@@ -54,18 +54,13 @@
      pgc_test2011_07.java \
      pgc_test2011_08.java 
 
-<<<<<<< HEAD
+# DQ (9/3/2011): This test code was listed twice...
+#    pgc_2011_30.java
+#
 # These test pass the compilation using ROSE, all AST tests, unparsing to generate 
 # Java code, and the final compilation of that code using a backend compiler (javac).
 TESTCODE_CURRENTLY_FAILING = \
      pgc_test2011_09.java
-=======
-# DQ (9/3/2011): This test code was listed twice...
-#    pgc_2011_30.java
-
-TESTCODE_CURRENTLY_FAILING = 
-
->>>>>>> f23fa0ba
 
 # These tests pass the compilation using ROSE, all AST tests, and unparsing to generate 
 # Java code, but fails the final compilation step of the generated Java code.
