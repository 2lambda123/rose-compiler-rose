include $(top_srcdir)/config/Makefile.for.ROSE.includes.and.libs

if ROSE_USING_ALTERNATE_BACKEND_C_COMPILER
# TOO (2/10/11): set the correct linker and linker-flags for the alternate
# backend C compiler.
override CCLD=@BACKEND_C_COMPILER@
override LIBS=

# TOO (2/10/11): don't run these tests if they were cross-compiled, otherwise
# they will just fail.
check-TESTS:
	@echo "Skipping execution of cross-compiled tests: $(TESTS)"
endif

##################################################################################
# These are C testcodes targeting aspects of C that might not be a subset of C++ #
##################################################################################

OLD_TESTCODES_REQUIRED_TO_PASS = \
     test_CplusplusMacro_C.c \
     gconv_info.c \
     stdio.c \
     testCvsCpp.c \
     testAnsiC.c \
     YardenPragmaPackExample.c \
     commentTest.c \
     test2003_12.c \
     test2004_20.c \
     test2005_172.c \
     test2005_186.c \
     test2006_48.c  \
     test2006_110.c \
     test2006_114.c \
     test2006_132.c \
     test2006_133.c \
     test2006_135.c \
     test2008_01.c \
     test2008_02.c \
     test2009_01.c \
     test2009_02.c \
     test2009_03.c \
     test2009_04.c \
     test2009_07.c \
     test2009_08.c \
     test2009_16.c \
     test2009_21.c \
     test2009_22.c \
     test2010_01.c \
     test2010_04.c \
     test2010_06.c \
     test2010_07.c \
     test2010_08.c \
     test2010_09.c \
     test2010_10.c \
     test2010_12.c \
     test2010_13.c \
     test2010_15.c \
     test2010_17.c \
     test2011_05.c \
     test2007_177.c \
     math.c \
     complex_01.c \
     constants.c

TESTCODES_REQUIRED_TO_PASS = \
     test_CplusplusMacro_C.c \
     gconv_info.c \
     testCvsCpp.c \
     testAnsiC.c \
     YardenPragmaPackExample.c \
     commentTest.c \
     test2003_12.c \
     test2004_20.c \
     test2004_21.c \
     test2005_172.c \
     test2005_168.c \
     test2005_186.c \
     test2006_65.c  \
     test2006_110.c \
     test2006_114.c \
     test2006_133.c \
     test2006_135.c \
     test2008_01.c \
     test2008_02.c \
     test2009_01.c \
     test2009_02.c \
     test2009_03.c \
     test2009_04.c \
     test2009_07.c \
     test2009_08.c \
     test2009_16.c \
     test2009_21.c \
     test2009_22.c \
     test2010_01.c \
     test2010_06.c \
     test2010_07.c \
     test2010_08.c \
     test2010_09.c \
     test2010_10.c \
     test2010_13.c \
     test2010_15.c \
     test2010_17.c \
     test2011_05.c \
     test2007_177.c \
     math.c \
     complex_01.c \
     constants.c

if !ROSE_USE_EDG_VERSION_4_3
   TESTCODES_REQUIRED_TO_PASS += \
     stdio.c \
     test2006_48.c \
     test2006_132.c \
     test2010_04.c \
     test2010_11.c \
     test2010_12.c \
     test2010_14.c

# DQ (9/26/2009): Conditionally compile this file (fails in OSX due to lack of OSX
# support for thread local storage). Liao know more about the details of this test.
# test2009_19.c

if !OS_MACOSX
   TESTCODES_REQUIRED_TO_PASS += test2009_19.c
endif
endif

if !ROSE_USE_CLANG_FRONTEND
   TESTCODES_REQUIRED_TO_PASS += \
     test2004_21.c \
     test2005_168.c \
     test2006_65.c  \
     test2010_11.c \
     test2010_14.c 
endif

#Liao, 5/16/2009 add a set of self-verifiable test code with main() 
# and let them run during make check
TESTCODES_REQUIRED_TO_RUN = \
<<<<<<< HEAD
     test2009_17.c \
     test2009_05.c \
=======
>>>>>>> 6a3f2baf
     test2009_18.c \
     test2009_20.c

if !ROSE_USE_CLANG_FRONTEND
   TESTCODES_REQUIRED_TO_RUN += \
     test2009_05.c \
     test2009_17.c
endif

TESTCODE_CURRENTLY_FAILING = \
     test2004_126.c \
     test2006_14.c  \
     test2006_100.c \
     test2006_134.c \
     test2006_136.c \
     test2009_06.c \
     test2010_02.c \
     test2010_03.c \
     test2010_05.c \
     test2010_16.c \
     test2011_03.c \
     test2011_04.c \
     Yarden_client.c



# Automake's testing mechanism (which defines the "make check" rule) requires passing tests.
TESTCODES = \
$(TESTCODES_REQUIRED_TO_PASS)

# QMTest allows both passing and failing tests.
ALL_TESTCODES = \
$(TESTCODES_REQUIRED_TO_PASS) \
$(TESTCODE_CURRENTLY_FAILING)

# File option to accumulate performance information about the compilation
# PERFORMANCE_REPORT_OPTION = -rose:compilationPerformanceFile $(top_builddir)/C_ROSE_PERFORMANCE_DATA.csv

ROSE_FLAGS = -rose:C --edg:no_warnings --edg:restrict -w 

PASSING_TEST_Objects = ${TESTCODES:.c=.o}
TEST_Objects = ${ALL_TESTCODES:.c=.o}
TEST_Exe_Objects = ${TESTCODES_REQUIRED_TO_RUN:.c=.o}

PASSING_TEST_Executables =  ${TEST_Exe_Objects:.o=.out}

if !ROSE_USE_EDG_VERSION_4_3
# any programs needed by your tests that does not need to be built by make all.
check_PROGRAMS = $(PASSING_TEST_Executables)
# a list of programs or scripts to run in order to do the testing 
TESTS= $(check_PROGRAMS) caller.out 
endif

testTranslator = ../../testTranslator

# Add the dependence upon the source file to trigger recompilation each time the makefile is run!
# $(TEST_Objects): ../../testTranslator $(srcdir)/$(@:.o=.c)
$(TEST_Objects): ../../testTranslator
	$(testTranslator) $(ROSE_FLAGS) -c $(srcdir)/$(@:.o=.c)

# This is a redundant test with it also being in the list TESTCODES_REQUIRED_TO_PASS (above).
test2005_168.o: $(srcdir)/test2005_168.c
	$(testTranslator) $(ROSE_FLAGS) -I$(top_srcdir)/src/util/commandlineProcessing -c $(srcdir)/test2005_168.c

$(TEST_Exe_Objects): %.o: $(srcdir)/%.c $(testTranslator)
	$(testTranslator) $(ROSE_FLAGS) -c $<

# Liao 11/19/2009
# Custom tests to test rose translators as a linker (generating the final executables) for multiple files
# simplest case: generate .o with -c
caller.o: $(srcdir)/callee.c $(srcdir)/caller.c
	$(testTranslator) $(ROSE_FLAGS) -c $^
# default case: generate executable a.out from any number of input files	
caller.out: $(srcdir)/callee.c $(srcdir)/caller.c
	$(testTranslator) $(ROSE_FLAGS) $^ -o caller.out

# Customized test that modifies testTranslator to remove empty elses to test dangling else unparsing
test2008_02.o: $(srcdir)/test2008_02.c
	env ROSE_TEST_ELSE_DISAMBIGUATION=x $(testTranslator) $(ROSE_FLAGS) -c $(srcdir)/test2008_02.c

../../testTranslator:
	cd ../..; $(MAKE) testTranslator

#QMTEST_Objects = ${ALL_TESTCODES:.c=.qmt}
#
# Make rule to build the QMTest database files
#CURRENT_DIRECTORY = `pwd`
#$(QMTEST_Objects): ../../testTranslator $(srcdir)/$(@:.qmt=.c)
#	qm.sh f rose.RoseTest $(CURRENT_DIRECTORY)/../../testTranslator NULL $(ROSE_FLAGS) -c $(srcdir)/$(@:.qmt=.c)
#
#test2005_168.qmt: $(srcdir)/test2005_168.c
#	qm.sh f rose.RoseTest $(CURRENT_DIRECTORY)/../../testTranslator NULL $(ROSE_FLAGS) -I$(top_srcdir)/src/util/commandlineProcessing -c $(srcdir)/$(@:.qmt=.c)
#
# Include makefile rules specific to QMTest
#include $(top_srcdir)/config/QMTest_makefile.inc

EXTRA_DIST = $(ALL_TESTCODES) builtin-types.def callee.c caller.c c-common.def \
             test2006_134.h test2010_08.h predict.def test2010_15.h

copyFiles:
	cp $(srcdir)/*.h $(top_srcdir)/tests/CompileTests/C_tests
	cp $(srcdir)/*.c $(top_srcdir)/tests/CompileTests/C_tests

check-local:
	@echo "Tests for C."
#  Run this test explicitly since it has to be run using a specific rule and can't be lumped with the rest
#	These C programs must be called externally to the test codes in the "TESTCODES" make variable
	@$(MAKE) $(PASSING_TEST_Objects)
#	@$(MAKE) caller.o caller.out
	@echo "*********************************************************************************************"
	@echo "****** ROSE/tests/CompileTests/C_tests: make check rule complete (terminated normally) ******"
	@echo "*********************************************************************************************"

clean-local:
	rm -f *.o rose_*.[cC] rose_performance_report_lockfile.lock *.out
	rm -rf QMTest

################################################################################
#
# Addition to show how to hook QMTest ROSE_Regression with automake
# Uncomment lines 115,$
#

#export ROSE_TEST_REGRESSION_ROOT=/home/yuan5/tmp/18/ROSE_Regression
#QMTEST=/home/yuan5/opt/qmtest-2.3/bin/qmtest
#ALL_Objects = ${ALL_TESTCODES:.c=.o}
#
#force:
#
#testTranslator_wrapper: force
#	rm -f ../../testTranslator
#	echo -e "#!/bin/bash\n${ROSE_TEST_REGRESSION_ROOT}/roseQMGen/bin/qm.sh ../../../testTranslator \"\$$@\"" > ../../testTranslator && chmod +x ../../testTranslator
#
#rrqm_generate: testTranslator_wrapper $(ALL_Objects)
#	test -d ./c_tests_testdatabase || mkdir c_tests_testdatabase 
#	rm -rf ./c_tests_testdatabase/*
#	find . -type f -mindepth 1 -maxdepth 1 -name "*.qmt" -exec mv {} c_tests_testdatabase/ \;
#	$(QMTEST) -D`pwd`/c_tests_testdatabase create-tdb
#	rm -f ../../testTranslator
#	cd ../..; $(MAKE) testTranslator
#
#c_tests_testdatabase/QMTest:
#	$(MAKE) rrqm_generate
#
#rrqm_run: c_tests_testdatabase/QMTest
#	-cd c_tests_testdatabase && $(QMTEST) run
#
#c_tests_testdatabase/results.qmr:
#	$(MAKE) rrqm_run
#
#rrqm_report: c_tests_testdatabase/results.qmr
#	sh -c "source ${ROSE_TEST_REGRESSION_ROOT}/scripts/rosetestrc; report.sh c_tests_testdatabase/results.qmr c_tests_testdatabase report_c_tests"
#	@echo -e "\nThe results are in `pwd`/report_c_tests/results.xml"<|MERGE_RESOLUTION|>--- conflicted
+++ resolved
@@ -137,11 +137,6 @@
 #Liao, 5/16/2009 add a set of self-verifiable test code with main() 
 # and let them run during make check
 TESTCODES_REQUIRED_TO_RUN = \
-<<<<<<< HEAD
-     test2009_17.c \
-     test2009_05.c \
-=======
->>>>>>> 6a3f2baf
      test2009_18.c \
      test2009_20.c
 
