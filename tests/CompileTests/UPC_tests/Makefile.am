include $(top_srcdir)/config/Makefile.for.ROSE.includes.and.libs

#####################################################################################
# These are UPC testcodes targeting aspects of UPCC that might not be a subset of C #
#####################################################################################

# affinity &arr[i] is parsed to arr+i, may hurt the later translation
# sharedArrayInit.upc: Berkeley UPC compiler 1.6 does not support shared arrays with initializer
TESTCODES_REQUIRED_TO_PASS = \
     barrier.upc \
     consistency.upc \
     hello.upc \
     fence.upc \
     forall_1.upc \
     forall_affinity.upc \
     forall_continue.upc \
     lock.upc \
     macro_names.upc \
     max_block_size.upc \
     mythread.upc \
     notify_wait.upc \
     restrict.upc \
     shared.upc \
     shared_2.upc \
     sharedArrayInit.upc \
     sharedInit.upc \
     strict.upc \
     test2004_22.upc \
     threads.upc \
     threads_2.upc \
     typedef.upc \
     upc_all_alloc_ex.upc upc_all_broadcast_ex.upc upc_all_exchange_ex.upc upc_all_gather_all_ex.upc \
     upc_all_gather_ex.upc upc_all_lock_alloc_ex.upc upc_all_permute_ex.upc upc_all_prefix_reduceL_ex.upc \
     upc_all_reduceL_ex.upc upc_all_scatter_ex.upc istream.upc \
     bupc_test.upc


#upc_XXXsizeof() has two issues:
# 1. They are evaluated by EDG, operators are not preserved in EDG's IL
# 2. EDG 3.3 get wrong evaluation values,  EDG 3.10 fixes the bug though.
TESTCODE_CURRENTLY_FAILING = \
     sizeof.upc \
     sizeof_2.upc 

# Automake's testing mechanism (which defines the "make check" rule) requires passing tests.
TESTCODES = \
$(TESTCODES_REQUIRED_TO_PASS)

# QMTest allows both passing and failing tests.
ALL_TESTCODES = \
$(TESTCODES_REQUIRED_TO_PASS) \
$(TESTCODE_CURRENTLY_FAILING)

# Liao (6/11/2008) --edg:upc and --edg:restrict are not required since ROSE can add them internally based on the file suffix (.upc) , no backend compilation since GCC does not recognize UPC .
if ROSE_USE_NEW_EDG_INTERFACE
# JJW (12/15/2008): Force C99 mode so we can have declarations in the initializers of forall statements
ROSE_FLAGS = --edg:no_warnings -rose:skipfinalCompileStep --edg:upc --edg:c99
else
ROSE_FLAGS = --edg:no_warnings -rose:skipfinalCompileStep -rose:UPC -rose:verbose 0
#ROSE_FLAGS = --edg:no_warnings -rose:skipfinalCompileStep --edg:upc
endif
#ROSE_FLAGS = --edg:no_warnings -w --edg:restrict --edg:upc -rose:verbose 3

PASSING_TEST_Output = $(addprefix rose_,${TESTCODES})
TEST_Output = $(addprefix rose_,${ALL_TESTCODES})

$(TEST_Output): ../../testTranslator $(srcdir)/$(@:rose_%=%)
	../../testTranslator $(ROSE_FLAGS) -c $(srcdir)/$(@:rose_%=%)

../../testTranslator:
	cd ../..; $(MAKE) testTranslator

rose_shared.upc.aa:rose_shared.upc
	split -36 rose_shared.upc rose_shared.upc.
	test -f rose_shared.upc.aa
	test -f rose_shared.upc.ab

QMTEST_Objects = ${ALL_TESTCODES:.upc=.qmt}

# Make rule to build the QMTest database files
CURRENT_DIRECTORY = `pwd`
$(QMTEST_Objects): ../../testTranslator $(srcdir)/$(@:.qmt=.upc)
	@echo "Calling QMTEST_Objects rule: "
	qm.sh f rose.RoseTest $(CURRENT_DIRECTORY)/../../testTranslator NULL $(ROSE_FLAGS) -c $(srcdir)/$(@:.qmt=.upc)

# Include makefile rules specific to QMTest
include $(top_srcdir)/config/QMTest_makefile.inc

# DQ (9/17/2010): Added more test code, but not yet used in internal tests.
# DQ (9/15/2010): Moved UPC standard header files to be included automatically (moved to the ROSE compiler include directory).
# put the headers here for now. TODO: Move them to a better place
# EXTRA_DIST = $(ALL_TESTCODES) upc.h upc_relaxed.h upc_strict.h upc_collective.h
<<<<<<< HEAD
EXTRA_DIST = $(ALL_TESTCODES) \
   upc_all_alloc_ex.upc upc_all_broadcast_ex.upc upc_all_exchange_ex.upc upc_all_gather_all_ex.upc \
   upc_all_gather_ex.upc upc_all_lock_alloc_ex.upc upc_all_permute_ex.upc upc_all_prefix_reduceL_ex.upc \
   upc_all_reduceL_ex.upc upc_all_scatter_ex.upc istream.upc
=======
EXTRA_DIST = $(ALL_TESTCODES) 
>>>>>>> c2aebc53

check-local:
	@echo "Tests for UPC examples."
	@$(MAKE) $(PASSING_TEST_Output)
	@$(MAKE) rose_shared.upc.aa
	@echo "***********************************************************************************************"
	@echo "****** ROSE/tests/CompileTests/UPC_tests: make check rule complete (terminated normally) ******"
	@echo "***********************************************************************************************"

clean-local:
	rm -f *.o rose_*.[cC] rose_*.upc rose_*
	rm -rf QMTest
<|MERGE_RESOLUTION|>--- conflicted
+++ resolved
@@ -90,14 +90,7 @@
 # DQ (9/15/2010): Moved UPC standard header files to be included automatically (moved to the ROSE compiler include directory).
 # put the headers here for now. TODO: Move them to a better place
 # EXTRA_DIST = $(ALL_TESTCODES) upc.h upc_relaxed.h upc_strict.h upc_collective.h
-<<<<<<< HEAD
-EXTRA_DIST = $(ALL_TESTCODES) \
-   upc_all_alloc_ex.upc upc_all_broadcast_ex.upc upc_all_exchange_ex.upc upc_all_gather_all_ex.upc \
-   upc_all_gather_ex.upc upc_all_lock_alloc_ex.upc upc_all_permute_ex.upc upc_all_prefix_reduceL_ex.upc \
-   upc_all_reduceL_ex.upc upc_all_scatter_ex.upc istream.upc
-=======
 EXTRA_DIST = $(ALL_TESTCODES) 
->>>>>>> c2aebc53
 
 check-local:
 	@echo "Tests for UPC examples."
