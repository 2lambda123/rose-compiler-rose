--- conflicted
+++ resolved
@@ -1331,12 +1331,10 @@
 test2013_243.C \
 test2013_244.C \
 test2013_246.C \
-<<<<<<< HEAD
+test2013_249.C \
 test2013_250.C \
 test2013_251.C \
-=======
-test2013_249.C \
->>>>>>> 4c133605
+test2013_252.C \
 test_int_lexemes.C \
 test_int_lexemes_donot_pass.C \
 test_simple_int.C \
