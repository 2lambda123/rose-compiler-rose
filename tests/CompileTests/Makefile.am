--- conflicted
+++ resolved
@@ -90,10 +90,7 @@
 # DQ (2/15/2014): Adding systemc tests (part of general C++ robustness tests)
 SUBDIRS += systemc_tests
 
-<<<<<<< HEAD
-=======
 SUBDIRS += TileK_tests
->>>>>>> 645194ad
 
 # end of ROSE_USE_CLANG_FRONTEND
 # endif
