--- conflicted
+++ resolved
@@ -358,12 +358,10 @@
 # Known unresolved issues:
 #  - RTED test failures due to obsolete STL headers used in test suite
 #  - Unparser generates (C++ and Fortran) code that is incompatible with these compilers
-<<<<<<< HEAD
-=======
 # Liao 11/4/2010, we allow minimal configuration to test all GCC versions
 #  if (minimal or (full && !(4.3.2 or 4.4.1)) )
-if test \( "x$ROSE_TEST_BUILD_STYLE" = "xminimal" -o \( "x$ROSE_TEST_BUILD_STYLE" = "xfull" -a \! \( "x$ROSE_TEST_GCC_VERSION" = "x4.3.2" -o "x$ROSE_TEST_GCC_VERSION" = "x4.4.1" \)  \) \) ; then
->>>>>>> 91ca4d02
+#if test \( "x$ROSE_TEST_BUILD_STYLE" = "xminimal" -o \( "x$ROSE_TEST_BUILD_STYLE" = "xfull" -a \! \( "x$ROSE_TEST_GCC_VERSION" = "x4.3.2" -o "x$ROSE_TEST_GCC_VERSION" = "x4.4.1" \)  \) \) ; then
+if test \( "x$ROSE_TEST_BUILD_STYLE" = "xminimal" -o \( "x$ROSE_TEST_BUILD_STYLE" = "xfull"   \) \) ; then
 #if test \! \( "x$ROSE_TEST_GCC_VERSION" = "x4.3.2" -o "x$ROSE_TEST_GCC_VERSION" = "x4.4.1" \) ; then
 
    start_time_make_check_seconds="$(date +%s)"
@@ -478,11 +476,9 @@
 # DQ (12/16/2009): This appears to work everywhere byt on the 4.3.2 systems, verify this.
 # Finally run the "make docs" test (on just the 4.2.4 version of gcc).
 #if test \! \( "x$ROSE_TEST_GCC_VERSION" = "x4.3.2" \); then
-<<<<<<< HEAD
-=======
 # Liao 11/4/2010, minimal tests should all pass make docs
-if test \( "x$ROSE_TEST_BUILD_STYLE" = "xminimal" -o \( "x$ROSE_TEST_BUILD_STYLE" = "xfull" -a \! \( "x$ROSE_TEST_GCC_VERSION" = "x4.3.2" \)  \) \) ; then
->>>>>>> 91ca4d02
+#if test \( "x$ROSE_TEST_BUILD_STYLE" = "xminimal" -o \( "x$ROSE_TEST_BUILD_STYLE" = "xfull" -a \! \( "x$ROSE_TEST_GCC_VERSION" = "x4.3.2" \)  \) \) ; then
+if test \( "x$ROSE_TEST_BUILD_STYLE" = "xminimal" -o \( "x$ROSE_TEST_BUILD_STYLE" = "xfull"  \) \) ; then
    echo "Starting make docs step (exit normally even if it fails so that we can debug the docs rule)"
  # Exit normally even if it fails so that we can debug the docs rule.
  # make -j${NUM_PROCESS:-$def_num_procs} docs || exit 0
