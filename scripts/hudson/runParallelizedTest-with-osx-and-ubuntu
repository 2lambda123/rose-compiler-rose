--- conflicted
+++ resolved
@@ -182,18 +182,10 @@
   #
   #  tps : 11/12/10 - OpenGL is not installed on all nodes yet. 
   #######################################################################################
-<<<<<<< HEAD
- # DQ (7/30/2011): We want to turn off Precompiled Headers (PCH) since it is failing for the 
- # 4.1.2 compiler on 64 bit linux machines. We don't know why this has been happening only recently.
- # CONFIGURE_FLAGS="${CONFIGURE_FLAGS} --with-pch  "
-  if test \! \( "x$ROSE_TEST_GCC_VERSION" = "x4.1.2" \) ; then
-    CONFIGURE_FLAGS="${CONFIGURE_FLAGS} --with-pch  "
-=======
   if test "x$ROSE_TEST_GCC_VERSION" = "x4.1.2"; then
 	echo "Skipping PCH on gcc4.1.2 for now."
   else
     CONFIGURE_FLAGS="${CONFIGURE_FLAGS} --with-pch"
->>>>>>> 413c4ed2
   fi
 
   #######################################################################################
