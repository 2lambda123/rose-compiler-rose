#!/usr/bin/perl
# DO NOT DISABLE without first checking with a ROSE core developer

# Please do not increase this limit! Only decrease it.
<<<<<<< HEAD
my $allowedFailures = 77;
=======
my $allowedFailures = 75;
>>>>>>> 795220b2




my $desc = <<EOF;
The "rose.h" header file should not be included into any ROSE library header
files.  Include "sage3basic.h" in the ROSE library .C file before including
the header file instead.

The "sage3.h" and "sage3basic.h" header files should not be included into any
ROSE library header file because they pollute the user's global namespace with
preprocessor symbols that don't begin with "ROSE_".  Instead, you may include
these files into ROSE library .C files before including the ROSE library header
file as long as the header will behave correctly in user code when a user
first includes <rose.h>.

The "rose_config.h" header should not be included into any ROSE library header
file because it pollutes the user's global namespace with preprocessor symobls
that don't begin with "ROSE_".  If the header needs configuration symbols then
include <rosePublicConfig.h> into the header instead; otherwise include
"rose_config.h" into the ROSE library .C file instead.

The following files violate this policy. Some of these violations may have
existed prior to this check, and you have triggered this failure by introducing
at least one new violation. Our goal is to ultimately eliminate all of these
violations so the list is more relevant to you.  It does not matter which
violation(s) you fix to get back below the threshold -- if you have time and
are feeling generous, fix a few! Thank you.
EOF


BEGIN {push @INC, $1 if $0 =~ /(.*)\//}
use strict;
use FileLister;
use Policies;

# If no files or directories are specified and the CWD is the top of the ROSE source tree, then check
# only the "src" directory.
@ARGV = "src" if !@ARGV && -d "scripts/policies";

my $nfail=0;
my $files = FileLister->new(@ARGV);
while (my $filename = $files->next_file) {
    if ($filename=~/\.(h|hh|hpp|code2|macro)$/ && !is_disabled($filename) && open FILE, "<", $filename) {
	while (<FILE>) {
	    if (/^\s*#\s*include\s*["<]((rose|sage3|sage3basic|rose_config)\.h)[>"]/ && !/\bPOLICY_OK\b/) {
		print $desc unless $nfail++;
		printf "  %1s (%1s)\n", $filename, $1;
		last;
	    }
	}
	close FILE;
    } elsif ($filename =~ /\.(C|cpp)$/ && !is_disabled($filename) && open FILE, "<", $filename) {
	while (<FILE>) {
	    if (/^\s*#\s*include\s*["<](rose\.h)[>"]/ && !/\bPOLICY_OK\b/) {
		print $desc unless $nfail++;
		printf "  %1s (%1s)\n", $filename, $1;
		last;
	    }
	}
	close FILE;
    }
}

if ($nfail > $allowedFailures) {
    print <<EOF;
Your changes introduce a new violation of this policy.  Please fix it, and while
you're at it, fix any other violations in files that you "own".
EOF
    exit 1;
} elsif ($nfail < $allowedFailures) {
    print <<EOF;
Congratulations, you've improved the librose source quality by fixing violations of
this policy.  Now, please edit the top of $0
and replace the line
    my \$allowedFailures = $allowedFailures;
with
    my \$allowedFailures = $nfail;
Thank you.
EOF
    exit 1;
}
exit($nfail>0 ? 128 : 0);<|MERGE_RESOLUTION|>--- conflicted
+++ resolved
@@ -2,11 +2,7 @@
 # DO NOT DISABLE without first checking with a ROSE core developer
 
 # Please do not increase this limit! Only decrease it.
-<<<<<<< HEAD
-my $allowedFailures = 77;
-=======
 my $allowedFailures = 75;
->>>>>>> 795220b2
 
 
 
