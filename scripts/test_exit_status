# Test configuration file (see "scripts/rth_run.pl --help" for details)
# This config file simply runs some command specified via the "CMD=" command-line arg and
# looks at its exit status.

<<<<<<< HEAD
title = ${TITLE}
cmd = ${VALGRIND} ${CMD}
=======
# If ${USE_SUBDIR} is the word "yes" then the command is run in a temporary subdirectory which
# is removed after the test runs.  If yes, then ${SUBDIR} will be the name of that tempory directory.
subdir = ${USE_SUBDIR}

# The command that does the testing, and whose exit value we will examine
cmd = ${VALGRIND} ${CMD}

# Extra stuff that might be useful to specify in the makefile
title = ${TITLE}
disabled = ${DISABLED}
>>>>>>> dafd1ba5
<|MERGE_RESOLUTION|>--- conflicted
+++ resolved
@@ -2,10 +2,6 @@
 # This config file simply runs some command specified via the "CMD=" command-line arg and
 # looks at its exit status.
 
-<<<<<<< HEAD
-title = ${TITLE}
-cmd = ${VALGRIND} ${CMD}
-=======
 # If ${USE_SUBDIR} is the word "yes" then the command is run in a temporary subdirectory which
 # is removed after the test runs.  If yes, then ${SUBDIR} will be the name of that tempory directory.
 subdir = ${USE_SUBDIR}
@@ -15,5 +11,4 @@
 
 # Extra stuff that might be useful to specify in the makefile
 title = ${TITLE}
-disabled = ${DISABLED}
->>>>>>> dafd1ba5
+disabled = ${DISABLED}