#ifndef ANALYZER_H
#define ANALYZER_H

/*************************************************************
 * Copyright: (C) 2012 by Markus Schordan                    *
 * Author   : Markus Schordan                                *
 * License  : see file LICENSE in the CodeThorn distribution *
 *************************************************************/

#include <iostream>
#include <fstream>
#include <set>
#include <string>
#include <sstream>
#include <list>
#include <vector>

#include <omp.h>

#include <boost/unordered_set.hpp>
#include <boost/unordered_map.hpp>
#include <unordered_map>

#include "Timer.h"
#include "AstTerm.h"
#include "Labeler.h"
#include "CFAnalysis.h"
#include "RoseAst.h"
#include "SgNodeHelper.h"
#include "ExprAnalyzer.h"
#include "EState.h"
#include "TransitionGraph.h"
#include "TransitionGraphReducer.h"
#include "PropertyValueTable.h"
#include "CTIOLabeler.h"
#include "VariableValueMonitor.h"
#include "Solver.h"
#include "AnalysisParameters.h"
#include "CounterexampleGenerator.h"

#include "VariableIdMapping.h"
#include "FunctionIdMapping.h"

// we use INT_MIN, INT_MAX
#include "limits.h"
#include "AstNodeInfo.h"
#include "SgTypeSizeMapping.h"
#include "CallString.h"

namespace CodeThorn {

/*!
  * \author Markus Schordan
  * \date 2012.
 */
  typedef std::list<const EState*> EStateWorkList;
  typedef std::pair<int, const EState*> FailedAssertion;
  typedef std::pair<PState,  std::list<int> > PStatePlusIOHistory;
  /* not used */ enum AnalyzerMode { AM_ALL_STATES, AM_LTL_STATES };

  class SpotConnection;

<<<<<<< HEAD


  struct hash_pair { 
    template <class T1, class T2> 
      size_t operator()(const pair<T1, T2>& p) const
    { 
      auto hash1 = hash<T1>{}(p.first); 
      auto hash2 = hash<T2>{}(p.second); 
      return hash1 ^ hash2; 
    } 
  }; 

  /*! 
=======
  /*!
>>>>>>> f184d577
   * \author Markus Schordan
   * \date 2012.
   */

  class Analyzer {
    friend class Solver;
    friend class Solver5;
    friend class Solver8;
    friend class Solver10;
    friend class Solver11;
    friend class Solver12;
    friend class Visualizer;
    friend class VariableValueMonitor;

  public:
    Analyzer();
    virtual ~Analyzer();

    static void initDiagnostics();
    void initAstNodeInfo(SgNode* node);
    virtual void initializeSolver(std::string functionToStartAt,SgNode* root, bool oneFunctionOnly);
    void initLabeledAssertNodes(SgProject* root);

    void setExplorationMode(ExplorationMode em) { _explorationMode=em; }
    ExplorationMode getExplorationMode() { return _explorationMode; }

    void setSolver(Solver* solver);
    Solver* getSolver();

    //! requires init
    virtual void runSolver();

    // experimental: analysis reset and/or backup
    virtual void resetAnalysis();
    //stores a backup of the created transitionGraph
    void storeStgBackup();
    //load previous backup of the transitionGraph, storing the current version as a backup instead
    void swapStgWithBackup();

    long analysisRunTimeInSeconds();

    // reductions based on a nested BFS from the STG's start state
    void reduceStgToInOutStates();
    void reduceStgToInOutAssertStates();
    void reduceStgToInOutAssertErrStates();
    void reduceStgToInOutAssertWorklistStates();

    const EState* popWorkList();

    // initialize command line arguments provided by option "--cl-options" in PState
    void initializeCommandLineArgumentsInState(PState& initialPState);
    void initializeVariableIdMapping(SgProject*);
    void initializeStringLiteralInState(PState& initialPState,SgStringVal* stringValNode, VariableId stringVarId);
    void initializeStringLiteralsInState(PState& initialPState);

    // set the size of an element determined by this type
    void setElementSize(VariableId variableId, SgType* elementType);

    int computeNumberOfElements(SgVariableDeclaration* decl);
    // modifies PState with written initializers
    PState analyzeSgAggregateInitializer(VariableId initDeclVarId, SgAggregateInitializer* aggregateInitializer,PState pState, EState currentEState);
    // modifies PState with written initializers
    EState analyzeVariableDeclaration(SgVariableDeclaration* nextNodeToAnalyze1,EState currentEState, Label targetLabel);
    PState analyzeAssignRhs(PState currentPState,VariableId lhsVar, SgNode* rhs,ConstraintSet& cset);

    // thread save; only prints if option status messages is enabled.
    void printStatusMessage(bool);
    void printStatusMessage(string s);
    void printStatusMessageLine(string s);

    void generateAstNodeInfo(SgNode* node);

    void writeWitnessToFile(std::string filename);

    // consistency checks
    bool checkEStateSet();
    bool isConsistentEStatePtrSet(std::set<const EState*> estatePtrSet);
    bool checkTransitionGraph();

    //! The analyzer requires a CFAnalysis to obtain the ICFG.
    void setCFAnalyzer(CFAnalysis* cf) { cfanalyzer=cf; }
    CFAnalysis* getCFAnalyzer() const { return cfanalyzer; }

    ExprAnalyzer* getExprAnalyzer();

    // access  functions for computed information
    VariableIdMapping* getVariableIdMapping() { return &variableIdMapping; }
    FunctionIdMapping* getFunctionIdMapping() { return &functionIdMapping; }
    CTIOLabeler* getLabeler() const;
    Flow* getFlow() { return &flow; }
    PStateSet* getPStateSet() { return &pstateSet; }
    EStateSet* getEStateSet() { return &estateSet; }
    TransitionGraph* getTransitionGraph() { return &transitionGraph; }
    ConstraintSetMaintainer* getConstraintSetMaintainer() { return &constraintSetMaintainer; }
    std::list<FailedAssertion> getFirstAssertionOccurences(){return _firstAssertionOccurences;}

    void setSkipSelectedFunctionCalls(bool defer);
    void setSkipArrayAccesses(bool skip);
    bool getSkipArrayAccesses();
    void setIgnoreUndefinedDereference(bool);
    bool getIgnoreUndefinedDereference();
    void setIgnoreFunctionPointers(bool);
    bool getIgnoreFunctionPointers();

    // specific to the loop-aware exploration modes
    int getIterations() { return _iterations; }
    int getApproximatedIterations() { return _approximated_iterations; }

    // used by the hybrid analyzer (state marshalling)
    void mapGlobalVarInsert(std::string name, int* addr);

    VariableId globalVarIdByName(std::string varName) { return globalVarName2VarIdMapping[varName]; }

    typedef std::list<SgVariableDeclaration*> VariableDeclarationList;
    VariableDeclarationList computeUnusedGlobalVariableDeclarationList(SgProject* root);
    VariableDeclarationList computeUsedGlobalVariableDeclarationList(SgProject* root);

    void insertInputVarValue(int i) { _inputVarValues.insert(i); }
    void addInputSequenceValue(int i) { _inputSequence.push_back(i); }
    void resetToEmptyInputSequence() { _inputSequence.clear(); }
    void resetInputSequenceIterator() { _inputSequenceIterator=_inputSequence.begin(); }

    void setStgTraceFileName(std::string filename);

    void setAnalyzerMode(AnalyzerMode am) { _analyzerMode=am; } // not used
    void setAbstractionMode(int mode) { _abstractionMode=mode; }
    int getAbstractionMode() { return _abstractionMode; }
    void setInterpretationMode(CodeThorn::InterpretationMode mode);
    CodeThorn::InterpretationMode getInterpretationMode();

    bool getPrintDetectedViolations();
    void setPrintDetectedViolations(bool flag);

    void setMaxTransitions(size_t maxTransitions) { _maxTransitions=maxTransitions; }
    void setMaxIterations(size_t maxIterations) { _maxIterations=maxIterations; }
    void setMaxTransitionsForcedTop(size_t maxTransitions) { _maxTransitionsForcedTop=maxTransitions; }
    void setMaxIterationsForcedTop(size_t maxIterations) { _maxIterationsForcedTop=maxIterations; }
    void setMaxBytes(long int maxBytes) { _maxBytes=maxBytes; }
    void setMaxBytesForcedTop(long int maxBytesForcedTop) { _maxBytesForcedTop=maxBytesForcedTop; }
    void setMaxSeconds(long int maxSeconds) { _maxSeconds=maxSeconds; }
    void setMaxSecondsForcedTop(long int maxSecondsForcedTop) { _maxSecondsForcedTop=maxSecondsForcedTop; }
    void setResourceLimitDiff(int diff) { _resourceLimitDiff=diff; }
    void setDisplayDiff(int diff) { _displayDiff=diff; }
    void setNumberOfThreadsToUse(int n) { _numberOfThreadsToUse=n; }
    int getNumberOfThreadsToUse() { return _numberOfThreadsToUse; }
    void setTreatStdErrLikeFailedAssert(bool x) { _treatStdErrLikeFailedAssert=x; }
    void setCompoundIncVarsSet(set<AbstractValue> ciVars);
    void setSmallActivityVarsSet(set<AbstractValue> ciVars);
    void setAssertCondVarsSet(set<AbstractValue> acVars);
    /** allows to enable context sensitive analysis. Currently only
        call strings of arbitrary length are supported (recursion is
        not supported yet) */
    void setOptionContextSensitiveAnalysis(bool flag);
    bool getOptionContextSensitiveAnalysis();

    enum GlobalTopifyMode {GTM_IO, GTM_IOCF, GTM_IOCFPTR, GTM_COMPOUNDASSIGN, GTM_FLAGS};
    void setGlobalTopifyMode(GlobalTopifyMode mode);
    void setExternalErrorFunctionName(std::string externalErrorFunctionName);
    // enables external function semantics
    void enableSVCompFunctionSemantics();
    void disableSVCompFunctionSemantics();
    bool svCompFunctionSemantics();
    bool getStdFunctionSemantics();
    void setStdFunctionSemantics(bool flag);

    void setTypeSizeMapping(SgTypeSizeMapping* typeSizeMapping);
    SgTypeSizeMapping* getTypeSizeMapping();

    /* command line options provided to analyzed application
       if set they are used to initialize the initial state with argv and argc domain abstractions
    */
    void setCommandLineOptions(vector<string> clOptions);

    // TODO: move to flow analyzer (reports label,init,final sets)
    static std::string astNodeInfoAttributeAndNodeToString(SgNode* node);

    // public member variables
    SgNode* startFunRoot;
    PropertyValueTable reachabilityResults;
    boost::unordered_map <std::string,int*> mapGlobalVarAddress;
    boost::unordered_map <int*,std::string> mapAddressGlobalVar;
    // only used temporarily for binary-binding prototype
    std::map<std::string,VariableId> globalVarName2VarIdMapping;
    std::vector<bool> binaryBindingAssert;

    // functions related to abstractions during the analysis
    void eventGlobalTopifyTurnedOn();
    bool isActiveGlobalTopify();
    bool isIncompleteSTGReady();
    bool isPrecise();

    //EState createEState(Label label, PState pstate, ConstraintSet cset);
    EState createEStateInternal(Label label, PState pstate, ConstraintSet cset);
    //EState createEState(Label label, PState pstate, ConstraintSet cset, InputOutput io);
    EState createEState(Label label, CallString cs, PState pstate, ConstraintSet cset);
    EState createEState(Label label, CallString cs, PState pstate, ConstraintSet cset, InputOutput io);

    // temporary option
    bool optionStringLiteralsInState=false;
    void reduceStg(function<bool(const EState*)> predicate);

    void initializeSummaryStates(const PState* initialPStateStored, const ConstraintSet* emptycsetstored);
    const CodeThorn::EState* getSummaryState(CodeThorn::Label lab, CallString cs);
    void setSummaryState(CodeThorn::Label lab, CallString cs, CodeThorn::EState const* estate);
    std::string programPositionInfo(CodeThorn::Label);

    bool isApproximatedBy(const EState* es1, const EState* es2);
    EState combine(const EState* es1, const EState* es2);

    void setOptionOutputWarnings(bool flag);
    bool getOptionOutputWarnings();
  protected:
    static Sawyer::Message::Facility logger;
    void printStatusMessage(string s, bool newLineFlag);

    std::string analyzerStateToString();

    void addToWorkList(const EState* estate);
    const EState* addToWorkListIfNew(EState estate);
    const EState* takeFromWorkList();
    bool isInWorkList(const EState* estate);
    bool isEmptyWorkList();
    const EState* topWorkList();
    void swapWorkLists();

    /*! if state exists in stateSet, a pointer to the existing state is returned otherwise
      a new state is entered into stateSet and a pointer to it is returned.
    */
    const PState* processNew(PState& s);
    const PState* processNewOrExisting(PState& s);
    const EState* processNew(EState& s);
    const EState* processNewOrExisting(EState& s);
    const EState* processCompleteNewOrExisting(const EState* es);
    void topifyVariable(PState& pstate, ConstraintSet& cset, AbstractValue varId);
    bool isTopified(EState& s);
    EStateSet::ProcessingResult process(EState& s);
    const ConstraintSet* processNewOrExisting(ConstraintSet& cset);

    void recordTransition(const EState* sourceEState, Edge e, const EState* targetEState);

    void set_finished(std::vector<bool>& v, bool val);
    bool all_false(std::vector<bool>& v);

    // determines whether lab is a function call label of a function
    // call of the form 'x=f(...)' and returns the varible-id of the
    // lhs, if a valid pointer is provided
    bool isFunctionCallWithAssignment(Label lab,VariableId* varId=0);
    // this function uses the respective function of ExprAnalyzer and
    // extracts the result from the ExprAnalyzer data structure.
    list<EState> evaluateFunctionCallArguments(Edge edge, SgFunctionCallExp* funCall, EState estate, bool useConstraints);

    // functions for handling callstring contexts
    CallString transferFunctionCallContext(CallString cs, Label lab);
    bool isFeasiblePathContext(CallString& cs,Label lab);

    std::list<EState> transferEdgeEState(Edge edge, const EState* estate);
    std::list<EState> transferFunctionCall(Edge edge, const EState* estate);
    std::list<EState> transferFunctionCallLocalEdge(Edge edge, const EState* estate);
    std::list<EState> transferFunctionCallExternal(Edge edge, const EState* estate);
    std::list<EState> transferFunctionCallReturn(Edge edge, const EState* estate);
    std::list<EState> transferFunctionExit(Edge edge, const EState* estate);
    std::list<EState> transferReturnStmt(Edge edge, const EState* estate);
    std::list<EState> transferCaseOptionStmt(SgCaseOptionStmt* stmt,Edge edge, const EState* estate);
    std::list<EState> transferDefaultOptionStmt(SgDefaultOptionStmt* stmt,Edge edge, const EState* estate);
    std::list<EState> transferVariableDeclaration(SgVariableDeclaration* decl,Edge edge, const EState* estate);
    std::list<EState> transferExprStmt(SgNode* nextNodeToAnalyze1, Edge edge, const EState* estate);
    std::list<EState> transferIdentity(Edge edge, const EState* estate);
    std::list<EState> transferAssignOp(SgAssignOp* assignOp, Edge edge, const EState* estate);
    std::list<EState> transferIncDecOp(SgNode* nextNodeToAnalyze2, Edge edge, const EState* estate);
    std::list<EState> transferTrueFalseEdge(SgNode* nextNodeToAnalyze2, Edge edge, const EState* estate);
    std::list<EState> elistify();
    std::list<EState> elistify(EState res);

    // uses ExprAnalyzer to compute the result. Limits the number of results to one result only. Does not permit state splitting.
    // requires normalized AST
    AbstractValue singleValevaluateExpression(SgExpression* expr,EState currentEState);

    std::set<std::string> variableIdsToVariableNames(CodeThorn::VariableIdSet);

    bool isStartLabel(Label label);
    int reachabilityAssertCode(const EState* currentEStatePtr);

    bool isFailedAssertEState(const EState* estate);
    bool isVerificationErrorEState(const EState* estate);
    //! adds a specific code to the io-info of an estate which is checked by isFailedAsserEState and determines a failed-assert estate. Note that the actual assert (and its label) is associated with the previous estate (this information can therefore be obtained from a transition-edge in the transition graph).
    EState createFailedAssertEState(const EState estate, Label target);
    EState createVerificationErrorEState(const EState estate, Label target);

    //! list of all asserts in a program
    //! rers-specific error_x: assert(0) version
    std::list<std::pair<SgLabelStatement*,SgNode*> > listOfLabeledAssertNodes(SgProject *root);
    size_t getNumberOfErrorLabels();
    std::string labelNameOfAssertLabel(Label lab);
    bool isCppLabeledAssertLabel(Label lab);
    std::list<FailedAssertion> _firstAssertionOccurences;

    // specific to the loop-aware exploration modes
    bool isLoopCondLabel(Label lab);
    void incIterations();

    Flow flow;
    CFAnalysis* cfanalyzer;
    std::list<std::pair<SgLabelStatement*,SgNode*> > _assertNodes;
    GlobalTopifyMode _globalTopifyMode;
    set<AbstractValue> _compoundIncVarsSet;
    set<AbstractValue> _smallActivityVarsSet;
    set<AbstractValue> _assertCondVarsSet;
    set<int> _inputVarValues;
    std::list<int> _inputSequence;
    std::list<int>::iterator _inputSequenceIterator;
    ExprAnalyzer exprAnalyzer;
    VariableIdMapping variableIdMapping;
    FunctionIdMapping functionIdMapping;
    // EStateWorkLists: Current and Next should point to One and Two (or swapped)
    EStateWorkList* estateWorkListCurrent;
    EStateWorkList* estateWorkListNext;
    EStateWorkList estateWorkListOne;
    EStateWorkList estateWorkListTwo;
    EStateSet estateSet;
    PStateSet pstateSet;
    ConstraintSetMaintainer constraintSetMaintainer;
    TransitionGraph transitionGraph;
    TransitionGraph backupTransitionGraph;
    TransitionGraphReducer _stgReducer;
    CounterexampleGenerator _counterexampleGenerator;
    int _displayDiff;
    int _resourceLimitDiff;
    int _numberOfThreadsToUse;
    VariableIdMapping::VariableIdSet _variablesToIgnore;
    Solver* _solver;
    AnalyzerMode _analyzerMode;
    long int _maxTransitions;
    long int _maxIterations;
    long int _maxBytes;
    long int _maxSeconds;
    long int _maxTransitionsForcedTop;
    long int _maxIterationsForcedTop;
    long int _maxBytesForcedTop;
    long int _maxSecondsForcedTop;

    VariableValueMonitor variableValueMonitor;

    bool _treatStdErrLikeFailedAssert;
    bool _skipSelectedFunctionCalls;
    ExplorationMode _explorationMode;
    bool _topifyModeActive;
    int _abstractionMode=0; // 0=no abstraction, >=1: different abstraction modes.
    bool _explicitArrays;

    int _iterations;
    int _approximated_iterations;
    int _curr_iteration_cnt;
    int _next_iteration_cnt;

    bool _stdFunctionSemantics=true;

    bool _svCompFunctionSemantics;
    string _externalErrorFunctionName; // the call of this function causes termination of analysis
    string _externalNonDetIntFunctionName;
    string _externalNonDetLongFunctionName;
    string _externalExitFunctionName;

    std::string _stg_trace_filename;

    Timer _analysisTimer;
    bool _timerRunning = false;

    std::vector<string> _commandLineOptions;
    SgTypeSizeMapping _typeSizeMapping;
    bool _contextSensitiveAnalysis;
    // this is used in abstract mode to hold a pointer to the
    // *current* summary state (more than one may be created to allow
    // to represent multiple summary states in the transition system)
    size_t getSummaryStateMapSize();
    const EState* getBottomSummaryState(Label lab, CallString cs);
  private:
<<<<<<< HEAD
    //std::unordered_map<int,const EState*> _summaryStateMap;
    std::unordered_map< pair<int, CallString> ,const EState*, hash_pair> _summaryCSStateMap;
    const CodeThorn::PState* _initialPStateStored=0;
    const CodeThorn::ConstraintSet* _emptycsetstored=0;
=======
    boost::unordered_map<int,const EState*> _summaryStateMap;
>>>>>>> f184d577
  }; // end of class Analyzer
} // end of namespace CodeThorn

#include "RersSpecialization.h"

#endif<|MERGE_RESOLUTION|>--- conflicted
+++ resolved
@@ -49,19 +49,12 @@
 
 namespace CodeThorn {
 
-/*!
-  * \author Markus Schordan
-  * \date 2012.
- */
   typedef std::list<const EState*> EStateWorkList;
   typedef std::pair<int, const EState*> FailedAssertion;
   typedef std::pair<PState,  std::list<int> > PStatePlusIOHistory;
-  /* not used */ enum AnalyzerMode { AM_ALL_STATES, AM_LTL_STATES };
+  enum AnalyzerMode { AM_ALL_STATES, AM_LTL_STATES };
 
   class SpotConnection;
-
-<<<<<<< HEAD
-
 
   struct hash_pair { 
     template <class T1, class T2> 
@@ -73,10 +66,7 @@
     } 
   }; 
 
-  /*! 
-=======
   /*!
->>>>>>> f184d577
    * \author Markus Schordan
    * \date 2012.
    */
@@ -453,14 +443,10 @@
     size_t getSummaryStateMapSize();
     const EState* getBottomSummaryState(Label lab, CallString cs);
   private:
-<<<<<<< HEAD
     //std::unordered_map<int,const EState*> _summaryStateMap;
     std::unordered_map< pair<int, CallString> ,const EState*, hash_pair> _summaryCSStateMap;
     const CodeThorn::PState* _initialPStateStored=0;
     const CodeThorn::ConstraintSet* _emptycsetstored=0;
-=======
-    boost::unordered_map<int,const EState*> _summaryStateMap;
->>>>>>> f184d577
   }; // end of class Analyzer
 } // end of namespace CodeThorn
 
