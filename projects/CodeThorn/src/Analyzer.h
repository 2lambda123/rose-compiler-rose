#ifndef ANALYZER_H
#define ANALYZER_H

/*************************************************************
 * Copyright: (C) 2012 by Markus Schordan                    *
 * Author   : Markus Schordan                                *
 * License  : see file LICENSE in the CodeThorn distribution *
 *************************************************************/

#include <iostream>
#include <fstream>
#include <set>
#include <string>
#include <sstream>

#include <omp.h>

#include <boost/unordered_set.hpp>

#include "AstTerm.h"
#include "Labeler.h"
#include "CFAnalyzer.h"
#include "RoseAst.h"
#include "SgNodeHelper.h"
#include "ExprAnalyzer.h"
#include "StateRepresentations.h"
#include "PropertyValueTable.h"

// we use INT_MIN, INT_MAX
#include "limits.h"

using namespace std;

namespace CodeThorn {

#define DEBUGPRINT_STMT 0x1
#define DEBUGPRINT_STATE 0x2
#define DEBUGPRINT_STATEMOD 0x4
#define DEBUGPRINT_INFO 0x8
  
/*! 
  * \author Markus Schordan
  * \date 2012.
 */
  class AstNodeInfo : public AstAttribute {
  public:
  AstNodeInfo():label(0),initialLabel(0){}
    string toString() { stringstream ss;
      ss<<"\\n lab:"<<label<<" ";
      ss<<"init:"<<initialLabel<<" ";
      ss<<"final:"<<finalLabelsSet.toString();
      return ss.str(); 
    }
    void setLabel(Label l) { label=l; }
    void setInitialLabel(Label l) { initialLabel=l; }
    void setFinalLabels(LabelSet lset) { finalLabelsSet=lset; }
  private:
    Label label;
    Label initialLabel;
    LabelSet finalLabelsSet;
  };

  typedef list<const EState*> EStateWorkList;
  enum AnalyzerMode { AM_ALL_STATES, AM_LTL_STATES };

  class Analyzer;

  class VariableValueMonitor {
  public:
    enum VariableMode { VARMODE_FORCED_TOP, VARMODE_ADAPTIVE_TOP, VARMODE_PRECISE, VARMODE_FORCED_PRECISE};
    VariableValueMonitor();
    void setThreshold(size_t threshold);
    size_t getThreshold();
    bool isActive();
    // the init function only uses the variableIds of a given estate (not its values) for initialization
    void init(const EState* estate);
    void init(const PState* pstate);
    VariableIdSet getHotVariables(Analyzer* analyzer, const EState* estate);
    VariableIdSet getHotVariables(Analyzer* analyzer, const PState* pstate);
    void setVariableMode(VariableMode,VariableId);
    VariableMode getVariableMode(VariableId);
    bool isVariableBeyondTreshold(Analyzer* analyzer, VariableId varId);
    void update(Analyzer* analyzer, EState* estate, VariableIdSet& hotVariables);
    bool isHotVariable(Analyzer* analyzer, VariableId varId);
    string toString(VariableIdMapping* variableIdMapping);
  private:
    map<VariableId,set<int>* > _variablesMap;
    map<VariableId,VariableMode> _variablesModeMap;
    size_t _threshold;
  };

/*! 
  * \author Markus Schordan
  * \date 2012.
 */
  class Analyzer {
    friend class Visualizer;
    friend class VariableValueMonitor;
  public:
    
    Analyzer();
    ~Analyzer();
    
    void initAstNodeInfo(SgNode* node);
    bool isActiveGlobalTopify();
    static string nodeToString(SgNode* node);
    void initializeSolver1(std::string functionToStartAt,SgNode* root);
    
    PState analyzeAssignRhs(PState currentPState,VariableId lhsVar, SgNode* rhs,ConstraintSet& cset);
    EState analyzeVariableDeclaration(SgVariableDeclaration* nextNodeToAnalyze1,EState currentEState, Label targetLabel);
    list<EState> transferFunction(Edge edge, const EState* estate);
    
    void addToWorkList(const EState* estate);
    const EState* addToWorkListIfNew(EState estate);
    const EState* takeFromWorkList();
    bool isInWorkList(const EState* estate);
    bool isEmptyWorkList();
    const EState* topWorkList();
    const EState* popWorkList();
    
    void recordTransition(const EState* sourceEState, Edge e, const EState* targetEState);
    void printStatusMessage(bool);
    bool isLTLRelevantLabel(Label label);
    bool isStdIOLabel(Label label);
    bool isStartLabel(Label label);
    set<const EState*> nonLTLRelevantEStates();
    bool isTerminationRelevantLabel(Label label);
    
    // 6 experimental functions
    // reduces all states different to stdin and stdout.
    void stdIOFoldingOfTransitionGraph();
    void semanticFoldingOfTransitionGraph();
    void semanticEliminationOfTransitions();
    int semanticEliminationOfSelfInInTransitions();
    // eliminates only input states
    int semanticEliminationOfDeadStates();
    int semanticFusionOfInInTransitions();
    // requires semantically reduced STG
    int semanticExplosionOfInputNodesFromOutputNodeConstraints();
    bool checkEStateSet();
    bool isConsistentEStatePtrSet(set<const EState*> estatePtrSet);
    bool checkTransitionGraph();
    // this function requires that no LTL graph is computed
    void deleteNonRelevantEStates();

    // bypasses and removes all states that are not standard I/O states
    void removeNonIOStates();
    // cuts off all paths in the transition graph that lead to leaves 
    // (recursively until only paths of infinite length remain)
    void pruneLeavesRec();
    // connects start, input, output and worklist states according to possible paths in the transition graph. 
    // removes all states and transitions that are not necessary for the graph that only consists of these new transitions.
    void reduceGraphInOutWorklistOnly();
    
  private:
    /*! if state exists in stateSet, a pointer to the existing state is returned otherwise 
      a new state is entered into stateSet and a pointer to it is returned.
    */
    const PState* processNew(PState& s);
    const PState* processNewOrExisting(PState& s);
    const EState* processNew(EState& s);
    const EState* processNewOrExisting(EState& s);
    const EState* processCompleteNewOrExisting(const EState* es);
    void topifyVariable(PState& pstate, ConstraintSet& cset, VariableId varId);
    
    EStateSet::ProcessingResult process(EState& s);
    EStateSet::ProcessingResult process(Label label, PState pstate, ConstraintSet cset, InputOutput io);
    const ConstraintSet* processNewOrExisting(ConstraintSet& cset);
    
    EState createEState(Label label, PState pstate, ConstraintSet cset);
    EState createEState(Label label, PState pstate, ConstraintSet cset, InputOutput io);

    //returns a list of transitions representing existing paths from "startState" to all possible input/output/worklist states (no output -> output)
    // the returned set has to be deleted by the calling function.
    boost::unordered_set<Transition*>* transitionsToInOutAndWorklist( const EState* startState);                                                          
    boost::unordered_set<Transition*>* transitionsToInOutAndWorklist( const EState* currentState, const EState* startState, 
                                                            boost::unordered_set<Transition*>* results, boost::unordered_set<const EState*>* visited);
<<<<<<< HEAD
    // adds a string representation of the shortest input path from start state to assertEState to reachabilityResults
    void addCounterexample(int assertCode, const EState* assertEState);
    // returns a list of EStates from source to target (shortest input path). 
    // please note: target has to be a predecessor of source (reversed list)
    list<const EState*> dijkstraShortestInputSequence(const EState* source, const EState* target);
    list<const EState*> filterStdInOnly(list<const EState*>& states) const;
    string reversedInputRunToString(list<const EState*>& run);
=======
    // adds a string representation of the shortest input path from start state to assertEState to reachabilityResults. returns the length of the 
    // counterexample input sequence.
    int addCounterexample(int assertCode, const EState* assertEState);
    // returns a list of EStates from source to target. Target has to come before source in the STG (reversed trace). 
    list<const EState*>reverseInputSequenceBreadthFirst(const EState* source, const EState* target);
    // returns a list of EStates from source to target (shortest input path). 
    // please note: target has to be a predecessor of source (reversed trace)
    list<const EState*> reverseInputSequenceDijkstra(const EState* source, const EState* target);
    list<const EState*> filterStdInOnly(list<const EState*>& states) const;
    string reversedInputRunToString(list<const EState*>& run);
    //returns the shortest possible number of input states on the path leading to "target".
    int inputSequenceLength(const EState* target);
>>>>>>> eba9bd6b
    
  public:
    SgNode* getCond(SgNode* node);
    void generateAstNodeInfo(SgNode* node);
    string generateSpotSTG();
  private:
    void generateSpotTransition(stringstream& ss, const Transition& t);
    //less than comarisions on two states according to (#input transitions * #output transitions)
    bool indegreeTimesOutdegreeLessThan(const EState* a, const EState* b);
  public:
    //! requires init
    void runSolver1();
    void runSolver2();
    void runSolver3();
    void runSolver4();
    void runSolver5();
    void runSolver6();
    void runSolver7();
    void runSolver();
    //! The analyzer requires a CFAnalyzer to obtain the ICFG.
    void setCFAnalyzer(CFAnalyzer* cf) { cfanalyzer=cf; }
    CFAnalyzer* getCFAnalyzer() const { return cfanalyzer; }
    
    //void initializeVariableIdMapping(SgProject* project) { variableIdMapping.computeVariableSymbolMapping(project); }

    // access  functions for computed information
    VariableIdMapping* getVariableIdMapping() { return &variableIdMapping; }
    IOLabeler* getLabeler() const {
      IOLabeler* ioLabeler=dynamic_cast<IOLabeler*>(cfanalyzer->getLabeler());
      ROSE_ASSERT(ioLabeler);
      return ioLabeler;
    }
    Flow* getFlow() { return &flow; }
    PStateSet* getPStateSet() { return &pstateSet; }
    EStateSet* getEStateSet() { return &estateSet; }
    TransitionGraph* getTransitionGraph() { return &transitionGraph; }
    ConstraintSetMaintainer* getConstraintSetMaintainer() { return &constraintSetMaintainer; }
    
    //private: TODO
    Flow flow;
    SgNode* startFunRoot;
    CFAnalyzer* cfanalyzer;
    VariableValueMonitor variableValueMonitor;
    void setVariableValueThreshold(int threshold) { variableValueMonitor.setThreshold(threshold); }
  public:
    //! compute the VariableIds of variable declarations
    VariableIdMapping::VariableIdSet determineVariableIdsOfVariableDeclarations(set<SgVariableDeclaration*> decls);
    //! compute the VariableIds of SgInitializedNamePtrList
    VariableIdMapping::VariableIdSet determineVariableIdsOfSgInitializedNames(SgInitializedNamePtrList& namePtrList);
    
    set<string> variableIdsToVariableNames(VariableIdMapping::VariableIdSet);
    typedef list<SgVariableDeclaration*> VariableDeclarationList;
    VariableDeclarationList computeUnusedGlobalVariableDeclarationList(SgProject* root);
    VariableDeclarationList computeUsedGlobalVariableDeclarationList(SgProject* root);
    
    //bool isAssertExpr(SgNode* node);
    bool isFailedAssertEState(const EState* estate);
    //! adds a specific code to the io-info of an estate which is checked by isFailedAsserEState and determines a failed-assert estate. Note that the actual assert (and its label) is associated with the previous estate (this information can therefore be obtained from a transition-edge in the transition graph).
    EState createFailedAssertEState(const EState estate, Label target);
    //! list of all asserts in a program
    list<SgNode*> listOfAssertNodes(SgProject *root);
    //! rers-specific error_x: assert(0) version 
    list<pair<SgLabelStatement*,SgNode*> > listOfLabeledAssertNodes(SgProject *root);
    void initLabeledAssertNodes(SgProject* root) {
      _assertNodes=listOfLabeledAssertNodes(root);
    }
    size_t getNumberOfErrorLabels();
    string labelNameOfAssertLabel(Label lab) {
      string labelName;
      for(list<pair<SgLabelStatement*,SgNode*> >::iterator i=_assertNodes.begin();i!=_assertNodes.end();++i)
        if(lab==getLabeler()->getLabel((*i).second))
          labelName=SgNodeHelper::getLabelName((*i).first);
      //assert(labelName.size()>0);
      return labelName;
    }
    bool isCppLabeledAssertLabel(Label lab) {
      return labelNameOfAssertLabel(lab).size()>0;
    }
    
    InputOutput::OpType ioOp(const EState* estate) const;
    
    void setDisplayDiff(int diff) { _displayDiff=diff; }
    void setSolver(int solver) { _solver=solver; }
    int getSolver() { return _solver;}
    void setSemanticFoldThreshold(int t) { _semanticFoldThreshold=t; }
    void setLTLVerifier(int v) { _ltlVerifier=v; }
    int getLTLVerifier() { return _ltlVerifier; }
    void setNumberOfThreadsToUse(int n) { _numberOfThreadsToUse=n; }
    void insertInputVarValue(int i) { _inputVarValues.insert(i); }
    void addInputSequenceValue(int i) { _inputSequence.push_back(i); }
    void resetInputSequenceIterator() { _inputSequenceIterator=_inputSequence.begin(); }
    void setTreatStdErrLikeFailedAssert(bool x) { _treatStdErrLikeFailedAssert=x; }
    int numberOfInputVarValues() { return _inputVarValues.size(); }
    std::set<int> getInputVarValues() { return _inputVarValues; }
    list<pair<SgLabelStatement*,SgNode*> > _assertNodes;
    void setCsvAssertLiveFileName(string filename) { _csv_assert_live_file=filename; }
    VariableId globalVarIdByName(string varName) { return globalVarName2VarIdMapping[varName]; }
    void setStgTraceFileName(string filename) {
      _stg_trace_filename=filename;
      std::ofstream fout;
      fout.open(_stg_trace_filename.c_str());    // create new file/overwrite existing file
      fout<<"START"<<endl;
      fout.close();    // close. Will be used with append.
    }
    string _csv_assert_live_file; // to become private
  private:
    string _stg_trace_filename;
 public:
    // only used temporarily for binary-binding prototype
    map<string,VariableId> globalVarName2VarIdMapping;
    vector<bool> binaryBindingAssert;
    void setAnalyzerMode(AnalyzerMode am) { _analyzerMode=am; }
    void setMaxTransitions(size_t maxTransitions) { _maxTransitions=maxTransitions; }
    void setMaxTransitionsForcedTop(size_t maxTransitions) { _maxTransitionsForcedTop=maxTransitions; }
    bool isIncompleteSTGReady();
    bool isPrecise();
    PropertyValueTable reachabilityResults;
    int reachabilityAssertCode(const EState* currentEStatePtr);
    enum ExplorationMode { EXPL_DEPTH_FIRST, EXPL_BREADTH_FIRST };
    void setExplorationMode(ExplorationMode em) { _explorationMode=em; }
    ExplorationMode getExplorationMode() { return _explorationMode; }
    void setSkipSelectedFunctionCalls(bool defer) {
      _skipSelectedFunctionCalls=true; 
      exprAnalyzer.setSkipSelectedFunctionCalls(true);
    }
    ExprAnalyzer* getExprAnalyzer();
    
  private:
    set<int> _inputVarValues;
    list<int> _inputSequence;
    list<int>::iterator _inputSequenceIterator;
    ExprAnalyzer exprAnalyzer;
    VariableIdMapping variableIdMapping;
    EStateWorkList estateWorkList;
    EStateSet estateSet;
    PStateSet pstateSet;
    ConstraintSetMaintainer constraintSetMaintainer;
    TransitionGraph transitionGraph;
    set<const EState*> transitionSourceEStateSetOfLabel(Label lab);
    int _displayDiff;
    int _numberOfThreadsToUse;
    int _ltlVerifier;
    int _semanticFoldThreshold;
    VariableIdMapping::VariableIdSet _variablesToIgnore;
    int _solver;
    AnalyzerMode _analyzerMode;
    set<const EState*> _newNodesToFold;
    size_t _maxTransitions;
    size_t _maxTransitionsForcedTop;
    bool _treatStdErrLikeFailedAssert;
    bool _skipSelectedFunctionCalls;
    ExplorationMode _explorationMode;
  }; // end of class analyzer
  
} // end of namespace CodeThorn

#define RERS_SPECIALIZATION
#ifdef RERS_SPECIALIZATION
// RERS-binary-binding-specific declarations
#define STR_VALUE(arg) #arg
#define COPY_PSTATEVAR_TO_GLOBALVAR(VARNAME) VARNAME[thread_id] = pstate[analyzer->globalVarIdByName(STR_VALUE(VARNAME))].getValue().getIntValue();

//cout<<"PSTATEVAR:"<<pstate[analyzer->globalVarIdByName(STR_VALUE(VARNAME))].toString()<<"="<<pstate[analyzer->globalVarIdByName(STR_VALUE(VARNAME))].getValue().toString()<<endl;

#define COPY_GLOBALVAR_TO_PSTATEVAR(VARNAME) pstate[analyzer->globalVarIdByName(STR_VALUE(VARNAME))]=CodeThorn::AType::CppCapsuleConstIntLattice(VARNAME[thread_id]);

// macro used to generate the initialization of global variables in the hybrid analyzer (linked binary with threads)
#define INIT_GLOBALVAR(VARNAME) VARNAME = new int[numberOfThreads];

namespace RERS_Problem {
  void rersGlobalVarsCallInit(CodeThorn::Analyzer* analyzer, CodeThorn::PState& pstate, int thread_id);
  void rersGlobalVarsCallReturnInit(CodeThorn::Analyzer* analyzer, CodeThorn::PState& pstate, int thread_id);
  void rersGlobalVarsArrayInit(int numberOfThreads);
#if 0
  // input variable passed as a parameter (obsolete since transformation of "input" into a global varialbe)
  void calculate_output(int);
#endif
  void calculate_output(int numberOfThreads);
  extern int* output;
}
// END OF RERS-binary-binding-specific declarations
#endif

#endif<|MERGE_RESOLUTION|>--- conflicted
+++ resolved
@@ -175,15 +175,6 @@
     boost::unordered_set<Transition*>* transitionsToInOutAndWorklist( const EState* startState);                                                          
     boost::unordered_set<Transition*>* transitionsToInOutAndWorklist( const EState* currentState, const EState* startState, 
                                                             boost::unordered_set<Transition*>* results, boost::unordered_set<const EState*>* visited);
-<<<<<<< HEAD
-    // adds a string representation of the shortest input path from start state to assertEState to reachabilityResults
-    void addCounterexample(int assertCode, const EState* assertEState);
-    // returns a list of EStates from source to target (shortest input path). 
-    // please note: target has to be a predecessor of source (reversed list)
-    list<const EState*> dijkstraShortestInputSequence(const EState* source, const EState* target);
-    list<const EState*> filterStdInOnly(list<const EState*>& states) const;
-    string reversedInputRunToString(list<const EState*>& run);
-=======
     // adds a string representation of the shortest input path from start state to assertEState to reachabilityResults. returns the length of the 
     // counterexample input sequence.
     int addCounterexample(int assertCode, const EState* assertEState);
@@ -196,7 +187,6 @@
     string reversedInputRunToString(list<const EState*>& run);
     //returns the shortest possible number of input states on the path leading to "target".
     int inputSequenceLength(const EState* target);
->>>>>>> eba9bd6b
     
   public:
     SgNode* getCond(SgNode* node);
