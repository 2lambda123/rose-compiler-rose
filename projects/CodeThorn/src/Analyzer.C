/*************************************************************
 * Copyright: (C) 2012 by Markus Schordan                    *
 * Author   : Markus Schordan                                *
 * License  : see file LICENSE in the CodeThorn distribution *
 *************************************************************/

#include "sage3basic.h"

#include "Analyzer.h"
#include "CommandLineOptions.h"
#include <fstream>
#include <unistd.h>
#include "Miscellaneous.h"
#include "AnalysisAbstractionLayer.h"

#include <boost/bind.hpp>
<<<<<<< HEAD
=======

>>>>>>> 9d199fa3
#include "Timer.h"

using namespace CodeThorn;

#include "CollectionOperators.h"

bool VariableValueMonitor::isActive() {
  return _threshold>0;
}

VariableValueMonitor::VariableValueMonitor():_threshold(0){
}

// in combination with adaptive-top mode
void VariableValueMonitor::setThreshold(size_t threshold) {
  _threshold=threshold;
}

void VariableValueMonitor::setVariableMode(VariableMode mode,VariableId variableId) {
  _variablesModeMap[variableId]=mode;
}

VariableValueMonitor::VariableMode VariableValueMonitor::getVariableMode(VariableId variableId) {
  return _variablesModeMap[variableId];
}

// the init function only uses the variableIds of a given estate (not its values) for initialization
void VariableValueMonitor::init(const EState* estate) {
  const PState* pstate=estate->pstate();
  init(pstate);
}

void VariableValueMonitor::init(const PState* pstate) {
  VariableIdSet varIdSet=pstate->getVariableIds();
  for(VariableIdSet::iterator i=varIdSet.begin(); i!=varIdSet.end(); ++i) {
    // to also allow reinit
    if(_variablesMap.find(*i)==_variablesMap.end()) {
      _variablesMap[*i]=new set<int>(); // initialize value set for each variable
      _variablesModeMap[*i]=VariableValueMonitor::VARMODE_PRECISE;
    }
  }
}

VariableIdSet VariableValueMonitor::getHotVariables(Analyzer* analyzer, const PState* pstate) {
  if(pstate->size()!=_variablesMap.size()) {
    // found a new variable during analysis (e.g. local variable)
    init(pstate);
  }
  VariableIdSet hotVariables;
  VariableIdSet varIdSet=pstate->getVariableIds();
  for(VariableIdSet::iterator i=varIdSet.begin(); i!=varIdSet.end(); ++i) {
    if(isHotVariable(analyzer,*i)) {
      hotVariables.insert(*i);
    }
  }
  return hotVariables;
}

VariableIdSet VariableValueMonitor::getHotVariables(Analyzer* analyzer, const EState* estate) {
  const PState* pstate=estate->pstate();
  return getHotVariables(analyzer,pstate);
}

void VariableValueMonitor::update(Analyzer* analyzer,EState* estate, VariableIdSet& hotVariables) {
  const PState* pstate=estate->pstate();
  if(pstate->size()!=_variablesMap.size()) {
    //cerr<<"WARNING: variable map size mismatch (probably local var)"<<endl;
    //cerr<<"... reinitializing."<<endl;
    init(estate);
  }
      
  VariableIdSet varIdSet=pstate->getVariableIds();
  for(VariableIdSet::iterator i=varIdSet.begin(); i!=varIdSet.end(); ++i) {
    VariableId varId=*i;
    bool isHotVariable=hotVariables.find(varId)!=hotVariables.end();
    if(!isHotVariable) {
      if(pstate->varIsConst(varId)) {
        AValue abstractVal=pstate->varValue(varId);
        int intVal=abstractVal.getIntValue();
        _variablesMap[varId]->insert(intVal);
      }
    }
  }
}

bool VariableValueMonitor::isHotVariable(Analyzer* analyzer, VariableId varId) {
  // TODO: provide set of variables to ignore
  string name=SgNodeHelper::symbolToString(analyzer->getVariableIdMapping()->getSymbol(varId));
  if(name=="input" || name=="output") 
    return false;
  return _threshold>0 && _variablesMap[varId]->size()>=_threshold;
}

bool VariableValueMonitor::isVariableBeyondTreshold(Analyzer* analyzer, VariableId varId) {
  // TODO: provide set of variables to ignore
  string name=SgNodeHelper::symbolToString(analyzer->getVariableIdMapping()->getSymbol(varId));
  if(name=="input" || name=="output") 
    return false;
  return _threshold>0 && _variablesMap[varId]->size()>=_threshold;
}

string VariableValueMonitor::toString(VariableIdMapping* variableIdMapping) {
  stringstream ss;
  for(map<VariableId,set<int>* >::iterator i=_variablesMap.begin();
      i!=_variablesMap.end();
      ++i) {
    ss<<string("VAR:")<<variableIdMapping->uniqueShortVariableName((*i).first)<<": "<<(*i).second->size()<<": ";
    set<int>* sp=(*i).second;
    for(set<int>::iterator i=sp->begin();i!=sp->end();++i) {
      ss<<*i<<" ";
    }
    ss<<endl;
  }
  ss<<endl;
  return ss.str();
}

Analyzer::Analyzer():startFunRoot(0),cfanalyzer(0),_displayDiff(10000),_numberOfThreadsToUse(1),_ltlVerifier(2),
             _semanticFoldThreshold(5000),_solver(5),_analyzerMode(AM_ALL_STATES),
                     _maxTransitions(0),_maxTransitionsForcedTop(0),_treatStdErrLikeFailedAssert(false),_skipSelectedFunctionCalls(false),_explorationMode(EXPL_BREADTH_FIRST) {
  for(int i=0;i<100;i++) {
    binaryBindingAssert.push_back(false);
  }
#ifndef USE_CUSTOM_HSET
  estateSet.max_load_factor(0.7);
  pstateSet.max_load_factor(0.7);
  constraintSetMaintainer.max_load_factor(0.7);
#endif
  resetInputSequenceIterator();
}

size_t Analyzer::getNumberOfErrorLabels() {
  return _assertNodes.size();
}

bool Analyzer::isPrecise() {
  return !(isActiveGlobalTopify()||variableValueMonitor.isActive());
}

bool Analyzer::isIncompleteSTGReady() {
  if(_maxTransitions==0)
    return false;
  return transitionGraph.size()>_maxTransitions;
}

ExprAnalyzer* Analyzer::getExprAnalyzer() {
  return &exprAnalyzer;
}

void Analyzer::runSolver() {
  switch(_solver) {
  case 1: runSolver1();break;
  case 2: runSolver2();break;
  case 3: runSolver3();break;
  case 4: runSolver4();break;
  case 5: runSolver5();break;
  case 6: runSolver6();break;
  case 7: runSolver7();break;
  default: assert(0);
  }
}

set<string> Analyzer::variableIdsToVariableNames(VariableIdMapping::VariableIdSet s) {
  set<string> res;
  for(VariableIdMapping::VariableIdSet::iterator i=s.begin();i!=s.end();++i) {
    res.insert(variableIdMapping.uniqueLongVariableName(*i));
  }
  return res;
}

Analyzer::VariableDeclarationList Analyzer::computeUnusedGlobalVariableDeclarationList(SgProject* root) {
  list<SgVariableDeclaration*> globalVars=SgNodeHelper::listOfGlobalVars(root);
  Analyzer::VariableDeclarationList usedGlobalVars=computeUsedGlobalVariableDeclarationList(root);
  for(Analyzer::VariableDeclarationList::iterator i=usedGlobalVars.begin();i!=usedGlobalVars.end();++i) {
    globalVars.remove(*i);
  }
  return globalVars;
}

Analyzer::VariableDeclarationList Analyzer::computeUsedGlobalVariableDeclarationList(SgProject* root) {
  if(SgProject* project=isSgProject(root)) {
    Analyzer::VariableDeclarationList usedGlobalVariableDeclarationList;
    list<SgVariableDeclaration*> globalVars=SgNodeHelper::listOfGlobalVars(project);
    VariableIdSet setOfUsedVars=AnalysisAbstractionLayer::usedVariablesInsideFunctions(project,getVariableIdMapping());
    int filteredVars=0;
    for(list<SgVariableDeclaration*>::iterator i=globalVars.begin();i!=globalVars.end();++i) {
      VariableId globalVarId=variableIdMapping.variableId(*i);
      if(setOfUsedVars.find(globalVarId)!=setOfUsedVars.end()) {
        usedGlobalVariableDeclarationList.push_back(*i);
      } else {
        filteredVars++;
      }
    }
    return usedGlobalVariableDeclarationList;
  } else {
    cout << "Error: no global scope.";
    exit(1);
  }    
}
  

string Analyzer::nodeToString(SgNode* node) {
  string textual;
  if(node->attributeExists("info"))
    textual=node->getAttribute("info")->toString()+":";
  return textual+SgNodeHelper::nodeToString(node);
}

Analyzer::~Analyzer() {
  // intentionally empty, nothing to free explicitly
}

void Analyzer::recordTransition(const EState* sourceState, Edge e, const EState* targetState) {
  transitionGraph.add(Transition(sourceState,e,targetState));
  if(boolOptions["semantic-fold"]) {
    Label s=sourceState->label();
    Label t=targetState->label();
    Label stgsl=getTransitionGraph()->getStartLabel();
    if(!isLTLRelevantLabel(s) && s!=stgsl)
#pragma omp critical(NEWNODESTOFOLD)
      {
        _newNodesToFold.insert(sourceState);
      }
    if(!isLTLRelevantLabel(t) && t!=stgsl)
#pragma omp critical(NEWNODESTOFOLD)
      {
        _newNodesToFold.insert(targetState);
      }
  }
}

void Analyzer::printStatusMessage(bool forceDisplay) {
  // forceDisplay currently only turns on or off
  
  // report we are alife
  stringstream ss;
  if(forceDisplay) {
    ss <<color("white")<<"Number of pstates/estates/trans/csets/wl: ";
    ss <<color("magenta")<<pstateSet.size()
       <<color("white")<<"/"
       <<color("cyan")<<estateSet.size()
       <<color("white")<<"/"
       <<color("blue")<<getTransitionGraph()->size()
       <<color("white")<<"/"
       <<color("yellow")<<constraintSetMaintainer.size()
       <<color("white")<<"/"
       <<estateWorkList.size();
    ss<<endl;
    cout<<ss.str();
  }
}

bool Analyzer::isInWorkList(const EState* estate) {
  for(EStateWorkList::iterator i=estateWorkList.begin();i!=estateWorkList.end();++i) {
    if(*i==estate) return true;
  }
  return false;
}

void Analyzer::addToWorkList(const EState* estate) { 
#pragma omp critical(ESTATEWL)
  {
    if(!estate) {
      cerr<<"INTERNAL ERROR: null pointer added to work list."<<endl;
      exit(1);
    }
    switch(_explorationMode) {
    case EXPL_DEPTH_FIRST: estateWorkList.push_front(estate);break;
    case EXPL_BREADTH_FIRST: estateWorkList.push_back(estate);break;
    default:
      cerr<<"Error: unknown exploration mode."<<endl;
      exit(1);
    }
  }
}

bool Analyzer::isActiveGlobalTopify() {
  if(_maxTransitionsForcedTop==0)
    return false;
  bool isActive=transitionGraph.size()>_maxTransitionsForcedTop;
  if(isActive) {
    boolOptions.registerOption("rers-binary",false);
    return true;
  }
  return false;
}

void Analyzer::topifyVariable(PState& pstate, ConstraintSet& cset, VariableId varId) {
  string name=SgNodeHelper::symbolToString(getVariableIdMapping()->getSymbol(varId));
  // TODO: provide set of variables to ignore
  if(name!="input" && name!="output") {
    pstate.setVariableToTop(varId);
    cset.removeAllConstraintsOfVar(varId);
  }
}

EState Analyzer::createEState(Label label, PState pstate, ConstraintSet cset) {
  // here is the best location to adapt the analysis results to certain global restrictions
  VariableIdSet hotVarSet;
  if(isActiveGlobalTopify()) {
    hotVarSet=pstate.getVariableIds();
    for(VariableIdSet::iterator i=hotVarSet.begin();i!=hotVarSet.end();++i) {
      topifyVariable(pstate, cset, *i);
    }
  }
  if(variableValueMonitor.isActive()) {
#pragma omp critical (VARIABLEVALUEMONITOR)
    hotVarSet=variableValueMonitor.getHotVariables(this,&pstate);
    for(VariableIdSet::iterator i=hotVarSet.begin();i!=hotVarSet.end();++i) {
      topifyVariable(pstate, cset, *i);
    }
  }
  const PState* newPStatePtr=processNewOrExisting(pstate);
  const ConstraintSet* newConstraintSetPtr=processNewOrExisting(cset);
  EState estate=EState(label,newPStatePtr,newConstraintSetPtr);
  return estate;
}

EState Analyzer::createEState(Label label, PState pstate, ConstraintSet cset, InputOutput io) {
  EState estate=createEState(label,pstate,cset);
  estate.io=io;
  return estate;
}

bool Analyzer::isLTLRelevantLabel(Label label) {
  bool t;
  t=isStdIOLabel(label) 
    || (getLabeler()->isStdErrLabel(label) && getLabeler()->isFunctionCallReturnLabel(label))
    //|| isTerminationRelevantLabel(label)
     || isStartLabel(label) // we keep the start state
     || isCppLabeledAssertLabel(label)
    ;
  //cout << "INFO: L"<<label<<": "<<SgNodeHelper::nodeToString(getLabeler()->getNode(label))<< "LTL: "<<t<<endl;
  return t;
}

bool Analyzer::isStartLabel(Label label) {
  return getTransitionGraph()->getStartLabel()==label;
}

bool Analyzer::isStdIOLabel(Label label) {
  bool t;
  t=
    (getLabeler()->isStdInLabel(label) && getLabeler()->isFunctionCallReturnLabel(label))
    || 
    (getLabeler()->isStdOutLabel(label) && getLabeler()->isFunctionCallReturnLabel(label))
    ;
  //cout << "INFO: L"<<label<<": "<<SgNodeHelper::nodeToString(getLabeler()->getNode(label))<< "LTL: "<<t<<endl;
  return t;
}

set<const EState*> Analyzer::nonLTLRelevantEStates() {
  set<const EState*> res;
  set<const EState*> allestates=transitionGraph.estateSet();
  for(set<const EState*>::iterator i=allestates.begin();i!=allestates.end();++i) {
    if(!isLTLRelevantLabel((*i)->label())) {
      res.insert(*i);

      // MS: deactivated this check because it impacts performance dramatically
#if 0
      if(estateSet.estateId(*i)==NO_ESTATE) {
        cerr<< "WARNING: no estate :estateId="<<estateSet.estateId(*i)<<endl;
      }
#endif
    }
  }
  return res;
}

bool Analyzer::isTerminationRelevantLabel(Label label) {
  return SgNodeHelper::isLoopCond(getLabeler()->getNode(label));
}

// We want to avoid calling critical sections from critical sections:
// therefore all worklist functions do not use each other.
bool Analyzer::isEmptyWorkList() { 
  bool res;
#pragma omp critical(ESTATEWL)
  {
    res=(estateWorkList.size()==0);
  }
  return res;
}
const EState* Analyzer::topWorkList() {
  const EState* estate=0;
#pragma omp critical(ESTATEWL)
  {
    if(estateWorkList.size()>0)
      estate=*estateWorkList.begin();
  }
  return estate;
}
const EState* Analyzer::popWorkList() {
  const EState* estate=0;
  #pragma omp critical(ESTATEWL)
  {
    if(estateWorkList.size()>0)
      estate=*estateWorkList.begin();
    if(estate)
      estateWorkList.pop_front();
  }
  return estate;
}
const EState* Analyzer::takeFromWorkList() {
  const EState* co=0;
#pragma omp critical(ESTATEWL)
  {
  if(estateWorkList.size()>0) {
    co=*estateWorkList.begin();
    estateWorkList.pop_front();
  }
  }
  return co;
}

#define PARALLELIZE_BRANCHES

void Analyzer::runSolver1() {
  size_t prevStateSetSize=0; // force immediate report at start
  omp_set_num_threads(_numberOfThreadsToUse);
  omp_set_dynamic(1);
  int threadNum;
  vector<const EState*> workVector(_numberOfThreadsToUse);
  printStatusMessage(true);
  while(1) {
    int workers;
    for(workers=0;workers<_numberOfThreadsToUse;++workers) {
      if(!(workVector[workers]=popWorkList()))
        break;
    }
    if(workers==0)
      break; // we are done
    
    if(_displayDiff && (estateSet.size()>(prevStateSetSize+_displayDiff))) {
      printStatusMessage(true);
      prevStateSetSize=estateSet.size();
    }
#pragma omp parallel for private(threadNum) shared(workVector)
    for(int j=0;j<workers;++j) {
      threadNum=omp_get_thread_num();
      const EState* currentEStatePtr=workVector[j];
      if(!currentEStatePtr) {
        cerr<<"Error: thread "<<threadNum<<" finished prematurely. Bailing out. "<<endl;
        assert(threadNum>=0 && threadNum<=_numberOfThreadsToUse);
        exit(1);
      }
      assert(currentEStatePtr);
      
      Flow edgeSet=flow.outEdges(currentEStatePtr->label());
      //cerr << "DEBUG: edgeSet size:"<<edgeSet.size()<<endl;
#ifdef PARALLELIZE_BRANCHES
      // we can simplify this by adding the proper function to Flow.
      Flow::iterator i=edgeSet.begin();
      int edgeNum=edgeSet.size();
      vector<const Edge*> edgeVec(edgeNum);
      for(int edge_i=0;edge_i<edgeNum;++edge_i) {
        edgeVec[edge_i]=&(*i++);
      }
#pragma omp parallel for
      for(int edge_i=0; edge_i<edgeNum;edge_i++) {
        Edge e=*edgeVec[edge_i]; // *i
#else
        for(Flow::iterator i=edgeSet.begin();i!=edgeSet.end();++i) {
          Edge e=*i;
#endif
          list<EState> newEStateList;
          newEStateList=transferFunction(e,currentEStatePtr);
          //cout << "DEBUG: transfer at edge:"<<e.toString()<<" succ="<<newEStateList.size()<< endl;
          for(list<EState>::iterator nesListIter=newEStateList.begin();
              nesListIter!=newEStateList.end();
              ++nesListIter) {
            EState newEState=*nesListIter;
            assert(newEState.label()!=Labeler::NO_LABEL);
            if((!newEState.constraints()->disequalityExists()) &&(!isFailedAssertEState(&newEState))) {
              HSetMaintainer<EState,EStateHashFun,EStateEqualToPred>::ProcessingResult pres=process(newEState);
              const EState* newEStatePtr=pres.second;
              if(pres.first==true)
                addToWorkList(newEStatePtr);            
              recordTransition(currentEStatePtr,e,newEStatePtr);
            }
            if((!newEState.constraints()->disequalityExists()) && (isFailedAssertEState(&newEState))) {
              // failed-assert end-state: do not add to work list but do add it to the transition graph
              const EState* newEStatePtr;
              newEStatePtr=processNewOrExisting(newEState);
              recordTransition(currentEStatePtr,e,newEStatePtr);        
              
              if(boolOptions["report-failed-assert"]) {
#pragma omp critical(OUTPUT)
                {
                  cout << "REPORT: failed-assert: "<<newEStatePtr->toString()<<endl;
                }
              }
              if(_csv_assert_live_file.size()>0) {
                string name=labelNameOfAssertLabel(currentEStatePtr->label());
                if(name.size()>0) {
                  if(name=="globalError")
                    name="error_60";
                  name=name.substr(6,name.size()-6);
                  std::ofstream fout;
                  // csv_assert_live_file is the member-variable of analyzer
#pragma omp critical(OUTPUT)
                  {
                    fout.open(_csv_assert_live_file.c_str(),ios::app);    // open file for appending
                    assert (!fout.fail( ));
                    fout << name << ",yes,9"<<endl;
                    //cout << "REACHABLE ASSERT FOUND: "<< name << ",yes,9"<<endl;
                    
                    fout.close(); 
                  }
                } // if (assert-label was found)
              } // if
            }
          } // end of loop on transfer function return-estates
#ifdef PARALLELIZE_BRANCHES
        } // edgeset-parallel for
#else
      } // just for proper auto-formatting in emacs
#endif
    } // worklist-parallel for
  } // while
  printStatusMessage(true);
  cout << "analysis finished (worklist is empty)."<<endl;
}
  
const EState* Analyzer::addToWorkListIfNew(EState estate) {
  EStateSet::ProcessingResult res=process(estate);
  if(res.first==true) {
    const EState* newEStatePtr=res.second;
    assert(newEStatePtr);
    addToWorkList(newEStatePtr);
    return newEStatePtr;
  } else {
    //cout << "DEBUG: EState already exists. Not added:"<<estate.toString()<<endl;
    const EState* existingEStatePtr=res.second;
    assert(existingEStatePtr);
    return existingEStatePtr;
  }
}

EState Analyzer::analyzeVariableDeclaration(SgVariableDeclaration* decl,EState currentEState, Label targetLabel) {
  //cout << "INFO1: we are at "<<astTermWithNullValuesToString(nextNodeToAnalyze1)<<endl;
  SgNode* initName0=decl->get_traversalSuccessorByIndex(1); // get-InitializedName
  if(initName0) {
    if(SgInitializedName* initName=isSgInitializedName(initName0)) {
      SgSymbol* initDeclVar=initName->search_for_symbol_from_symbol_table();
      assert(initDeclVar);
      VariableId initDeclVarId=getVariableIdMapping()->variableId(initDeclVar);
      SgName initDeclVarName=initDeclVar->get_name();
      string initDeclVarNameString=initDeclVarName.getString();
      //cout << "INIT-DECLARATION: var:"<<initDeclVarNameString<<endl;
      //cout << "DECLARATION: var:"<<SgNodeHelper::nodeToString(decl)<<endl;
      SgInitializer* initializer=initName->get_initializer();
      //assert(initializer);
      ConstraintSet cset=*currentEState.constraints();
      SgAssignInitializer* assignInitializer=0;
      if(initializer && (assignInitializer=isSgAssignInitializer(initializer))) {
        //cout << "initializer found:"<<endl;
        SgExpression* rhs=assignInitializer->get_operand_i();
        assert(rhs);
        PState newPState=analyzeAssignRhs(*currentEState.pstate(),initDeclVarId,rhs,cset);
        return createEState(targetLabel,newPState,cset);
      } else {
        //cout << "no initializer (OK)."<<endl;
        PState newPState=*currentEState.pstate();
        newPState[initDeclVarId]=AType::Top();
        return createEState(targetLabel,newPState,cset);
      }
    } else {
      cerr << "Error: in declaration (@initializedName) no variable found ... bailing out."<<endl;
      exit(1);
    }
  } else {
    cerr << "Error: in declaration: no variable found ... bailing out."<<endl;
    exit(1);
  }
}

// this function has been moved to VariableIdMapping: TODO eliminate this function here
VariableIdMapping::VariableIdSet Analyzer::determineVariableIdsOfVariableDeclarations(set<SgVariableDeclaration*> varDecls) {
  VariableIdMapping::VariableIdSet resultSet;
  for(set<SgVariableDeclaration*>::iterator i=varDecls.begin();i!=varDecls.end();++i) {
    SgSymbol* sym=SgNodeHelper::getSymbolOfVariableDeclaration(*i);
    if(sym) {
      resultSet.insert(variableIdMapping.variableId(sym));
    }
  }
  return resultSet;
}

// this function has been moved to VariableIdMapping: TODO eliminate this function here
VariableIdMapping::VariableIdSet Analyzer::determineVariableIdsOfSgInitializedNames(SgInitializedNamePtrList& namePtrList) {
  VariableIdMapping::VariableIdSet resultSet;
  for(SgInitializedNamePtrList::iterator i=namePtrList.begin();i!=namePtrList.end();++i) {
    assert(*i);
    SgSymbol* sym=SgNodeHelper::getSymbolOfInitializedName(*i);
    if(sym) {
      resultSet.insert(variableIdMapping.variableId(sym));
    }
  }
  return resultSet;
}

#if 0
bool Analyzer::isAssertExpr(SgNode* node) {
  if(isSgExprStatement(node)) {
    node=SgNodeHelper::getExprStmtChild(node);
    // TODO: refine this to also check for name, paramters, etc.
    if(isSgConditionalExp(node))
      return true;
  }
  return false;
}
#endif

bool Analyzer::isFailedAssertEState(const EState* estate) {
  if(estate->io.isFailedAssertIO())
    return true;
  if(_treatStdErrLikeFailedAssert) {
    return estate->io.isStdErrIO();
  }
  return false;
}

EState Analyzer::createFailedAssertEState(EState estate, Label target) {
  EState newEState=estate;
  newEState.io.recordFailedAssert();
  newEState.setLabel(target);
  return newEState;
}

list<SgNode*> Analyzer::listOfAssertNodes(SgProject* root) {
  list<SgNode*> assertNodes;
  list<SgFunctionDefinition*> funDefs=SgNodeHelper::listOfFunctionDefinitions(root);
  for(list<SgFunctionDefinition*>::iterator i=funDefs.begin();
      i!=funDefs.end();
      ++i) {
    RoseAst ast(*i);
    for(RoseAst::iterator j=ast.begin();j!=ast.end();++j) {
      if(SgNodeHelper::Pattern::matchAssertExpr(*j)) {
        assertNodes.push_back(*j);
      }
    }
  }
  return assertNodes;
}

list<pair<SgLabelStatement*,SgNode*> > Analyzer::listOfLabeledAssertNodes(SgProject* root) {
  list<pair<SgLabelStatement*,SgNode*> > assertNodes;
  list<SgFunctionDefinition*> funDefs=SgNodeHelper::listOfFunctionDefinitions(root);
  for(list<SgFunctionDefinition*>::iterator i=funDefs.begin();
      i!=funDefs.end();
      ++i) {
    RoseAst ast(*i);
    RoseAst::iterator prev=ast.begin();
    for(RoseAst::iterator j=ast.begin();j!=ast.end();++j) {
      if(SgNodeHelper::Pattern::matchAssertExpr(*j)) {
        if(prev!=j && isSgLabelStatement(*prev)) {
          SgLabelStatement* labStmt=isSgLabelStatement(*prev);
          //string name=labStmt->get_label().getString();
          // TODO check prefix error_
          //cout<<"Found label "<<assertNodes.size()<<": "<<name<<endl;
          assertNodes.push_back(make_pair(labStmt,*j));
        }
      }
      prev=j;
    }
  }
  return assertNodes;
}

const EState* Analyzer::processCompleteNewOrExisting(const EState* es) {
  const PState* ps=es->pstate();
  const ConstraintSet* cset=es->constraints();
  const PState* ps2=pstateSet.processNewOrExisting(ps);
  // TODO: ps2 check as below
  const ConstraintSet* cset2=constraintSetMaintainer.processNewOrExisting(cset);
  // TODO: cset2 check as below
  const EState* es2=new EState(es->label(),ps2,cset2, es->io);
  const EState* es3=estateSet.processNewOrExisting(es2);
  // equivalent object (but with different address) already exists
  // discard superfluous new object and use existing object pointer.
  if(es2!=es3) {
    delete es2;
  }
  return es3;
}

InputOutput::OpType Analyzer::ioOp(const EState* estate) const {
  return estate->ioOp();
}

const PState* Analyzer::processNew(PState& s) {
  return pstateSet.processNew(s);
}
const PState* Analyzer::processNewOrExisting(PState& s) {
  return pstateSet.processNewOrExisting(s);
}

const EState* Analyzer::processNew(EState& s) {
  return estateSet.processNew(s);
}

const EState* Analyzer::processNewOrExisting(EState& estate) {
  if(boolOptions["tg-ltl-reduced"]) {
    // experimental: passing of params (we can avoid the copying)
    EStateSet::ProcessingResult res=process(estate.label(),*estate.pstate(),*estate.constraints(),estate.io);
    assert(res.second);
    return res.second;
  } else {
    return estateSet.processNewOrExisting(estate);
  }
}

const ConstraintSet* Analyzer::processNewOrExisting(ConstraintSet& cset) {
  return constraintSetMaintainer.processNewOrExisting(cset);
}

EStateSet::ProcessingResult Analyzer::process(EState& estate) {
  if(boolOptions["tg-ltl-reduced"]) {
    // experimental passing of params (we can avoid the copying)
    return process(estate.label(),*estate.pstate(),*estate.constraints(),estate.io);
  } else {
    return estateSet.process(estate);
  }
}

EStateSet::ProcessingResult Analyzer::process(Label label, PState pstate, ConstraintSet cset, InputOutput io) {
  if(isLTLRelevantLabel(label) || io.op!=InputOutput::NONE || (!boolOptions["tg-ltl-reduced"])) {
    const PState* newPStatePtr=processNewOrExisting(pstate);
    const ConstraintSet* newCSetPtr=processNewOrExisting(cset);
    EState newEState=EState(label,newPStatePtr,newCSetPtr,io);
    return estateSet.process(newEState);
  } else {
    //cout << "INFO: allocating temporary estate."<<endl;
    // the following checks are not neccessary but ensure that we reuse pstates and constraint sets
#if 0
    const PState* newPStatePtr=pstateSet.determine(pstate);
    PState* newPStatePtr2=0;
    if(!newPStatePtr) {
      newPStatePtr2=new PState();
      *newPStatePtr2=pstate;
    } else {
      newPStatePtr2=const_cast<PState*>(newPStatePtr);
    }
    ConstraintSet* newCSetPtr=constraintSetMaintainer.determine(cset);
    ConstraintSet* newCSetPtr2;
    if(!newCSetPtr) {
      newCSetPtr2=new ConstraintSet();
      *newCSetPtr2=cset;
    } else {
      newCSetPtr2=const_cast<ConstraintSet*>(newCSetPtr);
    }
#else
    // TODO: temporary states must be marked to be able to free them later (or: any non-maintained state is considered a temporary state)
    PState* newPStatePtr2=new PState();
    *newPStatePtr2=pstate;
    ConstraintSet* newCSetPtr2=new ConstraintSet();
    *newCSetPtr2=cset;
#endif
    EState newEState=EState(label,newPStatePtr2,newCSetPtr2,io);
    const EState* newEStatePtr;
    newEStatePtr=estateSet.determine(newEState);
    if(!newEStatePtr) {
      // new estate (was not stored but was not inserted (this case does not exist for maintained state)
      // therefore we handle it as : has been inserted (hence, all tmp-states are considered to be not equal)
      newEStatePtr=new EState(label,newPStatePtr2,newCSetPtr2,io);
      return make_pair(true,newEStatePtr);
    } else {
      return make_pair(false,newEStatePtr);
    }

    return estateSet.process(newEState);
  }
  throw "Error: Analyzer::processNewOrExisting: programmatic error.";
}

list<EState> elistify() {
  list<EState> resList;
  return resList;
}
list<EState> elistify(EState res) {
  //assert(res.state);
  //assert(res.constraints());
  list<EState> resList;
  resList.push_back(res);
  return resList;
}

list<EState> Analyzer::transferFunction(Edge edge, const EState* estate) {
  assert(edge.source==estate->label());
  // we do not pass information on the local edge
  if(edge.isType(EDGE_LOCAL)) {
#ifdef RERS_SPECIALIZATION
    if(boolOptions["rers-binary"]) {
	  //cout<<"DEBUG: ESTATE: "<<estate->toString(&variableIdMapping)<<endl;
      SgNode* nodeToAnalyze=getLabeler()->getNode(edge.source);
      if(SgFunctionCallExp* funCall=SgNodeHelper::Pattern::matchFunctionCall(nodeToAnalyze)) {
        assert(funCall);
        string funName=SgNodeHelper::getFunctionName(funCall);
        if(funName=="calculate_output") {
		  //cout<<"DEBUG: BINARY-transfer: calculate output found."<<endl;
#if 0
          SgExpressionPtrList& actualParameters=SgNodeHelper::getFunctionCallActualParameterList(funCall);
          SgExpressionPtrList::iterator j=actualParameters.begin();
          SgExpression* actualParameterExpr=*j;
          assert(actualParameterExpr);
          VariableId actualParameterVarId;
          if(exprAnalyzer.variable(actualParameterExpr,actualParameterVarId)) {
            PState _pstate=*estate->pstate();
            AType::CppCapsuleConstIntLattice aval_capsule=_pstate[actualParameterVarId];
            AValue aval=aval_capsule.getValue();
            int argument=aval.getIntValue();
            //cout << "DEBUG: argument:"<<argument<<endl;
#endif
            // RERS global vars binary handling
            PState _pstate=*estate->pstate();
            RERS_Problem::rersGlobalVarsCallInit(this,_pstate, omp_get_thread_num() );
            //cout << "DEBUG: global vars initialized before call"<<endl;

#if 0
            //input variable passed as a parameter (obsolete since usage of script "transform_globalinputvar")
            int rers_result=RERS_Problem::calculate_output(argument); 
            (void) RERS_Problem::calculate_output(argument);
#else
            (void) RERS_Problem::calculate_output( omp_get_thread_num() );
            int rers_result=RERS_Problem::output[omp_get_thread_num()];
#endif
            //cout << "DEBUG: Called calculate_output("<<argument<<")"<<" :: result="<<rers_result<<endl;
            if(rers_result<=-100) {
              // we found a failing assert
              // = rers_result*(-1)-100 : rers error-number
              // = -160 : rers globalError (2012 only)
              int index=((rers_result+100)*(-1));
              assert(index>=0 && index <=99);
              binaryBindingAssert[index]=true;
              reachabilityResults.reachable(index);
              //cout<<"DEBUG: found assert Error "<<index<<endl;
              ConstraintSet _cset=*estate->constraints();
              InputOutput _io;
              _io.recordFailedAssert();
              EState _eState=createEState(edge.target,_pstate,_cset,_io);
              return elistify(_eState);
            }
            RERS_Problem::rersGlobalVarsCallReturnInit(this,_pstate, omp_get_thread_num());
            // TODO: _pstate[VariableId(output)]=rers_result;
            // matches special case of function call with return value, otherwise handles call without return value (function call is matched above)
            if(SgNodeHelper::Pattern::matchExprStmtAssignOpVarRefExpFunctionCallExp(nodeToAnalyze)) {
              SgNode* lhs=SgNodeHelper::getLhs(SgNodeHelper::getExprStmtChild(nodeToAnalyze));
              VariableId lhsVarId;
              bool isLhsVar=exprAnalyzer.variable(lhs,lhsVarId);
              assert(isLhsVar); // must hold
              //cout << "DEBUG: lhsvar:rers-result:"<<lhsVarId.toString()<<"="<<rers_result<<endl;
              _pstate[lhsVarId]=AType::CppCapsuleConstIntLattice(rers_result);
              ConstraintSet _cset=*estate->constraints();
              _cset.removeAllConstraintsOfVar(lhsVarId);
              EState _eState=createEState(edge.target,_pstate,_cset);
              return elistify(_eState);
            } else {
              ConstraintSet _cset=*estate->constraints();
              EState _eState=createEState(edge.target,_pstate,_cset);
              return elistify(_eState);
            }
            cout <<"PState:"<< _pstate<<endl;
            cerr<<"RERS-MODE: call of unknown function."<<endl;
            exit(1);
            // _pstate now contains the current state obtained from the binary
#if 0
          }
#endif
        }
        //cout << "DEBUG: @LOCAL_EDGE: function call:"<<SgNodeHelper::nodeToString(funCall)<<endl;
      }
    }
#endif
    return elistify();
  }
  EState currentEState=*estate;
  PState currentPState=*currentEState.pstate();
  ConstraintSet cset=*currentEState.constraints();
  // 1. we handle the edge as outgoing edge
  SgNode* nextNodeToAnalyze1=cfanalyzer->getNode(edge.source);
  assert(nextNodeToAnalyze1);
  // handle assert(0)
  if(SgNodeHelper::Pattern::matchAssertExpr(nextNodeToAnalyze1)) {
    return elistify(createFailedAssertEState(currentEState,edge.target));
  }

  if(edge.isType(EDGE_CALL)) {
    // 1) obtain actual parameters from source
    // 2) obtain formal parameters from target
    // 3) eval each actual parameter and assign result to formal parameter in state
    // 4) create new estate

    // ad 1)
    SgFunctionCallExp* funCall=SgNodeHelper::Pattern::matchFunctionCall(getLabeler()->getNode(edge.source));
    assert(funCall);

#ifdef RERS_SPECIALIZATION
    if(boolOptions["rers-binary"]) {
      // if rers-binary function call is selected then we skip the static analysis for this function (specific to rers)
      string funName=SgNodeHelper::getFunctionName(funCall);
      if(funName=="calculate_output") {
        //cout << "DEBUG: rers-binary mode: skipped static-analysis call."<<endl;
        return elistify();
      }
    }
#endif

    SgExpressionPtrList& actualParameters=SgNodeHelper::getFunctionCallActualParameterList(funCall);
    // ad 2)
    SgFunctionDefinition* funDef=isSgFunctionDefinition(getLabeler()->getNode(edge.target));
    SgInitializedNamePtrList& formalParameters=SgNodeHelper::getFunctionDefinitionFormalParameterList(funDef);
    assert(funDef);
    // ad 3)
    PState newPState=currentPState;
    SgInitializedNamePtrList::iterator i=formalParameters.begin();
    SgExpressionPtrList::iterator j=actualParameters.begin();
    while(i!=formalParameters.end() || j!=actualParameters.end()) {
      SgInitializedName* formalParameterName=*i;
      assert(formalParameterName);
      VariableId formalParameterVarId=variableIdMapping.variableId(formalParameterName);
      // VariableName varNameString=name->get_name();
      SgExpression* actualParameterExpr=*j;
      assert(actualParameterExpr);
      // check whether the actualy parameter is a single variable: In this case we can propagate the constraints of that variable to the formal parameter.
      // pattern: call: f(x), callee: f(int y) => constraints of x are propagated to y
      VariableId actualParameterVarId;
      assert(actualParameterExpr);
      if(exprAnalyzer.variable(actualParameterExpr,actualParameterVarId)) {
        // propagate constraint from actualParamterVarId to formalParameterVarId
        cset.addAssignEqVarVar(formalParameterVarId,actualParameterVarId);
      }
      // general case: the actual argument is an arbitrary expression (including a single variable)
      // we use for the third parameter "false": do not use constraints when extracting values.
      // Consequently, formalparam=actualparam remains top, even if constraints are available, which
      // would allow to extract a constant value (or a range (when relational constraints are added)).
      list<SingleEvalResultConstInt> evalResultList=exprAnalyzer.evalConstInt(actualParameterExpr,currentEState,false, true);
      assert(evalResultList.size()>0);
      list<SingleEvalResultConstInt>::iterator resultListIter=evalResultList.begin();
      SingleEvalResultConstInt evalResult=*resultListIter;
      if(evalResultList.size()>1) {
        cerr<<"Error: We currently do not support multi-state generating operators in function call parameters (yet)."<<endl;
        exit(1);
      }
      // above evalConstInt does not use constraints (par3==false). Therefore top vars remain top vars (which is what we want here)
      newPState[formalParameterVarId]=evalResult.value();
      ++i;++j;
    }
    // assert must hold if #formal-params==#actual-params (TODO: default values)
    assert(i==formalParameters.end() && j==actualParameters.end()); 
    // ad 4
    return elistify(createEState(edge.target,newPState,cset));
  }
  // "return x;": add $return=eval() [but not for "return f();"]
  if(isSgReturnStmt(nextNodeToAnalyze1) && !SgNodeHelper::Pattern::matchReturnStmtFunctionCallExp(nextNodeToAnalyze1)) {

    SgNode* expr=SgNodeHelper::getFirstChild(nextNodeToAnalyze1);
    ConstraintSet cset=*currentEState.constraints();
    if(isSgNullExpression(expr)) {
      // return without expr
      return elistify(createEState(edge.target,*(currentEState.pstate()),cset));
    } else {
      PState newPState=analyzeAssignRhs(*(currentEState.pstate()),
                                        variableIdMapping.createUniqueTemporaryVariableId(string("$return")),
                                        expr,
                                        cset);
      return elistify(createEState(edge.target,newPState,cset));
    }
  }

  // function exit node:
  if(getLabeler()->isFunctionExitLabel(edge.source)) {
    if(SgFunctionDefinition* funDef=isSgFunctionDefinition(getLabeler()->getNode(edge.source))) {
      // 1) determine all local variables (including formal parameters) of function
      // 2) delete all local variables from state
      // 2a) remove variable from state
      // 2b) remove all constraints concerning this variable
      // 3) create new EState and return

      // ad 1)
      set<SgVariableDeclaration*> varDecls=SgNodeHelper::localVariableDeclarationsOfFunction(funDef);
      // ad 2)
      ConstraintSet cset=*currentEState.constraints();
      PState newPState=*(currentEState.pstate());
      VariableIdMapping::VariableIdSet localVars=determineVariableIdsOfVariableDeclarations(varDecls);
      SgInitializedNamePtrList& formalParamInitNames=SgNodeHelper::getFunctionDefinitionFormalParameterList(funDef);
      VariableIdMapping::VariableIdSet formalParams=determineVariableIdsOfSgInitializedNames(formalParamInitNames);
      VariableIdMapping::VariableIdSet vars=localVars+formalParams;
      set<string> names=variableIdsToVariableNames(vars);

      for(VariableIdMapping::VariableIdSet::iterator i=vars.begin();i!=vars.end();++i) {
        VariableId varId=*i;
        newPState.deleteVar(varId);
        cset.removeAllConstraintsOfVar(varId);
      }
      // ad 3)
      return elistify(createEState(edge.target,newPState,cset));
    } else {
      cerr << "FATAL ERROR: no function definition associated with function exit label."<<endl;
      exit(1);
    }
  }
  if(getLabeler()->isFunctionCallReturnLabel(edge.source)) {
    // case 1: return f(); pass estate trough
    if(SgNodeHelper::Pattern::matchReturnStmtFunctionCallExp(nextNodeToAnalyze1)) {
      EState newEState=currentEState;
      newEState.setLabel(edge.target);
      return elistify(newEState);
    }
    // case 2: x=f(); bind variable x to value of $return
    if(SgNodeHelper::Pattern::matchExprStmtAssignOpVarRefExpFunctionCallExp(nextNodeToAnalyze1)) {
#ifdef RERS_SPECIALIZATION
      if(boolOptions["rers-binary"]) {
        if(SgFunctionCallExp* funCall=SgNodeHelper::Pattern::matchFunctionCall(nextNodeToAnalyze1)) {
          string funName=SgNodeHelper::getFunctionName(funCall);
          if(funName=="calculate_output") {
            EState newEState=currentEState;
            newEState.setLabel(edge.target);
            return elistify(newEState);
          }
        }
      }
#endif
      SgNode* lhs=SgNodeHelper::getLhs(SgNodeHelper::getExprStmtChild(nextNodeToAnalyze1));
      VariableId lhsVarId;
      bool isLhsVar=exprAnalyzer.variable(lhs,lhsVarId);
      assert(isLhsVar); // must hold
      PState newPState=*currentEState.pstate();
      // we only create this variable here to be able to find an existing $return variable!
      VariableId returnVarId;
      returnVarId=variableIdMapping.createUniqueTemporaryVariableId(string("$return"));

      AValue evalResult=newPState[returnVarId].getValue();
      newPState[lhsVarId]=evalResult;

      cset.addAssignEqVarVar(lhsVarId,returnVarId);

      newPState.deleteVar(returnVarId); // remove $return from state
      cset.removeAllConstraintsOfVar(returnVarId); // remove constraints of $return

      return elistify(createEState(edge.target,newPState,cset));
    }
    // case 3: f(); remove $return from state (discard value)
    if(SgNodeHelper::Pattern::matchExprStmtFunctionCallExp(nextNodeToAnalyze1)) {
      PState newPState=*currentEState.pstate();
      VariableId returnVarId;
      returnVarId=variableIdMapping.createUniqueTemporaryVariableId(string("$return"));
      newPState.deleteVar(returnVarId);
      cset.removeAllConstraintsOfVar(returnVarId); // remove constraints of $return
      //ConstraintSet cset=*currentEState.constraints; ???
      return elistify(createEState(edge.target,newPState,cset));
    }
  }

  if(edge.isType(EDGE_EXTERNAL)) {
    InputOutput newio;
    Label lab=getLabeler()->getLabel(nextNodeToAnalyze1);
    VariableId varId;
    if(getLabeler()->isStdInLabel(lab,&varId)) {
      if(_inputSequence.size()>0) {
        PState newPState=*currentEState.pstate();
        ConstraintSet newCSet=*currentEState.constraints();
        newCSet.removeAllConstraintsOfVar(varId);
        list<EState> resList;
        int newValue;
        if(_inputSequenceIterator!=_inputSequence.end()) {
          newValue=*_inputSequenceIterator;
          ++_inputSequenceIterator;
          cout<<"INFO: input sequence value: "<<newValue<<endl;
        } else {
          return resList; // return no state (this ends the analysis)
        }
        if(boolOptions["input-values-as-constraints"]) {
          newCSet.removeAllConstraintsOfVar(varId);
          newPState[varId]=AType::Top();
          newCSet.addConstraint(Constraint(Constraint::EQ_VAR_CONST,varId,AType::ConstIntLattice(newValue)));
          assert(newCSet.size()>0);
        } else {
          newCSet.removeAllConstraintsOfVar(varId);
          newPState[varId]=AType::ConstIntLattice(newValue);
        }
        newio.recordVariable(InputOutput::STDIN_VAR,varId);
        EState estate=createEState(edge.target,newPState,newCSet,newio);
        resList.push_back(estate);
        //cout << "DEBUG: created "<<_inputVarValues.size()<<" input states."<<endl;
        return resList;
      } else {
        if(_inputVarValues.size()>0) {
          // update state (remove all existing constraint on that variable and set it to top)
          PState newPState=*currentEState.pstate();
          ConstraintSet newCSet=*currentEState.constraints();
          newCSet.removeAllConstraintsOfVar(varId);
          list<EState> resList;
          for(set<int>::iterator i=_inputVarValues.begin();i!=_inputVarValues.end();++i) {
            PState newPState=*currentEState.pstate();
            if(boolOptions["input-values-as-constraints"]) {
              newCSet.removeAllConstraintsOfVar(varId);
              newPState[varId]=AType::Top();
              newCSet.addConstraint(Constraint(Constraint::EQ_VAR_CONST,varId,AType::ConstIntLattice(*i)));
              assert(newCSet.size()>0);
            } else {
              newCSet.removeAllConstraintsOfVar(varId);
              newPState[varId]=AType::ConstIntLattice(*i);
            }
            newio.recordVariable(InputOutput::STDIN_VAR,varId);
            EState estate=createEState(edge.target,newPState,newCSet,newio);
            resList.push_back(estate);
          }
          //cout << "DEBUG: created "<<_inputVarValues.size()<<" input states."<<endl;
          return resList;
        } else {
          // without specified input values (default mode: analysis performed for all possible input values)
          // update state (remove all existing constraint on that variable and set it to top)
          PState newPState=*currentEState.pstate();
          ConstraintSet newCSet=*currentEState.constraints();
          if(boolOptions["abstract-interpreter"]) {
            cout<<"CodeThorn-abstract-interpreter(stdin)> ";
            AValue aval;
            CodeThorn::Parse::whitespaces(cin);
            cin >> aval;
            newCSet.removeAllConstraintsOfVar(varId);
            newPState[varId]=aval;
          } else {
            if(boolOptions["update-input-var"]) {
              newCSet.removeAllConstraintsOfVar(varId);
              newPState[varId]=AType::Top();
            }
          }
          newio.recordVariable(InputOutput::STDIN_VAR,varId);
          return elistify(createEState(edge.target,newPState,newCSet,newio));
        }
      }
    }
    if(getLabeler()->isStdOutVarLabel(lab,&varId)) {
      {
    newio.recordVariable(InputOutput::STDOUT_VAR,varId);
    assert(newio.var==varId);
      }
      if(boolOptions["report-stdout"]) {
        cout << "REPORT: stdout:"<<varId.toString()<<":"<<estate->toString()<<endl;
      }
      if(boolOptions["abstract-interpreter"]) {
        PState* pstate=const_cast<PState*>(estate->pstate());
        AType::ConstIntLattice aint=(*pstate)[varId].getValue();
        // TODO: to make this more specific we must parse the printf string
        cout<<"CodeThorn-abstract-interpreter(stdout)> ";
        cout<<aint.toString()<<endl;
      }
    }
    {
      int constvalue;
      if(getLabeler()->isStdOutConstLabel(lab,&constvalue)) {
    {
      newio.recordConst(InputOutput::STDOUT_CONST,constvalue);
    }
    if(boolOptions["report-stdout"]) {
      cout << "REPORT: stdoutconst:"<<constvalue<<":"<<estate->toString()<<endl;
    }
      }
    }
    if(getLabeler()->isStdErrLabel(lab,&varId)) {
      newio.recordVariable(InputOutput::STDERR_VAR,varId);
      assert(newio.var==varId);
      if(boolOptions["abstract-interpreter"]) {
        PState* pstate=const_cast<PState*>(estate->pstate());
        AType::ConstIntLattice aint=(*pstate)[varId].getValue();
        // TODO: to make this more specific we must parse the printf string
        cerr<<"CodeThorn-abstract-interpreter(stderr)> ";
        cerr<<aint.toString()<<endl;
      }
      if(boolOptions["report-stderr"]) {
        cout << "REPORT: stderr:"<<varId.toString()<<":"<<estate->toString()<<endl;
      }
    }

    // for all other external functions we use identity as transfer function
    EState newEState=currentEState;
    newEState.io=newio;
    newEState.setLabel(edge.target);
    return elistify(newEState);
  }

  // special case external call
  if(SgNodeHelper::Pattern::matchFunctionCall(nextNodeToAnalyze1) 
     ||edge.isType(EDGE_EXTERNAL)
     ||edge.isType(EDGE_CALLRETURN)) {
    EState newEState=currentEState;
    newEState.setLabel(edge.target);
    return elistify(newEState);
  }
  
  //cout << "INFO1: we are at "<<astTermWithNullValuesToString(nextNodeToAnalyze1)<<endl;
  if(SgVariableDeclaration* decl=isSgVariableDeclaration(nextNodeToAnalyze1)) {
    return elistify(analyzeVariableDeclaration(decl,currentEState, edge.target));
  }

  if(isSgExprStatement(nextNodeToAnalyze1) || SgNodeHelper::isForIncExpr(nextNodeToAnalyze1)) {
    SgNode* nextNodeToAnalyze2=0;
    if(isSgExprStatement(nextNodeToAnalyze1))
      nextNodeToAnalyze2=SgNodeHelper::getExprStmtChild(nextNodeToAnalyze1);
    if(SgNodeHelper::isForIncExpr(nextNodeToAnalyze1)) {
      nextNodeToAnalyze2=nextNodeToAnalyze1;
    }
    assert(nextNodeToAnalyze2);
    Label newLabel;
    PState newPState;
    ConstraintSet newCSet;
    if(edge.isType(EDGE_TRUE) || edge.isType(EDGE_FALSE)) {
      list<SingleEvalResultConstInt> evalResultList=exprAnalyzer.evalConstInt(nextNodeToAnalyze2,currentEState,true,true);
      //assert(evalResultList.size()==1);
      list<EState> newEStateList;
      for(list<SingleEvalResultConstInt>::iterator i=evalResultList.begin();
          i!=evalResultList.end();
          ++i) {
        SingleEvalResultConstInt evalResult=*i;
        if((evalResult.isTrue() && edge.isType(EDGE_TRUE)) || (evalResult.isFalse() && edge.isType(EDGE_FALSE)) || evalResult.isTop()) {
          // pass on EState
          newLabel=edge.target;
          newPState=*evalResult.estate.pstate();
          // merge with collected constraints of expr (exprConstraints)
          if(edge.isType(EDGE_TRUE)) {
            newCSet=*evalResult.estate.constraints()+evalResult.exprConstraints;
          } else if(edge.isType(EDGE_FALSE)) {
            ConstraintSet s1=*evalResult.estate.constraints();
            ConstraintSet s2=evalResult.exprConstraints;
            newCSet=s1+s2;
          }
          newEStateList.push_back(createEState(newLabel,newPState,newCSet));
        } else {
          // we determined not to be on an execution path, therefore do nothing (do not add any result to resultlist)
        }
      }
      // return LIST
      return newEStateList;
    }

    if(isSgConditionalExp(nextNodeToAnalyze2)) {
      // this is meanwhile modeled in the ExprAnalyzer - TODO: utilize as expr-stmt.
      cerr<<"Error: found conditional expression outside assert. We do not support this form yet."<<endl;
      exit(1);
#if 0
      // TODO
      SgExpression* cond=nextNodeToAnalyze2->get_conditional_exp();
      SgExpression* trueexp=nextNodeToAnalyze2->get_true_exp();
      SgExpression* falseexp=nextNodeToAnalyze2->get_false_exp();
#endif
      // we currently only handle ConditionalExpressions as used in asserts (handled above)
      ConstraintSet cset=*currentEState.constraints();
      PState newPState=*currentEState.pstate();
      return elistify(createEState(edge.target,newPState,cset));
    }

    if(SgNodeHelper::isPrefixIncDecOp(nextNodeToAnalyze2) || SgNodeHelper::isPostfixIncDecOp(nextNodeToAnalyze2)) {
      SgNode* nextNodeToAnalyze3=SgNodeHelper::getUnaryOpChild(nextNodeToAnalyze2);
      VariableId var;
      if(exprAnalyzer.variable(nextNodeToAnalyze3,var)) {

        list<SingleEvalResultConstInt> res=exprAnalyzer.evalConstInt(nextNodeToAnalyze3,currentEState,true,true);
        assert(res.size()==1); // must hold for currently supported limited form of ++,--
        list<SingleEvalResultConstInt>::iterator i=res.begin();
        EState estate=(*i).estate;
        PState newPState=*estate.pstate();
        ConstraintSet cset=*estate.constraints();

        AType::ConstIntLattice varVal=newPState[var].getValue();
        AType::ConstIntLattice const1=1;
        switch(nextNodeToAnalyze2->variantT()) {          
        case V_SgPlusPlusOp:
          varVal=varVal+const1; // overloaded binary + operator
          break;
        case V_SgMinusMinusOp:
          varVal=varVal-const1; // overloaded binary - operator
          break;
        default:
          cerr << "Operator-AST:"<<astTermToMultiLineString(nextNodeToAnalyze2,2)<<endl;
          cerr << "Operator:"<<SgNodeHelper::nodeToString(nextNodeToAnalyze2)<<endl;
          cerr << "Operand:"<<SgNodeHelper::nodeToString(nextNodeToAnalyze3)<<endl;
          cerr<<"Error: programmatic error in handling of inc/dec operators."<<endl;
          exit(1);
        }
        newPState[var]=varVal;

        if(!(*i).result.isTop())
          cset.removeAllConstraintsOfVar(var);
        list<EState> estateList;
        estateList.push_back(createEState(edge.target,newPState,cset));
        return estateList;
      } else {
        throw "Error: currently inc/dec operators are only supported for variables.";
      }
    }

    if(isSgAssignOp(nextNodeToAnalyze2)) {
      SgNode* lhs=SgNodeHelper::getLhs(nextNodeToAnalyze2);
      SgNode* rhs=SgNodeHelper::getRhs(nextNodeToAnalyze2);
      list<SingleEvalResultConstInt> res=exprAnalyzer.evalConstInt(rhs,currentEState,true,true);
      list<EState> estateList;
      for(list<SingleEvalResultConstInt>::iterator i=res.begin();i!=res.end();++i) {
        VariableId lhsVar;
        bool isLhsVar=exprAnalyzer.variable(lhs,lhsVar);
        if(isLhsVar) {
          EState estate=(*i).estate;
          PState newPState=*estate.pstate();
          ConstraintSet cset=*estate.constraints();
          // only update integer variables. Ensure values of floating-point variables are not computed
          if(variableIdMapping.hasIntegerType(lhsVar)) {
            newPState[lhsVar]=(*i).result;
          }
          if(!(*i).result.isTop())
            cset.removeAllConstraintsOfVar(lhsVar);
          estateList.push_back(createEState(edge.target,newPState,cset));
        } else {
          if(isSgPntrArrRefExp(lhs)) {
            // for now we ignore array refs on lhs
            // TODO: assignments in index computations of ignored array ref
            // since nothing can change (because of being ignored) state remains the same
            EState estate=(*i).estate;
            PState oldPState=*estate.pstate();
            ConstraintSet oldcset=*estate.constraints();            
            estateList.push_back(createEState(edge.target,oldPState,oldcset));            
          } else {
          cerr << "Error: transferfunction:SgAssignOp: unrecognized expression on lhs."<<endl;
          exit(1);
          }
        }
      }
      return estateList;
    }
  }
  // nothing to analyze, just create new estate (from same State) with target label of edge
  // can be same state if edge is a backedge to same cfg node
  EState newEState=currentEState;
  newEState.setLabel(edge.target);
  return elistify(newEState);
}

void Analyzer::initializeSolver1(std::string functionToStartAt,SgNode* root) {
  resetInputSequenceIterator();
  std::string funtofind=functionToStartAt;
  RoseAst completeast(root);
  startFunRoot=completeast.findFunctionByName(funtofind);
  if(startFunRoot==0) { 
    std::cerr << "Function '"<<funtofind<<"' not found.\n"; exit(1);
  }
  cout << "INIT: Initializing AST node info."<<endl;
  initAstNodeInfo(root);

  cout << "INIT: Creating Labeler."<<endl;
  Labeler* labeler= new IOLabeler(root,getVariableIdMapping());
  cout << "INIT: Initializing ExprAnalyzer."<<endl;
  exprAnalyzer.setVariableIdMapping(getVariableIdMapping());
  cout << "INIT: Creating CFAnalyzer."<<endl;
  cfanalyzer=new CFAnalyzer(labeler);
  //cout<< "DEBUG: mappingLabelToLabelProperty: "<<endl<<getLabeler()->toString()<<endl;
  cout << "INIT: Building CFGs."<<endl;
  flow=cfanalyzer->flow(root);
  cout << "STATUS: Building CFGs finished."<<endl;
  if(boolOptions["reduce-cfg"]) {
    int cnt;
    cnt=cfanalyzer->reduceBlockBeginNodes(flow);
    cout << "INIT: CFG reduction OK. (eliminated "<<cnt<<" block nodes)"<<endl;
    cnt=cfanalyzer->reduceEmptyConditionNodes(flow);
    cout << "INIT: CFG reduction OK. (eliminated "<<cnt<<" empty condition nodes)"<<endl;
  }
  cout << "INIT: Intra-Flow OK. (size: " << flow.size() << " edges)"<<endl;
  InterFlow interFlow=cfanalyzer->interFlow(flow);
  cout << "INIT: Inter-Flow OK. (size: " << interFlow.size()*2 << " edges)"<<endl;
  cfanalyzer->intraInterFlow(flow,interFlow);
  cout << "INIT: IntraInter-CFG OK. (size: " << flow.size() << " edges)"<<endl;

  if(boolOptions["reduce-cfg"]) {
    int cnt=cfanalyzer->inlineTrivialFunctions(flow);
    cout << "INIT: CFG reduction OK. (inlined "<<cnt<<" functions; eliminated "<<cnt*4<<" nodes)"<<endl;
  }
  // create empty state
  PState emptyPState;
  const PState* emptyPStateStored=processNew(emptyPState);
  assert(emptyPStateStored);
  cout << "INIT: Empty state(stored): "<<emptyPStateStored->toString()<<endl;
  assert(cfanalyzer);
  ConstraintSet cset;
  const ConstraintSet* emptycsetstored=constraintSetMaintainer.processNewOrExisting(cset);
  Label startLabel=cfanalyzer->getLabel(startFunRoot);
  transitionGraph.setStartLabel(startLabel);
  EState estate(startLabel,emptyPStateStored,emptycsetstored);
  
  if(SgProject* project=isSgProject(root)) {
    cout << "STATUS: Number of global variables: ";
    list<SgVariableDeclaration*> globalVars=SgNodeHelper::listOfGlobalVars(project);
    cout << globalVars.size()<<endl;

    VariableIdSet setOfUsedVars=AnalysisAbstractionLayer::usedVariablesInsideFunctions(project,&variableIdMapping);

    cout << "STATUS: Number of used variables: "<<setOfUsedVars.size()<<endl;

    int filteredVars=0;
    for(list<SgVariableDeclaration*>::iterator i=globalVars.begin();i!=globalVars.end();++i) {
      VariableId globalVarId=variableIdMapping.variableId(*i);
      if(setOfUsedVars.find(globalVarId)!=setOfUsedVars.end() && _variablesToIgnore.find(globalVarId)==_variablesToIgnore.end()) {
        globalVarName2VarIdMapping[variableIdMapping.variableName(variableIdMapping.variableId(*i))]=variableIdMapping.variableId(*i);
        estate=analyzeVariableDeclaration(*i,estate,estate.label());
      } else {
        filteredVars++;
      }
    }
    cout << "STATUS: Number of filtered variables for initial pstate: "<<filteredVars<<endl;
    if(_variablesToIgnore.size()>0)
      cout << "STATUS: Number of ignored variables for initial pstate: "<<_variablesToIgnore.size()<<endl;
  } else {
    cout << "INIT: no global scope.";
  }    

  const EState* currentEState=processNew(estate);
  assert(currentEState);
  variableValueMonitor.init(currentEState);
  //cout << "INIT: "<<eStateSet.toString()<<endl;
  addToWorkList(currentEState);
  cout << "INIT: start state: "<<currentEState->toString(&variableIdMapping)<<endl;
  cout << "INIT: finished."<<endl;
}

set<const EState*> Analyzer::transitionSourceEStateSetOfLabel(Label lab) {
  set<const EState*> estateSet;
  for(TransitionGraph::iterator j=transitionGraph.begin();j!=transitionGraph.end();++j) {
    if((*j)->source->label()==lab)
      estateSet.insert((*j)->source);
  }
  return estateSet;
}

// TODO: this function should be implemented with a call of ExprAnalyzer::evalConstInt
// TODO: currently all rhs which are not a variable are evaluated to top by this function
// TODO: x=x eliminates constraints of x but it should not.
PState Analyzer::analyzeAssignRhs(PState currentPState,VariableId lhsVar, SgNode* rhs, ConstraintSet& cset) {
  assert(isSgExpression(rhs));
  AValue rhsIntVal=AType::Top();
  bool isRhsIntVal=false;
  bool isRhsVar=false;

  // TODO: -1 is OK, but not -(-1); yet.
  if(SgMinusOp* minusOp=isSgMinusOp(rhs)) {
    if(SgIntVal* intValNode=isSgIntVal(SgNodeHelper::getFirstChild(minusOp))) {
      // found integer on rhs
      rhsIntVal=-((int)intValNode->get_value());
      isRhsIntVal=true;
    }
  }

  // extracted info: isRhsIntVal:rhsIntVal 
  if(SgIntVal* intValNode=isSgIntVal(rhs)) {
    // found integer on rhs
    rhsIntVal=(int)intValNode->get_value();
    isRhsIntVal=true;
  }
  // allow single var on rhs
  if(SgVarRefExp* varRefExp=isSgVarRefExp(rhs)) {
    VariableId rhsVarId;
    isRhsVar=exprAnalyzer.variable(varRefExp,rhsVarId);
    assert(isRhsVar);
    // x=y: constraint propagation for var1=var2 assignments
    // we do not perform this operation on assignments yet, as the constraint set could become inconsistent.
    //cset.addEqVarVar(lhsVar, rhsVarId);

    if(currentPState.varExists(rhsVarId)) {
      rhsIntVal=currentPState[rhsVarId].getValue();
    } else {
      if(_variablesToIgnore.size()==0)
        cerr << "WARNING: access to variable "<<variableIdMapping.uniqueLongVariableName(rhsVarId)<< "on rhs of assignment, but variable does not exist in state. Initializing with top."<<endl;
      rhsIntVal=AType::Top();
      isRhsIntVal=true;
    }
  }
  PState newPState=currentPState;
  if(newPState.varExists(lhsVar)) {
    if(!isRhsIntVal && !isRhsVar) {
      rhsIntVal=AType::Top();
    }
    // we are using AValue here (and  operator== is overloaded for AValue==AValue)
    // for this comparison isTrue() is also false if any of the two operands is AType::Top()
    if( (newPState[lhsVar].getValue()==rhsIntVal).isTrue() ) {
      // update of existing variable with same value
      // => no state change
      return newPState;
    } else {
      // update of existing variable with new value
      newPState[lhsVar]=rhsIntVal;
      if((!rhsIntVal.isTop() && !isRhsVar) || boolOptions["arith-top"])
        cset.removeAllConstraintsOfVar(lhsVar);
      return newPState;
    }
  } else {
    if(_variablesToIgnore.size()>0 && (_variablesToIgnore.find(lhsVar)!=_variablesToIgnore.end())) {
      // nothing to do because variable is ignored
    } else {
      // new variable with new value
      newPState[lhsVar]=rhsIntVal;
    }
    // no update of constraints because no constraints can exist for a new variable
    return newPState;
  }
  // make sure, we only create/propagate contraints if a non-const value is assigned or if a variable is on the rhs.
  if(!rhsIntVal.isTop() && !isRhsVar)
    cset.removeAllConstraintsOfVar(lhsVar);
  return newPState;
}

void Analyzer::initAstNodeInfo(SgNode* node) {
  RoseAst ast(node);
  for(RoseAst::iterator i=ast.begin();i!=ast.end();++i) {
    AstNodeInfo* attr=new AstNodeInfo();
    (*i)->addNewAttribute("info",attr);
  }
}

void Analyzer::generateAstNodeInfo(SgNode* node) {
  assert(node);
  if(!cfanalyzer) {
    cerr << "Error: DFAnalyzer: no cfanalyzer found."<<endl;
    exit(1);
  }
  RoseAst ast(node);
  for(RoseAst::iterator i=ast.begin().withoutNullValues();i!=ast.end();++i) {
    assert(*i);
    AstNodeInfo* attr=dynamic_cast<AstNodeInfo*>((*i)->getAttribute("info"));
    if(attr) {
      if(cfanalyzer->getLabel(*i)!=Labeler::NO_LABEL) {
        attr->setLabel(cfanalyzer->getLabel(*i));
        attr->setInitialLabel(cfanalyzer->initialLabel(*i));
        attr->setFinalLabels(cfanalyzer->finalLabels(*i));
      } else {
        (*i)->removeAttribute("info");
      }
    } 
#if 0
    cout << "DEBUG:"<<(*i)->sage_class_name();
    if(attr) cout<<":"<<attr->toString();
    else cout<<": no attribute!"<<endl;
#endif
  }
}

// experimental functions
bool Analyzer::checkTransitionGraph() {
  set<const EState*> ess=transitionGraph.estateSet();
  bool ok=isConsistentEStatePtrSet(ess);
  ok=ok && getTransitionGraph()->checkConsistency();
  return ok;
}
bool Analyzer::checkEStateSet() {
  for(EStateSet::iterator i=estateSet.begin();i!=estateSet.end();++i) {
    if(estateSet.estateId(*i)==NO_ESTATE || (*i)->label()==Labeler::NO_LABEL) {
      cerr<< "ERROR: estateSet inconsistent. "<<endl;
      cerr << "  label   :"<<(*i)->label()<<endl;
      cerr<< "   estateId: "<<estateSet.estateId(*i)<<endl;
      return false;
    }
  }
  cout << "INFO: estateSet of size "<<estateSet.size()<<" consistent."<<endl;
  return true;
}

bool Analyzer::isConsistentEStatePtrSet(set<const EState*> estatePtrSet)  {
  for(set<const EState*>::iterator i=estatePtrSet.begin();i!=estatePtrSet.end();++i) {
    if(estateSet.estateId(*i)==NO_ESTATE || (*i)->label()==Labeler::NO_LABEL) {
      cerr<< "ERROR: estatePtrSet inconsistent. "<<endl;
      cerr << "  label   :"<<(*i)->label()<<endl;
      cerr<< "   estateId: "<<estateSet.estateId(*i)<<endl;
      return false;
    }
  }
  cout << "INFO: estatePtrSet of size "<<estatePtrSet.size()<<" consistent."<<endl;
  return true;
}

#if 0
void Analyzer::deleteNonRelevantEStates() {
  size_t numEStatesBefore=estateSet.size();
  for(EStateSet::iterator i=estateSet.begin();i!=estateSet.end();++i) {
    if(isLTLRelevantLabel((*i).label())) {
      estateSet.erase(i);
    }
  }
  size_t numEStatesAfter=estateSet.size();
  if(numEStatesBefore!=numEStatesAfter)
    cout << "STATUS: Reduced estateSet from "<<numEStatesBefore<<" to "<<numEStatesAfter<<" estates."<<endl;
}
#endif

void Analyzer::stdIOFoldingOfTransitionGraph() {
  cout << "STATUS: stdio-folding: computing states to fold."<<endl;
  assert(estateWorkList.size()==0);
  set<const EState*> toReduceSet;
  for(EStateSet::iterator i=estateSet.begin();i!=estateSet.end();++i) {
    Label lab=(*i)->label();
    if(!isStdIOLabel(lab) && !isStartLabel(lab)) {
      toReduceSet.insert(*i);
    }
  }
  cout << "STATUS: stdio-folding: "<<toReduceSet.size()<<" states to fold."<<endl;
  getTransitionGraph()->reduceEStates2(toReduceSet);
  cout << "STATUS: stdio-folding: finished."<<endl;
}

void Analyzer::semanticFoldingOfTransitionGraph() {
  //#pragma omp critical // in conflict with TransitionGraph.add ...
  {
    //cout << "STATUS: (Experimental) semantic folding of transition graph ..."<<endl;
    //assert(checkEStateSet());
    if(boolOptions["post-semantic-fold"]) {
      cout << "STATUS: post-semantic folding: computing states to fold."<<endl;
    } 
    if(boolOptions["report-semantic-fold"]) {
      cout << "STATUS: semantic folding: phase 1: computing states to fold."<<endl;
    }
    if(_newNodesToFold.size()==0) {
      _newNodesToFold=nonLTLRelevantEStates();
    }

    // filter for worklist
    // iterate over worklist and remove all elements that are in the worklist and not LTL-relevant
    int numFiltered=0;
    if(boolOptions["report-semantic-fold"]) {
      cout<<"STATUS: semantic folding: phase 2: filtering."<<endl;
    }
    for(EStateWorkList::iterator i=estateWorkList.begin();i!=estateWorkList.end();++i) {
      if(!isLTLRelevantLabel((*i)->label())) {
        _newNodesToFold.erase(*i);
        numFiltered++;
      }
    }
    if(boolOptions["report-semantic-fold"]) {
      cout << "STATUS: semantic folding: phase 3: reducing "<<_newNodesToFold.size()<< " states (excluding WL-filtered: "<<numFiltered<<")"<<endl;
    }
    int tg_size_before_folding=getTransitionGraph()->size();
    getTransitionGraph()->reduceEStates2(_newNodesToFold);
    int tg_size_after_folding=getTransitionGraph()->size();
    
    for(set<const EState*>::iterator i=_newNodesToFold.begin();i!=_newNodesToFold.end();++i) {
      bool res=estateSet.erase(const_cast<EState*>(*i));
      if(res==false) {
        cerr<< "Error: Semantic folding of transition graph: new estate could not be deleted."<<endl;
        //cerr<< (**i).toString()<<endl;
        exit(1);
      }
    }
    if(boolOptions["report-semantic-fold"]) {
      cout << "STATUS: semantic folding: phase 4: clearing "<<_newNodesToFold.size()<< " states (excluding WL-filtered: "<<numFiltered<<")"<<endl;
    }
    _newNodesToFold.clear();
    //assert(checkEStateSet());
    //assert(checkTransitionGraph());
    if(boolOptions["report-semantic-fold"] && tg_size_before_folding!=tg_size_after_folding)
      cout << "STATUS: semantic folding: finished: Folded transition graph from "<<tg_size_before_folding<<" to "<<tg_size_after_folding<<" transitions."<<endl;
    
  } // end of omp pragma
}

int Analyzer::semanticExplosionOfInputNodesFromOutputNodeConstraints() {
  set<const EState*> toExplode;
  // collect input states
  for(EStateSet::const_iterator i=estateSet.begin();
      i!=estateSet.end();
      ++i) {
    // we require that the unique value is Top; otherwise we use the existing one and do not back-propagate
    if((*i)->io.isStdInIO() && (*i)->determineUniqueIOValue().isTop()) {
      toExplode.insert(*i);
    }
  }
  // explode input states
  for(set<const EState*>::const_iterator i=toExplode.begin();
      i!=toExplode.end();
      ++i) {
    EStatePtrSet predNodes=transitionGraph.pred(*i);
    EStatePtrSet succNodes=transitionGraph.succ(*i);
    Label originalLabel=(*i)->label();
    InputOutput originalIO=(*i)->io;
    VariableId originalVar=(*i)->io.var;
    // eliminate original input node
    transitionGraph.eliminateEState(*i);
    estateSet.erase(const_cast<EState*>(*i));
    // create new edges to and from new input state
    for(EStatePtrSet::iterator k=succNodes.begin();k!=succNodes.end();++k) {
      // create new input state      
      EState newState=**k; // copy all information from following output state
      newState.setLabel(originalLabel); // overwrite label
      // convert IO information
      newState.io.op=InputOutput::STDIN_VAR;
      newState.io.var=originalVar;
      // register new EState now
      const EState* newEStatePtr=processNewOrExisting(newState);

      // create new edge from new input state to output state
      // since each outgoing edge produces a new input state (if constraint is different)
      // I create a set of ingoing edges for each outgoing edge (= new inputstate)
      Edge outEdge(originalLabel,EDGE_PATH,(*k)->label());
      recordTransition(newEStatePtr,outEdge,(*k)); // new outgoing edge
      for(EStatePtrSet::iterator j=predNodes.begin();j!=predNodes.end();++j) {
    //create edge: predecessor->newInputNode
    Edge inEdge((*j)->label(),EDGE_PATH,originalLabel);
    recordTransition((*j),inEdge,newEStatePtr); // new ingoing edge
      }
    }
  }
  return 0;
}

void Analyzer::pruneLeavesRec() {
  EStatePtrSet states=transitionGraph.estateSet();
  std::set<EState*> workset;
  //insert all states into the workset
  for(EStatePtrSet::iterator i=states.begin();i!=states.end();++i) {
    workset.insert(const_cast<EState*> (*i));
  }
  //process the workset. if state extracted is a leaf, remove it and add its predecessors to the workset
  while (workset.size() != 0) {
    EState* current = (*workset.begin());
    if (/*transitionGraph.succ(current) == NULL 
          || */ transitionGraph.succ(current).size() == 0) {
      EStatePtrSet preds = transitionGraph.pred(current);
      for (EStatePtrSet::iterator iter = preds.begin(); iter != preds.end(); ++iter)  {
        workset.insert(const_cast<EState*> (*iter));
      }
      transitionGraph.reduceEState2(current);
    }
    workset.erase(current);
  }
}

bool Analyzer::indegreeTimesOutdegreeLessThan(const EState* a, const EState* b) {
  return ( (transitionGraph.inEdges(a).size() * transitionGraph.outEdges(a).size()) <
             (transitionGraph.inEdges(b).size() * transitionGraph.outEdges(b).size()) );
}

void Analyzer::removeNonIOStates() {
  EStatePtrSet states=transitionGraph.estateSet();
<<<<<<< HEAD
=======
  if (states.size() == 0) {
    cout << "STATUS: the transition system used as a model is empty, could not reduce states to I/O." << endl;
    return;
  }
>>>>>>> 9d199fa3
  // sort EStates so that those with minimal (indegree * outdegree) come first
  std::list<const EState*>* worklist = new list<const EState*>(states.begin(), states.end());
  worklist->sort(boost::bind(&CodeThorn::Analyzer::indegreeTimesOutdegreeLessThan,this,_1,_2));
  int totalStates=states.size();
  int statesVisited =0;
  // iterate over all states, reduce those that are neither the start state nor standard input / output
  for(std::list<const EState*>::iterator i=worklist->begin();i!=worklist->end();++i) {
    if(! ((*i) == transitionGraph.getStartEState()) ) {
      if(! ((*i)->io.isStdInIO() || (*i)->io.isStdOutIO()) ) {
	transitionGraph.reduceEState2(*i);
      }
    }
    statesVisited++;
    //display current progress
    if (statesVisited % 2500 == 0) {
      double progress = ((double) statesVisited / (double) totalStates) * 100;
      cout << setiosflags(ios_base::fixed) << setiosflags(ios_base::showpoint);
      cout << "STATUS: "<<statesVisited<<" out of "<<totalStates<<" states visited for reduction to I/O. ("<<setprecision(2)<<progress<<setprecision(6)<<"%)"<<endl;
      cout << resetiosflags(ios_base::fixed) << resetiosflags(ios_base::showpoint);
    }
<<<<<<< HEAD
=======
  }
}

void Analyzer::reduceGraphInOutWorklistOnly() {
  // 1.) worklist_reduce <- list of startState and all input/output states
  std::list<const EState*> worklist_reduce;
  EStatePtrSet states=transitionGraph.estateSet();
  if (states.size() == 0) {
    cout << "STATUS: the transition system used as a model is empty, could not reduce states to I/O." << endl;
    return;
  }
  worklist_reduce.push_back(transitionGraph.getStartEState());
  for(EStatePtrSet::iterator i=states.begin();i!=states.end();++i) {
    if ( (*i)->io.isStdInIO() || (*i)->io.isStdOutIO() ) {
      worklist_reduce.push_back(*i);
    }
  }
  // 2.) for each state in worklist_reduce: insert startState/I/O/worklist transitions into list of new transitions ("newTransitions").
  std::list<Transition*> newTransitions;
  for(std::list<const EState*>::iterator i=worklist_reduce.begin();i!=worklist_reduce.end();++i) {
    boost::unordered_set<Transition*>* someNewTransitions = transitionsToInOutAndWorklist(*i);
    newTransitions.insert(newTransitions.begin(), someNewTransitions->begin(), someNewTransitions->end());
  }
  // 3.) remove all old transitions
  for(EStatePtrSet::iterator i=states.begin();i!=states.end();++i) {
    transitionGraph.eliminateEState(*i);
  }
  // 4.) add newTransitions
  //cout << "DEBUG: number of new shortcut transitions to be added: " << newTransitions.size() << endl;
  for(std::list<Transition*>::iterator i=newTransitions.begin();i!=newTransitions.end();++i) {
    transitionGraph.add(**i);
    //cout << "DEBUG: added " << (*i)->toString() << endl;
  }
}


boost::unordered_set<Transition*>* Analyzer::transitionsToInOutAndWorklist( const EState* startState) {
  // initialize result set and visited set (the latter for cycle checks)
  boost::unordered_set<Transition*>* result = new boost::unordered_set<Transition*>();
  boost::unordered_set<const EState*>* visited = new boost::unordered_set<const EState*>();
  // start the recursive function from initState's successors, therefore with a minimum distance of one from initState. 
  // Simplifies the detection of allowed self-edges.
  EStatePtrSet succOfInitState = transitionGraph.succ(startState);
  for(EStatePtrSet::iterator i=succOfInitState.begin();i!=succOfInitState.end();++i) {
    boost::unordered_set<Transition*>* tempResult = new boost::unordered_set<Transition*>();
    tempResult = transitionsToInOutAndWorklist((*i), startState, result, visited);
    result->insert(tempResult->begin(), tempResult->end());
    tempResult = NULL;
  }
  delete visited;
  visited = NULL;
  return result;
}
                                                            

boost::unordered_set<Transition*>* Analyzer::transitionsToInOutAndWorklist( const EState* currentState, const EState* startState, 
                                                                  boost::unordered_set<Transition*>* results, boost::unordered_set<const EState*>* visited) {
  //cycle check
  if (visited->count(currentState)) {
    return results;  //currentState already visited, do nothing
  } 
  visited->insert(currentState);
  //base case
  // add a new transition if the current state is either input, output (as long as the start state is not output)
  // or a leaf which is not a failing assertion
  if( currentState->io.isStdInIO() || (!startState->io.isStdOutIO() && currentState->io.isStdOutIO())  
          || (transitionGraph.succ(currentState).size() == 0 && !currentState->io.isFailedAssertIO())) {
    Edge* newEdge = new Edge(startState->label(),EDGE_PATH,currentState->label());
    Transition* newTransition = new Transition(startState, *newEdge, currentState);
    results->insert(newTransition);
  } else {
    //recursively collect the resulting transitions
    EStatePtrSet nextStates = transitionGraph.succ(currentState);
    for(EStatePtrSet::iterator i=nextStates.begin();i!=nextStates.end();++i) {
      transitionsToInOutAndWorklist((*i), startState, results, visited);
    }
>>>>>>> 9d199fa3
  }
  return results;
}

void Analyzer::generateSpotTransition(stringstream& ss, const Transition& t) {
  ss<<"S"<<estateSet.estateIdString(t.source);
  ss<<",";
  ss<<"S"<<estateSet.estateIdString(t.target);
  const EState* myTarget=t.target;
  AType::ConstIntLattice myIOVal=myTarget->determineUniqueIOValue();
  ss<<",\""; // dquote reqired for condition
  // generate transition condition
  if(myTarget->io.isStdInIO()||myTarget->io.isStdOutIO()) {
    if(!myIOVal.isConstInt()) {
      //assert(myIOVal.isConstInt());
      cerr<<"Error: IOVal is NOT const.\n"<<"EState: "<<myTarget->toString()<<endl;
      exit(1);
    }
  }
  // myIOVal.isTop(): this only means that any value *may* be read/written. This cannot be modeled here.
  // if it represents "any of A..F" or any of "U..Z" it could be handled.
  for(int i=1;i<=6;i++) {
    if(i!=1)
      ss<<" & ";
    if(myTarget->io.isStdInIO() && myIOVal.isConstInt() && myIOVal.getIntValue()==i) {
      ss<<"  ";
    } else {
      ss<<"! ";
    }
    ss<<"i"<<(char)(i+'A'-1);
  }
  for(int i=21;i<=26;i++) {
    ss<<" & ";
    if(myTarget->io.isStdOutIO() && myIOVal.isConstInt() && myIOVal.getIntValue()==i) {
      ss<<"  ";
      } else {
      ss<<"! ";
    }
    ss<<"o"<<(char)(i+'A'-1);
  }
  ss<<"\""; // dquote reqired for condition
  ss<<",;"; // no accepting states specified
  ss<<endl;
}

string Analyzer::generateSpotSTG() {
  stringstream ss;
  // (1) generate accepting states
#if 0
  EStatePtrSet states=transitionGraph.estateSet();
  cout<<"Generating accepting states."<<endl;
  ss<<"acc=";
  for(EStatePtrSet::iterator i=states.begin();i!=states.end();++i) {
    if(!((*i)->io.isStdErrIO()||(*i)->io.isFailedAssertIO())) {
      ss<<"S"<<estateSet.estateIdString(*i)<<" ";
    }
  }
  ss<<";"<<endl;
#else
  cout<<"All states are accepting."<<endl;
#endif
  // (2) generate state transition graph
  // the start state is identified by the first transition. Therefore I generate all transitions of the
  // start state first, and exclude them from all the others.
  const EState* startState=transitionGraph.getStartEState();
  TransitionPtrSet startTransitions=transitionGraph.outEdges(startState);
  for(TransitionPtrSet::iterator i=startTransitions.begin();i!=startTransitions.end();++i) {
    generateSpotTransition(ss,**i);
  }
  int num=0;
  for(TransitionGraph::iterator i=transitionGraph.begin();i!=transitionGraph.end();++i) {
    if((*i)->source!=startState)
      generateSpotTransition(ss,**i);
    if(num%1000==0 && num>0)
      cout<<"Generated "<<num<<" of "<<transitionGraph.size()<<" transitions."<<endl;
    num++;
  }
  cout<<"SPOT STG: start state: "<<"S"<<estateSet.estateIdString(startState)<<endl;
  return ss.str();
}

int Analyzer::semanticEliminationOfSelfInInTransitions() {
  //cout<<"STATUS: eliminating In-In-Self Transitions."<<endl;
  set<const Transition*> transitionsToEliminate;
  int eliminated;
  transitionsToEliminate.clear();
  eliminated=0;
  for(TransitionGraph::iterator i=transitionGraph.begin();
      i!=transitionGraph.end();
      ++i) {
    const Transition* t=*i;
    if((t->source==t->target)
       &&
       (getLabeler()->isStdInLabel(t->source->label()))
       &&
       (getLabeler()->isStdInLabel(t->target->label())) ) {
      // found in-in edge
      transitionsToEliminate.insert(t);
    }
  }
  for(set<const Transition*>::iterator i=transitionsToEliminate.begin();
      i!=transitionsToEliminate.end();
      ++i) {
    transitionGraph.erase(**i);
    eliminated++;
  }
  //cout<<"STATUS: eliminated "<<eliminated<<" In-In-Self Transitions."<<endl;
  return eliminated;
}

int Analyzer::semanticEliminationOfDeadStates() {
  set<const EState*> toEliminate;
  for(EStateSet::const_iterator i=estateSet.begin();
      i!=estateSet.end();
      ++i) {
    if(transitionGraph.outEdges(*i).size()==0 && (*i)->io.isStdInIO()) {
      toEliminate.insert(*i);
    }
  }
  for(set<const EState*>::const_iterator i=toEliminate.begin();
    i!=toEliminate.end();
      ++i) {
    // eliminate node in estateSet (only because LTL is using it)
    transitionGraph.eliminateEState(*i);
    estateSet.erase(const_cast<EState*>(*i));
  }
  return toEliminate.size();
}
int Analyzer::semanticFusionOfInInTransitions() {
  set<const EState*> toReduce;
  for(TransitionGraph::iterator i=transitionGraph.begin();
      i!=transitionGraph.end();
      ++i) {
    if(((*i)->source->io.isStdInIO())
       &&
       ((*i)->target->io.isStdInIO())
       &&
       ((*i)->source!=(*i)->target)
       ) {
      // found in-in edge; fuse source and target state into target state (VERY different to reduction!)
      // 1) all in edges of source become in-edges of target
      // 2) all out edges of source become out-edges of target
      // 3) eliminate source
      set<Transition> newTransitions;
      const EState* remapped=(*i)->target;
      TransitionPtrSet in=transitionGraph.inEdges((*i)->source);
      for(TransitionPtrSet::iterator j=in.begin();j!=in.end();++j) {
        newTransitions.insert(Transition((*j)->source,
                                         Edge((*j)->source->label(),EDGE_PATH,remapped->label()),
                                         remapped));
      }
      TransitionPtrSet out=transitionGraph.outEdges((*i)->source);
      for(TransitionPtrSet::iterator j=out.begin();j!=out.end();++j) {
        newTransitions.insert(Transition(remapped,
                                         Edge(remapped->label(),EDGE_PATH,(*j)->target->label()),
                                         (*j)->target));
      }
      for(set<Transition>::iterator k=newTransitions.begin();k!=newTransitions.end();++k) {
        transitionGraph.add(*k);
        //assert(find(*k)!=end());
      }
      transitionGraph.eliminateEState((*i)->source);
      return 1;
    }
  }
  //cout<<"STATUS: Eliminated "<<elim<<" in-in transitions."<<endl;
  //return toReduce.size();
  return 0;
}

void Analyzer::semanticEliminationOfTransitions() {
  cout << "STATUS: (Experimental) semantic elimination of transitions ... ";
  int elim;
  do {
    elim=0;
    assert(transitionGraph.checkConsistency());
    elim+=semanticEliminationOfSelfInInTransitions();
    elim+=semanticEliminationOfDeadStates();
    // this function does not work in general yet
    // probably because of self-edges
    elim+=semanticFusionOfInInTransitions();
    assert(transitionGraph.checkConsistency());
  } while (elim>0);
  cout << "done."<<endl;
  return;
}

void Analyzer::runSolver2() {
  size_t prevStateSetSize=_displayDiff+1; // force immediate report at start
#ifdef _OPENMP
  omp_set_num_threads(_numberOfThreadsToUse);
  omp_set_dynamic(1);
#endif
  int threadNum;
  vector<const EState*> workVector(_numberOfThreadsToUse);
  int analyzedSemanticFoldingNode=0;
  while(1) {
    int workers;
    for(workers=0;workers<_numberOfThreadsToUse;++workers) {
      if(!(workVector[workers]=popWorkList()))
        break;
    }
    if(workers==0)
      break; // we are done

#pragma omp parallel for private(threadNum) shared(workVector,analyzedSemanticFoldingNode)
    for(int j=0;j<workers;++j) {
#ifdef _OPENMP
      threadNum=omp_get_thread_num();
#endif
      const EState* currentEStatePtr=workVector[j];
      if(!currentEStatePtr) {
        cerr<<"Error: thread "<<threadNum<<" finished prematurely. Bailing out. "<<endl;
        assert(threadNum>=0 && threadNum<=_numberOfThreadsToUse);
        exit(1);
      }
      assert(currentEStatePtr);
      
      Flow edgeSet=flow.outEdges(currentEStatePtr->label());
#ifdef PARALLELIZE_BRANCHES
      // we can simplify this by adding the proper function to Flow.
      Flow::iterator i=edgeSet.begin();
      int edgeNum=edgeSet.size();
      vector<const Edge*> edgeVec(edgeNum);
      for(int edge_i=0;edge_i<edgeNum;++edge_i) {
        edgeVec[edge_i]=&(*i++);
      }
#pragma omp parallel for
      for(int edge_i=0; edge_i<edgeNum;edge_i++) {
        Edge e=*edgeVec[edge_i]; // *i
#else
        for(Flow::iterator i=edgeSet.begin();i!=edgeSet.end();++i) {
          Edge e=*i;
#endif
          list<EState> newEStateList;
          newEStateList=transferFunction(e,currentEStatePtr);
          if(isTerminationRelevantLabel(e.source)) {
            #pragma omp atomic
            analyzedSemanticFoldingNode++;
          }
          for(list<EState>::iterator nesListIter=newEStateList.begin();
              nesListIter!=newEStateList.end();
              ++nesListIter) {
            EState newEState=*nesListIter;
            if(newEState.label()!=Labeler::NO_LABEL && (!newEState.constraints()->disequalityExists()) &&(!isFailedAssertEState(&newEState))) {
              HSetMaintainer<EState,EStateHashFun,EStateEqualToPred>::ProcessingResult pres=process(newEState);
              const EState* newEStatePtr=pres.second;
              if(pres.first==true)
                addToWorkList(newEStatePtr);            
              recordTransition(currentEStatePtr,e,newEStatePtr);
            }
            if(newEState.label()!=Labeler::NO_LABEL && (!newEState.constraints()->disequalityExists()) && (isFailedAssertEState(&newEState))) {
              // failed-assert end-state: do not add to work list but do add it to the transition graph
              const EState* newEStatePtr;
              newEStatePtr=processNewOrExisting(newEState);
              recordTransition(currentEStatePtr,e,newEStatePtr);        
              
              if(boolOptions["report-failed-assert"]) {
#pragma omp critical(OUTPUT)
                {
                  cout << "REPORT: failed-assert: "<<newEStatePtr->toString()<<endl;
                }
              }
              if(boolOptions["abstract-interpreter"]) {
                cerr<<"CodeThorn-abstract-interpreter> failed assert";
                string name=labelNameOfAssertLabel(currentEStatePtr->label());
                if(name!="") { cout << " @ Label: "<<name;}
                cout <<endl;
              }
              if(_csv_assert_live_file.size()>0) {
                string name=labelNameOfAssertLabel(currentEStatePtr->label());
                if(name=="globalError")
                  name="error_60";
                name=name.substr(6,name.size()-6);
                std::ofstream fout;
                // csv_assert_live_file is the member-variable of analyzer
#pragma omp critical(OUTPUT)
                {
                  fout.open(_csv_assert_live_file.c_str(),ios::app);    // open file for appending
                  assert (!fout.fail( ));
                  fout << name << ",yes,9"<<endl;
                  //cout << "REACHABLE ASSERT FOUND: "<< name << ",yes,9"<<endl;
                  
                  fout.close(); 
                }
              } // if
            }
            if(newEState.label()==Labeler::NO_LABEL) {
              //cerr << "INFO: found final state."<<endl;
            }
          } // end of loop on transfer function return-estates
#ifdef PARALLELIZE_BRANCHES
        } // edgeset-parallel for
#else
      } // just for proper auto-formatting in emacs
#endif
    } // worklist-parallel for
    if(boolOptions["semantic-fold"]) {
      if(analyzedSemanticFoldingNode>_semanticFoldThreshold) {
        semanticFoldingOfTransitionGraph();
        analyzedSemanticFoldingNode=0;
        prevStateSetSize=estateSet.size();
      }
    }
    if(_displayDiff && (estateSet.size()>(prevStateSetSize+_displayDiff))) {
      printStatusMessage(true);
      prevStateSetSize=estateSet.size();
    }
  } // while
  if(boolOptions["semantic-fold"]) {
    semanticFoldingOfTransitionGraph(); // final fold
  }
  printStatusMessage(true);
  cout << "analysis finished (worklist is empty)."<<endl;
  assert(checkTransitionGraph());
}

void Analyzer::runSolver3() {
  flow.boostify();
  reachabilityResults.init(getNumberOfErrorLabels()); // set all reachability results to unknown
  size_t prevStateSetSize=0; // force immediate report at start
  int threadNum;
  vector<const EState*> workVector(_numberOfThreadsToUse);
  int workers=_numberOfThreadsToUse;
  omp_set_dynamic(0);     // Explicitly disable dynamic teams
  omp_set_num_threads(workers);
  cout <<"STATUS: Running parallel solver 3 with "<<workers<<" threads."<<endl;
  printStatusMessage(true);
  while(1) {
    if(_displayDiff && (estateSet.size()>(prevStateSetSize+_displayDiff))) {
      printStatusMessage(true);
      prevStateSetSize=estateSet.size();
    }
    if(isEmptyWorkList())
      break;
#pragma omp parallel for private(threadNum)
    for(int j=0;j<workers;++j) {
      threadNum=omp_get_thread_num();
      const EState* currentEStatePtr=popWorkList();
      if(!currentEStatePtr) {
        //cerr<<"Thread "<<threadNum<<" found empty worklist. Continue without work. "<<endl;
        assert(threadNum>=0 && threadNum<=_numberOfThreadsToUse);
      } else {
        assert(currentEStatePtr);
      
        Flow edgeSet=flow.outEdges(currentEStatePtr->label());
        //cerr << "DEBUG: out-edgeSet size:"<<edgeSet.size()<<endl;
        for(Flow::iterator i=edgeSet.begin();i!=edgeSet.end();++i) {
          Edge e=*i;
          list<EState> newEStateList;
          //#pragma omp critical(TRANSFER) 
          newEStateList=transferFunction(e,currentEStatePtr);

          //cout << "DEBUG: transfer at edge:"<<e.toString()<<" succ="<<newEStateList.size()<< endl;
          for(list<EState>::iterator nesListIter=newEStateList.begin();
              nesListIter!=newEStateList.end();
              ++nesListIter) {
            // newEstate is passed by value (not created yet)
            EState newEState=*nesListIter;
            assert(newEState.label()!=Labeler::NO_LABEL);
            if((!newEState.constraints()->disequalityExists()) &&(!isFailedAssertEState(&newEState))) {
              HSetMaintainer<EState,EStateHashFun,EStateEqualToPred>::ProcessingResult pres=process(newEState);
              const EState* newEStatePtr=pres.second;
              if(pres.first==true)
                addToWorkList(newEStatePtr);            
              recordTransition(currentEStatePtr,e,newEStatePtr);
            }
            if((!newEState.constraints()->disequalityExists()) && (isFailedAssertEState(&newEState))) {
              // failed-assert end-state: do not add to work list but do add it to the transition graph
              const EState* newEStatePtr;
              newEStatePtr=processNewOrExisting(newEState);
              recordTransition(currentEStatePtr,e,newEStatePtr);        
              
              if(boolOptions["report-failed-assert"]) {
#pragma omp critical(OUTPUT)
                {
                  cout << "REPORT: failed-assert: "<<newEStatePtr->toString()<<endl;
                }
              }
              
              // record reachability
              int assertCode=reachabilityAssertCode(currentEStatePtr);
              if(assertCode>=0) {
#pragma omp critical(REACHABILITY)
                {
                  reachabilityResults.reachable(assertCode);
                }
              } else {
                // TODO: this is a workaround for isFailedAssert being true in case of rersmode for stderr (needs to be refined)
                if(!boolOptions["rersmode"]) {
                  // assert without label
                }
              }
              
              if(_csv_assert_live_file.size()>0) {
                string name=labelNameOfAssertLabel(currentEStatePtr->label());
                if(name=="globalError")
                  name="error_60";
                name=name.substr(6,name.size()-6);
                std::ofstream fout;
                // csv_assert_live_file is the member-variable of analyzer
#pragma omp critical(OUTPUT)
                {
                  fout.open(_csv_assert_live_file.c_str(),ios::app);    // open file for appending
                  assert (!fout.fail( ));
                  fout << name << ",yes,9"<<endl;
                  //cout << "REACHABLE ASSERT FOUND: "<< name << ",yes,9"<<endl;
                  
                  fout.close(); 
                }
              } // if
            }
          } // end of loop on transfer function return-estates
        } // just for proper auto-formatting in emacs
      } // conditional: test if work is available
    } // worklist-parallel for
    if(isIncompleteSTGReady()) {
      transitionGraph.setIsComplete(false);
      transitionGraph.setIsPrecise(isActiveGlobalTopify());
      // we report some information and finish the algorithm with an incomplete STG
      cout << "-------------------------------------------------"<<endl;
      cout << "STATUS: finished with incomplete STG (as planned)"<<endl;
      cout << "-------------------------------------------------"<<endl;
      return;
    }
  } // while
  reachabilityResults.finished(); // sets all unknown entries to NO.
  transitionGraph.setIsComplete(true);
  transitionGraph.setIsPrecise(isActiveGlobalTopify());
  printStatusMessage(true);
  cout << "analysis finished (worklist is empty)."<<endl;
}

int Analyzer::reachabilityAssertCode(const EState* currentEStatePtr) {
  string name=labelNameOfAssertLabel(currentEStatePtr->label());
  if(name.size()==0)
    return -1;
  if(name=="globalError")
    name="error_60";
  name=name.substr(6,name.size()-6);
  std::istringstream ss(name);
  int num;
  ss>>num;
  return num;
}


// algorithm 4 also records reachability for incomplete STGs (analyzer::reachabilityResults)
void Analyzer::runSolver4() {
  //flow.boostify();
  reachabilityResults.init(getNumberOfErrorLabels()); // set all reachability results to unknown
  size_t prevStateSetSize=0; // force immediate report at start
  int analyzedSemanticFoldingNode=0;
  int threadNum;
  vector<const EState*> workVector(_numberOfThreadsToUse);
  int workers=_numberOfThreadsToUse;
#ifdef _OPENMP
  omp_set_dynamic(0);     // Explicitly disable dynamic teams
  omp_set_num_threads(workers);
#endif
  cout <<"STATUS: Running parallel solver 4 with "<<workers<<" threads."<<endl;
  printStatusMessage(true);
  while(1) {
    if(_displayDiff && (estateSet.size()>(prevStateSetSize+_displayDiff))) {
      printStatusMessage(true);
      prevStateSetSize=estateSet.size();
    }
    if(isEmptyWorkList())
      break;
#pragma omp parallel for private(threadNum)
    for(int j=0;j<workers;++j) {
#ifdef _OPENMP
      threadNum=omp_get_thread_num();
#endif
      const EState* currentEStatePtr=popWorkList();
      if(!currentEStatePtr) {
        //cerr<<"Thread "<<threadNum<<" found empty worklist. Continue without work. "<<endl;
        assert(threadNum>=0 && threadNum<=_numberOfThreadsToUse);
      } else {
        assert(currentEStatePtr);
      
        Flow edgeSet=flow.outEdges(currentEStatePtr->label());
        //cerr << "DEBUG: edgeSet size:"<<edgeSet.size()<<endl;
        for(Flow::iterator i=edgeSet.begin();i!=edgeSet.end();++i) {
          Edge e=*i;
          list<EState> newEStateList;
          newEStateList=transferFunction(e,currentEStatePtr);
          if(isTerminationRelevantLabel(e.source)) {
            #pragma omp atomic
            analyzedSemanticFoldingNode++;
          }

          //cout << "DEBUG: transfer at edge:"<<e.toString()<<" succ="<<newEStateList.size()<< endl;
          for(list<EState>::iterator nesListIter=newEStateList.begin();
              nesListIter!=newEStateList.end();
              ++nesListIter) {
            // newEstate is passed by value (not created yet)
            EState newEState=*nesListIter;
            assert(newEState.label()!=Labeler::NO_LABEL);
            if((!newEState.constraints()->disequalityExists()) &&(!isFailedAssertEState(&newEState))) {
              HSetMaintainer<EState,EStateHashFun,EStateEqualToPred>::ProcessingResult pres=process(newEState);
              const EState* newEStatePtr=pres.second;
              if(pres.first==true)
                addToWorkList(newEStatePtr);            
              recordTransition(currentEStatePtr,e,newEStatePtr);
            }
            if((!newEState.constraints()->disequalityExists()) && (isFailedAssertEState(&newEState))) {
              // failed-assert end-state: do not add to work list but do add it to the transition graph
              const EState* newEStatePtr;
              newEStatePtr=processNewOrExisting(newEState);
              recordTransition(currentEStatePtr,e,newEStatePtr);        
              
              // record reachability
              int assertCode=reachabilityAssertCode(currentEStatePtr);
              if(assertCode>=0) {
#pragma omp critical(REACHABILITY)
                {
                  reachabilityResults.reachable(assertCode);
                }
              } else {
                // assert without label
              }
              
              if(boolOptions["report-failed-assert"]) {
#pragma omp critical(OUTPUT)
                {
                  cout << "REPORT: failed-assert: "<<newEStatePtr->toString()<<endl;
                }
              }
              if(_csv_assert_live_file.size()>0) {
                string name=labelNameOfAssertLabel(currentEStatePtr->label());
                if(name.size()>0) {
                  if(name=="globalError")
                    name="error_60";
                  name=name.substr(6,name.size()-6);
                  std::ofstream fout;
                  // csv_assert_live_file is the member-variable of analyzer
#pragma omp critical(OUTPUT)
                  {
                    fout.open(_csv_assert_live_file.c_str(),ios::app);    // open file for appending
                    assert (!fout.fail( ));
                    fout << name << ",yes,9"<<endl;
                    //cout << "REACHABLE ASSERT FOUND: "<< name << ",yes,9"<<endl;
                    
                    fout.close(); 
                  }
                }// if label of assert was found (name.size()>0)
              } // if
            }
          } // end of loop on transfer function return-estates
        } // just for proper auto-formatting in emacs
      } // conditional: test if work is available
    } // worklist-parallel for
    if(boolOptions["semantic-fold"]) {
      if(analyzedSemanticFoldingNode>_semanticFoldThreshold) {
        semanticFoldingOfTransitionGraph();
        analyzedSemanticFoldingNode=0;
        prevStateSetSize=estateSet.size();
      }
    }
    if(_displayDiff && (estateSet.size()>(prevStateSetSize+_displayDiff))) {
      printStatusMessage(true);
      prevStateSetSize=estateSet.size();
    }
    if(isIncompleteSTGReady()) {
      // ensure that the STG is folded properly when finished
      if(boolOptions["semantic-fold"]) {
        semanticFoldingOfTransitionGraph();
      }  
      // we report some information and finish the algorithm with an incomplete STG
      cout << "-------------------------------------------------"<<endl;
      cout << "STATUS: finished with incomplete STG (as planned)"<<endl;
      cout << "-------------------------------------------------"<<endl;
      return;
    }
  } // while
  // ensure that the STG is folded properly when finished
  if(boolOptions["semantic-fold"]) {
    semanticFoldingOfTransitionGraph();
  }  
  reachabilityResults.finished(); // sets all unknown entries to NO.
  printStatusMessage(true);
  cout << "analysis finished (worklist is empty)."<<endl;
}

void set_finished(vector<bool>& v, bool val) {
  ROSE_ASSERT(v.size()>0);
  for(vector<bool>::iterator i=v.begin();i!=v.end();++i) {
    *i=val;
  }
}

bool all_false(vector<bool>& v) {
  ROSE_ASSERT(v.size()>0);
  bool res=false;
#pragma omp critical
  {
  for(vector<bool>::iterator i=v.begin();i!=v.end();++i) {
    res=res||(*i);
  }
  }
  return !res;
}

void Analyzer::runSolver5() {
  flow.boostify();
  reachabilityResults.init(getNumberOfErrorLabels()); // set all reachability results to unknown
  cerr<<"DEBUG: num of error labels: "<<reachabilityResults.size()<<endl;
  size_t prevStateSetSize=0; // force immediate report at start
  int threadNum;
  int workers=_numberOfThreadsToUse;
  vector<bool> workVector(_numberOfThreadsToUse);
  set_finished(workVector,true);
  //omp_set_dynamic(0);     // Explicitly disable dynamic teams
  omp_set_num_threads(workers);

  bool ioReductionActive = false;
  unsigned int ioReductionThreshold = 0;
  unsigned int estatesLastReduction = 0;
  if(args.count("io-reduction")) {
    ioReductionActive = true;
    ioReductionThreshold = args["io-reduction"].as<int>(); 
  }

#ifdef RERS_SPECIALIZATION  
  //initialize the global variable arrays in the linked binary version of the RERS problem
  if(boolOptions["rers-binary"]) {
    cout << "DEBUG: init of globals with arrays for "<< workers << " threads. " << endl;
    RERS_Problem::rersGlobalVarsArrayInit(workers);
  }
#endif
  cout <<"STATUS: Running parallel solver 5 with "<<workers<<" threads."<<endl;
  printStatusMessage(true);
# pragma omp parallel shared(workVector) private(threadNum)
  {
    threadNum=omp_get_thread_num();
    while(!all_false(workVector)) {
      if(threadNum==0 && _displayDiff && (estateSet.size()>(prevStateSetSize+_displayDiff))) {
        printStatusMessage(true);
        prevStateSetSize=estateSet.size();
      }
      //perform reduction to I/O/worklist states only if specified threshold was reached
      if (ioReductionActive) {
#pragma omp critical
        {
          if (estateSet.size() > (estatesLastReduction + ioReductionThreshold)) {
            //int beforeReduction = estateSet.size();
            reduceGraphInOutWorklistOnly();
            estatesLastReduction = estateSet.size();
            cout << "STATUS: transition system reduced to I/O/worklist states. remaining transitions: " << transitionGraph.size() << endl;
          }
        }
      }
      //cerr<<threadNum<<";";
      if(isEmptyWorkList()||isIncompleteSTGReady()) {
        //      if(workVector[threadNum]==true) {
#pragma omp critical
        {
          workVector[threadNum]=false;
        }
        //}
        continue;
        //break;
      } else {
        //if(workVector[threadNum]==false) {
#pragma omp critical
        {
          workVector[threadNum]=true;
        }
        //}
      }
      const EState* currentEStatePtr=popWorkList();
      if(!currentEStatePtr) {
        //cerr<<"Thread "<<threadNum<<" found empty worklist. Continue without work. "<<endl;
        assert(threadNum>=0 && threadNum<=_numberOfThreadsToUse);
      } else {
        assert(currentEStatePtr);
      
        if(variableValueMonitor.isActive()) {
          VariableIdSet hotVariables=variableValueMonitor.getHotVariables(this,currentEStatePtr);
          variableValueMonitor.update(this,const_cast<EState*>(currentEStatePtr),hotVariables);
        }
        
        Flow edgeSet=flow.outEdges(currentEStatePtr->label());
        //cerr << "DEBUG: out-edgeSet size:"<<edgeSet.size()<<endl;
        for(Flow::iterator i=edgeSet.begin();i!=edgeSet.end();++i) {
          Edge e=*i;
          list<EState> newEStateList;
          newEStateList=transferFunction(e,currentEStatePtr);
#if 0
          cout << "DEBUG: transfer at edge:"<<e.toString()<<" succ="<<newEStateList.size()<< endl;
          cout << "DEBUG: newEStateList.size()"<<newEStateList.size()<<endl;
          string sourceString=getCFAnalyzer()->getLabeler()->getNode(currentEStatePtr->label())->unparseToString().substr(0,20);
          if(sourceString.size()==20) sourceString+="...";
          cout << "DEBUG: source:"<<sourceString<<endl;
#endif
          for(list<EState>::iterator nesListIter=newEStateList.begin();
              nesListIter!=newEStateList.end();
              ++nesListIter) {
            // newEstate is passed by value (not created yet)
            EState newEState=*nesListIter;
            assert(newEState.label()!=Labeler::NO_LABEL);
            if(_stg_trace_filename.size()>0 && !newEState.constraints()->disequalityExists()) {
              std::ofstream fout;
              // _csv_stg_trace_filename is the member-variable of analyzer
#pragma omp critical
              {
                fout.open(_stg_trace_filename.c_str(),ios::app);    // open file for appending
                assert (!fout.fail( ));
                fout<<"PSTATE-IN:"<<currentEStatePtr->pstate()->toString(&variableIdMapping);
                string sourceString=getCFAnalyzer()->getLabeler()->getNode(currentEStatePtr->label())->unparseToString().substr(0,20);
                if(sourceString.size()==20) sourceString+="...";
                fout<<" ==>"<<"TRANSFER:"<<sourceString;
                fout<<"==> "<<"PSTATE-OUT:"<<newEState.pstate()->toString(&variableIdMapping);
                fout<<endl;
                fout.close(); 
                //cout<<"DEBUG:generate STG-edge:"<<"ICFG-EDGE:"<<e.toString()<<endl;
              }
            }

            if((!newEState.constraints()->disequalityExists()) &&(!isFailedAssertEState(&newEState))) {
              HSetMaintainer<EState,EStateHashFun,EStateEqualToPred>::ProcessingResult pres=process(newEState);
              const EState* newEStatePtr=pres.second;
              if(pres.first==true)
                addToWorkList(newEStatePtr);            
              recordTransition(currentEStatePtr,e,newEStatePtr);
            }
            if((!newEState.constraints()->disequalityExists()) && (isFailedAssertEState(&newEState))) {
              // failed-assert end-state: do not add to work list but do add it to the transition graph
              const EState* newEStatePtr;
              newEStatePtr=processNewOrExisting(newEState);
              recordTransition(currentEStatePtr,e,newEStatePtr);        
              if(boolOptions["report-failed-assert"]) {
#pragma omp critical
                {
                  cout << "REPORT: failed-assert: "<<newEStatePtr->toString()<<endl;
                }
              }
              
              // record reachability
              int assertCode=reachabilityAssertCode(currentEStatePtr);
              if(assertCode>=0) {
#pragma omp critical
                {
                    reachabilityResults.reachable(assertCode);
                }
              } else {
                // TODO: this is a workaround for isFailedAssert being true in case of rersmode for stderr (needs to be refined)
                if(!boolOptions["rersmode"]) {
                  // assert without label
                }
              }
              
              if(_csv_assert_live_file.size()>0) {
                string name=labelNameOfAssertLabel(currentEStatePtr->label());
                if(name=="globalError")
                  name="error_60";
                name=name.substr(6,name.size()-6);
                std::ofstream fout;
                // csv_assert_live_file is the member-variable of analyzer
#pragma omp critical
                {
                  fout.open(_csv_assert_live_file.c_str(),ios::app);    // open file for appending
                  assert (!fout.fail( ));
                  fout << name << ",yes,9"<<endl;
                  //cout << "REACHABLE ASSERT FOUND: "<< name << ",yes,9"<<endl;
                  
                  fout.close(); 
                }
              } // if
            }
          } // end of loop on transfer function return-estates
        } // just for proper auto-formatting in emacs
      } // conditional: test if work is available
      //    } // worklist-parallel for
  } // while
  } // omp parallel
  const bool isComplete=true;
  if(isIncompleteSTGReady()) {
    printStatusMessage(true);
    cout << "STATUS: analysis finished (incomplete STG due to specified resource restriction)."<<endl;
    reachabilityResults.finishedReachability(isPrecise(),!isComplete);
    transitionGraph.setIsComplete(!isComplete);
  } else {
    reachabilityResults.finishedReachability(isPrecise(),isComplete);
    printStatusMessage(true);
    transitionGraph.setIsComplete(isComplete);
    cout << "analysis finished (worklist is empty)."<<endl;
  }
  transitionGraph.setIsPrecise(isPrecise());
}

// solver 6 uses a different parallelization scheme (condition is not omp compliant yet)
void Analyzer::runSolver6() {
  flow.boostify();
  reachabilityResults.init(getNumberOfErrorLabels()); // set all reachability results to unknown
  size_t prevStateSetSize=0; // force immediate report at start
  int threadNum;
  int workers=_numberOfThreadsToUse;
  vector<bool> workVector(_numberOfThreadsToUse);
  set_finished(workVector,false);
  //omp_set_dynamic(0);     // Explicitly disable dynamic teams
  omp_set_num_threads(workers);
  cout <<"STATUS: Running parallel solver 6 with "<<workers<<" threads."<<endl;
  printStatusMessage(true);
  int numActiveThreads=0; //_numberOfThreadsToUse;
  int numIter=0;
# pragma omp parallel shared(numActiveThreads,numIter) private(threadNum) 
  {
    threadNum=omp_get_thread_num();
    bool isActive=false; // private
    do {
      //cout << numActiveThreads<< " ";
    numIter++;
    if(numIter>1000000) {
      stringstream ss;
      ss<<"["<<threadNum<<":"<<isActive<<":"<<numActiveThreads<<":W"<<estateWorkList.size()<<"]";
      //cout<<ss.str();
    }
    if(threadNum==0 && _displayDiff && (estateSet.size()>(prevStateSetSize+_displayDiff))) {
      printStatusMessage(true);
      prevStateSetSize=estateSet.size();
    }
    if(isEmptyWorkList()) {
      if(isActive==true) {
        isActive=false;
#pragma omp atomic
        numActiveThreads-=1;
      }
      continue;
    } else {
      if(isActive==false) {
        isActive=true;
#pragma omp atomic
        numActiveThreads+=1;
      }
    }
      const EState* currentEStatePtr=popWorkList();
      if(!currentEStatePtr) {
        //cerr<<"Thread "<<threadNum<<" found empty worklist. Continue without work. "<<endl;
        assert(threadNum>=0 && threadNum<=_numberOfThreadsToUse);
      } else {
        assert(currentEStatePtr);
      
        Flow edgeSet=flow.outEdges(currentEStatePtr->label());
        //cerr << "DEBUG: out-edgeSet size:"<<edgeSet.size()<<endl;
        for(Flow::iterator i=edgeSet.begin();i!=edgeSet.end();++i) {
          Edge e=*i;
          list<EState> newEStateList;
          newEStateList=transferFunction(e,currentEStatePtr);
          //cout << "DEBUG: transfer at edge:"<<e.toString()<<" succ="<<newEStateList.size()<< endl;
          for(list<EState>::iterator nesListIter=newEStateList.begin();
              nesListIter!=newEStateList.end();
              ++nesListIter) {
            // newEstate is passed by value (not created yet)
            EState newEState=*nesListIter;
            assert(newEState.label()!=Labeler::NO_LABEL);
            if((!newEState.constraints()->disequalityExists()) &&(!isFailedAssertEState(&newEState))) {
              HSetMaintainer<EState,EStateHashFun,EStateEqualToPred>::ProcessingResult pres=process(newEState);
              const EState* newEStatePtr=pres.second;
              if(pres.first==true)
                addToWorkList(newEStatePtr);            
              recordTransition(currentEStatePtr,e,newEStatePtr);
            }
            if((!newEState.constraints()->disequalityExists()) && (isFailedAssertEState(&newEState))) {
              // failed-assert end-state: do not add to work list but do add it to the transition graph
              const EState* newEStatePtr;
              newEStatePtr=processNewOrExisting(newEState);
              recordTransition(currentEStatePtr,e,newEStatePtr);        
              
              if(boolOptions["report-failed-assert"]) {
#pragma omp critical
                {
                  cout << "REPORT: failed-assert: "<<newEStatePtr->toString()<<endl;
                }
              }
              
              // record reachability
              int assertCode=reachabilityAssertCode(currentEStatePtr);
              if(assertCode>=0) {
#pragma omp critical
                {
                  reachabilityResults.reachable(assertCode);
                }
              } else {
                // TODO: this is a workaround for isFailedAssert being true in case of rersmode for stderr (needs to be refined)
                if(!boolOptions["rersmode"]) {
                  // assert without label
                }
              }
              
              if(_csv_assert_live_file.size()>0) {
                string name=labelNameOfAssertLabel(currentEStatePtr->label());
                if(name=="globalError")
                  name="error_60";
                name=name.substr(6,name.size()-6);
                std::ofstream fout;
                // csv_assert_live_file is the member-variable of analyzer
#pragma omp critical
                {
                  fout.open(_csv_assert_live_file.c_str(),ios::app);    // open file for appending
                  assert (!fout.fail( ));
                  fout << name << ",yes,9"<<endl;
                  //cout << "REACHABLE ASSERT FOUND: "<< name << ",yes,9"<<endl;
                  
                  fout.close(); 
                }
              } // if
            }
          } // end of loop on transfer function return-estates
        } // just for proper auto-formatting in emacs
      } // conditional: test if work is available
    } while(numActiveThreads>0); // do-while
  } // omp parallel
  reachabilityResults.finished(); // sets all unknown entries to NO.
  printStatusMessage(true);
  cout << "analysis finished (worklist is empty)."<<endl;
}

void Analyzer::runSolver7() {
  flow.boostify();
  reachabilityResults.init(getNumberOfErrorLabels()); // set all reachability results to unknown
  size_t prevStateSetSize=0; // force immediate report at start
  int threadNum;
  int workers=_numberOfThreadsToUse;
  vector<bool> workVector(_numberOfThreadsToUse);
  set_finished(workVector,true);
  //omp_set_dynamic(0);     // Explicitly disable dynamic teams
  omp_set_num_threads(workers);
  cout <<"STATUS: Running parallel solver 7 with "<<workers<<" threads."<<endl;
  printStatusMessage(true);
# pragma omp parallel shared(workVector) private(threadNum)
  {
    threadNum=omp_get_thread_num();
    while(!all_false(workVector)) {
      if(threadNum==0 && _displayDiff && (estateSet.size()>(prevStateSetSize+_displayDiff))) {
        printStatusMessage(true);
        prevStateSetSize=estateSet.size();
      }
      //cerr<<threadNum<<";";
      if(isEmptyWorkList()) {
        //      if(workVector[threadNum]==true) {
#pragma omp critical
        {
          workVector[threadNum]=false;
        }
        //}
        continue;
        //break;
      } else {
        //if(workVector[threadNum]==false) {
#pragma omp critical
        {
          workVector[threadNum]=true;
        }
        //}
      }
      const EState* currentEStatePtr=popWorkList();
      if(!currentEStatePtr) {
        //cerr<<"Thread "<<threadNum<<" found empty worklist. Continue without work. "<<endl;
        assert(threadNum>=0 && threadNum<=_numberOfThreadsToUse);
      } else {
        assert(currentEStatePtr);
      
        if(variableValueMonitor.isActive()) {
          VariableIdSet hotVariables=variableValueMonitor.getHotVariables(this,currentEStatePtr);
          variableValueMonitor.update(this,const_cast<EState*>(currentEStatePtr),hotVariables);
        }
        
        Flow edgeSet=flow.outEdges(currentEStatePtr->label());
        //cerr << "DEBUG: out-edgeSet size:"<<edgeSet.size()<<endl;
        for(Flow::iterator i=edgeSet.begin();i!=edgeSet.end();++i) {
          Edge e=*i;
          list<EState> newEStateList;
          newEStateList=transferFunction(e,currentEStatePtr);
#if 0
          cout << "DEBUG: transfer at edge:"<<e.toString()<<" succ="<<newEStateList.size()<< endl;
          cout << "DEBUG: newEStateList.size()"<<newEStateList.size()<<endl;
          string sourceString=getCFAnalyzer()->getLabeler()->getNode(currentEStatePtr->label())->unparseToString().substr(0,20);
          if(sourceString.size()==20) sourceString+="...";
          cout << "DEBUG: source:"<<sourceString<<endl;
#endif
          for(list<EState>::iterator nesListIter=newEStateList.begin();
              nesListIter!=newEStateList.end();
              ++nesListIter) {
            // newEstate is passed by value (not created yet)
            EState newEState=*nesListIter;
            assert(newEState.label()!=Labeler::NO_LABEL);
            if(_stg_trace_filename.size()>0 && !newEState.constraints()->disequalityExists()) {
              std::ofstream fout;
              // _csv_stg_trace_filename is the member-variable of analyzer
#pragma omp critical
              {
                fout.open(_stg_trace_filename.c_str(),ios::app);    // open file for appending
                assert (!fout.fail( ));
                fout<<"PSTATE-IN:"<<currentEStatePtr->pstate()->toString(&variableIdMapping);
                string sourceString=getCFAnalyzer()->getLabeler()->getNode(currentEStatePtr->label())->unparseToString().substr(0,20);
                if(sourceString.size()==20) sourceString+="...";
                fout<<" ==>"<<"TRANSFER:"<<sourceString;
                fout<<"==> "<<"PSTATE-OUT:"<<newEState.pstate()->toString(&variableIdMapping);
                fout<<endl;
                fout.close(); 
                //cout<<"DEBUG:generate STG-edge:"<<"ICFG-EDGE:"<<e.toString()<<endl;
              }
            }

            if((!newEState.constraints()->disequalityExists()) &&(!isFailedAssertEState(&newEState))) {
              HSetMaintainer<EState,EStateHashFun,EStateEqualToPred>::ProcessingResult pres=process(newEState);
              const EState* newEStatePtr=pres.second;
              if(pres.first==true)
                addToWorkList(newEStatePtr);            
              recordTransition(currentEStatePtr,e,newEStatePtr);
            }
            if((!newEState.constraints()->disequalityExists()) && (isFailedAssertEState(&newEState))) {
              // failed-assert end-state: do not add to work list but do add it to the transition graph
              const EState* newEStatePtr;
              newEStatePtr=processNewOrExisting(newEState);
              recordTransition(currentEStatePtr,e,newEStatePtr);        
              if(boolOptions["report-failed-assert"]) {
#pragma omp critical
                {
                  cout << "REPORT: failed-assert: "<<newEStatePtr->toString()<<endl;
                }
              }
              
              // record reachability
              int assertCode=reachabilityAssertCode(currentEStatePtr);
              if(assertCode>=0) {
#pragma omp critical
                {
                    reachabilityResults.reachable(assertCode);
                }
              } else {
                // TODO: this is a workaround for isFailedAssert being true in case of rersmode for stderr (needs to be refined)
                if(!boolOptions["rersmode"]) {
                  // assert without label
                }
              }
              
              if(_csv_assert_live_file.size()>0) {
                string name=labelNameOfAssertLabel(currentEStatePtr->label());
                if(name=="globalError")
                  name="error_60";
                name=name.substr(6,name.size()-6);
                std::ofstream fout;
                // csv_assert_live_file is the member-variable of analyzer
#pragma omp critical
                {
                  fout.open(_csv_assert_live_file.c_str(),ios::app);    // open file for appending
                  assert (!fout.fail( ));
                  fout << name << ",yes,9"<<endl;
                  //cout << "REACHABLE ASSERT FOUND: "<< name << ",yes,9"<<endl;
                  
                  fout.close(); 
                }
              } // if
            }
          } // end of loop on transfer function return-estates
        } // just for proper auto-formatting in emacs
      } // conditional: test if work is available
      //    } // worklist-parallel for
  } // while
  } // omp parallel
  reachabilityResults.finished(); // sets all unknown entries to NO.
  printStatusMessage(true);
  cout << "analysis finished (worklist is empty)."<<endl;
}
<|MERGE_RESOLUTION|>--- conflicted
+++ resolved
@@ -14,10 +14,7 @@
 #include "AnalysisAbstractionLayer.h"
 
 #include <boost/bind.hpp>
-<<<<<<< HEAD
-=======
-
->>>>>>> 9d199fa3
+
 #include "Timer.h"
 
 using namespace CodeThorn;
@@ -1753,13 +1750,10 @@
 
 void Analyzer::removeNonIOStates() {
   EStatePtrSet states=transitionGraph.estateSet();
-<<<<<<< HEAD
-=======
   if (states.size() == 0) {
     cout << "STATUS: the transition system used as a model is empty, could not reduce states to I/O." << endl;
     return;
   }
->>>>>>> 9d199fa3
   // sort EStates so that those with minimal (indegree * outdegree) come first
   std::list<const EState*>* worklist = new list<const EState*>(states.begin(), states.end());
   worklist->sort(boost::bind(&CodeThorn::Analyzer::indegreeTimesOutdegreeLessThan,this,_1,_2));
@@ -1780,8 +1774,6 @@
       cout << "STATUS: "<<statesVisited<<" out of "<<totalStates<<" states visited for reduction to I/O. ("<<setprecision(2)<<progress<<setprecision(6)<<"%)"<<endl;
       cout << resetiosflags(ios_base::fixed) << resetiosflags(ios_base::showpoint);
     }
-<<<<<<< HEAD
-=======
   }
 }
 
@@ -1858,7 +1850,6 @@
     for(EStatePtrSet::iterator i=nextStates.begin();i!=nextStates.end();++i) {
       transitionsToInOutAndWorklist((*i), startState, results, visited);
     }
->>>>>>> 9d199fa3
   }
   return results;
 }
