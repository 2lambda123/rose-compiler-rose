/*************************************************************
 * Copyright: (C) 2012 by Markus Schordan                    *
 * Author   : Markus Schordan                                *
 * License  : see file LICENSE in the CodeThorn distribution *
 *************************************************************/

#include "sage3basic.h"

#include "Analyzer.h"
#include "CommandLineOptions.h"
#include <unistd.h>
#include "Miscellaneous.h"
#include "Miscellaneous2.h"
#include "AnalysisAbstractionLayer.h"
#include "SpotConnection.h"

#include <boost/bind.hpp>
#include <boost/algorithm/string/split.hpp>
#include <boost/algorithm/string/classification.hpp>
#include "boost/lexical_cast.hpp"

#include "Timer.h"

using namespace CodeThorn;
using namespace std;

#include "CollectionOperators.h"

bool Analyzer::isFunctionCallWithAssignment(Label lab,VariableId* varIdPtr){
  SgNode* node=getLabeler()->getNode(lab);
  if(getLabeler()->isFunctionCallLabel(lab)) {
    std::pair<SgVarRefExp*,SgFunctionCallExp*> p=SgNodeHelper::Pattern::matchExprStmtAssignOpVarRefExpFunctionCallExp2(node);
    if(p.first) {
      if(varIdPtr) {
	*varIdPtr=variableIdMapping.variableId(p.first);
      }
      return true;
    }
  }
  return false;
}
bool VariableValueMonitor::isActive() {
  return _threshold!=-1;
}

VariableValueMonitor::VariableValueMonitor():_threshold(-1){
}

// in combination with adaptive-top mode
void VariableValueMonitor::setThreshold(size_t threshold) {
  _threshold=threshold;
}

void VariableValueMonitor::setVariableMode(VariableMode mode,VariableId variableId) {
  _variablesModeMap[variableId]=mode;
}

VariableValueMonitor::VariableMode VariableValueMonitor::getVariableMode(VariableId variableId) {
  return _variablesModeMap[variableId];
}

// the init function only uses the variableIds of a given estate (not its values) for initialization
void VariableValueMonitor::init(const EState* estate) {
  const PState* pstate=estate->pstate();
  init(pstate);
}

void VariableValueMonitor::init(const PState* pstate) {
  VariableIdSet varIdSet=pstate->getVariableIds();
  for(VariableIdSet::iterator i=varIdSet.begin(); i!=varIdSet.end(); ++i) {
    // to also allow reinit
    if(_variablesMap.find(*i)==_variablesMap.end()) {
      _variablesMap[*i]=new set<int>(); // initialize value set for each variable
      _variablesModeMap[*i]=VariableValueMonitor::VARMODE_PRECISE;
    }
  }
}

VariableIdSet VariableValueMonitor::getHotVariables(Analyzer* analyzer, const PState* pstate) {
  if(pstate->size()!=_variablesMap.size()) {
    // found a new variable during analysis (e.g. local variable)
    init(pstate);
  }
  VariableIdSet hotVariables;
  VariableIdSet varIdSet=pstate->getVariableIds();
  for(VariableIdSet::iterator i=varIdSet.begin(); i!=varIdSet.end(); ++i) {
    if(isHotVariable(analyzer,*i)) {
      hotVariables.insert(*i);
    }
  }
  return hotVariables;
}

VariableIdSet VariableValueMonitor::getHotVariables(Analyzer* analyzer, const EState* estate) {
  const PState* pstate=estate->pstate();
  return getHotVariables(analyzer,pstate);
}

void VariableValueMonitor::update(Analyzer* analyzer,EState* estate) {
  VariableIdSet hotVariables=getHotVariables(analyzer,estate);
  const PState* pstate=estate->pstate();
  if(pstate->size()!=_variablesMap.size()) {
    //cerr<<"WARNING: variable map size mismatch (probably local var)"<<endl;
    //cerr<<"... reinitializing."<<endl;
    init(estate);
  }
      
  VariableIdSet varIdSet=pstate->getVariableIds();
  for(VariableIdSet::iterator i=varIdSet.begin(); i!=varIdSet.end(); ++i) {
    VariableId varId=*i;
    bool isHotVariable=hotVariables.find(varId)!=hotVariables.end();
    if(!isHotVariable) {
      if(pstate->varIsConst(varId)) {
        AValue abstractVal=pstate->varValue(varId);
        ROSE_ASSERT(abstractVal.isConstInt());
        int intVal=abstractVal.getIntValue();
        _variablesMap[varId]->insert(intVal);
      }
    }
  }
}

VariableIdSet VariableValueMonitor::getVariables() {
  VariableIdSet vset;
  for(map<VariableId,VariableMode>::iterator i=_variablesModeMap.begin();
      i!=_variablesModeMap.end();
      ++i) {
    vset.insert((*i).first);
  }
  return vset;
}

bool VariableValueMonitor::isHotVariable(Analyzer* analyzer, VariableId varId) {
  // TODO: provide set of variables to ignore
  string name=SgNodeHelper::symbolToString(analyzer->getVariableIdMapping()->getSymbol(varId));
  switch(_variablesModeMap[varId]) {
  case VariableValueMonitor::VARMODE_FORCED_TOP:
    return true;
  case VariableValueMonitor::VARMODE_ADAPTIVE_TOP: {
    if(name=="input" || name=="output") 
      return false;
    else
      return _threshold!=-1 && ((long int)_variablesMap[varId]->size())>=_threshold;
  }
  case VariableValueMonitor::VARMODE_PRECISE:
    return false;
  default:
    cerr<<"Error: unknown variable monitor mode."<<endl;
    exit(1);
  }
}

#if 0
bool VariableValueMonitor::isVariableBeyondTreshold(Analyzer* analyzer, VariableId varId) {
  // TODO: provide set of variables to ignore
  string name=SgNodeHelper::symbolToString(analyzer->getVariableIdMapping()->getSymbol(varId));
  if(name=="input" || name=="output") 
    return false;
  return _threshold!=-1 && ((long int)_variablesMap[varId]->size())>=_threshold;
}
#endif

string VariableValueMonitor::toString(VariableIdMapping* variableIdMapping) {
  stringstream ss;
  for(map<VariableId,set<int>* >::iterator i=_variablesMap.begin();
      i!=_variablesMap.end();
      ++i) {
    ss<<string("VAR:")<<variableIdMapping->uniqueShortVariableName((*i).first)<<": "<<(*i).second->size()<<": ";
    set<int>* sp=(*i).second;
    for(set<int>::iterator i=sp->begin();i!=sp->end();++i) {
      ss<<*i<<" ";
    }
    ss<<endl;
  }
  ss<<endl;
  return ss.str();
}

void Analyzer::enableExternalFunctionSemantics() {
  _externalFunctionSemantics=true;
  _externalErrorFunctionName="__VERIFIER_error";
  _externalNonDetIntFunctionName="__VERIFIER_nondet_int";
  _externalExitFunctionName="exit";
}

void Analyzer::disableExternalFunctionSemantics() {
  _externalFunctionSemantics=false;
  _externalErrorFunctionName="";
  _externalNonDetIntFunctionName="";
  _externalExitFunctionName="";
}

Analyzer::Analyzer():
  startFunRoot(0),
  cfanalyzer(0),
  _globalTopifyMode(GTM_IO),
  _displayDiff(10000),
  _numberOfThreadsToUse(1),
  _ltlVerifier(2),
  _semanticFoldThreshold(5000),
  _solver(5),
  _analyzerMode(AM_ALL_STATES),
  _maxTransitions(-1),
  _maxIterations(-1),
  _maxTransitionsForcedTop(-1),
  _maxIterationsForcedTop(-1),
  _treatStdErrLikeFailedAssert(false),
  _skipSelectedFunctionCalls(false),
  _explorationMode(EXPL_BREADTH_FIRST),
  _minimizeStates(false),
  _topifyModeActive(false),
  _iterations(0),
      _approximated_iterations(0),
      _curr_iteration_cnt(0),
      _next_iteration_cnt(0),
      _externalFunctionSemantics(false)
{
  variableIdMapping.setModeVariableIdForEachArrayElement(true);
  for(int i=0;i<100;i++) {
    binaryBindingAssert.push_back(false);
  }
#ifndef USE_CUSTOM_HSET
  estateSet.max_load_factor(0.7);
  pstateSet.max_load_factor(0.7);
  constraintSetMaintainer.max_load_factor(0.7);
#endif
  resetInputSequenceIterator();
}

size_t Analyzer::getNumberOfErrorLabels() {
  return _assertNodes.size();
}

void Analyzer::setGlobalTopifyMode(GlobalTopifyMode mode) {
  _globalTopifyMode=mode;
}

void Analyzer::setExternalErrorFunctionName(std::string externalErrorFunctionName) {
  _externalErrorFunctionName=externalErrorFunctionName;
}

bool Analyzer::isPrecise() {
  return !(isActiveGlobalTopify()||variableValueMonitor.isActive());
}

bool Analyzer::isIncompleteSTGReady() {
  if(_maxTransitions==-1 && _maxIterations==-1)
    return false;
  else if ((_maxTransitions!=-1) && ((long int) transitionGraph.size()>=_maxTransitions))
    return true;
  else if ((_maxIterations!=-1) && ((long int) _iterations>_maxIterations))
    return true;
  else // at least one maximum mode is active, but the corresponding limit has not yet been reached
    return false;
}

ExprAnalyzer* Analyzer::getExprAnalyzer() {
  return &exprAnalyzer;
}

void Analyzer::runSolver() {
  switch(_solver) {
  case 1: runSolver1();break;
  case 2: runSolver2();break;
  case 3: runSolver3();break;
  case 4: runSolver4();break;
  case 5: runSolver5();break;
  case 6: runSolver6();break;
  case 7: runSolver7();break;
  case 8: runSolver8();break;
  case 9: runSolver9();break;
  case 10: runSolver10();break;
  default: assert(0);
  }
}

set<string> Analyzer::variableIdsToVariableNames(VariableIdMapping::VariableIdSet s) {
  set<string> res;
  for(VariableIdMapping::VariableIdSet::iterator i=s.begin();i!=s.end();++i) {
    res.insert(variableIdMapping.uniqueLongVariableName(*i));
  }
  return res;
}

Analyzer::VariableDeclarationList Analyzer::computeUnusedGlobalVariableDeclarationList(SgProject* root) {
  list<SgVariableDeclaration*> globalVars=SgNodeHelper::listOfGlobalVars(root);
  Analyzer::VariableDeclarationList usedGlobalVars=computeUsedGlobalVariableDeclarationList(root);
  for(Analyzer::VariableDeclarationList::iterator i=usedGlobalVars.begin();i!=usedGlobalVars.end();++i) {
    globalVars.remove(*i);
  }
  return globalVars;
}

Analyzer::VariableDeclarationList Analyzer::computeUsedGlobalVariableDeclarationList(SgProject* root) {
  if(SgProject* project=isSgProject(root)) {
    Analyzer::VariableDeclarationList usedGlobalVariableDeclarationList;
    list<SgVariableDeclaration*> globalVars=SgNodeHelper::listOfGlobalVars(project);
    VariableIdSet setOfUsedVars=AnalysisAbstractionLayer::usedVariablesInsideFunctions(project,getVariableIdMapping());
    int filteredVars=0;
    for(list<SgVariableDeclaration*>::iterator i=globalVars.begin();i!=globalVars.end();++i) {
      VariableId globalVarId=variableIdMapping.variableId(*i);
      if(setOfUsedVars.find(globalVarId)!=setOfUsedVars.end()) {
        usedGlobalVariableDeclarationList.push_back(*i);
      } else {
        filteredVars++;
      }
    }
    return usedGlobalVariableDeclarationList;
  } else {
    cout << "Error: no global scope.";
    exit(1);
  }    
}
  

string Analyzer::nodeToString(SgNode* node) {
  string textual;
  if(node->attributeExists("info"))
    textual=node->getAttribute("info")->toString()+":";
  return textual+SgNodeHelper::nodeToString(node);
}

Analyzer::~Analyzer() {
  // intentionally empty, nothing to free explicitly
}

void Analyzer::recordTransition(const EState* sourceState, Edge e, const EState* targetState) {
  transitionGraph.add(Transition(sourceState,e,targetState));
  if(boolOptions["semantic-fold"]) {
    Label s=sourceState->label();
    Label t=targetState->label();
    Label stgsl=getTransitionGraph()->getStartLabel();
    if(!isLTLRelevantLabel(s) && s!=stgsl)
#pragma omp critical(NEWNODESTOFOLD)
      {
        _newNodesToFold.insert(sourceState);
      }
    if(!isLTLRelevantLabel(t) && t!=stgsl)
#pragma omp critical(NEWNODESTOFOLD)
      {
        _newNodesToFold.insert(targetState);
      }
  }
}

void Analyzer::printStatusMessage(bool forceDisplay) {
  // forceDisplay currently only turns on or off
  
  // report we are alive
  stringstream ss;
  if(forceDisplay) {
    ss <<color("white")<<"Number of pstates/estates/trans/csets/wl/iter: ";
    ss <<color("magenta")<<pstateSet.size()
       <<color("white")<<"/"
       <<color("cyan")<<estateSet.size()
       <<color("white")<<"/"
       <<color("blue")<<getTransitionGraph()->size()
       <<color("white")<<"/"
       <<color("yellow")<<constraintSetMaintainer.size()
       <<color("white")<<"/"
       <<estateWorkList.size()
       <<"/"<<getIterations()<<"-"<<getApproximatedIterations()
      ;
    ss<<endl;
    cout<<ss.str();
  }
}

bool Analyzer::isInWorkList(const EState* estate) {
  for(EStateWorkList::iterator i=estateWorkList.begin();i!=estateWorkList.end();++i) {
    if(*i==estate) return true;
  }
  return false;
}

bool Analyzer::isLoopCondLabel(Label lab) {
  SgNode* node=getLabeler()->getNode(lab);
  return SgNodeHelper::isLoopCond(node);
}

void Analyzer::addToWorkList(const EState* estate) { 
#pragma omp critical(ESTATEWL)
  {
    if(!estate) {
      cerr<<"INTERNAL ERROR: null pointer added to work list."<<endl;
      exit(1);
    }
    switch(_explorationMode) {
    case EXPL_DEPTH_FIRST: estateWorkList.push_front(estate);break;
    case EXPL_BREADTH_FIRST: estateWorkList.push_back(estate);break;
    case EXPL_RANDOM_MODE1: {
      int perc=4; // 25%-chance depth-first
      int num=rand();
      int sel=num%perc;
      if(sel==0) {
        estateWorkList.push_front(estate);
      } else {
        estateWorkList.push_back(estate);
      }
      break;
    }
    case EXPL_LOOP_AWARE: {
      if(isLoopCondLabel(estate->label())) {
        estateWorkList.push_back(estate);
        //cout<<"DEBUG: push to WorkList: "<<_curr_iteration_cnt<<","<<_next_iteration_cnt<<":"<<_iterations<<endl;
        _next_iteration_cnt++;
      } else {
        estateWorkList.push_front(estate);
      }
      break;
    }
    default:
      cerr<<"Error: unknown exploration mode."<<endl;
      exit(1);
    }
  }
}

bool Analyzer::isActiveGlobalTopify() {
  if(_maxTransitionsForcedTop==-1 && _maxIterationsForcedTop==-1)
    return false;
  if(_topifyModeActive) {
    return true;
  } else {
    if( (_maxTransitionsForcedTop!=-1 && (long int)transitionGraph.size()>=_maxTransitionsForcedTop)
        || (_maxIterationsForcedTop!=-1 && _iterations>_maxIterationsForcedTop) ) {
      _topifyModeActive=true;
      eventGlobalTopifyTurnedOn();
      boolOptions.registerOption("rers-binary",false);
      return true;
    }
  }
  return false;
}

void Analyzer::eventGlobalTopifyTurnedOn() {
  cout<<"STATUS: mode global-topify activated."<<endl;
  VariableIdSet vset=variableValueMonitor.getVariables();
  int n=0;
  int nt=0;
  for(VariableIdSet::iterator i=vset.begin();i!=vset.end();++i) {
    string name=SgNodeHelper::symbolToString(getVariableIdMapping()->getSymbol(*i));
    bool isCompoundIncVar=(_compoundIncVarsSet.find(*i)!=_compoundIncVarsSet.end());
    bool isSmallActivityVar=(_smallActivityVarsSet.find(*i)!=_smallActivityVarsSet.end());
    bool isAssertCondVar=(_assertCondVarsSet.find(*i)!=_assertCondVarsSet.end());
    // xxx
    bool topifyVar=false;
    switch(_globalTopifyMode) {
    case GTM_IO:
      if(name!="input" && name!="output") {
        topifyVar=true;
      }
      break;
    case GTM_IOCF:
      if(name!="input" && name!="output" && name!="cf") {
        topifyVar=true;
      }
      break;
    case GTM_IOCFPTR:
      if(name!="input" && name!="output" && name!="cf" && !variableIdMapping.hasPointerType(*i)) {
        topifyVar=true;
      }
      break;
    case GTM_COMPOUNDASSIGN:
      if(isCompoundIncVar) {
        topifyVar=true;
      }
      break;
    case GTM_FLAGS: {
      if(name=="input" || name=="output" || name=="cf") {
        topifyVar=false;
        break;
      }
      if(isCompoundIncVar) {
        topifyVar=true;
        break;
      }
      if(!isAssertCondVar) {
        topifyVar=true;
        break;
      }
      if(!isSmallActivityVar) {
        topifyVar=true;
        break;
      }
      topifyVar=false;
      break;
    }
    default:
      cerr<<"Error: unsupported topify mode selected. Bailing out."<<endl;
      exit(1);
    }

    //if(name!="input" && name!="output" && name!="cf" && !variableIdMapping.hasPointerType(*i)) {
    //if(name!="input" && name!="output" && name!="cf") {
    //if(isCompoundIncVar) {
    //if(name!="input") {
    //if(name!="output") {
    //if(true) {
    if(topifyVar) {
      variableValueMonitor.setVariableMode(VariableValueMonitor::VARMODE_FORCED_TOP,*i);
      n++;
    }
    nt++;
  }
  PState::setActiveGlobalTopify(true);
  PState::setVariableValueMonitor(&variableValueMonitor);
  PState::_analyzer=this;

  cout<<"STATUS: switched to static analysis (approximating "<<n<<" of "<<nt<<" variables with top-conversion)."<<endl;
  //switch to the counter for approximated loop iterations
  if (_maxTransitionsForcedTop > 1 || _maxIterationsForcedTop > 0) {
    _iterations--;
    _approximated_iterations++;
  }
}

bool Analyzer::isTopified(EState& estate) {
  const PState* pState=estate.pstate();
  return pState->isTopifiedState();
}

void Analyzer::topifyVariable(PState& pstate, ConstraintSet& cset, VariableId varId) {
  //cout<<"DEBUG: DEAD CODE (Analyzer::topifyVariale(..))." <<endl;
  //exit(1);
  pstate.setVariableToTop(varId);
  //cset.removeAllConstraintsOfVar(varId);
}

// PState and cset are assumed to exist. Pstate is assumed to be topified. Only for topify mode.
EState Analyzer::createEStateFastTopifyMode(Label label, const PState* oldPStatePtr, const ConstraintSet* oldConstraintSetPtr) {
  ROSE_ASSERT(isActiveGlobalTopify());
  EState estate=EState(label,oldPStatePtr,oldConstraintSetPtr);
  return estate;
}

EState Analyzer::createEState(Label label, PState pstate, ConstraintSet cset) {
  // here is the best location to adapt the analysis results to certain global restrictions
  if(isActiveGlobalTopify()) {
    // xxx1
#if 1
    VariableIdSet varSet=pstate.getVariableIds();
    for(VariableIdSet::iterator i=varSet.begin();i!=varSet.end();++i) {
      if(variableValueMonitor.isHotVariable(this,*i)) {
        topifyVariable(pstate, cset, *i);
      }
    }
#else
    //pstate.topifyState();
#endif
    // set cset in general to empty cset, otherwise cset can grow again arbitrarily
    ConstraintSet cset0; // xxx2
    cset=cset0;
  }
  if(variableValueMonitor.isActive()) {
    cerr<<"Error: Variable-Value-Monitor: no longer supported."<<endl;
    exit(1);
    VariableIdSet hotVarSet;
#pragma omp critical (VARIABLEVALUEMONITOR)
    hotVarSet=variableValueMonitor.getHotVariables(this,&pstate);
    for(VariableIdSet::iterator i=hotVarSet.begin();i!=hotVarSet.end();++i) {
      topifyVariable(pstate, cset, *i);
    }
  }
  const PState* newPStatePtr=processNewOrExisting(pstate);
  const ConstraintSet* newConstraintSetPtr=processNewOrExisting(cset);
  EState estate=EState(label,newPStatePtr,newConstraintSetPtr);
  return estate;
}

EState Analyzer::createEState(Label label, PState pstate, ConstraintSet cset, InputOutput io) {
  EState estate=createEState(label,pstate,cset);
  estate.io=io;
  return estate;
}

bool Analyzer::isLTLRelevantLabel(Label label) {
  bool t;
  t=isStdIOLabel(label) 
    || (getLabeler()->isStdErrLabel(label) && getLabeler()->isFunctionCallReturnLabel(label))
    //|| isTerminationRelevantLabel(label)
     || isStartLabel(label) // we keep the start state
     || isCppLabeledAssertLabel(label)
    ;
  //cout << "INFO: L"<<label<<": "<<SgNodeHelper::nodeToString(getLabeler()->getNode(label))<< "LTL: "<<t<<endl;
  return t;
}

bool Analyzer::isStartLabel(Label label) {
  return getTransitionGraph()->getStartLabel()==label;
}

bool Analyzer::isStdIOLabel(Label label) {
  bool t;
  t=
    (getLabeler()->isStdInLabel(label) && getLabeler()->isFunctionCallReturnLabel(label))
    || 
    (getLabeler()->isStdOutLabel(label) && getLabeler()->isFunctionCallReturnLabel(label))
    ;
  //cout << "INFO: L"<<label<<": "<<SgNodeHelper::nodeToString(getLabeler()->getNode(label))<< "LTL: "<<t<<endl;
  return t;
}

set<const EState*> Analyzer::nonLTLRelevantEStates() {
  set<const EState*> res;
  set<const EState*> allestates=transitionGraph.estateSet();
  for(set<const EState*>::iterator i=allestates.begin();i!=allestates.end();++i) {
    if(!isLTLRelevantLabel((*i)->label())) {
      res.insert(*i);

      // MS: deactivated this check because it impacts performance dramatically
#if 0
      if(estateSet.estateId(*i)==NO_ESTATE) {
        cerr<< "WARNING: no estate :estateId="<<estateSet.estateId(*i)<<endl;
      }
#endif
    }
  }
  return res;
}

bool Analyzer::isTerminationRelevantLabel(Label label) {
  return SgNodeHelper::isLoopCond(getLabeler()->getNode(label));
}

// We want to avoid calling critical sections from critical sections:
// therefore all worklist functions do not use each other.
bool Analyzer::isEmptyWorkList() { 
  bool res;
#pragma omp critical(ESTATEWL)
  {
    res=estateWorkList.empty();
  }
  return res;
}
const EState* Analyzer::topWorkList() {
  const EState* estate=0;
#pragma omp critical(ESTATEWL)
  {
    if(!estateWorkList.empty())
      estate=*estateWorkList.begin();
  }
  return estate;
}
const EState* Analyzer::popWorkList() {
  const EState* estate=0;
  #pragma omp critical(ESTATEWL)
  {
    if(!estateWorkList.empty())
      estate=*estateWorkList.begin();
    if(estate) {
      estateWorkList.pop_front();
      if(getExplorationMode()==EXPL_LOOP_AWARE && isLoopCondLabel(estate->label())) {
        //cout<<"DEBUG: popFromWorkList: "<<_curr_iteration_cnt<<","<<_next_iteration_cnt<<":"<<_iterations<<endl;
        if(_curr_iteration_cnt==0) {
          _curr_iteration_cnt= (_next_iteration_cnt - 1);
          _next_iteration_cnt=0;
          incIterations();
          //cout<<"STATUS: Started analyzing loop iteration "<<_iterations<<"-"<<_approximated_iterations<<endl;
        } else {
          _curr_iteration_cnt--;
        }
      }
    }
  }
  return estate;
}

// not used anywhere
const EState* Analyzer::takeFromWorkList() {
  const EState* co=0;
#pragma omp critical(ESTATEWL)
  {
  if(estateWorkList.size()>0) {
    co=*estateWorkList.begin();
    estateWorkList.pop_front();
  }
  }
  return co;
}

#define PARALLELIZE_BRANCHES

void Analyzer::runSolver1() {
  size_t prevStateSetSize=0; // force immediate report at start
  omp_set_num_threads(_numberOfThreadsToUse);
  omp_set_dynamic(1);
  int threadNum;
  vector<const EState*> workVector(_numberOfThreadsToUse);
  printStatusMessage(true);
  while(1) {
    int workers;
    for(workers=0;workers<_numberOfThreadsToUse;++workers) {
      if(!(workVector[workers]=popWorkList()))
        break;
    }
    if(workers==0)
      break; // we are done
    
    if(_displayDiff && (estateSet.size()>(prevStateSetSize+_displayDiff))) {
      printStatusMessage(true);
      prevStateSetSize=estateSet.size();
    }
#pragma omp parallel for private(threadNum) shared(workVector)
    for(int j=0;j<workers;++j) {
      threadNum=omp_get_thread_num();
      const EState* currentEStatePtr=workVector[j];
      if(!currentEStatePtr) {
        cerr<<"Error: thread "<<threadNum<<" finished prematurely. Bailing out. "<<endl;
        assert(threadNum>=0 && threadNum<=_numberOfThreadsToUse);
        exit(1);
      }
      assert(currentEStatePtr);
      
      Flow edgeSet=flow.outEdges(currentEStatePtr->label());
      //cerr << "DEBUG: edgeSet size:"<<edgeSet.size()<<endl;
#ifdef PARALLELIZE_BRANCHES
      // we can simplify this by adding the proper function to Flow.
      Flow::iterator i=edgeSet.begin();
      int edgeNum=edgeSet.size();
      vector<const Edge*> edgeVec(edgeNum);
      for(int edge_i=0;edge_i<edgeNum;++edge_i) {
        edgeVec[edge_i]=&(*i++);
      }
#pragma omp parallel for
      for(int edge_i=0; edge_i<edgeNum;edge_i++) {
        Edge e=*edgeVec[edge_i]; // *i
#else
        for(Flow::iterator i=edgeSet.begin();i!=edgeSet.end();++i) {
          Edge e=*i;
#endif
          list<EState> newEStateList;
          newEStateList=transferFunction(e,currentEStatePtr);
          //cout << "DEBUG: transfer at edge:"<<e.toString()<<" succ="<<newEStateList.size()<< endl;
          for(list<EState>::iterator nesListIter=newEStateList.begin();
              nesListIter!=newEStateList.end();
              ++nesListIter) {
            EState newEState=*nesListIter;
            assert(newEState.label()!=Label());
            if((!newEState.constraints()->disequalityExists()) &&(!isFailedAssertEState(&newEState))) {
              HSetMaintainer<EState,EStateHashFun,EStateEqualToPred>::ProcessingResult pres=process(newEState);
              const EState* newEStatePtr=pres.second;
              if(pres.first==true)
                addToWorkList(newEStatePtr);
              recordTransition(currentEStatePtr,e,newEStatePtr);
            }
            if((!newEState.constraints()->disequalityExists()) && (isFailedAssertEState(&newEState))) {
              // failed-assert end-state: do not add to work list but do add it to the transition graph
              const EState* newEStatePtr;
              newEStatePtr=processNewOrExisting(newEState);
              recordTransition(currentEStatePtr,e,newEStatePtr);        
              
              if(boolOptions["report-failed-assert"]) {
#pragma omp critical(OUTPUT)
                {
                  cout << "REPORT: failed-assert: "<<newEStatePtr->toString()<<endl;
                }
              }
              if(_csv_assert_live_file.size()>0) {
                string name=labelNameOfAssertLabel(currentEStatePtr->label());
                if(name.size()>0) {
                  if(name=="globalError")
                    name="error_60";
                  name=name.substr(6,name.size()-6);
                  std::ofstream fout;
                  // csv_assert_live_file is the member-variable of analyzer
#pragma omp critical(OUTPUT)
                  {
                    fout.open(_csv_assert_live_file.c_str(),ios::app);    // open file for appending
                    assert (!fout.fail( ));
                    fout << name << ",yes,9"<<endl;
                    //cout << "REACHABLE ASSERT FOUND: "<< name << ",yes,9"<<endl;
                    
                    fout.close(); 
                  }
                } // if (assert-label was found)
              } // if
            }
          } // end of loop on transfer function return-estates
#ifdef PARALLELIZE_BRANCHES
        } // edgeset-parallel for
#else
      } // just for proper auto-formatting in emacs
#endif
    } // worklist-parallel for
  } // while
  printStatusMessage(true);
  cout << "analysis finished (worklist is empty)."<<endl;
}
  
const EState* Analyzer::addToWorkListIfNew(EState estate) {
  EStateSet::ProcessingResult res=process(estate);
  if(res.first==true) {
    const EState* newEStatePtr=res.second;
    assert(newEStatePtr);
    addToWorkList(newEStatePtr);
    return newEStatePtr;
  } else {
    //cout << "DEBUG: EState already exists. Not added:"<<estate.toString()<<endl;
    const EState* existingEStatePtr=res.second;
    assert(existingEStatePtr);
    return existingEStatePtr;
  }
}

EState Analyzer::analyzeVariableDeclaration(SgVariableDeclaration* decl,EState currentEState, Label targetLabel) {
  //cout << "INFO1: we are at "<<astTermWithNullValuesToString(nextNodeToAnalyze1)<<endl;
  SgNode* initName0=decl->get_traversalSuccessorByIndex(1); // get-InitializedName
  if(initName0) {
    if(SgInitializedName* initName=isSgInitializedName(initName0)) {
      SgSymbol* initDeclVar=initName->search_for_symbol_from_symbol_table();
      assert(initDeclVar);
      VariableId initDeclVarId=getVariableIdMapping()->variableId(initDeclVar);

      // not possible to support yet. getIntValue must succeed on declarations.
      if(false && variableValueMonitor.isHotVariable(this,initDeclVarId)) {
        PState newPState=*currentEState.pstate();
        newPState.setVariableToTop(initDeclVarId);
        ConstraintSet cset=*currentEState.constraints();
        return createEState(targetLabel,newPState,cset);
      }

      if(variableIdMapping.isConstantArray(initDeclVarId) && boolOptions["rersmode"]) {
        // in case of a constant array the array (and its members) are not added to the state.
        // they are considered to be determined from the initializer without representing them
        // in the state
        //cout<<"DEBUG: not adding array to PState."<<endl;
        PState newPState=*currentEState.pstate();
        ConstraintSet cset=*currentEState.constraints();
        return createEState(targetLabel,newPState,cset);
      }
      SgName initDeclVarName=initDeclVar->get_name();
      string initDeclVarNameString=initDeclVarName.getString();
      //cout << "INIT-DECLARATION: var:"<<initDeclVarNameString<<endl;
      //cout << "DECLARATION: var:"<<SgNodeHelper::nodeToString(decl)<<endl;
      SgInitializer* initializer=initName->get_initializer();
      //assert(initializer);
      ConstraintSet cset=*currentEState.constraints();
      SgAssignInitializer* assignInitializer=0;
      if(initializer && isSgAggregateInitializer(initializer)) {
        //cout<<"DEBUG: array-initializer found:"<<initializer->unparseToString()<<endl;
        PState newPState=*currentEState.pstate();
        int elemIndex=0;
        SgExpressionPtrList& initList=SgNodeHelper::getInitializerListOfAggregateDeclaration(decl);
        for(SgExpressionPtrList::iterator i=initList.begin();i!=initList.end();++i) {
          VariableId arrayElemId=variableIdMapping.variableIdOfArrayElement(initDeclVarId,elemIndex);
          SgExpression* exp=*i;
          SgAssignInitializer* assignInit=isSgAssignInitializer(exp);
          SgIntVal* intValNode=0;
          if(assignInit && (intValNode=isSgIntVal(assignInit->get_operand_i()))) {
            int intVal=intValNode->get_value();
            //cout<<"DEBUG:initializing array element:"<<arrayElemId.toString()<<"="<<intVal<<endl;
            newPState.setVariableToValue(arrayElemId,CodeThorn::CppCapsuleAValue(AType::ConstIntLattice(intVal)));
          } else {
            cerr<<"Error: unsupported array initializer value:"<<exp->unparseToString()<<" AST:"<<SPRAY::AstTerm::astTermWithNullValuesToString(exp)<<endl;
            exit(1);
          }
          elemIndex++;
        }
        return createEState(targetLabel,newPState,cset);
      } else if(initializer && (assignInitializer=isSgAssignInitializer(initializer))) {
        //cout << "DEBUG: initializer found:"<<initializer->unparseToString()<<endl;
        SgExpression* rhs=assignInitializer->get_operand_i();
        assert(rhs);
        PState newPState=analyzeAssignRhs(*currentEState.pstate(),initDeclVarId,rhs,cset);
        return createEState(targetLabel,newPState,cset);
      } else {
        //cout << "no initializer (OK)."<<endl;
        PState newPState=*currentEState.pstate();
        //newPState[initDeclVarId]=AType::Top();
        newPState.setVariableToTop(initDeclVarId);
        return createEState(targetLabel,newPState,cset);
      }
    } else {
      cerr << "Error: in declaration (@initializedName) no variable found ... bailing out."<<endl;
      exit(1);
    }
  } else {
    cerr << "Error: in declaration: no variable found ... bailing out."<<endl;
    exit(1);
  }
}

// this function has been moved to VariableIdMapping: TODO eliminate this function here
VariableIdMapping::VariableIdSet Analyzer::determineVariableIdsOfVariableDeclarations(set<SgVariableDeclaration*> varDecls) {
  VariableIdMapping::VariableIdSet resultSet;
  for(set<SgVariableDeclaration*>::iterator i=varDecls.begin();i!=varDecls.end();++i) {
    SgSymbol* sym=SgNodeHelper::getSymbolOfVariableDeclaration(*i);
    if(sym) {
      resultSet.insert(variableIdMapping.variableId(sym));
    }
  }
  return resultSet;
}

// this function has been moved to VariableIdMapping: TODO eliminate this function here
VariableIdMapping::VariableIdSet Analyzer::determineVariableIdsOfSgInitializedNames(SgInitializedNamePtrList& namePtrList) {
  VariableIdMapping::VariableIdSet resultSet;
  for(SgInitializedNamePtrList::iterator i=namePtrList.begin();i!=namePtrList.end();++i) {
    assert(*i);
    SgSymbol* sym=SgNodeHelper::getSymbolOfInitializedName(*i);
    if(sym) {
      resultSet.insert(variableIdMapping.variableId(sym));
    }
  }
  return resultSet;
}

#if 0
bool Analyzer::isAssertExpr(SgNode* node) {
  if(isSgExprStatement(node)) {
    node=SgNodeHelper::getExprStmtChild(node);
    // TODO: refine this to also check for name, paramters, etc.
    if(isSgConditionalExp(node))
      return true;
  }
  return false;
}
#endif

bool Analyzer::isFailedAssertEState(const EState* estate) {
  if(estate->io.isFailedAssertIO())
    return true;
  if(_treatStdErrLikeFailedAssert) {
    return estate->io.isStdErrIO();
  }
  return false;
}

bool Analyzer::isVerificationErrorEState(const EState* estate) {
  if(estate->io.isVerificationError())
    return true;
  return false;
}

EState Analyzer::createFailedAssertEState(EState estate, Label target) {
  EState newEState=estate;
  newEState.io.recordFailedAssert();
  newEState.setLabel(target);
  return newEState;
}

// creates a state that represents that the verification error function was called
// the edge is the external call edge
EState Analyzer::createVerificationErrorEState(EState estate, Label target) {
  EState newEState=estate;
  newEState.io.recordVerificationError();
  newEState.setLabel(target);
  return newEState;
}

list<SgNode*> Analyzer::listOfAssertNodes(SgProject* root) {
  list<SgNode*> assertNodes;
  list<SgFunctionDefinition*> funDefs=SgNodeHelper::listOfFunctionDefinitions(root);
  for(list<SgFunctionDefinition*>::iterator i=funDefs.begin();
      i!=funDefs.end();
      ++i) {
    RoseAst ast(*i);
    for(RoseAst::iterator j=ast.begin();j!=ast.end();++j) {
      if(SgNodeHelper::Pattern::matchAssertExpr(*j)) {
        assertNodes.push_back(*j);
      }
    }
  }
  return assertNodes;
}

list<pair<SgLabelStatement*,SgNode*> > Analyzer::listOfLabeledAssertNodes(SgProject* root) {
  list<pair<SgLabelStatement*,SgNode*> > assertNodes;
  list<SgFunctionDefinition*> funDefs=SgNodeHelper::listOfFunctionDefinitions(root);
  for(list<SgFunctionDefinition*>::iterator i=funDefs.begin();
      i!=funDefs.end();
      ++i) {
    RoseAst ast(*i);
    RoseAst::iterator prev=ast.begin();
    for(RoseAst::iterator j=ast.begin();j!=ast.end();++j) {
      if(SgNodeHelper::Pattern::matchAssertExpr(*j)) {
        if(prev!=j && isSgLabelStatement(*prev)) {
          SgLabelStatement* labStmt=isSgLabelStatement(*prev);
          //string name=labStmt->get_label().getString();
          // TODO check prefix error_
          //cout<<"Found label "<<assertNodes.size()<<": "<<name<<endl;
          assertNodes.push_back(make_pair(labStmt,*j));
        }
      }
      prev=j;
    }
  }
  return assertNodes;
}

const EState* Analyzer::processCompleteNewOrExisting(const EState* es) {
  const PState* ps=es->pstate();
  const ConstraintSet* cset=es->constraints();
  const PState* ps2=pstateSet.processNewOrExisting(ps);
  // TODO: ps2 check as below
  const ConstraintSet* cset2=constraintSetMaintainer.processNewOrExisting(cset);
  // TODO: cset2 check as below
  const EState* es2=new EState(es->label(),ps2,cset2, es->io);
  const EState* es3=estateSet.processNewOrExisting(es2);
  // equivalent object (but with different address) already exists
  // discard superfluous new object and use existing object pointer.
  if(es2!=es3) {
    delete es2;
  }
  return es3;
}

InputOutput::OpType Analyzer::ioOp(const EState* estate) const {
  return estate->ioOp();
}

const PState* Analyzer::processNew(PState& s) {
  return pstateSet.processNew(s);
}
const PState* Analyzer::processNewOrExisting(PState& s) {
  return pstateSet.processNewOrExisting(s);
}

const EState* Analyzer::processNew(EState& s) {
  return estateSet.processNew(s);
}

const EState* Analyzer::processNewOrExisting(EState& estate) {
  if(boolOptions["tg-ltl-reduced"]) {
    // experimental: passing of params (we can avoid the copying)
    EStateSet::ProcessingResult res=process(estate.label(),*estate.pstate(),*estate.constraints(),estate.io);
    assert(res.second);
    return res.second;
  } else {
    return estateSet.processNewOrExisting(estate);
  }
}

const ConstraintSet* Analyzer::processNewOrExisting(ConstraintSet& cset) {
  return constraintSetMaintainer.processNewOrExisting(cset);
}

EStateSet::ProcessingResult Analyzer::process(EState& estate) {
  if(boolOptions["tg-ltl-reduced"]) {
    // experimental passing of params (we can avoid the copying)
    return process(estate.label(),*estate.pstate(),*estate.constraints(),estate.io);
  } else {
    return estateSet.process(estate);
  }
}

EStateSet::ProcessingResult Analyzer::process(Label label, PState pstate, ConstraintSet cset, InputOutput io) {
  if(isLTLRelevantLabel(label) || io.op!=InputOutput::NONE || (!boolOptions["tg-ltl-reduced"])) {
    const PState* newPStatePtr=processNewOrExisting(pstate);
    const ConstraintSet* newCSetPtr=processNewOrExisting(cset);
    EState newEState=EState(label,newPStatePtr,newCSetPtr,io);
    return estateSet.process(newEState);
  } else {
    //cout << "INFO: allocating temporary estate."<<endl;
    // the following checks are not neccessary but ensure that we reuse pstates and constraint sets
#if 0
    const PState* newPStatePtr=pstateSet.determine(pstate);
    PState* newPStatePtr2=0;
    if(!newPStatePtr) {
      newPStatePtr2=new PState();
      *newPStatePtr2=pstate;
    } else {
      newPStatePtr2=const_cast<PState*>(newPStatePtr);
    }
    ConstraintSet* newCSetPtr=constraintSetMaintainer.determine(cset);
    ConstraintSet* newCSetPtr2;
    if(!newCSetPtr) {
      newCSetPtr2=new ConstraintSet();
      *newCSetPtr2=cset;
    } else {
      newCSetPtr2=const_cast<ConstraintSet*>(newCSetPtr);
    }
#else
    // TODO: temporary states must be marked to be able to free them later (or: any non-maintained state is considered a temporary state)
    PState* newPStatePtr2=new PState();
    *newPStatePtr2=pstate;
    ConstraintSet* newCSetPtr2=new ConstraintSet();
    *newCSetPtr2=cset;
#endif
    EState newEState=EState(label,newPStatePtr2,newCSetPtr2,io);
    const EState* newEStatePtr;
    newEStatePtr=estateSet.determine(newEState);
    if(!newEStatePtr) {
      // new estate (was not stored but was not inserted (this case does not exist for maintained state)
      // therefore we handle it as : has been inserted (hence, all tmp-states are considered to be not equal)
      newEStatePtr=new EState(label,newPStatePtr2,newCSetPtr2,io);
      return make_pair(true,newEStatePtr);
    } else {
      return make_pair(false,newEStatePtr);
    }

    return estateSet.process(newEState);
  }
  throw "Error: Analyzer::processNewOrExisting: programmatic error.";
}

list<EState> elistify() {
  list<EState> resList;
  return resList;
}
list<EState> elistify(EState res) {
  //assert(res.state);
  //assert(res.constraints());
  list<EState> resList;
  resList.push_back(res);
  return resList;
}

list<EState> Analyzer::transferFunction(Edge edge, const EState* estate) {
  assert(edge.source==estate->label());
  // we do not pass information on the local edge
  if(edge.isType(EDGE_LOCAL)) {
#ifdef RERS_SPECIALIZATION
    if(boolOptions["rers-binary"]) {
	  //cout<<"DEBUG: ESTATE: "<<estate->toString(&variableIdMapping)<<endl;
      SgNode* nodeToAnalyze=getLabeler()->getNode(edge.source);
      if(SgFunctionCallExp* funCall=SgNodeHelper::Pattern::matchFunctionCall(nodeToAnalyze)) {
        assert(funCall);
        string funName=SgNodeHelper::getFunctionName(funCall);
        if(funName=="calculate_output") {
		  //cout<<"DEBUG: BINARY-transfer: calculate output found."<<endl;
#if 0
          SgExpressionPtrList& actualParameters=SgNodeHelper::getFunctionCallActualParameterList(funCall);
          SgExpressionPtrList::iterator j=actualParameters.begin();
          SgExpression* actualParameterExpr=*j;
          assert(actualParameterExpr);
          VariableId actualParameterVarId;
          if(exprAnalyzer.variable(actualParameterExpr,actualParameterVarId)) {
            PState _pstate=*estate->pstate();
            AType::CppCapsuleConstIntLattice aval_capsule=_pstate[actualParameterVarId];
            AValue aval=aval_capsule.getValue();
            int argument=aval.getIntValue();
            //cout << "DEBUG: argument:"<<argument<<endl;
#endif
            // RERS global vars binary handling
            PState _pstate=*estate->pstate();
            RERS_Problem::rersGlobalVarsCallInit(this,_pstate, omp_get_thread_num());
            //cout << "DEBUG: global vars initialized before call"<<endl;

#if 0
            //input variable passed as a parameter (obsolete since usage of script "transform_globalinputvar")
            int rers_result=RERS_Problem::calculate_output(argument); 
            (void) RERS_Problem::calculate_output(argument);
#else
            (void) RERS_Problem::calculate_output( omp_get_thread_num() );
            int rers_result=RERS_Problem::output[omp_get_thread_num()];
#endif
            //cout << "DEBUG: Called calculate_output("<<argument<<")"<<" :: result="<<rers_result<<endl;
            if(rers_result<=-100) {
              // we found a failing assert
              // = rers_result*(-1)-100 : rers error-number
              // = -160 : rers globalError (2012 only)
              int index=((rers_result+100)*(-1));
              assert(index>=0 && index <=99);
              binaryBindingAssert[index]=true;
              //reachabilityResults.reachable(index); //previous location in code
              //cout<<"DEBUG: found assert Error "<<index<<endl;
              ConstraintSet _cset=*estate->constraints();
              InputOutput _io;
              _io.recordFailedAssert();
              // error label encoded in the output value, storing it in the new failing assertion EState
              PState newPstate  = _pstate;
              //newPstate[globalVarIdByName("output")]=CodeThorn::AType::CppCapsuleConstIntLattice(rers_result);
              newPstate.setVariableToValue(globalVarIdByName("output"),
                                           CodeThorn::AType::CppCapsuleConstIntLattice(rers_result));
              EState _eState=createEState(edge.target,newPstate,_cset,_io);
              return elistify(_eState);
            }
            RERS_Problem::rersGlobalVarsCallReturnInit(this,_pstate, omp_get_thread_num());
            // TODO: _pstate[VariableId(output)]=rers_result;
            // matches special case of function call with return value, otherwise handles call without return value (function call is matched above)
            if(SgNodeHelper::Pattern::matchExprStmtAssignOpVarRefExpFunctionCallExp(nodeToAnalyze)) {
              SgNode* lhs=SgNodeHelper::getLhs(SgNodeHelper::getExprStmtChild(nodeToAnalyze));
              VariableId lhsVarId;
              bool isLhsVar=exprAnalyzer.variable(lhs,lhsVarId);
              assert(isLhsVar); // must hold
              //cout << "DEBUG: lhsvar:rers-result:"<<lhsVarId.toString()<<"="<<rers_result<<endl;
              //_pstate[lhsVarId]=AType::CppCapsuleConstIntLattice(rers_result);
              _pstate.setVariableToValue(lhsVarId,AType::CppCapsuleConstIntLattice(rers_result));
              ConstraintSet _cset=*estate->constraints();
              _cset.removeAllConstraintsOfVar(lhsVarId);
              EState _eState=createEState(edge.target,_pstate,_cset);
              return elistify(_eState);
            } else {
              ConstraintSet _cset=*estate->constraints();
              EState _eState=createEState(edge.target,_pstate,_cset);
              return elistify(_eState);
            }
            cout <<"PState:"<< _pstate<<endl;
            cerr<<"RERS-MODE: call of unknown function."<<endl;
            exit(1);
            // _pstate now contains the current state obtained from the binary
#if 0
          }
#endif
        }
        //cout << "DEBUG: @LOCAL_EDGE: function call:"<<SgNodeHelper::nodeToString(funCall)<<endl;
      }
    }
#endif
    return elistify();
  }
  EState currentEState=*estate;
  PState currentPState=*currentEState.pstate();
  ConstraintSet cset=*currentEState.constraints();
  // 1. we handle the edge as outgoing edge
  SgNode* nextNodeToAnalyze1=cfanalyzer->getNode(edge.source);
  assert(nextNodeToAnalyze1);
  // handle assert(0)
  if(SgNodeHelper::Pattern::matchAssertExpr(nextNodeToAnalyze1)) {
    return elistify(createFailedAssertEState(currentEState,edge.target));
  }

  if(edge.isType(EDGE_CALL)) {
    // 1) obtain actual parameters from source
    // 2) obtain formal parameters from target
    // 3) eval each actual parameter and assign result to formal parameter in state
    // 4) create new estate

    // ad 1)
    SgFunctionCallExp* funCall=SgNodeHelper::Pattern::matchFunctionCall(getLabeler()->getNode(edge.source));
    assert(funCall);
    string funName=SgNodeHelper::getFunctionName(funCall);
    // handling of error function (TODO: generate dedicated state (not failedAssert))
    
#ifdef RERS_SPECIALIZATION
    if(boolOptions["rers-binary"]) {
      // if rers-binary function call is selected then we skip the static analysis for this function (specific to rers)
      string funName=SgNodeHelper::getFunctionName(funCall);
      if(funName=="calculate_output") {
        //cout << "DEBUG: rers-binary mode: skipped static-analysis call."<<endl;
        return elistify();
      }
    }
#endif

    SgExpressionPtrList& actualParameters=SgNodeHelper::getFunctionCallActualParameterList(funCall);
    // ad 2)
    SgFunctionDefinition* funDef=isSgFunctionDefinition(getLabeler()->getNode(edge.target));
    SgInitializedNamePtrList& formalParameters=SgNodeHelper::getFunctionDefinitionFormalParameterList(funDef);
    assert(funDef);
    // ad 3)
    PState newPState=currentPState;
    SgInitializedNamePtrList::iterator i=formalParameters.begin();
    SgExpressionPtrList::iterator j=actualParameters.begin();
    while(i!=formalParameters.end() || j!=actualParameters.end()) {
      SgInitializedName* formalParameterName=*i;
      assert(formalParameterName);
      VariableId formalParameterVarId=variableIdMapping.variableId(formalParameterName);
      // VariableName varNameString=name->get_name();
      SgExpression* actualParameterExpr=*j;
      assert(actualParameterExpr);
      // check whether the actualy parameter is a single variable: In this case we can propagate the constraints of that variable to the formal parameter.
      // pattern: call: f(x), callee: f(int y) => constraints of x are propagated to y
      VariableId actualParameterVarId;
      assert(actualParameterExpr);
      if(exprAnalyzer.variable(actualParameterExpr,actualParameterVarId)) {
        // propagate constraint from actualParamterVarId to formalParameterVarId
        cset.addAssignEqVarVar(formalParameterVarId,actualParameterVarId);
      }
      // general case: the actual argument is an arbitrary expression (including a single variable)
      // we use for the third parameter "false": do not use constraints when extracting values.
      // Consequently, formalparam=actualparam remains top, even if constraints are available, which
      // would allow to extract a constant value (or a range (when relational constraints are added)).
      list<SingleEvalResultConstInt> evalResultList=exprAnalyzer.evalConstInt(actualParameterExpr,currentEState,false, true);
      assert(evalResultList.size()>0);
      list<SingleEvalResultConstInt>::iterator resultListIter=evalResultList.begin();
      SingleEvalResultConstInt evalResult=*resultListIter;
      if(evalResultList.size()>1) {
        cerr<<"Error: We currently do not support multi-state generating operators in function call parameters (yet)."<<endl;
        exit(1);
      }
      // above evalConstInt does not use constraints (par3==false). Therefore top vars remain top vars (which is what we want here)
      //newPState[formalParameterVarId]=evalResult.value();
      newPState.setVariableToValue(formalParameterVarId,evalResult.value());
      ++i;++j;
    }
    // assert must hold if #formal-params==#actual-params (TODO: default values)
    assert(i==formalParameters.end() && j==actualParameters.end()); 
    // ad 4
    return elistify(createEState(edge.target,newPState,cset));
  }
  // "return x;": add $return=eval() [but not for "return f();"]
  if(isSgReturnStmt(nextNodeToAnalyze1) && !SgNodeHelper::Pattern::matchReturnStmtFunctionCallExp(nextNodeToAnalyze1)) {

    SgNode* expr=SgNodeHelper::getFirstChild(nextNodeToAnalyze1);
    ConstraintSet cset=*currentEState.constraints();
    if(isSgNullExpression(expr)) {
      // return without expr
      return elistify(createEState(edge.target,*(currentEState.pstate()),cset));
    } else {
      PState newPState=analyzeAssignRhs(*(currentEState.pstate()),
                                        variableIdMapping.createUniqueTemporaryVariableId(string("$return")),
                                        expr,
                                        cset);
      return elistify(createEState(edge.target,newPState,cset));
    }
  }

  // function exit node:
  if(getLabeler()->isFunctionExitLabel(edge.source)) {
    if(SgFunctionDefinition* funDef=isSgFunctionDefinition(getLabeler()->getNode(edge.source))) {
      // 1) determine all local variables (including formal parameters) of function
      // 2) delete all local variables from state
      // 2a) remove variable from state
      // 2b) remove all constraints concerning this variable
      // 3) create new EState and return

      // ad 1)
      set<SgVariableDeclaration*> varDecls=SgNodeHelper::localVariableDeclarationsOfFunction(funDef);
      // ad 2)
      ConstraintSet cset=*currentEState.constraints();
      PState newPState=*(currentEState.pstate());
      VariableIdMapping::VariableIdSet localVars=determineVariableIdsOfVariableDeclarations(varDecls);
      SgInitializedNamePtrList& formalParamInitNames=SgNodeHelper::getFunctionDefinitionFormalParameterList(funDef);
      VariableIdMapping::VariableIdSet formalParams=determineVariableIdsOfSgInitializedNames(formalParamInitNames);
      VariableIdMapping::VariableIdSet vars=localVars+formalParams;
      set<string> names=variableIdsToVariableNames(vars);

      for(VariableIdMapping::VariableIdSet::iterator i=vars.begin();i!=vars.end();++i) {
        VariableId varId=*i;
        newPState.deleteVar(varId);
        cset.removeAllConstraintsOfVar(varId);
      }
      // ad 3)
      return elistify(createEState(edge.target,newPState,cset));
    } else {
      cerr << "FATAL ERROR: no function definition associated with function exit label."<<endl;
      exit(1);
    }
  }
  if(getLabeler()->isFunctionCallReturnLabel(edge.source)) {
    // case 1: return f(); pass estate trough
    if(SgNodeHelper::Pattern::matchReturnStmtFunctionCallExp(nextNodeToAnalyze1)) {
      EState newEState=currentEState;
      newEState.setLabel(edge.target);
      return elistify(newEState);
    }
    // case 2: x=f(); bind variable x to value of $return
    if(SgNodeHelper::Pattern::matchExprStmtAssignOpVarRefExpFunctionCallExp(nextNodeToAnalyze1)) {
#ifdef RERS_SPECIALIZATION
      if(boolOptions["rers-binary"]) {
        if(SgFunctionCallExp* funCall=SgNodeHelper::Pattern::matchFunctionCall(nextNodeToAnalyze1)) {
          string funName=SgNodeHelper::getFunctionName(funCall);
          if(funName=="calculate_output") {
            EState newEState=currentEState;
            newEState.setLabel(edge.target);
            return elistify(newEState);
          }
        }
      }
#endif
      SgNode* lhs=SgNodeHelper::getLhs(SgNodeHelper::getExprStmtChild(nextNodeToAnalyze1));
      VariableId lhsVarId;
      bool isLhsVar=exprAnalyzer.variable(lhs,lhsVarId);
      assert(isLhsVar); // must hold
      PState newPState=*currentEState.pstate();
      // we only create this variable here to be able to find an existing $return variable!
      VariableId returnVarId;
      returnVarId=variableIdMapping.createUniqueTemporaryVariableId(string("$return"));

      AValue evalResult=newPState[returnVarId].getValue();
      //newPState[lhsVarId]=evalResult;
      newPState.setVariableToValue(lhsVarId,evalResult);

      cset.addAssignEqVarVar(lhsVarId,returnVarId);

      newPState.deleteVar(returnVarId); // remove $return from state
      cset.removeAllConstraintsOfVar(returnVarId); // remove constraints of $return

      return elistify(createEState(edge.target,newPState,cset));
    }
    // case 3: f(); remove $return from state (discard value)
    if(SgNodeHelper::Pattern::matchExprStmtFunctionCallExp(nextNodeToAnalyze1)) {
      PState newPState=*currentEState.pstate();
      VariableId returnVarId;
      returnVarId=variableIdMapping.createUniqueTemporaryVariableId(string("$return"));
      newPState.deleteVar(returnVarId);
      cset.removeAllConstraintsOfVar(returnVarId); // remove constraints of $return
      //ConstraintSet cset=*currentEState.constraints; ???
      return elistify(createEState(edge.target,newPState,cset));
    }
  }

  if(edge.isType(EDGE_EXTERNAL)) {
    InputOutput newio;
    Label lab=getLabeler()->getLabel(nextNodeToAnalyze1);
    VariableId varId;
<<<<<<< HEAD
    if(getLabeler()->isStdInLabel(lab,&varId)
       ||isFunctionCallWithAssignment(lab,&varId)) {
=======

    /* TODO: determine name of function */

    bool  isExternalNonDetIntFunction=false;
    if(useExternalFunctionSemantics()) {
      if(SgFunctionCallExp* funCall=SgNodeHelper::Pattern::matchFunctionCall(nextNodeToAnalyze1)) {
        ROSE_ASSERT(funCall);
        string externalFunctionName=SgNodeHelper::getFunctionName(funCall);
        if(externalFunctionName==_externalNonDetIntFunctionName) {
          isExternalNonDetIntFunction=true;
          //cout<<"DEBUG: found externalNonDetIntFunction"<<endl;
          //cout<<"TODO: set varId to input=__VERIFIER_nondet_int();"<<endl;
          isExternalNonDetIntFunction=false;
        }
      }
    }
    if(isExternalNonDetIntFunction || getLabeler()->isStdInLabel(lab,&varId)) {
>>>>>>> 58163bca
      if(_inputSequence.size()>0) {
        PState newPState=*currentEState.pstate();
        ConstraintSet newCSet=*currentEState.constraints();
        newCSet.removeAllConstraintsOfVar(varId);
        list<EState> resList;
        int newValue;
        if(_inputSequenceIterator!=_inputSequence.end()) {
          newValue=*_inputSequenceIterator;
          ++_inputSequenceIterator;
          //cout<<"INFO: input sequence value: "<<newValue<<endl;
        } else {
          return resList; // return no state (this ends the analysis)
        }
        if(boolOptions["input-values-as-constraints"]) {
          newCSet.removeAllConstraintsOfVar(varId);
          //newPState[varId]=AType::Top();
          newPState.setVariableToTop(varId);
          newCSet.addConstraint(Constraint(Constraint::EQ_VAR_CONST,varId,AType::ConstIntLattice(newValue)));
          assert(newCSet.size()>0);
        } else {
          newCSet.removeAllConstraintsOfVar(varId);
          //newPState[varId]=AType::ConstIntLattice(newValue);
          newPState.setVariableToValue(varId,AType::ConstIntLattice(newValue));
        }
        newio.recordVariable(InputOutput::STDIN_VAR,varId);
        EState estate=createEState(edge.target,newPState,newCSet,newio);
        resList.push_back(estate);
        //cout << "DEBUG: created "<<_inputVarValues.size()<<" input states."<<endl;
        return resList;
      } else {
        if(_inputVarValues.size()>0) {
          // update state (remove all existing constraint on that variable and set it to top)
          PState newPState=*currentEState.pstate();
          ConstraintSet newCSet=*currentEState.constraints();
          newCSet.removeAllConstraintsOfVar(varId);
          list<EState> resList;
          for(set<int>::iterator i=_inputVarValues.begin();i!=_inputVarValues.end();++i) {
            PState newPState=*currentEState.pstate();
            if(boolOptions["input-values-as-constraints"]) {
              newCSet.removeAllConstraintsOfVar(varId);
              //newPState[varId]=AType::Top();
              newPState.setVariableToTop(varId);
              newCSet.addConstraint(Constraint(Constraint::EQ_VAR_CONST,varId,AType::ConstIntLattice(*i)));
              assert(newCSet.size()>0);
            } else {
              newCSet.removeAllConstraintsOfVar(varId);
              // new input value must be const (otherwise constraints must be used)
              //newPState[varId]=AType::ConstIntLattice(*i);
              newPState.setVariableToValue(varId,AType::ConstIntLattice(*i));
            }
            newio.recordVariable(InputOutput::STDIN_VAR,varId);
            EState estate=createEState(edge.target,newPState,newCSet,newio);
            resList.push_back(estate);
          }
          //cout << "DEBUG: created "<<_inputVarValues.size()<<" input states."<<endl;
          return resList;
        } else {
          // without specified input values (default mode: analysis performed for all possible input values)
          // update state (remove all existing constraint on that variable and set it to top)
          PState newPState=*currentEState.pstate();
          ConstraintSet newCSet=*currentEState.constraints();
          if(boolOptions["abstract-interpreter"]) {
            cout<<"CodeThorn-abstract-interpreter(stdin)> ";
            AValue aval;
            SPRAY::Parse::whitespaces(cin);
            cin >> aval;
            newCSet.removeAllConstraintsOfVar(varId);
            //newPState[varId]=aval;
            newPState.setVariableToValue(varId,aval);
          } else {
            if(boolOptions["update-input-var"]) {
              newCSet.removeAllConstraintsOfVar(varId);
              //newPState[varId]=AType::Top();
              newPState.setVariableToTop(varId);
            }
          }
          newio.recordVariable(InputOutput::STDIN_VAR,varId);
          return elistify(createEState(edge.target,newPState,newCSet,newio));
        }
      }
    }
    if(getLabeler()->isStdOutVarLabel(lab,&varId)) {
      {
        newio.recordVariable(InputOutput::STDOUT_VAR,varId);
        assert(newio.var==varId);
      }
      if(boolOptions["report-stdout"]) {
        cout << "REPORT: stdout:"<<varId.toString()<<":"<<estate->toString()<<endl;
      }
      if(boolOptions["abstract-interpreter"]) {
        PState* pstate=const_cast<PState*>(estate->pstate());
        AType::ConstIntLattice aint=(*pstate)[varId].getValue();
        // TODO: to make this more specific we must parse the printf string
        cout<<"CodeThorn-abstract-interpreter(stdout)> ";
        cout<<aint.toString()<<endl;
      }
    }
    {
      int constvalue;
      if(getLabeler()->isStdOutConstLabel(lab,&constvalue)) {
        {
          newio.recordConst(InputOutput::STDOUT_CONST,constvalue);
        }
        if(boolOptions["report-stdout"]) {
          cout << "REPORT: stdoutconst:"<<constvalue<<":"<<estate->toString()<<endl;
        }
      }
    }
    if(getLabeler()->isStdErrLabel(lab,&varId)) {
      newio.recordVariable(InputOutput::STDERR_VAR,varId);
      ROSE_ASSERT(newio.var==varId);
      if(boolOptions["abstract-interpreter"]) {
        PState* pstate=const_cast<PState*>(estate->pstate());
        AType::ConstIntLattice aint=(*pstate)[varId].getValue();
        // TODO: to make this more specific we must parse the printf string
        cerr<<"CodeThorn-abstract-interpreter(stderr)> ";
        cerr<<aint.toString()<<endl;
      }
      if(boolOptions["report-stderr"]) {
        cout << "REPORT: stderr:"<<varId.toString()<<":"<<estate->toString()<<endl;
      }
    }
    /* handling of specific semantics for external function */ {
      if(SgFunctionCallExp* funCall=SgNodeHelper::Pattern::matchFunctionCall(nextNodeToAnalyze1)) {
        assert(funCall);
        string funName=SgNodeHelper::getFunctionName(funCall);
        if(useExternalFunctionSemantics()) {
          if(funName==_externalErrorFunctionName) {
            //cout<<"DETECTED error function: "<<_externalErrorFunctionName<<endl;
            return elistify(createVerificationErrorEState(currentEState,edge.target));
          } else if(funName==_externalExitFunctionName) {
            /* the exit function is modeled to terminate the program
               (therefore no successor state is generated)
            */
            return elistify();
          }
        }
      }
    }

    // for all other external functions we use identity as transfer function
    EState newEState=currentEState;
    newEState.io=newio;
    newEState.setLabel(edge.target);
    return elistify(newEState);
  }

  // special case external call
  if(SgNodeHelper::Pattern::matchFunctionCall(nextNodeToAnalyze1) 
     ||edge.isType(EDGE_EXTERNAL)
     ||edge.isType(EDGE_CALLRETURN)) {
    EState newEState=currentEState;
    newEState.setLabel(edge.target);
    return elistify(newEState);
  }
  
  //cout << "INFO1: we are at "<<astTermWithNullValuesToString(nextNodeToAnalyze1)<<endl;
  if(SgVariableDeclaration* decl=isSgVariableDeclaration(nextNodeToAnalyze1)) {
    return elistify(analyzeVariableDeclaration(decl,currentEState, edge.target));
  }

  if(isSgExprStatement(nextNodeToAnalyze1) || SgNodeHelper::isForIncExpr(nextNodeToAnalyze1)) {
    SgNode* nextNodeToAnalyze2=0;
    if(isSgExprStatement(nextNodeToAnalyze1))
      nextNodeToAnalyze2=SgNodeHelper::getExprStmtChild(nextNodeToAnalyze1);
    if(SgNodeHelper::isForIncExpr(nextNodeToAnalyze1)) {
      nextNodeToAnalyze2=nextNodeToAnalyze1;
    }
    assert(nextNodeToAnalyze2);
    Label newLabel;
    PState newPState;
    ConstraintSet newCSet;
    if(edge.isType(EDGE_TRUE) || edge.isType(EDGE_FALSE)) {
      list<SingleEvalResultConstInt> evalResultList=exprAnalyzer.evalConstInt(nextNodeToAnalyze2,currentEState,true,true);
      //assert(evalResultList.size()==1);
      list<EState> newEStateList;
      for(list<SingleEvalResultConstInt>::iterator i=evalResultList.begin();
          i!=evalResultList.end();
          ++i) {
        SingleEvalResultConstInt evalResult=*i;
        if((evalResult.isTrue() && edge.isType(EDGE_TRUE)) || (evalResult.isFalse() && edge.isType(EDGE_FALSE)) || evalResult.isTop()) {
          // pass on EState
          newLabel=edge.target;
          newPState=*evalResult.estate.pstate();
          // merge with collected constraints of expr (exprConstraints)
          if(edge.isType(EDGE_TRUE)) {
            newCSet=*evalResult.estate.constraints()+evalResult.exprConstraints;
          } else if(edge.isType(EDGE_FALSE)) {
            ConstraintSet s1=*evalResult.estate.constraints();
            ConstraintSet s2=evalResult.exprConstraints;
            newCSet=s1+s2;
          }
          newEStateList.push_back(createEState(newLabel,newPState,newCSet));
        } else {
          // we determined not to be on an execution path, therefore do nothing (do not add any result to resultlist)
        }
      }
      // return LIST
      return newEStateList;
    }

    if(isSgConditionalExp(nextNodeToAnalyze2)) {
      // this is meanwhile modeled in the ExprAnalyzer - TODO: utilize as expr-stmt.
      cerr<<"Error: found conditional expression outside assert. We do not support this form yet."<<endl;
      exit(1);
#if 0
      // TODO
      SgExpression* cond=nextNodeToAnalyze2->get_conditional_exp();
      SgExpression* trueexp=nextNodeToAnalyze2->get_true_exp();
      SgExpression* falseexp=nextNodeToAnalyze2->get_false_exp();
#endif
      // we currently only handle ConditionalExpressions as used in asserts (handled above)
      ConstraintSet cset=*currentEState.constraints();
      PState newPState=*currentEState.pstate();
      return elistify(createEState(edge.target,newPState,cset));
    }

    if(SgNodeHelper::isPrefixIncDecOp(nextNodeToAnalyze2) || SgNodeHelper::isPostfixIncDecOp(nextNodeToAnalyze2)) {
      SgNode* nextNodeToAnalyze3=SgNodeHelper::getUnaryOpChild(nextNodeToAnalyze2);
      VariableId var;
      if(exprAnalyzer.variable(nextNodeToAnalyze3,var)) {

        list<SingleEvalResultConstInt> res=exprAnalyzer.evalConstInt(nextNodeToAnalyze3,currentEState,true,true);
        assert(res.size()==1); // must hold for currently supported limited form of ++,--
        list<SingleEvalResultConstInt>::iterator i=res.begin();
        EState estate=(*i).estate;
        PState newPState=*estate.pstate();
        ConstraintSet cset=*estate.constraints();

        AType::ConstIntLattice varVal=newPState[var].getValue();
        AType::ConstIntLattice const1=1;
        switch(nextNodeToAnalyze2->variantT()) {          
        case V_SgPlusPlusOp:
          varVal=varVal+const1; // overloaded binary + operator
          break;
        case V_SgMinusMinusOp:
          varVal=varVal-const1; // overloaded binary - operator
          break;
        default:
          cerr << "Operator-AST:"<<SPRAY::AstTerm::astTermToMultiLineString(nextNodeToAnalyze2,2)<<endl;
          cerr << "Operator:"<<SgNodeHelper::nodeToString(nextNodeToAnalyze2)<<endl;
          cerr << "Operand:"<<SgNodeHelper::nodeToString(nextNodeToAnalyze3)<<endl;
          cerr<<"Error: programmatic error in handling of inc/dec operators."<<endl;
          exit(1);
        }
        //newPState[var]=varVal;
        newPState.setVariableToValue(var,varVal);

        if(!(*i).result.isTop())
          cset.removeAllConstraintsOfVar(var);
        list<EState> estateList;
        estateList.push_back(createEState(edge.target,newPState,cset));
        return estateList;
      } else {
        throw "Error: currently inc/dec operators are only supported for variables.";
      }
    }

    if(isSgAssignOp(nextNodeToAnalyze2)) {
      SgNode* lhs=SgNodeHelper::getLhs(nextNodeToAnalyze2);
      SgNode* rhs=SgNodeHelper::getRhs(nextNodeToAnalyze2);
      list<SingleEvalResultConstInt> res=exprAnalyzer.evalConstInt(rhs,currentEState,true,true);
      list<EState> estateList;
      for(list<SingleEvalResultConstInt>::iterator i=res.begin();i!=res.end();++i) {
        VariableId lhsVar;
        bool isLhsVar=exprAnalyzer.variable(lhs,lhsVar);
        if(isLhsVar) {
          EState estate=(*i).estate;
          PState newPState=*estate.pstate();
          ConstraintSet cset=*estate.constraints();
          // only update integer variables. Ensure values of floating-point variables are not computed
          if(variableIdMapping.hasIntegerType(lhsVar)) {
#if 0
            if(isActiveGlobalTopify()) {
              // TODO: CHECK OUTPUT-OUTPUT HERE
              string varName=variableIdMapping.variableName(lhsVar);
              if(varName=="output") {
                AType::CppCapsuleConstIntLattice  checkValCapsule=newPState[lhsVar];
                AType::ConstIntLattice checkVal=checkValCapsule.getValue();
                AValue newVal=(*i).result;
                if(!newVal.isTop()) {
                  int newInt=newVal.getIntValue();
                  if(checkVal.isConstInt()) {
                    int checkInt=checkVal.getIntValue();
                    if(checkInt!=-1 && checkInt!=-2 && newInt!=-1 && newInt!=-2) {
                      // detected 2nd assignment of output variable
                      // do not add a new state
                      //cout<<"INFO: detected output-output path."<<endl;
                      return estateList;
                    }
                  }
                }
              }
            }
#endif
            if(variableValueMonitor.isActive() && variableValueMonitor.isHotVariable(this,lhsVar)) {
              //cout<<"DEBUG: Topifying hot variable :)"<<lhsVar.toString()<<endl;
              newPState.setVariableToTop(lhsVar);
            } else {
              //newPState[lhsVar]=(*i).result;
              //cout<<"DEBUG: assign lhs var:"<<lhsVar.toString()<<endl;
              newPState.setVariableToValue(lhsVar,(*i).result);
            }
          } else if(variableIdMapping.hasPointerType(lhsVar)) {
            // we assume here that only arrays (pointers to arrays) are assigned
            // see CODE-POINT-1 in ExprAnalyzer.C
            //cout<<"DEBUG: pointer-assignment: "<<lhsVar.toString()<<"="<<(*i).result<<endl;
            //newPState[lhsVar]=(*i).result;
            if(variableValueMonitor.isActive() && variableValueMonitor.isHotVariable(this,lhsVar)) {
              newPState.setVariableToTop(lhsVar);
            } else {
              newPState.setVariableToValue(lhsVar,(*i).result);
            }
          }
          if(!(*i).result.isTop())
            cset.removeAllConstraintsOfVar(lhsVar);
          estateList.push_back(createEState(edge.target,newPState,cset));
        } else if(isSgPntrArrRefExp(lhs)) {
          // for now we ignore array refs on lhs
          // TODO: assignments in index computations of ignored array ref
          // see ExprAnalyzer.C: case V_SgPntrArrRefExp:
          // since nothing can change (because of being ignored) state remains the same
          VariableIdMapping* _variableIdMapping=&variableIdMapping;
          EState estate=(*i).estate;
          PState oldPState=*estate.pstate();
          ConstraintSet oldcset=*estate.constraints();            
          if(getSkipArrayAccesses()) {
            // TODO: remove constraints on array-element(s) [currently no constraints are computed for arrays]
            estateList.push_back(createEState(edge.target,oldPState,oldcset));            
          } else {
            cerr<<"Error: lhs array-access not supported yet."<<endl;
            exit(1);
            if(SgVarRefExp* varRefExp=isSgVarRefExp(lhs)) {
              PState pstate2=oldPState;
              VariableId arrayVarId=_variableIdMapping->variableId(varRefExp);
              // two cases
              if(_variableIdMapping->hasArrayType(arrayVarId)) {
                // has already correct id
                // nothing to do
              } else if(_variableIdMapping->hasPointerType(arrayVarId)) {
                // in case it is a pointer retrieve pointer value
                //cout<<"DEBUG: pointer-array access!"<<endl;
                if(pstate2.varExists(arrayVarId)) {
                  AValue aValuePtr=pstate2[arrayVarId].getValue();
                  // convert integer to VariableId
                  // TODO (topify mode: does read this as integer)
                  if(!aValuePtr.isConstInt()) {
                    cerr<<"Error: pointer value in array access lhs is top. Not supported yet."<<endl;
                    exit(1);
                  }
                  int aValueInt=aValuePtr.getIntValue();
                  // change arrayVarId to refered array!
                  //cout<<"DEBUG: defering pointer-to-array: ptr:"<<_variableIdMapping->variableName(arrayVarId);
                  arrayVarId=_variableIdMapping->variableIdFromCode(aValueInt);
                  //cout<<" to "<<_variableIdMapping->variableName(arrayVarId)<<endl;//DEBUG
                } else {
                  cerr<<"Error: lhs array access: pointer variable does not exist in PState."<<endl;
                  exit(1);
                }
              } else {
                cerr<<"Error: lhs array access: unkown type of array or pointer."<<endl;
                exit(1);
              }
              VariableId arrayElementId;
              AValue aValue=(*i).value();
              int index=-1;
              if(aValue.isConstInt()) {
                index=aValue.getIntValue();
                arrayElementId=_variableIdMapping->variableIdOfArrayElement(arrayVarId,index);
                //cout<<"DEBUG: arrayElementVarId:"<<arrayElementId.toString()<<":"<<_variableIdMapping->variableName(arrayVarId)<<" Index:"<<index<<endl;
              } else {
                cerr<<"Error: lhs array index cannot be evaluated to a constant. Not supported yet."<<endl;
                cerr<<"expr: "<<varRefExp->unparseToString()<<endl;
                exit(1);
              }
              ROSE_ASSERT(arrayElementId.isValid());
              // read value of variable var id (same as for VarRefExp - TODO: reuse)
              // TODO: check whether arrayElementId (or array) is a constant array (arrayVarId)
              if(pstate2.varExists(arrayElementId)) {
                // TODO: handle constraints
                pstate2[arrayElementId]=(*i).value(); // *i is assignment-rhs evaluation result
              } else {
                // check that array is constant array (it is therefore ok that it is not in the state)
                cerr<<"Error: lhs array-access index does not exist in state."<<endl;
                exit(1);
              }
            } else {
              cerr<<"Error: array-access uses expr for denoting the array. Not supported yet."<<endl;
              cerr<<"expr: "<<lhs->unparseToString()<<endl;
              cerr<<"arraySkip: "<<getSkipArrayAccesses()<<endl;
              exit(1);
            }
          }
        } else {
          cerr << "Error: transferfunction:SgAssignOp: unrecognized expression on lhs."<<endl;
          cerr << "expr: "<< lhs->unparseToString()<<endl;
          cerr << "type: "<<lhs->class_name()<<endl;
          //cerr << "performing no update of state!"<<endl;
          exit(1);
        }
      }
      return estateList;
    } else if(isSgCompoundAssignOp(nextNodeToAnalyze2)) {
      cerr<<"Error: compound assignment operators not supported. Use normalization to eliminate these operators."<<endl;
      cerr<<"expr: "<<nextNodeToAnalyze2->unparseToString()<<endl;
      exit(1);
    }
  }
  // nothing to analyze, just create new estate (from same State) with target label of edge
  // can be same state if edge is a backedge to same cfg node
  EState newEState=currentEState;
  newEState.setLabel(edge.target);
  return elistify(newEState);
}

void Analyzer::initializeSolver1(std::string functionToStartAt,SgNode* root, bool oneFunctionOnly) {
  ROSE_ASSERT(root);
  resetInputSequenceIterator();
  std::string funtofind=functionToStartAt;
  RoseAst completeast(root);
  startFunRoot=completeast.findFunctionByName(funtofind);
  if(startFunRoot==0) { 
    std::cout << "Function '"<<funtofind<<"' not found.\n"; 
    exit(1);
  } else {
    std::cout << "INFO: starting at function '"<<funtofind<<"'."<<endl;
  }
  cout << "INIT: Initializing AST node info."<<endl;
  initAstNodeInfo(root);

  cout << "INIT: Creating Labeler."<<endl;
  Labeler* labeler= new IOLabeler(root,getVariableIdMapping());
  cout << "INIT: Initializing ExprAnalyzer."<<endl;
  exprAnalyzer.setVariableIdMapping(getVariableIdMapping());
  cout << "INIT: Creating CFAnalysis."<<endl;
  cfanalyzer=new CFAnalysis(labeler,true);
  //cout<< "DEBUG: mappingLabelToLabelProperty: "<<endl<<getLabeler()->toString()<<endl;
  cout << "INIT: Building CFGs."<<endl;

  if(oneFunctionOnly)
    flow=cfanalyzer->flow(startFunRoot);
  else
    flow=cfanalyzer->flow(root);

  cout << "STATUS: Building CFGs finished."<<endl;
  if(boolOptions["reduce-cfg"]) {
    int cnt;
#if 0
    // TODO: not working yet because elimination of empty if branches can cause true and false branches to co-exist.
    cnt=cfanalyzer->optimizeFlow(flow);
    cout << "INIT: CFG reduction OK. (eliminated "<<cnt<<" block begin, block end nodes, empty cond nodes.)"<<endl;
#else
    cout << "INIT: CFG reduction is currently limited to block end nodes."<<endl;
    cnt=cfanalyzer->reduceBlockEndNodes(flow);
    cout << "INIT: CFG reduction OK. (eliminated "<<cnt<<" block end nodes)"<<endl;
#endif
  }
  int cnt=cfanalyzer->reduceBlockEndNodes(flow);
  cout << "INIT: enforced CFG reduction of block end nodes OK. (eliminated "<<cnt<<" block end nodes)"<<endl;

  cout << "INIT: Intra-Flow OK. (size: " << flow.size() << " edges)"<<endl;
  if(oneFunctionOnly) {
    cout<<"INFO: analyzing one function only. No inter-procedural flow."<<endl;
  } else {
    InterFlow interFlow=cfanalyzer->interFlow(flow);
    cout << "INIT: Inter-Flow OK. (size: " << interFlow.size()*2 << " edges)"<<endl;
    cfanalyzer->intraInterFlow(flow,interFlow);
    cout << "INIT: IntraInter-CFG OK. (size: " << flow.size() << " edges)"<<endl;
  }

  if(boolOptions["reduce-cfg"]) {
    int cnt=cfanalyzer->inlineTrivialFunctions(flow);
    cout << "INIT: CFG reduction OK. (inlined "<<cnt<<" functions; eliminated "<<cnt*4<<" nodes)"<<endl;
  }
  // create empty state
  PState emptyPState;
  // TODO1: add formal paramters of solo-function
  // SgFunctionDefinition* startFunRoot: node of function
  // estate=analyzeVariableDeclaration(SgVariableDeclaration*,estate,estate.label());
  SgInitializedNamePtrList& initNamePtrList=SgNodeHelper::getFunctionDefinitionFormalParameterList(startFunRoot);
  for(SgInitializedNamePtrList::iterator i=initNamePtrList.begin();i!=initNamePtrList.end();++i) {
    VariableId varId=variableIdMapping.variableId(*i);
    ROSE_ASSERT(varId.isValid());
    // initialize all formal parameters of function (of extremal label) with top
    //emptyPState[varId]=AType::CppCapsuleConstIntLattice(AType::Top());
    emptyPState.setVariableToTop(varId);
  }
  const PState* emptyPStateStored=processNew(emptyPState);
  assert(emptyPStateStored);
  cout << "INIT: Empty state(stored): "<<emptyPStateStored->toString()<<endl;
  assert(cfanalyzer);
  ConstraintSet cset;
  const ConstraintSet* emptycsetstored=constraintSetMaintainer.processNewOrExisting(cset);
  Label startLabel=cfanalyzer->getLabel(startFunRoot);
  transitionGraph.setStartLabel(startLabel);

  EState estate(startLabel,emptyPStateStored,emptycsetstored);
  
  if(SgProject* project=isSgProject(root)) {
    cout << "STATUS: Number of global variables: ";
    list<SgVariableDeclaration*> globalVars=SgNodeHelper::listOfGlobalVars(project);
    cout << globalVars.size()<<endl;

    VariableIdSet setOfUsedVars=AnalysisAbstractionLayer::usedVariablesInsideFunctions(project,&variableIdMapping);

    cout << "STATUS: Number of used variables: "<<setOfUsedVars.size()<<endl;

    int filteredVars=0;
    for(list<SgVariableDeclaration*>::iterator i=globalVars.begin();i!=globalVars.end();++i) {
      VariableId globalVarId=variableIdMapping.variableId(*i);
      // TODO: investigate why array variables get filtered (but should not)
      if(true || (setOfUsedVars.find(globalVarId)!=setOfUsedVars.end() && _variablesToIgnore.find(globalVarId)==_variablesToIgnore.end())) {
        globalVarName2VarIdMapping[variableIdMapping.variableName(variableIdMapping.variableId(*i))]=variableIdMapping.variableId(*i);
        estate=analyzeVariableDeclaration(*i,estate,estate.label());
      } else {
        filteredVars++;
      }
    }
    cout << "STATUS: Number of filtered variables for initial pstate: "<<filteredVars<<endl;
    if(_variablesToIgnore.size()>0)
      cout << "STATUS: Number of ignored variables for initial pstate: "<<_variablesToIgnore.size()<<endl;
  } else {
    cout << "INIT: no global scope.";
  }    

  const EState* currentEState=processNew(estate);
  assert(currentEState);
  variableValueMonitor.init(currentEState);
  //cout << "INIT: "<<eStateSet.toString()<<endl;
  addToWorkList(currentEState);
  cout << "INIT: start state: "<<currentEState->toString(&variableIdMapping)<<endl;
  cout << "INIT: finished."<<endl;
}

set<const EState*> Analyzer::transitionSourceEStateSetOfLabel(Label lab) {
  set<const EState*> estateSet;
  for(TransitionGraph::iterator j=transitionGraph.begin();j!=transitionGraph.end();++j) {
    if((*j)->source->label()==lab)
      estateSet.insert((*j)->source);
  }
  return estateSet;
}

// TODO: this function should be implemented with a call of ExprAnalyzer::evalConstInt
// TODO: currently all rhs which are not a variable are evaluated to top by this function
PState Analyzer::analyzeAssignRhs(PState currentPState,VariableId lhsVar, SgNode* rhs, ConstraintSet& cset) {
  assert(isSgExpression(rhs));
  AValue rhsIntVal=AType::Top();
  bool isRhsIntVal=false;
  bool isRhsVar=false;

  // TODO: -1 is OK, but not -(-1); yet.
  if(SgMinusOp* minusOp=isSgMinusOp(rhs)) {
    if(SgIntVal* intValNode=isSgIntVal(SgNodeHelper::getFirstChild(minusOp))) {
      // found integer on rhs
      rhsIntVal=-((int)intValNode->get_value());
      isRhsIntVal=true;
    }
  }
  // extracted info: isRhsIntVal:rhsIntVal 
  if(SgIntVal* intValNode=isSgIntVal(rhs)) {
    // found integer on rhs
    rhsIntVal=(int)intValNode->get_value();
    isRhsIntVal=true;
  }
  // allow single var on rhs
  if(SgVarRefExp* varRefExp=isSgVarRefExp(rhs)) {
    VariableId rhsVarId;
    isRhsVar=exprAnalyzer.variable(varRefExp,rhsVarId);
    ROSE_ASSERT(isRhsVar);
    ROSE_ASSERT(rhsVarId.isValid());
    // x=y: constraint propagation for var1=var2 assignments
    // we do not perform this operation on assignments yet, as the constraint set could become inconsistent.
    //cset.addEqVarVar(lhsVar, rhsVarId);

    if(currentPState.varExists(rhsVarId)) {
      rhsIntVal=currentPState[rhsVarId].getValue();
    } else {
      if(variableIdMapping.isConstantArray(rhsVarId) && boolOptions["rersmode"]) {
        // in case of an array the id itself is the pointer value
        ROSE_ASSERT(rhsVarId.isValid());
        rhsIntVal=rhsVarId.getIdCode();
      } else {
        cerr << "WARNING: access to variable "<<variableIdMapping.uniqueLongVariableName(rhsVarId)<< " id:"<<rhsVarId.toString()<<" on rhs of assignment, but variable does not exist in state. Initializing with top."<<endl;
        rhsIntVal=AType::Top();
        isRhsIntVal=true;
      }
    }
  }
  PState newPState=currentPState;

  // handle pointer assignment/initialization
  if(variableIdMapping.hasPointerType(lhsVar)) {
    //cout<<"DEBUG: "<<lhsVar.toString()<<" = "<<rhs->unparseToString()<<" : "<<astTermWithNullValuesToString(rhs)<<" : ";
    //cout<<"LHS: pointer variable :: "<<lhsVar.toString()<<endl;
    if(SgVarRefExp* rhsVarExp=isSgVarRefExp(rhs)) {
      VariableId rhsVarId=variableIdMapping.variableId(rhsVarExp);
      if(variableIdMapping.hasArrayType(rhsVarId)) {
        //cout<<" of array type.";
        // we use the id-code as int-value (points-to info)
        int idCode=rhsVarId.getIdCode();
        newPState.setVariableToValue(lhsVar,CodeThorn::CppCapsuleAValue(AType::ConstIntLattice(idCode)));
        //cout<<" id-code: "<<idCode;
        return newPState;
      } else {
        cerr<<"Errpr: RHS: unknown : type: ";
        cerr<<SPRAY::AstTerm::astTermWithNullValuesToString(isSgExpression(rhs)->get_type());
        exit(1);
      }
      cout<<endl;
    }
  }

  if(newPState.varExists(lhsVar)) {
    if(!isRhsIntVal && !isRhsVar) {
      rhsIntVal=AType::Top();
    }
    // we are using AValue here (and  operator== is overloaded for AValue==AValue)
    // for this comparison isTrue() is also false if any of the two operands is AType::Top()
    if( (newPState[lhsVar].getValue()==rhsIntVal).isTrue() ) {
      // update of existing variable with same value
      // => no state change
      return newPState;
    } else {
      // update of existing variable with new value
      //newPState[lhsVar]=rhsIntVal;
      newPState.setVariableToValue(lhsVar,rhsIntVal);
      if((!rhsIntVal.isTop() && !isRhsVar) || boolOptions["arith-top"])
        cset.removeAllConstraintsOfVar(lhsVar);
      return newPState;
    }
  } else {
    if(_variablesToIgnore.size()>0 && (_variablesToIgnore.find(lhsVar)!=_variablesToIgnore.end())) {
      // nothing to do because variable is ignored
    } else {
      // new variable with new value
      //newPState[lhsVar]=rhsIntVal;
      newPState.setVariableToValue(lhsVar,rhsIntVal);
    }
    // no update of constraints because no constraints can exist for a new variable
    return newPState;
  }
  // make sure, we only create/propagate contraints if a non-const value is assigned or if a variable is on the rhs.
  if(!rhsIntVal.isTop() && !isRhsVar)
    cset.removeAllConstraintsOfVar(lhsVar);
  return newPState;
}

void Analyzer::initAstNodeInfo(SgNode* node) {
  RoseAst ast(node);
  for(RoseAst::iterator i=ast.begin();i!=ast.end();++i) {
    AstNodeInfo* attr=new AstNodeInfo();
    (*i)->addNewAttribute("info",attr);
  }
}

void Analyzer::generateAstNodeInfo(SgNode* node) {
  assert(node);
  if(!cfanalyzer) {
    cerr << "Error: DFAnalyzer: no cfanalyzer found."<<endl;
    exit(1);
  }
  RoseAst ast(node);
  for(RoseAst::iterator i=ast.begin().withoutNullValues();i!=ast.end();++i) {
    assert(*i);
    AstNodeInfo* attr=dynamic_cast<AstNodeInfo*>((*i)->getAttribute("info"));
    if(attr) {
      if(cfanalyzer->getLabel(*i)!=Label()) {
        attr->setLabel(cfanalyzer->getLabel(*i));
        attr->setInitialLabel(cfanalyzer->initialLabel(*i));
        attr->setFinalLabels(cfanalyzer->finalLabels(*i));
      } else {
        (*i)->removeAttribute("info");
      }
    } 
#if 0
    cout << "DEBUG:"<<(*i)->sage_class_name();
    if(attr) cout<<":"<<attr->toString();
    else cout<<": no attribute!"<<endl;
#endif
  }
}

// experimental functions
bool Analyzer::checkTransitionGraph() {
  set<const EState*> ess=transitionGraph.estateSet();
  bool ok=isConsistentEStatePtrSet(ess);
  ok=ok && getTransitionGraph()->checkConsistency();
  return ok;
}
bool Analyzer::checkEStateSet() {
  for(EStateSet::iterator i=estateSet.begin();i!=estateSet.end();++i) {
    if(estateSet.estateId(*i)==NO_ESTATE || (*i)->label()==Label()) {
      cerr<< "ERROR: estateSet inconsistent. "<<endl;
      cerr << "  label   :"<<(*i)->label()<<endl;
      cerr<< "   estateId: "<<estateSet.estateId(*i)<<endl;
      return false;
    }
  }
  cout << "INFO: estateSet of size "<<estateSet.size()<<" consistent."<<endl;
  return true;
}

bool Analyzer::isConsistentEStatePtrSet(set<const EState*> estatePtrSet)  {
  for(set<const EState*>::iterator i=estatePtrSet.begin();i!=estatePtrSet.end();++i) {
    if(estateSet.estateId(*i)==NO_ESTATE || (*i)->label()==Label()) {
      cerr<< "ERROR: estatePtrSet inconsistent. "<<endl;
      cerr << "  label   :"<<(*i)->label()<<endl;
      cerr<< "   estateId: "<<estateSet.estateId(*i)<<endl;
      return false;
    }
  }
  cout << "INFO: estatePtrSet of size "<<estatePtrSet.size()<<" consistent."<<endl;
  return true;
}

#if 0
void Analyzer::deleteNonRelevantEStates() {
  size_t numEStatesBefore=estateSet.size();
  for(EStateSet::iterator i=estateSet.begin();i!=estateSet.end();++i) {
    if(isLTLRelevantLabel((*i).label())) {
      estateSet.erase(i);
    }
  }
  size_t numEStatesAfter=estateSet.size();
  if(numEStatesBefore!=numEStatesAfter)
    cout << "STATUS: Reduced estateSet from "<<numEStatesBefore<<" to "<<numEStatesAfter<<" estates."<<endl;
}
#endif

void Analyzer::stdIOFoldingOfTransitionGraph() {
  cout << "STATUS: stdio-folding: computing states to fold."<<endl;
  assert(estateWorkList.size()==0);
  set<const EState*> toReduceSet;
  for(EStateSet::iterator i=estateSet.begin();i!=estateSet.end();++i) {
    Label lab=(*i)->label();
    if(!isStdIOLabel(lab) && !isStartLabel(lab)) {
      toReduceSet.insert(*i);
    }
  }
  cout << "STATUS: stdio-folding: "<<toReduceSet.size()<<" states to fold."<<endl;
  getTransitionGraph()->reduceEStates2(toReduceSet);
  cout << "STATUS: stdio-folding: finished."<<endl;
}

void Analyzer::semanticFoldingOfTransitionGraph() {
  //#pragma omp critical // in conflict with TransitionGraph.add ...
  {
    //cout << "STATUS: (Experimental) semantic folding of transition graph ..."<<endl;
    //assert(checkEStateSet());
    if(boolOptions["post-semantic-fold"]) {
      cout << "STATUS: post-semantic folding: computing states to fold."<<endl;
    } 
    if(boolOptions["report-semantic-fold"]) {
      cout << "STATUS: semantic folding: phase 1: computing states to fold."<<endl;
    }
    if(_newNodesToFold.size()==0) {
      _newNodesToFold=nonLTLRelevantEStates();
    }

    // filter for worklist
    // iterate over worklist and remove all elements that are in the worklist and not LTL-relevant
    int numFiltered=0;
    if(boolOptions["report-semantic-fold"]) {
      cout<<"STATUS: semantic folding: phase 2: filtering."<<endl;
    }
    for(EStateWorkList::iterator i=estateWorkList.begin();i!=estateWorkList.end();++i) {
      if(!isLTLRelevantLabel((*i)->label())) {
        _newNodesToFold.erase(*i);
        numFiltered++;
      }
    }
    if(boolOptions["report-semantic-fold"]) {
      cout << "STATUS: semantic folding: phase 3: reducing "<<_newNodesToFold.size()<< " states (excluding WL-filtered: "<<numFiltered<<")"<<endl;
    }
    int tg_size_before_folding=getTransitionGraph()->size();
    getTransitionGraph()->reduceEStates2(_newNodesToFold);
    int tg_size_after_folding=getTransitionGraph()->size();
    
    for(set<const EState*>::iterator i=_newNodesToFold.begin();i!=_newNodesToFold.end();++i) {
      bool res=estateSet.erase(const_cast<EState*>(*i));
      if(res==false) {
        cerr<< "Error: Semantic folding of transition graph: new estate could not be deleted."<<endl;
        //cerr<< (**i).toString()<<endl;
        exit(1);
      }
    }
    if(boolOptions["report-semantic-fold"]) {
      cout << "STATUS: semantic folding: phase 4: clearing "<<_newNodesToFold.size()<< " states (excluding WL-filtered: "<<numFiltered<<")"<<endl;
    }
    _newNodesToFold.clear();
    //assert(checkEStateSet());
    //assert(checkTransitionGraph());
    if(boolOptions["report-semantic-fold"] && tg_size_before_folding!=tg_size_after_folding)
      cout << "STATUS: semantic folding: finished: Folded transition graph from "<<tg_size_before_folding<<" to "<<tg_size_after_folding<<" transitions."<<endl;
    
  } // end of omp pragma
}

int Analyzer::semanticExplosionOfInputNodesFromOutputNodeConstraints() {
  set<const EState*> toExplode;
  // collect input states
  for(EStateSet::const_iterator i=estateSet.begin();
      i!=estateSet.end();
      ++i) {
    // we require that the unique value is Top; otherwise we use the existing one and do not back-propagate
    if((*i)->io.isStdInIO() && (*i)->determineUniqueIOValue().isTop()) {
      toExplode.insert(*i);
    }
  }
  // explode input states
  for(set<const EState*>::const_iterator i=toExplode.begin();
      i!=toExplode.end();
      ++i) {
    EStatePtrSet predNodes=transitionGraph.pred(*i);
    EStatePtrSet succNodes=transitionGraph.succ(*i);
    Label originalLabel=(*i)->label();
    InputOutput originalIO=(*i)->io;
    VariableId originalVar=originalIO.var;
    // eliminate original input node
    transitionGraph.eliminateEState(*i);
    estateSet.erase(const_cast<EState*>(*i));
    // create new edges to and from new input state
    for(EStatePtrSet::iterator k=succNodes.begin();k!=succNodes.end();++k) {
      // create new input state      
      EState newState=**k; // copy all information from following output state
      newState.setLabel(originalLabel); // overwrite label
      // convert IO information
      newState.io.op=InputOutput::STDIN_VAR;
      newState.io.var=originalVar;
      // register new EState now
      const EState* newEStatePtr=processNewOrExisting(newState);

      // create new edge from new input state to output state
      // since each outgoing edge produces a new input state (if constraint is different)
      // I create a set of ingoing edges for each outgoing edge (= new inputstate)
      Edge outEdge(originalLabel,EDGE_PATH,(*k)->label());
      recordTransition(newEStatePtr,outEdge,(*k)); // new outgoing edge
      for(EStatePtrSet::iterator j=predNodes.begin();j!=predNodes.end();++j) {
    //create edge: predecessor->newInputNode
    Edge inEdge((*j)->label(),EDGE_PATH,originalLabel);
    recordTransition((*j),inEdge,newEStatePtr); // new ingoing edge
      }
    }
  }
  return 0;
}

void Analyzer::pruneLeavesRec() {
  EStatePtrSet states=transitionGraph.estateSet();
  std::set<EState*> workset;
  //insert all states into the workset
  for(EStatePtrSet::iterator i=states.begin();i!=states.end();++i) {
    workset.insert(const_cast<EState*> (*i));
  }
  //process the workset. if state extracted is a leaf, remove it and add its predecessors to the workset
  while (workset.size() != 0) {
    EState* current = (*workset.begin());
    if (/*transitionGraph.succ(current) == NULL 
          || */ transitionGraph.succ(current).size() == 0) {
      EStatePtrSet preds = transitionGraph.pred(current);
      for (EStatePtrSet::iterator iter = preds.begin(); iter != preds.end(); ++iter)  {
        workset.insert(const_cast<EState*> (*iter));
      }
      transitionGraph.reduceEState2(current);
    }
    workset.erase(current);
  }
}

bool Analyzer::indegreeTimesOutdegreeLessThan(const EState* a, const EState* b) {
  return ( (transitionGraph.inEdges(a).size() * transitionGraph.outEdges(a).size()) <
             (transitionGraph.inEdges(b).size() * transitionGraph.outEdges(b).size()) );
}

void Analyzer::removeNonIOStates() {
  EStatePtrSet states=transitionGraph.estateSet();
  if (states.size() == 0) {
    cout << "STATUS: the transition system used as a model is empty, could not reduce states to I/O." << endl;
    return;
  }
  // sort EStates so that those with minimal (indegree * outdegree) come first
  std::list<const EState*>* worklist = new list<const EState*>(states.begin(), states.end());
  worklist->sort(boost::bind(&CodeThorn::Analyzer::indegreeTimesOutdegreeLessThan,this,_1,_2));
  int totalStates=states.size();
  int statesVisited =0;
  // iterate over all states, reduce those that are neither the start state nor standard input / output
  for(std::list<const EState*>::iterator i=worklist->begin();i!=worklist->end();++i) {
    if(! ((*i) == transitionGraph.getStartEState()) ) {
      if(! ((*i)->io.isStdInIO() || (*i)->io.isStdOutIO()) ) {
	transitionGraph.reduceEState2(*i);
      }
    }
    statesVisited++;
    //display current progress
    if (statesVisited % 2500 == 0) {
      double progress = ((double) statesVisited / (double) totalStates) * 100;
      cout << setiosflags(ios_base::fixed) << setiosflags(ios_base::showpoint);
      cout << "STATUS: "<<statesVisited<<" out of "<<totalStates<<" states visited for reduction to I/O. ("<<setprecision(2)<<progress<<setprecision(6)<<"%)"<<endl;
      cout << resetiosflags(ios_base::fixed) << resetiosflags(ios_base::showpoint);
    }
  }
}

void Analyzer::reduceGraphInOutWorklistOnly(bool includeIn, bool includeOut, bool includeErr) {
  // 1.) worklist_reduce <- list of startState and all input/output states
  std::list<const EState*> worklist_reduce;
  EStatePtrSet states=transitionGraph.estateSet();
  if (states.size() == 0) {
    cout << "STATUS: the transition system used as a model is empty, could not reduce states to I/O." << endl;
    return;
  }
  worklist_reduce.push_back(transitionGraph.getStartEState());
  for(EStatePtrSet::iterator i=states.begin();i!=states.end();++i) {
    if ( (includeIn&&(*i)->io.isStdInIO()) || (includeOut&&(*i)->io.isStdOutIO()) || (includeErr&&(*i)->io.isFailedAssertIO())) {
      worklist_reduce.push_back(*i);
    }
  }
  // 2.) for each state in worklist_reduce: insert startState/I/O/worklist transitions into list of new transitions ("newTransitions").
  std::list<Transition*> newTransitions;
  for(std::list<const EState*>::iterator i=worklist_reduce.begin();i!=worklist_reduce.end();++i) {
    boost::unordered_set<Transition*>* someNewTransitions = transitionsToInOutErrAndWorklist(*i, includeIn, includeOut, includeErr);
    newTransitions.insert(newTransitions.begin(), someNewTransitions->begin(), someNewTransitions->end());
  }
  // 3.) remove all old transitions
  for(EStatePtrSet::iterator i=states.begin();i!=states.end();++i) {
    transitionGraph.eliminateEState(*i);
  }
  // 4.) add newTransitions
  //cout << "DEBUG: number of new shortcut transitions to be added: " << newTransitions.size() << endl;
  for(std::list<Transition*>::iterator i=newTransitions.begin();i!=newTransitions.end();++i) {
    transitionGraph.add(**i);
    //cout << "DEBUG: added " << (*i)->toString() << endl;
  }
}

boost::unordered_set<Transition*>* Analyzer::transitionsToInOutErrAndWorklist( const EState* startState,
									    bool includeIn, bool includeOut, bool includeErr) {
  // initialize result set and visited set (the latter for cycle checks)
  boost::unordered_set<Transition*>* result = new boost::unordered_set<Transition*>();
  boost::unordered_set<const EState*>* visited = new boost::unordered_set<const EState*>();
  // start the recursive function from initState's successors, therefore with a minimum distance of one from initState. 
  // Simplifies the detection of allowed self-edges.
  EStatePtrSet succOfInitState = transitionGraph.succ(startState);
  if (startState->io.isFailedAssertIO()) {
    assert (succOfInitState.size() == 0);
  }
  for(EStatePtrSet::iterator i=succOfInitState.begin();i!=succOfInitState.end();++i) {
    boost::unordered_set<Transition*>* tempResult = new boost::unordered_set<Transition*>();
    tempResult = transitionsToInOutErrAndWorklist((*i), startState, result, visited, includeIn, includeOut, includeErr);
    result->insert(tempResult->begin(), tempResult->end());
    tempResult = NULL;
  }
  delete visited;
  visited = NULL;
  return result;
}
                                                            

boost::unordered_set<Transition*>* Analyzer::transitionsToInOutErrAndWorklist( const EState* currentState, const EState* startState,
                                                                            boost::unordered_set<Transition*>* results, boost::unordered_set<const EState*>* visited,
									    bool includeIn, bool includeOut, bool includeErr) {
  //cycle check
  if (visited->count(currentState)) {
    return results;  //currentState already visited, do nothing
  } 
  visited->insert(currentState);
  //base case
  // add a new transition depending on what type of states are to be included in the reduced STG. Looks at input, 
  // output (as long as the start state is not output), failed assertion and worklist states.
  if( (includeIn && currentState->io.isStdInIO()) 
      || (!startState->io.isStdOutIO() &&  includeIn && currentState->io.isStdOutIO())  
      || (includeErr && currentState->io.isFailedAssertIO()) 
      // currently disabled 
      //|| (transitionGraph.succ(currentState).size() == 0 && !currentState->io.isFailedAssertIO()) //defines a worklist state
  ) { 
    Edge* newEdge = new Edge(startState->label(),EDGE_PATH,currentState->label());
    Transition* newTransition = new Transition(startState, *newEdge, currentState);
    results->insert(newTransition);
  } else {
    //recursively collect the resulting transitions
    EStatePtrSet nextStates = transitionGraph.succ(currentState);
    for(EStatePtrSet::iterator i=nextStates.begin();i!=nextStates.end();++i) {
      transitionsToInOutErrAndWorklist((*i), startState, results, visited, includeIn, includeOut, includeErr);
    }
  }
  return results;
}

void Analyzer::generateSpotTransition(stringstream& ss, const Transition& t) {
  ss<<"S"<<estateSet.estateIdString(t.source);
  ss<<",";
  ss<<"S"<<estateSet.estateIdString(t.target);
  const EState* myTarget=t.target;
  AType::ConstIntLattice myIOVal=myTarget->determineUniqueIOValue();
  ss<<",\""; // dquote reqired for condition
  // generate transition condition
  if(myTarget->io.isStdInIO()||myTarget->io.isStdOutIO()) {
    if(!myIOVal.isConstInt()) {
      //assert(myIOVal.isConstInt());
      cerr<<"Error: IOVal is NOT const.\n"<<"EState: "<<myTarget->toString()<<endl;
      exit(1);
    }
  }
  // myIOVal.isTop(): this only means that any value *may* be read/written. This cannot be modeled here.
  // if it represents "any of A..F" or any of "U..Z" it could be handled.
  for(int i=1;i<=6;i++) {
    if(i!=1)
      ss<<" & ";
    if(myTarget->io.isStdInIO() && myIOVal.isConstInt() && myIOVal.getIntValue()==i) {
      ss<<"  ";
    } else {
      ss<<"! ";
    }
    ss<<"i"<<(char)(i+'A'-1);
  }
  for(int i=21;i<=26;i++) {
    ss<<" & ";
    if(myTarget->io.isStdOutIO() && myIOVal.isConstInt() && myIOVal.getIntValue()==i) {
      ss<<"  ";
      } else {
      ss<<"! ";
    }
    ss<<"o"<<(char)(i+'A'-1);
  }
  ss<<"\""; // dquote reqired for condition
  ss<<",;"; // no accepting states specified
  ss<<endl;
}

string Analyzer::generateSpotSTG() {
  stringstream ss;
  // (1) generate accepting states
#if 0
  EStatePtrSet states=transitionGraph.estateSet();
  cout<<"Generating accepting states."<<endl;
  ss<<"acc=";
  for(EStatePtrSet::iterator i=states.begin();i!=states.end();++i) {
    if(!((*i)->io.isStdErrIO()||(*i)->io.isFailedAssertIO())) {
      ss<<"S"<<estateSet.estateIdString(*i)<<" ";
    }
  }
  ss<<";"<<endl;
#else
  cout<<"All states are accepting."<<endl;
#endif
  // (2) generate state transition graph
  // the start state is identified by the first transition. Therefore I generate all transitions of the
  // start state first, and exclude them from all the others.
  const EState* startState=transitionGraph.getStartEState();
  TransitionPtrSet startTransitions=transitionGraph.outEdges(startState);
  for(TransitionPtrSet::iterator i=startTransitions.begin();i!=startTransitions.end();++i) {
    generateSpotTransition(ss,**i);
  }
  int num=0;
  for(TransitionGraph::iterator i=transitionGraph.begin();i!=transitionGraph.end();++i) {
    if((*i)->source!=startState)
      generateSpotTransition(ss,**i);
    if(num%1000==0 && num>0)
      cout<<"Generated "<<num<<" of "<<transitionGraph.size()<<" transitions."<<endl;
    num++;
  }
  cout<<"SPOT STG: start state: "<<"S"<<estateSet.estateIdString(startState)<<endl;
  return ss.str();
}

int Analyzer::semanticEliminationOfSelfInInTransitions() {
  //cout<<"STATUS: eliminating In-In-Self Transitions."<<endl;
  set<const Transition*> transitionsToEliminate;
  int eliminated;
  transitionsToEliminate.clear();
  eliminated=0;
  for(TransitionGraph::iterator i=transitionGraph.begin();
      i!=transitionGraph.end();
      ++i) {
    const Transition* t=*i;
    if((t->source==t->target)
       &&
       (getLabeler()->isStdInLabel(t->source->label()))
       &&
       (getLabeler()->isStdInLabel(t->target->label())) ) {
      // found in-in edge
      transitionsToEliminate.insert(t);
    }
  }
  for(set<const Transition*>::iterator i=transitionsToEliminate.begin();
      i!=transitionsToEliminate.end();
      ++i) {
    transitionGraph.erase(**i);
    eliminated++;
  }
  //cout<<"STATUS: eliminated "<<eliminated<<" In-In-Self Transitions."<<endl;
  return eliminated;
}

int Analyzer::semanticEliminationOfDeadStates() {
  set<const EState*> toEliminate;
  for(EStateSet::const_iterator i=estateSet.begin();
      i!=estateSet.end();
      ++i) {
    if(transitionGraph.outEdges(*i).size()==0 && (*i)->io.isStdInIO()) {
      toEliminate.insert(*i);
    }
  }
  for(set<const EState*>::const_iterator i=toEliminate.begin();
    i!=toEliminate.end();
      ++i) {
    // eliminate node in estateSet (only because LTL is using it)
    transitionGraph.eliminateEState(*i);
    estateSet.erase(const_cast<EState*>(*i));
  }
  return toEliminate.size();
}
int Analyzer::semanticFusionOfInInTransitions() {
  set<const EState*> toReduce;
  for(TransitionGraph::iterator i=transitionGraph.begin();
      i!=transitionGraph.end();
      ++i) {
    if(((*i)->source->io.isStdInIO())
       &&
       ((*i)->target->io.isStdInIO())
       &&
       ((*i)->source!=(*i)->target)
       ) {
      // found in-in edge; fuse source and target state into target state (VERY different to reduction!)
      // 1) all in edges of source become in-edges of target
      // 2) all out edges of source become out-edges of target
      // 3) eliminate source
      set<Transition> newTransitions;
      const EState* remapped=(*i)->target;
      TransitionPtrSet in=transitionGraph.inEdges((*i)->source);
      for(TransitionPtrSet::iterator j=in.begin();j!=in.end();++j) {
        newTransitions.insert(Transition((*j)->source,
                                         Edge((*j)->source->label(),EDGE_PATH,remapped->label()),
                                         remapped));
      }
      TransitionPtrSet out=transitionGraph.outEdges((*i)->source);
      for(TransitionPtrSet::iterator j=out.begin();j!=out.end();++j) {
        newTransitions.insert(Transition(remapped,
                                         Edge(remapped->label(),EDGE_PATH,(*j)->target->label()),
                                         (*j)->target));
      }
      for(set<Transition>::iterator k=newTransitions.begin();k!=newTransitions.end();++k) {
        transitionGraph.add(*k);
        //assert(find(*k)!=end());
      }
      transitionGraph.eliminateEState((*i)->source);
      return 1;
    }
  }
  //cout<<"STATUS: Eliminated "<<elim<<" in-in transitions."<<endl;
  //return toReduce.size();
  return 0;
}

void Analyzer::semanticEliminationOfTransitions() {
  cout << "STATUS: (Experimental) semantic elimination of transitions ... ";
  int elim;
  do {
    elim=0;
    assert(transitionGraph.checkConsistency());
    elim+=semanticEliminationOfSelfInInTransitions();
    elim+=semanticEliminationOfDeadStates();
    // this function does not work in general yet
    // probably because of self-edges
    elim+=semanticFusionOfInInTransitions();
    assert(transitionGraph.checkConsistency());
  } while (elim>0);
  cout << "done."<<endl;
  return;
}

void Analyzer::runSolver2() {
  size_t prevStateSetSize=_displayDiff+1; // force immediate report at start
#ifdef _OPENMP
  omp_set_num_threads(_numberOfThreadsToUse);
  omp_set_dynamic(1);
#endif
  int threadNum;
  vector<const EState*> workVector(_numberOfThreadsToUse);
  int analyzedSemanticFoldingNode=0;
  while(1) {
    int workers;
    for(workers=0;workers<_numberOfThreadsToUse;++workers) {
      if(!(workVector[workers]=popWorkList()))
        break;
    }
    if(workers==0)
      break; // we are done

#pragma omp parallel for private(threadNum) shared(workVector,analyzedSemanticFoldingNode)
    for(int j=0;j<workers;++j) {
#ifdef _OPENMP
      threadNum=omp_get_thread_num();
#endif
      const EState* currentEStatePtr=workVector[j];
      if(!currentEStatePtr) {
        cerr<<"Error: thread "<<threadNum<<" finished prematurely. Bailing out. "<<endl;
        assert(threadNum>=0 && threadNum<=_numberOfThreadsToUse);
        exit(1);
      }
      assert(currentEStatePtr);
      
      Flow edgeSet=flow.outEdges(currentEStatePtr->label());
#ifdef PARALLELIZE_BRANCHES
      // we can simplify this by adding the proper function to Flow.
      Flow::iterator i=edgeSet.begin();
      int edgeNum=edgeSet.size();
      vector<const Edge*> edgeVec(edgeNum);
      for(int edge_i=0;edge_i<edgeNum;++edge_i) {
        edgeVec[edge_i]=&(*i++);
      }
#pragma omp parallel for
      for(int edge_i=0; edge_i<edgeNum;edge_i++) {
        Edge e=*edgeVec[edge_i]; // *i
#else
        for(Flow::iterator i=edgeSet.begin();i!=edgeSet.end();++i) {
          Edge e=*i;
#endif
          list<EState> newEStateList;
          newEStateList=transferFunction(e,currentEStatePtr);
          if(isTerminationRelevantLabel(e.source)) {
            #pragma omp atomic
            analyzedSemanticFoldingNode++;
          }
          for(list<EState>::iterator nesListIter=newEStateList.begin();
              nesListIter!=newEStateList.end();
              ++nesListIter) {
            EState newEState=*nesListIter;
            if(newEState.label()!=Labeler::NO_LABEL && (!newEState.constraints()->disequalityExists()) &&(!isFailedAssertEState(&newEState))) {
              HSetMaintainer<EState,EStateHashFun,EStateEqualToPred>::ProcessingResult pres=process(newEState);
              const EState* newEStatePtr=pres.second;
              if(pres.first==true)
                addToWorkList(newEStatePtr);
              recordTransition(currentEStatePtr,e,newEStatePtr);
            }
            if(newEState.label()!=Labeler::NO_LABEL && (!newEState.constraints()->disequalityExists()) && (isFailedAssertEState(&newEState))) {
              // failed-assert end-state: do not add to work list but do add it to the transition graph
              const EState* newEStatePtr;
              newEStatePtr=processNewOrExisting(newEState);
              recordTransition(currentEStatePtr,e,newEStatePtr);        
              
              if(boolOptions["report-failed-assert"]) {
#pragma omp critical(OUTPUT)
                {
                  cout << "REPORT: failed-assert: "<<newEStatePtr->toString()<<endl;
                }
              }
              if(boolOptions["abstract-interpreter"]) {
                cerr<<"CodeThorn-abstract-interpreter> failed assert";
                string name=labelNameOfAssertLabel(currentEStatePtr->label());
                if(name!="") { cout << " @ Label: "<<name;}
                cout <<endl;
              }
              if(_csv_assert_live_file.size()>0) {
                string name=labelNameOfAssertLabel(currentEStatePtr->label());
                if(name=="globalError")
                  name="error_60";
                name=name.substr(6,name.size()-6);
                std::ofstream fout;
                // csv_assert_live_file is the member-variable of analyzer
#pragma omp critical(OUTPUT)
                {
                  fout.open(_csv_assert_live_file.c_str(),ios::app);    // open file for appending
                  assert (!fout.fail( ));
                  fout << name << ",yes,9"<<endl;
                  //cout << "REACHABLE ASSERT FOUND: "<< name << ",yes,9"<<endl;
                  
                  fout.close(); 
                }
              } // if
            }
            if(newEState.label()==Labeler::NO_LABEL) {
              //cerr << "INFO: found final state."<<endl;
            }
          } // end of loop on transfer function return-estates
#ifdef PARALLELIZE_BRANCHES
        } // edgeset-parallel for
#else
      } // just for proper auto-formatting in emacs
#endif
    } // worklist-parallel for
    if(boolOptions["semantic-fold"]) {
      if(analyzedSemanticFoldingNode>_semanticFoldThreshold) {
        semanticFoldingOfTransitionGraph();
        analyzedSemanticFoldingNode=0;
        prevStateSetSize=estateSet.size();
      }
    }
    if(_displayDiff && (estateSet.size()>(prevStateSetSize+_displayDiff))) {
      printStatusMessage(true);
      prevStateSetSize=estateSet.size();
    }
  } // while
  if(boolOptions["semantic-fold"]) {
    semanticFoldingOfTransitionGraph(); // final fold
  }
  printStatusMessage(true);
  cout << "analysis finished (worklist is empty)."<<endl;
  assert(checkTransitionGraph());
}

void Analyzer::runSolver3() {
  flow.boostify();
  reachabilityResults.init(getNumberOfErrorLabels()); // set all reachability results to unknown
  size_t prevStateSetSize=0; // force immediate report at start
  int threadNum;
  vector<const EState*> workVector(_numberOfThreadsToUse);
  int workers=_numberOfThreadsToUse;
  omp_set_dynamic(0);     // Explicitly disable dynamic teams
  omp_set_num_threads(workers);
  cout <<"STATUS: Running parallel solver 3 with "<<workers<<" threads."<<endl;
  printStatusMessage(true);
  while(1) {
    if(_displayDiff && (estateSet.size()>(prevStateSetSize+_displayDiff))) {
      printStatusMessage(true);
      prevStateSetSize=estateSet.size();
    }
    if(isEmptyWorkList())
      break;
#pragma omp parallel for private(threadNum)
    for(int j=0;j<workers;++j) {
      threadNum=omp_get_thread_num();
      const EState* currentEStatePtr=popWorkList();
      if(!currentEStatePtr) {
        //cerr<<"Thread "<<threadNum<<" found empty worklist. Continue without work. "<<endl;
        assert(threadNum>=0 && threadNum<=_numberOfThreadsToUse);
      } else {
        assert(currentEStatePtr);
      
        Flow edgeSet=flow.outEdges(currentEStatePtr->label());
        //cerr << "DEBUG: out-edgeSet size:"<<edgeSet.size()<<endl;
        for(Flow::iterator i=edgeSet.begin();i!=edgeSet.end();++i) {
          Edge e=*i;
          list<EState> newEStateList;
          //#pragma omp critical(TRANSFER) 
          newEStateList=transferFunction(e,currentEStatePtr);

          //cout << "DEBUG: transfer at edge:"<<e.toString()<<" succ="<<newEStateList.size()<< endl;
          for(list<EState>::iterator nesListIter=newEStateList.begin();
              nesListIter!=newEStateList.end();
              ++nesListIter) {
            // newEstate is passed by value (not created yet)
            EState newEState=*nesListIter;
            assert(newEState.label()!=Labeler::NO_LABEL);
            if((!newEState.constraints()->disequalityExists()) &&(!isFailedAssertEState(&newEState))) {
              HSetMaintainer<EState,EStateHashFun,EStateEqualToPred>::ProcessingResult pres=process(newEState);
              const EState* newEStatePtr=pres.second;
              if(pres.first==true)
                addToWorkList(newEStatePtr);            
              recordTransition(currentEStatePtr,e,newEStatePtr);
            }
            if((!newEState.constraints()->disequalityExists()) && (isFailedAssertEState(&newEState))) {
              // failed-assert end-state: do not add to work list but do add it to the transition graph
              const EState* newEStatePtr;
              newEStatePtr=processNewOrExisting(newEState);
              recordTransition(currentEStatePtr,e,newEStatePtr);        
              
              if(boolOptions["report-failed-assert"]) {
#pragma omp critical(OUTPUT)
                {
                  cout << "REPORT: failed-assert: "<<newEStatePtr->toString()<<endl;
                }
              }
              
              // record reachability
              int assertCode=reachabilityAssertCode(currentEStatePtr);
              if(assertCode>=0) {
#pragma omp critical(REACHABILITY)
                {
                  reachabilityResults.reachable(assertCode);
                }
              } else {
                // TODO: this is a workaround for isFailedAssert being true in case of rersmode for stderr (needs to be refined)
                if(!boolOptions["rersmode"]) {
                  // assert without label
                }
              }
              
              if(_csv_assert_live_file.size()>0) {
                string name=labelNameOfAssertLabel(currentEStatePtr->label());
                if(name=="globalError")
                  name="error_60";
                name=name.substr(6,name.size()-6);
                std::ofstream fout;
                // csv_assert_live_file is the member-variable of analyzer
#pragma omp critical(OUTPUT)
                {
                  fout.open(_csv_assert_live_file.c_str(),ios::app);    // open file for appending
                  assert (!fout.fail( ));
                  fout << name << ",yes,9"<<endl;
                  //cout << "REACHABLE ASSERT FOUND: "<< name << ",yes,9"<<endl;
                  
                  fout.close(); 
                }
              } // if
            }
          } // end of loop on transfer function return-estates
        } // just for proper auto-formatting in emacs
      } // conditional: test if work is available
    } // worklist-parallel for
    if(isIncompleteSTGReady()) {
      transitionGraph.setIsComplete(false);
      transitionGraph.setIsPrecise(isActiveGlobalTopify());
      // we report some information and finish the algorithm with an incomplete STG
      cout << "-------------------------------------------------"<<endl;
      cout << "STATUS: finished with incomplete STG (as planned)"<<endl;
      cout << "-------------------------------------------------"<<endl;
      return;
    }
  } // while
  reachabilityResults.finished(); // sets all unknown entries to NO.
  transitionGraph.setIsComplete(true);
  transitionGraph.setIsPrecise(isActiveGlobalTopify());
  printStatusMessage(true);
  cout << "analysis finished (worklist is empty)."<<endl;
}

int Analyzer::reachabilityAssertCode(const EState* currentEStatePtr) {
#ifdef RERS_SPECIALIZATION
  if(boolOptions["rers-binary"]) {
    PState* pstate = const_cast<PState*>( (currentEStatePtr)->pstate() ); 
    int outputVal = (*pstate)[globalVarIdByName("output")].getValue().getIntValue();
    if (outputVal > -100) {  //either not a failing assertion or a stderr output treated as a failing assertion)
      return -1;
    }
    int assertCode = ((outputVal+100)*(-1));
    assert(assertCode>=0 && assertCode <=99); 
    return assertCode;
  }
#endif
  string name=labelNameOfAssertLabel(currentEStatePtr->label());
  if(name.size()==0)
    return -1;
  if(name=="globalError")
    name="error_60";
  name=name.substr(6,name.size()-6);
  std::istringstream ss(name);
  int num;
  ss>>num;
  return num;
}


// algorithm 4 also records reachability for incomplete STGs (analyzer::reachabilityResults)
void Analyzer::runSolver4() {
  //flow.boostify();
  reachabilityResults.init(getNumberOfErrorLabels()); // set all reachability results to unknown
  size_t prevStateSetSize=0; // force immediate report at start
  int analyzedSemanticFoldingNode=0;
  int threadNum;
  vector<const EState*> workVector(_numberOfThreadsToUse);
  int workers=_numberOfThreadsToUse;
#ifdef _OPENMP
  omp_set_dynamic(0);     // Explicitly disable dynamic teams
  omp_set_num_threads(workers);
#endif
  cout <<"STATUS: Running parallel solver 4 with "<<workers<<" threads."<<endl;
  printStatusMessage(true);
  while(1) {
    if(_displayDiff && (estateSet.size()>(prevStateSetSize+_displayDiff))) {
      printStatusMessage(true);
      prevStateSetSize=estateSet.size();
    }
    if(isEmptyWorkList())
      break;
#pragma omp parallel for private(threadNum)
    for(int j=0;j<workers;++j) {
#ifdef _OPENMP
      threadNum=omp_get_thread_num();
#endif
      const EState* currentEStatePtr=popWorkList();
      if(!currentEStatePtr) {
        //cerr<<"Thread "<<threadNum<<" found empty worklist. Continue without work. "<<endl;
        assert(threadNum>=0 && threadNum<=_numberOfThreadsToUse);
      } else {
        assert(currentEStatePtr);
      
        Flow edgeSet=flow.outEdges(currentEStatePtr->label());
        //cerr << "DEBUG: edgeSet size:"<<edgeSet.size()<<endl;
        for(Flow::iterator i=edgeSet.begin();i!=edgeSet.end();++i) {
          Edge e=*i;
          list<EState> newEStateList;
          newEStateList=transferFunction(e,currentEStatePtr);
          if(isTerminationRelevantLabel(e.source)) {
            #pragma omp atomic
            analyzedSemanticFoldingNode++;
          }

          //cout << "DEBUG: transfer at edge:"<<e.toString()<<" succ="<<newEStateList.size()<< endl;
          for(list<EState>::iterator nesListIter=newEStateList.begin();
              nesListIter!=newEStateList.end();
              ++nesListIter) {
            // newEstate is passed by value (not created yet)
            EState newEState=*nesListIter;
            assert(newEState.label()!=Labeler::NO_LABEL);
            if((!newEState.constraints()->disequalityExists()) &&(!isFailedAssertEState(&newEState))) {
              HSetMaintainer<EState,EStateHashFun,EStateEqualToPred>::ProcessingResult pres=process(newEState);
              const EState* newEStatePtr=pres.second;
              if(pres.first==true)
                addToWorkList(newEStatePtr);
              recordTransition(currentEStatePtr,e,newEStatePtr);
            }
            if((!newEState.constraints()->disequalityExists()) && (isFailedAssertEState(&newEState))) {
              // failed-assert end-state: do not add to work list but do add it to the transition graph
              const EState* newEStatePtr;
              newEStatePtr=processNewOrExisting(newEState);
              recordTransition(currentEStatePtr,e,newEStatePtr);        
              
              // record reachability
              int assertCode=reachabilityAssertCode(currentEStatePtr);
              if(assertCode>=0) {
#pragma omp critical(REACHABILITY)
                {
                  reachabilityResults.reachable(assertCode);
                }
              } else {
                // assert without label
              }
              
              if(boolOptions["report-failed-assert"]) {
#pragma omp critical(OUTPUT)
                {
                  cout << "REPORT: failed-assert: "<<newEStatePtr->toString()<<endl;
                }
              }
              if(_csv_assert_live_file.size()>0) {
                string name=labelNameOfAssertLabel(currentEStatePtr->label());
                if(name.size()>0) {
                  if(name=="globalError")
                    name="error_60";
                  name=name.substr(6,name.size()-6);
                  std::ofstream fout;
                  // csv_assert_live_file is the member-variable of analyzer
#pragma omp critical(OUTPUT)
                  {
                    fout.open(_csv_assert_live_file.c_str(),ios::app);    // open file for appending
                    assert (!fout.fail( ));
                    fout << name << ",yes,9"<<endl;
                    //cout << "REACHABLE ASSERT FOUND: "<< name << ",yes,9"<<endl;
                    
                    fout.close(); 
                  }
                }// if label of assert was found (name.size()>0)
              } // if
            }
          } // end of loop on transfer function return-estates
        } // just for proper auto-formatting in emacs
      } // conditional: test if work is available
    } // worklist-parallel for
    if(boolOptions["semantic-fold"]) {
      if(analyzedSemanticFoldingNode>_semanticFoldThreshold) {
        semanticFoldingOfTransitionGraph();
        analyzedSemanticFoldingNode=0;
        prevStateSetSize=estateSet.size();
      }
    }
    if(_displayDiff && (estateSet.size()>(prevStateSetSize+_displayDiff))) {
      printStatusMessage(true);
      prevStateSetSize=estateSet.size();
    }
    if(isIncompleteSTGReady()) {
      // ensure that the STG is folded properly when finished
      if(boolOptions["semantic-fold"]) {
        semanticFoldingOfTransitionGraph();
      }  
      // we report some information and finish the algorithm with an incomplete STG
      cout << "-------------------------------------------------"<<endl;
      cout << "STATUS: finished with incomplete STG (as planned)"<<endl;
      cout << "-------------------------------------------------"<<endl;
      return;
    }
  } // while
  // ensure that the STG is folded properly when finished
  if(boolOptions["semantic-fold"]) {
    semanticFoldingOfTransitionGraph();
  }  
  reachabilityResults.finished(); // sets all unknown entries to NO.
  printStatusMessage(true);
  cout << "analysis finished (worklist is empty)."<<endl;
}

void set_finished(vector<bool>& v, bool val) {
  ROSE_ASSERT(v.size()>0);
  for(vector<bool>::iterator i=v.begin();i!=v.end();++i) {
    *i=val;
  }
}

bool all_false(vector<bool>& v) {
  ROSE_ASSERT(v.size()>0);
  bool res=false;
#pragma omp critical
  {
  for(vector<bool>::iterator i=v.begin();i!=v.end();++i) {
    res=res||(*i);
  }
  }
  return !res;
}

void Analyzer::runSolver5() {
  //flow.boostify();
  reachabilityResults.init(getNumberOfErrorLabels()); // set all reachability results to unknown
  cout<<"INFO: number of error labels: "<<reachabilityResults.size()<<endl;
  size_t prevStateSetSize=0; // force immediate report at start
  int threadNum;
  int workers=_numberOfThreadsToUse;
  vector<bool> workVector(_numberOfThreadsToUse);
  set_finished(workVector,true);
  bool terminateEarly=false;
  //omp_set_dynamic(0);     // Explicitly disable dynamic teams
  omp_set_num_threads(workers);

  bool ioReductionActive = false;
  unsigned int ioReductionThreshold = 0;
  unsigned int estatesLastReduction = 0;
  if(args.count("io-reduction")) {
    ioReductionActive = true;
    ioReductionThreshold = args["io-reduction"].as<int>(); 
  }

#ifdef RERS_SPECIALIZATION  
  //initialize the global variable arrays in the linked binary version of the RERS problem
  if(boolOptions["rers-binary"]) {
    cout << "DEBUG: init of globals with arrays for "<< workers << " threads. " << endl;
    RERS_Problem::rersGlobalVarsArrayInit(workers);
    RERS_Problem::createGlobalVarAddressMaps(this);
  }
#endif
  cout <<"STATUS: Running parallel solver 5 with "<<workers<<" threads."<<endl;
  printStatusMessage(true);
# pragma omp parallel shared(workVector) private(threadNum)
  {
    threadNum=omp_get_thread_num();
    while(!all_false(workVector)) {
      //cout<<"DEBUG: running : WL:"<<estateWorkList.size()<<endl;
      if(threadNum==0 && _displayDiff && (estateSet.size()>(prevStateSetSize+_displayDiff))) {
        printStatusMessage(true);
        prevStateSetSize=estateSet.size();
      }
      //perform reduction to I/O/worklist states only if specified threshold was reached
      if (ioReductionActive) {
#pragma omp critical
        {
          if (estateSet.size() > (estatesLastReduction + ioReductionThreshold)) {
            //int beforeReduction = estateSet.size();
            reduceGraphInOutWorklistOnly();
            estatesLastReduction = estateSet.size();
            cout << "STATUS: transition system reduced to I/O/worklist states. remaining transitions: " << transitionGraph.size() << endl;
          }
        }
      }
      if(isEmptyWorkList()||isIncompleteSTGReady()) {
#pragma omp critical
        {
          workVector[threadNum]=false;
        }
        continue;
      } else {
#pragma omp critical
        {
          if(terminateEarly)
            workVector[threadNum]=false;
          else
            workVector[threadNum]=true;
        }
      }
      const EState* currentEStatePtr=popWorkList();
      // if we want to terminate early, we ensure to stop all threads and empty the worklist (e.g. verification error found).
      if(terminateEarly)
        continue;
      if(!currentEStatePtr) {
        //cerr<<"Thread "<<threadNum<<" found empty worklist. Continue without work. "<<endl;
        assert(threadNum>=0 && threadNum<=_numberOfThreadsToUse);
      } else {
        assert(currentEStatePtr);
        if(variableValueMonitor.isActive()) {
          variableValueMonitor.update(this,const_cast<EState*>(currentEStatePtr));
        }
        
        Flow edgeSet=flow.outEdges(currentEStatePtr->label());
        //cerr << "DEBUG: out-edgeSet size:"<<edgeSet.size()<<endl;
        for(Flow::iterator i=edgeSet.begin();i!=edgeSet.end();++i) {
          Edge e=*i;
          list<EState> newEStateList;
          newEStateList=transferFunction(e,currentEStatePtr);
          for(list<EState>::iterator nesListIter=newEStateList.begin();
              nesListIter!=newEStateList.end();
              ++nesListIter) {
            // newEstate is passed by value (not created yet)
            EState newEState=*nesListIter;
            ROSE_ASSERT(newEState.label()!=Labeler::NO_LABEL);
            if(_stg_trace_filename.size()>0 && !newEState.constraints()->disequalityExists()) {
              std::ofstream fout;
              // _csv_stg_trace_filename is the member-variable of analyzer
#pragma omp critical
              {
                fout.open(_stg_trace_filename.c_str(),ios::app);    // open file for appending
                assert (!fout.fail( ));
                fout<<"PSTATE-IN:"<<currentEStatePtr->pstate()->toString(&variableIdMapping);
                string sourceString=getCFAnalyzer()->getLabeler()->getNode(currentEStatePtr->label())->unparseToString().substr(0,20);
                if(sourceString.size()==20) sourceString+="...";
                fout<<" ==>"<<"TRANSFER:"<<sourceString;
                fout<<"==> "<<"PSTATE-OUT:"<<newEState.pstate()->toString(&variableIdMapping);
                fout<<endl;
                fout.close(); 
                //cout<<"DEBUG:generate STG-edge:"<<"ICFG-EDGE:"<<e.toString()<<endl;
              }
            }

            if((!newEState.constraints()->disequalityExists()) &&(!isFailedAssertEState(&newEState)&&!isVerificationErrorEState(&newEState))) {
              HSetMaintainer<EState,EStateHashFun,EStateEqualToPred>::ProcessingResult pres=process(newEState);
              const EState* newEStatePtr=pres.second;
              if(pres.first==true)
                addToWorkList(newEStatePtr);
              recordTransition(currentEStatePtr,e,newEStatePtr);
            }
              if((!newEState.constraints()->disequalityExists()) && ((isFailedAssertEState(&newEState))||isVerificationErrorEState(&newEState))) {
                // failed-assert end-state: do not add to work list but do add it to the transition graph
                const EState* newEStatePtr;
                newEStatePtr=processNewOrExisting(newEState);
                recordTransition(currentEStatePtr,e,newEStatePtr);        
              
                if(isFailedAssertEState(&newEState)) {
                  if(boolOptions["report-failed-assert"]) {
#pragma omp critical
                    {
                      cout << "REPORT: failed-assert: "<<newEStatePtr->toString()<<endl;
                    }
                  }
                  // record failed assert
                  int assertCode;
                  if(boolOptions["rers-binary"]) {
                    assertCode=reachabilityAssertCode(newEStatePtr);
                  } else {
                    assertCode=reachabilityAssertCode(currentEStatePtr);
                  }  
                  if(assertCode>=0) {
#pragma omp critical
                    {
                      if(boolOptions["with-counterexamples"] || boolOptions["with-assert-counterexamples"]) { 
                        //if this particular assertion was never reached before, compute and update counterexample
                        if (reachabilityResults.getPropertyValue(assertCode) != PROPERTY_VALUE_YES) {
                          _firstAssertionOccurences.push_back(pair<int, const EState*>(assertCode, newEStatePtr));
                        } 
                      }
                      reachabilityResults.reachable(assertCode);
                    }
                  } else {
                    // TODO: this is a workaround for isFailedAssert being true in case of rersmode for stderr (needs to be refined)
                    if(!boolOptions["rersmode"]) {
                      // assert without label
                    }
                  }
                  if(_csv_assert_live_file.size()>0) {
                    string name=labelNameOfAssertLabel(currentEStatePtr->label());
                    if(name=="globalError")
                      name="error_60";
                    name=name.substr(6,name.size()-6);
                    std::ofstream fout;
                    // csv_assert_live_file is the member-variable of analyzer
#pragma omp critical
                    {
                      fout.open(_csv_assert_live_file.c_str(),ios::app);    // open file for appending
                      assert (!fout.fail( ));
                      fout << name << ",yes,9"<<endl;
                      //cout << "REACHABLE ASSERT FOUND: "<< name << ",yes,9"<<endl;
                      
                      fout.close(); 
                    }
                  }
                } // end of failed assert handling
                if(isVerificationErrorEState(&newEState)) {
#pragma omp critical
                  {
                  cout<<"STATUS: detected verification error state ... terminating early"<<endl;
                  // set flag for terminating early
                  terminateEarly=true;
                  }
                } //
              } // end of if (no disequality (= no infeasable path))
          } // end of loop on transfer function return-estates
        } // edge set iterator
      } // conditional: test if work is available
    } // while
  } // omp parallel
  const bool isComplete=true;
  if (!isPrecise()) {
    _firstAssertionOccurences = list<FailedAssertion>(); //ignore found assertions if the STG is not precise
  }
  if(isIncompleteSTGReady()) {
    printStatusMessage(true);
    cout << "STATUS: analysis finished (incomplete STG due to specified resource restriction)."<<endl;
    reachabilityResults.finishedReachability(isPrecise(),!isComplete);
    transitionGraph.setIsComplete(!isComplete);
  } else {
    bool complete;
    if(boolOptions["set-stg-incomplete"]) {
      complete=false;
    } else {
      complete=true;
    }
    reachabilityResults.finishedReachability(isPrecise(),complete);
    printStatusMessage(true);
    transitionGraph.setIsComplete(complete);
    cout << "analysis finished (worklist is empty)."<<endl;
  }
  transitionGraph.setIsPrecise(isPrecise());
}

// solver 6 uses a different parallelization scheme (condition is not omp compliant yet)
void Analyzer::runSolver6() {
  flow.boostify();
  reachabilityResults.init(getNumberOfErrorLabels()); // set all reachability results to unknown
  size_t prevStateSetSize=0; // force immediate report at start
  int threadNum;
  int workers=_numberOfThreadsToUse;
  vector<bool> workVector(_numberOfThreadsToUse);
  set_finished(workVector,false);
  //omp_set_dynamic(0);     // Explicitly disable dynamic teams
  omp_set_num_threads(workers);
  cout <<"STATUS: Running parallel solver 6 with "<<workers<<" threads."<<endl;
  printStatusMessage(true);
  int numActiveThreads=0; //_numberOfThreadsToUse;
  int numIter=0;
# pragma omp parallel shared(numActiveThreads,numIter) private(threadNum) 
  {
    threadNum=omp_get_thread_num();
    bool isActive=false; // private
    do {
      //cout << numActiveThreads<< " ";
    numIter++;
    if(numIter>1000000) {
      stringstream ss;
      ss<<"["<<threadNum<<":"<<isActive<<":"<<numActiveThreads<<":W"<<estateWorkList.size()<<"]";
      //cout<<ss.str();
    }
    if(threadNum==0 && _displayDiff && (estateSet.size()>(prevStateSetSize+_displayDiff))) {
      printStatusMessage(true);
      prevStateSetSize=estateSet.size();
    }
    if(isEmptyWorkList()) {
      if(isActive==true) {
        isActive=false;
#pragma omp atomic
        numActiveThreads-=1;
      }
      continue;
    } else {
      if(isActive==false) {
        isActive=true;
#pragma omp atomic
        numActiveThreads+=1;
      }
    }
      const EState* currentEStatePtr=popWorkList();
      if(!currentEStatePtr) {
        //cerr<<"Thread "<<threadNum<<" found empty worklist. Continue without work. "<<endl;
        assert(threadNum>=0 && threadNum<=_numberOfThreadsToUse);
      } else {
        assert(currentEStatePtr);
      
        Flow edgeSet=flow.outEdges(currentEStatePtr->label());
        //cerr << "DEBUG: out-edgeSet size:"<<edgeSet.size()<<endl;
        for(Flow::iterator i=edgeSet.begin();i!=edgeSet.end();++i) {
          Edge e=*i;
          list<EState> newEStateList;
          newEStateList=transferFunction(e,currentEStatePtr);
          //cout << "DEBUG: transfer at edge:"<<e.toString()<<" succ="<<newEStateList.size()<< endl;
          for(list<EState>::iterator nesListIter=newEStateList.begin();
              nesListIter!=newEStateList.end();
              ++nesListIter) {
            // newEstate is passed by value (not created yet)
            EState newEState=*nesListIter;
            assert(newEState.label()!=Labeler::NO_LABEL);
            if((!newEState.constraints()->disequalityExists()) &&(!isFailedAssertEState(&newEState))) {
              HSetMaintainer<EState,EStateHashFun,EStateEqualToPred>::ProcessingResult pres=process(newEState);
              const EState* newEStatePtr=pres.second;
              if(pres.first==true)
                addToWorkList(newEStatePtr);
              recordTransition(currentEStatePtr,e,newEStatePtr);
            }
            if((!newEState.constraints()->disequalityExists()) && (isFailedAssertEState(&newEState))) {
              // failed-assert end-state: do not add to work list but do add it to the transition graph
              const EState* newEStatePtr;
              newEStatePtr=processNewOrExisting(newEState);
              recordTransition(currentEStatePtr,e,newEStatePtr);        
              
              if(boolOptions["report-failed-assert"]) {
#pragma omp critical
                {
                  cout << "REPORT: failed-assert: "<<newEStatePtr->toString()<<endl;
                }
              }
              
              // record reachability
              int assertCode=reachabilityAssertCode(currentEStatePtr);
              if(assertCode>=0) {
#pragma omp critical
                {
                  reachabilityResults.reachable(assertCode);
                }
              } else {
                // TODO: this is a workaround for isFailedAssert being true in case of rersmode for stderr (needs to be refined)
                if(!boolOptions["rersmode"]) {
                  // assert without label
                }
              }
              
              if(_csv_assert_live_file.size()>0) {
                string name=labelNameOfAssertLabel(currentEStatePtr->label());
                if(name=="globalError")
                  name="error_60";
                name=name.substr(6,name.size()-6);
                std::ofstream fout;
                // csv_assert_live_file is the member-variable of analyzer
#pragma omp critical
                {
                  fout.open(_csv_assert_live_file.c_str(),ios::app);    // open file for appending
                  assert (!fout.fail( ));
                  fout << name << ",yes,9"<<endl;
                  //cout << "REACHABLE ASSERT FOUND: "<< name << ",yes,9"<<endl;
                  
                  fout.close(); 
                }
              } // if
            }
          } // end of loop on transfer function return-estates
        } // just for proper auto-formatting in emacs
      } // conditional: test if work is available
    } while(numActiveThreads>0); // do-while
  } // omp parallel
  reachabilityResults.finished(); // sets all unknown entries to NO.
  printStatusMessage(true);
  cout << "analysis finished (worklist is empty)."<<endl;
}

void Analyzer::runSolver7() {
  flow.boostify();
  reachabilityResults.init(getNumberOfErrorLabels()); // set all reachability results to unknown
  size_t prevStateSetSize=0; // force immediate report at start
  int threadNum;
  int workers=_numberOfThreadsToUse;
  vector<bool> workVector(_numberOfThreadsToUse);
  set_finished(workVector,true);
  //omp_set_dynamic(0);     // Explicitly disable dynamic teams
  omp_set_num_threads(workers);
  cout <<"STATUS: Running parallel solver 7 with "<<workers<<" threads."<<endl;
  printStatusMessage(true);
# pragma omp parallel shared(workVector) private(threadNum)
  {
    threadNum=omp_get_thread_num();
    while(!all_false(workVector)) {
      if(threadNum==0 && _displayDiff && (estateSet.size()>(prevStateSetSize+_displayDiff))) {
        printStatusMessage(true);
        prevStateSetSize=estateSet.size();
      }
      //cerr<<threadNum<<";";
      if(isEmptyWorkList()) {
        //      if(workVector[threadNum]==true) {
#pragma omp critical
        {
          workVector[threadNum]=false;
        }
        //}
        continue;
        //break;
      } else {
        //if(workVector[threadNum]==false) {
#pragma omp critical
        {
          workVector[threadNum]=true;
        }
        //}
      }
      const EState* currentEStatePtr=popWorkList();
      if(!currentEStatePtr) {
        //cerr<<"Thread "<<threadNum<<" found empty worklist. Continue without work. "<<endl;
        assert(threadNum>=0 && threadNum<=_numberOfThreadsToUse);
      } else {
        assert(currentEStatePtr);
      
        if(variableValueMonitor.isActive()) {
          variableValueMonitor.update(this,const_cast<EState*>(currentEStatePtr));
        }
        
        Flow edgeSet=flow.outEdges(currentEStatePtr->label());
        //cerr << "DEBUG: out-edgeSet size:"<<edgeSet.size()<<endl;
        for(Flow::iterator i=edgeSet.begin();i!=edgeSet.end();++i) {
          Edge e=*i;
          list<EState> newEStateList;
          newEStateList=transferFunction(e,currentEStatePtr);
#if 0
          cout << "DEBUG: transfer at edge:"<<e.toString()<<" succ="<<newEStateList.size()<< endl;
          cout << "DEBUG: newEStateList.size()"<<newEStateList.size()<<endl;
          string sourceString=getCFAnalyzer()->getLabeler()->getNode(currentEStatePtr->label())->unparseToString().substr(0,20);
          if(sourceString.size()==20) sourceString+="...";
          cout << "DEBUG: source:"<<sourceString<<endl;
#endif
          for(list<EState>::iterator nesListIter=newEStateList.begin();
              nesListIter!=newEStateList.end();
              ++nesListIter) {
            // newEstate is passed by value (not created yet)
            EState newEState=*nesListIter;
            assert(newEState.label()!=Labeler::NO_LABEL);
            if(_stg_trace_filename.size()>0 && !newEState.constraints()->disequalityExists()) {
              std::ofstream fout;
              // _csv_stg_trace_filename is the member-variable of analyzer
#pragma omp critical
              {
                fout.open(_stg_trace_filename.c_str(),ios::app);    // open file for appending
                assert (!fout.fail( ));
                fout<<"PSTATE-IN:"<<currentEStatePtr->pstate()->toString(&variableIdMapping);
                string sourceString=getCFAnalyzer()->getLabeler()->getNode(currentEStatePtr->label())->unparseToString().substr(0,20);
                if(sourceString.size()==20) sourceString+="...";
                fout<<" ==>"<<"TRANSFER:"<<sourceString;
                fout<<"==> "<<"PSTATE-OUT:"<<newEState.pstate()->toString(&variableIdMapping);
                fout<<endl;
                fout.close(); 
                //cout<<"DEBUG:generate STG-edge:"<<"ICFG-EDGE:"<<e.toString()<<endl;
              }
            }

            if((!newEState.constraints()->disequalityExists()) &&(!isFailedAssertEState(&newEState))) {
              HSetMaintainer<EState,EStateHashFun,EStateEqualToPred>::ProcessingResult pres=process(newEState);
              const EState* newEStatePtr=pres.second;
              if(pres.first==true)
                addToWorkList(newEStatePtr);
              recordTransition(currentEStatePtr,e,newEStatePtr);
            }
            if((!newEState.constraints()->disequalityExists()) && (isFailedAssertEState(&newEState))) {
              // failed-assert end-state: do not add to work list but do add it to the transition graph
              const EState* newEStatePtr;
              newEStatePtr=processNewOrExisting(newEState);
              recordTransition(currentEStatePtr,e,newEStatePtr);        
              if(boolOptions["report-failed-assert"]) {
#pragma omp critical
                {
                  cout << "REPORT: failed-assert: "<<newEStatePtr->toString()<<endl;
                }
              }
              
              // record reachability
              int assertCode=reachabilityAssertCode(currentEStatePtr);
              if(assertCode>=0) {
#pragma omp critical
                {
                    reachabilityResults.reachable(assertCode);
                }
              } else {
                // TODO: this is a workaround for isFailedAssert being true in case of rersmode for stderr (needs to be refined)
                if(!boolOptions["rersmode"]) {
                  // assert without label
                }
              }
              
              if(_csv_assert_live_file.size()>0) {
                string name=labelNameOfAssertLabel(currentEStatePtr->label());
                if(name=="globalError")
                  name="error_60";
                name=name.substr(6,name.size()-6);
                std::ofstream fout;
                // csv_assert_live_file is the member-variable of analyzer
#pragma omp critical
                {
                  fout.open(_csv_assert_live_file.c_str(),ios::app);    // open file for appending
                  assert (!fout.fail( ));
                  fout << name << ",yes,9"<<endl;
                  //cout << "REACHABLE ASSERT FOUND: "<< name << ",yes,9"<<endl;
                  
                  fout.close(); 
                }
              } // if
            }
          } // end of loop on transfer function return-estates
        } // just for proper auto-formatting in emacs
      } // conditional: test if work is available
      //    } // worklist-parallel for
  } // while
  } // omp parallel
  reachabilityResults.finished(); // sets all unknown entries to NO.
  printStatusMessage(true);
  cout << "analysis finished (worklist is empty)."<<endl;
}

// solver 8 is used to analyze traces of consecutively added input sequences 
void Analyzer::runSolver8() {
  //flow.boostify();
  int workers = 1; //only one thread
#ifdef RERS_SPECIALIZATION  
  //initialize the global variable arrays in the linked binary version of the RERS problem
  if(boolOptions["rers-binary"]) {
    //cout << "DEBUG: init of globals with arrays for "<< workers << " threads. " << endl;
    RERS_Problem::rersGlobalVarsArrayInit(workers);
  }
#endif
  while(!isEmptyWorkList()) {
    bool oneSuccessorOnly=false;
    EState newEStateBackupForOneSuccessorOnly;
    const EState* currentEStatePtr;
    //solver 8
    assert(estateWorkList.size() == 1);
    if (!isEmptyWorkList()) {
      currentEStatePtr=popWorkList();
    } else {
      assert(0); // there should always be exactly one element in the worklist at this point
    }
    assert(currentEStatePtr);

    shortcut:      
      if(variableValueMonitor.isActive()) {
        variableValueMonitor.update(this,const_cast<EState*>(currentEStatePtr));
      }
    
    Flow edgeSet=flow.outEdges(currentEStatePtr->label());
    oneSuccessorOnly=(edgeSet.size()==1);
    for(Flow::iterator i=edgeSet.begin();i!=edgeSet.end();++i) {
      Edge e=*i;
      list<EState> newEStateList;
      newEStateList=transferFunction(e,currentEStatePtr);
      // solver 8: keep track of the input state where the input sequence ran out of elements (where solver8 stops)
      if (newEStateList.size()== 0) {
        if(e.isType(EDGE_EXTERNAL)) {
          SgNode* nextNodeToAnalyze1=cfanalyzer->getNode(e.source);
          InputOutput newio;
          Label lab=getLabeler()->getLabel(nextNodeToAnalyze1);
          VariableId varId;
          if(getLabeler()->isStdInLabel(lab,&varId)) {
            _estateBeforeMissingInput = currentEStatePtr; //store the state where input was missing in member variable
          }
        }
      }
      oneSuccessorOnly=oneSuccessorOnly&&(newEStateList.size()==1);
      // solver 8: only single traces allowed
      assert(newEStateList.size()<=1);
      for(list<EState>::iterator nesListIter=newEStateList.begin();
          nesListIter!=newEStateList.end();
          ++nesListIter) {
        // newEstate is passed by value (not created yet)
        EState newEState=*nesListIter;
        assert(newEState.label()!=Labeler::NO_LABEL);
        if((!newEState.constraints()->disequalityExists()) &&(!isFailedAssertEState(&newEState))) {
          if(oneSuccessorOnly && _minimizeStates && (newEState.io.isNonIO())) {
            newEStateBackupForOneSuccessorOnly=newEState;
            currentEStatePtr=&newEStateBackupForOneSuccessorOnly;
            goto shortcut;
          }
          HSetMaintainer<EState,EStateHashFun,EStateEqualToPred>::ProcessingResult pres=process(newEState);
          const EState* newEStatePtr=pres.second;
          // maintain the most recent output state. It can be connected with _estateBeforeMissingInput to facilitate
          // further tracing of an STG that is reduced to input/output/error states.
          if (newEStatePtr->io.isStdOutIO()) {
            _latestOutputEState = newEStatePtr;
          }
          if (true)//simply continue analysing until the input sequence runs out
            addToWorkList(newEStatePtr);          
          recordTransition(currentEStatePtr,e,newEStatePtr);
        }
        if((!newEState.constraints()->disequalityExists()) && (isFailedAssertEState(&newEState))) {
          // failed-assert end-state: do not add to work list but do add it to the transition graph
          const EState* newEStatePtr;
          newEStatePtr=processNewOrExisting(newEState);
          _latestErrorEState = newEStatePtr;
          recordTransition(currentEStatePtr,e,newEStatePtr);
        }
      }  // all successor states of transfer function
    } // all outgoing edges in CFG
  } // while worklist is not empty
  //the result of the analysis is just a concrete trace on the original program
  transitionGraph.setIsPrecise(true);
  transitionGraph.setIsComplete(false);
}

typedef std::pair<PState,  std::list<int> > PStatePlusIOHistory;

void Analyzer::runSolver9() {
#ifndef RERS_SPECIALIZATION
  cout << "ERROR: solver 9 is only compatible with the hybrid analyzer." << endl;
  ROSE_ASSERT(0);
#endif
#ifdef RERS_SPECIALIZATION
  //initialize the global variable arrays in the linked binary version of the RERS problem
  if(boolOptions["rers-binary"]) {
    RERS_Problem::rersGlobalVarsArrayInit(_numberOfThreadsToUse);
    RERS_Problem::createGlobalVarAddressMaps(this);
  }
#endif
  flow.boostify();
  reachabilityResults.init(getNumberOfErrorLabels()); // set all reachability results to unknown
  cout<<"INFO: number of error labels: "<<reachabilityResults.size()<<endl;
  int maxInputVal = *( std::max_element(_inputVarValues.begin(), _inputVarValues.end()) ); //required for parsing to characters
  cout<<"INFO: maximum length of input patterns: "<< (_reconstructMaxInputDepth / 2) <<endl;
  cout<<"INFO: maximum number of pattern repetitions: "<<_reconstructMaxRepetitions<<endl;
  cout <<"STATUS: Running parallel solver 9 (reconstruct assertion traces) with "<<_numberOfThreadsToUse<<" threads."<<endl;
  cout <<"STATUS: This may take a while. Please expect a line of output every 10.000 non-error states. (counter resets itself everytime the prefix is expanded)" << endl;
  for (unsigned int i = 0; i < _reconstructPreviousResults->size(); i++) {
    if (_reconstructPreviousResults->getPropertyValue(i) == PROPERTY_VALUE_YES) {
      bool foundAssertion = false;
      list<int> realTrace;
      list<int> suffixRealTrace;
      int* inputPatternLength = new int();
      PState startPStateCopy = _startPState;
      list<int> ceInputs;
      string ce = _reconstructPreviousResults->getCounterexample(i);
      //extract list of input values
      ce = ce.substr(1, (ce.size()-2)); //eliminate outer square brackets
      std::vector<std::string> symbols;
      boost::algorithm::split(symbols, ce, boost::algorithm::is_any_of(";"));
      for (vector<string>::iterator k=symbols.begin(); k!=symbols.end(); k++) {
        if ((*k)[0]=='i') { //input symbol
          int inputVal = ((int) (*k)[1]) - ((int) 'A') + 1;
          ceInputs.push_back(inputVal);
        }
      }
      // try the search with all prefix/suffix combinations of the loaded counterexample
      list<int> inputSuffix = ceInputs;
      int ceIndex = 0;
      foundAssertion = searchForIOPatterns(&startPStateCopy, i, inputSuffix, &suffixRealTrace, inputPatternLength);
      if (foundAssertion) {
        reachabilityResults.setPropertyValue(i, PROPERTY_VALUE_YES);
        realTrace.splice(realTrace.end(), suffixRealTrace); //append the suffix
        cout << "STATUS: found a trace leading to failing assertion #" << i << " (input lengths: reused prefix: " << ceIndex;
        cout << ", pattern: " << * inputPatternLength << ", total: " << ((realTrace.size()+1) /2) << ")." << endl;
        string ce = convertToCeString(realTrace, maxInputVal);
        reachabilityResults.setCounterexample(i, ce);
      }
      ceIndex++;
      list<int>::iterator ceIter=ceInputs.begin();
      while (!foundAssertion && ceIter!=ceInputs.end()) {
        bool validPath = computePStateAfterInputs(startPStateCopy, *ceIter, 0, &realTrace);
        if (validPath) {
          inputSuffix.pop_front();
          suffixRealTrace = list<int>(); //reset the real suffix before searching with a different prefix
          foundAssertion = searchForIOPatterns(&startPStateCopy, i, inputSuffix, &suffixRealTrace, inputPatternLength);  
          if (foundAssertion) {
            reachabilityResults.setPropertyValue(i, PROPERTY_VALUE_YES);
            realTrace.splice(realTrace.end(), suffixRealTrace); //append the suffix 
            cout << "STATUS: found a trace leading to failing assertion #" << i << " (input lengths: reused prefix: " << ceIndex;
            cout << ", pattern: " << * inputPatternLength << ", total: " << ((realTrace.size()+1) /2) << ")." << endl;
            string ce = convertToCeString(realTrace, maxInputVal);
            reachabilityResults.setCounterexample(i, ce);
          }
        }    
        ceIndex++;
        ceIter++;
      }
      if (!foundAssertion) {
        cout << "INFO: no trace to assertion #" << i << " could be found. Maybe try again with greater thresholds." << endl;
      }
    }
  }
}

void Analyzer::runSolver10() {
#ifndef RERS_SPECIALIZATION
  cout << "ERROR: solver 10 is only compatible with the hybrid analyzer." << endl;
  ROSE_ASSERT(0);
#endif
#ifdef RERS_SPECIALIZATION
  //initialize the global variable arrays in the linked binary version of the RERS problem
  if(boolOptions["rers-binary"]) {
    RERS_Problem::rersGlobalVarsArrayInit(_numberOfThreadsToUse);
    RERS_Problem::createGlobalVarAddressMaps(this);
  }
#endif
  // display initial information
  int maxInputVal = *( std::max_element(_inputVarValues.begin(), _inputVarValues.end()) ); //required for parsing to characters
  flow.boostify();
  reachabilityResults.init(getNumberOfErrorLabels()); // set all reachability results to unknown
  int assertionsToFind = 0;
  for (unsigned int c = 0; c < _patternSearchAssertTable->size(); c++) {
    if (_patternSearchAssertTable->getPropertyValue(c) == PROPERTY_VALUE_YES) {
      assertionsToFind++;
    }
  }
  cout<<"INFO: number of error labels to find: " << assertionsToFind << " (out of " << reachabilityResults.size() << ")" << endl;
  string expMode = "";
  if (_patternSearchExplorationMode == EXPL_BREADTH_FIRST) {
    expMode = "breadth-first";
  } else if (_patternSearchExplorationMode == EXPL_DEPTH_FIRST) {
    expMode = "depth-first";
  }
  cout << "INFO: pattern search exploration mode: " << expMode << endl;
  cout<<"INFO: maximum input depth for the pattern search: "<< _patternSearchMaxDepth << endl;
  cout<<"INFO: following " << _patternSearchRepetitions << " pattern iterations before the suffix search." << endl;
  cout<<"INFO: maximum input depth of the counterexample suffix: "<<_patternSearchMaxSuffixDepth << endl;
  cout <<"STATUS: Running parallel solver 10 (I/O-pattern search) with "<<_numberOfThreadsToUse<<" threads."<<endl;
  cout <<"STATUS: This may take a while. Please expect a line of output every 10.000 non-error states." << endl;
  // create a new instance of the startPState
  //TODO: check why init of "output" is necessary
  PState newStartPState = _startPState;
  newStartPState[globalVarIdByName("output")]=CodeThorn::AType::CppCapsuleConstIntLattice(-7);
  // initialize worklist
  PStatePlusIOHistory startState = PStatePlusIOHistory(newStartPState, list<int>());
  std::list<PStatePlusIOHistory> workList;
  workList.push_back(startState);
  // statistics and other variables
  int processedStates = 0;
  int previousProcessedStates = 0;
  int checkIfFinishedEvery = 500;
  //int previousFinishedCheckStates = 0;
  unsigned int currentMaxDepth = 0; //debugging
  int threadNum;
  int workers=_numberOfThreadsToUse;
  bool earlyTermination = false;
  vector<bool> workVector(_numberOfThreadsToUse);
  set_finished(workVector,true);
  omp_set_num_threads(workers);
# pragma omp parallel shared(workVector) private(threadNum)
  {
    threadNum=omp_get_thread_num();
    while(!all_false(workVector)) {
      // check if all assertions have been found
      if(threadNum==0 && (processedStates >= (previousProcessedStates+checkIfFinishedEvery))) {
        bool finished = true;
        for (unsigned int c = 0; c < _patternSearchAssertTable->size(); c++) {
          if (_patternSearchAssertTable->getPropertyValue(c) == PROPERTY_VALUE_YES 
              && reachabilityResults.getPropertyValue(c) != PROPERTY_VALUE_YES) {
            finished = false;
          }
        }
        if (finished) {
          earlyTermination = true;
        }
        //previousFinishedCheckStates = processedStates;
      }
      // display a status report every ~10.000 non-error PStates
      if(threadNum==0 && _displayDiff && (processedStates >= (previousProcessedStates+_displayDiff))) {
        cout << "STATUS: #processed PStates: " << processedStates << "   currentMaxDepth: " << currentMaxDepth << "   wl size: " << workList.size() << endl;
        previousProcessedStates=processedStates;
      }
      // updated workVector
      bool isEmptyWorkList;
      #pragma omp critical(SOLVERNINEWL)
      {
        isEmptyWorkList = (workList.empty());
      }
      if(isEmptyWorkList || earlyTermination) {
#pragma omp critical(SOLVERNINEWV)
        {
          workVector[threadNum]=false;
        }
        continue;
      } else {
#pragma omp critical(SOLVERNINEWV)
        {
          workVector[threadNum]=true;
        }
      }
      // pop worklist
      PStatePlusIOHistory currentState;
      bool nextElement;
      #pragma omp critical(SOLVERNINEWL)
      {
        if(!workList.empty()) {
          processedStates++;
          currentState=*workList.begin();
          workList.pop_front();
          nextElement=true;
        } else {
          nextElement=false;
        }
      }
      if (!nextElement) {
        assert(threadNum>=0 && threadNum<=_numberOfThreadsToUse);
        continue;
      }
      // generate one new state for each input symbol and continue searching for patterns
      for (set<int>::iterator inputVal=_inputVarValues.begin(); inputVal!=_inputVarValues.end(); inputVal++) {
        // copy the state and initialize new input
        PState newPState = currentState.first;
        newPState[globalVarIdByName("input")]=CodeThorn::AType::CppCapsuleConstIntLattice(*inputVal);
        list<int> newHistory = currentState.second;
        ROSE_ASSERT(newHistory.size() % 2 == 0);
        newHistory.push_back(*inputVal);
        // call the next-state function (a.k.a. "calculate_output")
        RERS_Problem::rersGlobalVarsCallInit(this, newPState, omp_get_thread_num());
        (void) RERS_Problem::calculate_output( omp_get_thread_num() );
        int rers_result=RERS_Problem::output[omp_get_thread_num()];
        // handle assertions found to be reachable
        if (rers_result==-2) {
          //Stderr state, do not continue (rers mode)
        } else if(rers_result<=-100) {
          // we found a failing assert
          int index=((rers_result+100)*(-1));
          assert(index>=0 && index <=99);
          if (_patternSearchAssertTable->getPropertyValue(index) == PROPERTY_VALUE_YES) {
            // report the result and add it to the results table
            #pragma omp critical(CSV_ASSERT_RESULTS)
            {
              if (reachabilityResults.getPropertyValue(index) == PROPERTY_VALUE_UNKNOWN) {
                cout << "STATUS: found a trace leading to failing assertion #" << index; 
                cout << " (no pattern. total input length: " << ((newHistory.size()+1) / 2) << ")." << endl;
                string ce = convertToCeString(newHistory, maxInputVal);
                reachabilityResults.setPropertyValue(index, PROPERTY_VALUE_YES);
                reachabilityResults.setCounterexample(index, ce);
              }
            }
          }
        } else {  // not a failed assertion, continue searching
          RERS_Problem::rersGlobalVarsCallReturnInit(this, newPState, omp_get_thread_num());
          newHistory.push_back(rers_result);
          ROSE_ASSERT(newHistory.size() % 2 == 0);
          // check for all possible patterns in the current I/O-trace "newHistory"
          for (unsigned int ps = 0; ps < newHistory.size(); ps +=2) { //"ps" = pattern start
            //every input is followed by an output & pattern needs to occur twice --> modulo 4
            if ((newHistory.size() - ps) % 4 != 0) {
              ps+=2;
              continue;
            }
            // check for a cyclic pattern
            bool containsPattern = containsPatternTwoRepetitions(newHistory, ps, (newHistory.size() - 1));
            if (containsPattern) {
              // modulo 4: sets of input and output symbols are distinct & the system always alternates between input / ouput 
              ROSE_ASSERT( (newHistory.size() - ps)  % 4 == 0 );
#if 0
              cout << "DEBUG: found pattern (start index " << ps << "): ";
              for (list<int>::iterator it = newHistory.begin(); it != newHistory.end(); it++) {
                cout << *it <<",";
              }
              cout << endl;
#endif
              PState backupPState = PState(newPState);
              list<int> backupHistory = list<int>(newHistory);
              list<int>::iterator patternStart = newHistory.begin();
              for (unsigned int i = 0; i < ps; i++) {
                patternStart++;
              }
              list<int> patternStates = list<int>(patternStart, newHistory.end());
              list<int> patternInputs = inputsFromPatternTwoRepetitions(patternStates);
              bool stillAValidPath = true;
              // follow the cyclic I/O-pattern
              for (int p = 0; p < (_patternSearchRepetitions - 2); p++) { // already found two pattern iterations
                stillAValidPath = computePStateAfterInputs(newPState, patternInputs, omp_get_thread_num(), &newHistory);
                if (!stillAValidPath) {
                  break;
                }
              }
              if (stillAValidPath) {
                int suffixDfsProcessedStates = pStateDepthFirstSearch(&newPState, _patternSearchMaxSuffixDepth, omp_get_thread_num(), 
                                                                      &newHistory, maxInputVal, patternInputs.size(), _patternSearchRepetitions);
                #pragma omp critical(SOLVERNINEWL)
                {
                  processedStates += suffixDfsProcessedStates;
                }
              }
              // continue searching for patterns
              newPState = backupPState;
              newHistory = backupHistory;
            }
            ps +=2;
          } // end of "check for all possible patterns"
          // continue only if the maximum depth of input symbols has not yet been reached
          if ((newHistory.size() / 2) < (unsigned int) _patternSearchMaxDepth) {
            // add the new state to the worklist
            PStatePlusIOHistory newState = PStatePlusIOHistory(newPState, newHistory);
            #pragma omp critical(SOLVERNINEWL)
            {
              currentMaxDepth = currentMaxDepth < newHistory.size() ? newHistory.size() : currentMaxDepth;
              if (_patternSearchExplorationMode == EXPL_DEPTH_FIRST) {
                workList.push_front(newState);
              } else if (_patternSearchExplorationMode == EXPL_BREADTH_FIRST) {
                workList.push_back(newState); 
              } else {
                cout << "ERROR: requested pattern search exploration mode currently not supported." << endl;
                ROSE_ASSERT(0);
              }
            }
          } else {
            ROSE_ASSERT(newHistory.size() / 2 == (unsigned int) _patternSearchMaxDepth);
          }
        } // end of else-case "no assertion, continue searching"  
      } //end of "for each input value"-loop
    } // while
  } // omp parallel
  if (earlyTermination) {
    cout << "STATUS: solver 10 finished (found all assertions)." << endl;
  } else {
    cout << "STATUS: solver 10 finished (empty worklist). " << endl;
  }
}

bool Analyzer::searchForIOPatterns(PState* startPState, int assertion_id, list<int>& inputSuffix, list<int>* partialTrace,
                                   int* inputPatternLength) {
  // create a new instance of the startPState
  //TODO: check why init of "output" is necessary
  (*startPState).setVariableToValue(globalVarIdByName("output"),
                                    CodeThorn::AType::CppCapsuleConstIntLattice(-7));
  PState newStartPState = *startPState;
  // initialize worklist
  PStatePlusIOHistory startState = PStatePlusIOHistory(newStartPState, list<int>());
  std::list<PStatePlusIOHistory> workList;
  workList.push_back(startState);
  // statistics and other variables
  bool foundTrace = false;
  int processedStates = 0;
  int previousProcessedStates = 0;
  unsigned int currentMaxDepth = 0; //debugging
  int threadNum;
  int workers=_numberOfThreadsToUse;
  bool foundTheAssertion = false; //only access through omp_critical(SOLVERNINEWV)
  vector<bool> workVector(_numberOfThreadsToUse);
  set_finished(workVector,true);
  omp_set_num_threads(workers);
# pragma omp parallel shared(workVector) private(threadNum)
  {
    threadNum=omp_get_thread_num();
    while(!all_false(workVector)) {
      if(threadNum==0 && _displayDiff && (processedStates >= (previousProcessedStates+_displayDiff))) {
        cout << "DEBUG: #processed PStates: " << processedStates << "   currentMaxDepth: " << currentMaxDepth << "   wl size: " << workList.size() << endl;
        previousProcessedStates=processedStates;
      }
      bool sppResult = false;
      bool isEmptyWorkList;
      #pragma omp critical(SOLVERNINEWL)
      {
        isEmptyWorkList = (workList.empty());
      }
      if(isEmptyWorkList || foundTheAssertion) {
#pragma omp critical(SOLVERNINEWV)
        {
          workVector[threadNum]=false;
        }
        continue;
      } else {
#pragma omp critical(SOLVERNINEWV)
        {
          workVector[threadNum]=true;
        }
      }
      // pop worklist
      PStatePlusIOHistory currentState;
      bool nextElement;
      #pragma omp critical(SOLVERNINEWL)
      {
        if(!workList.empty()) {
          processedStates++;
          currentState=*workList.begin();
          workList.pop_front();
          nextElement=true;
        } else {
          nextElement=false;
        }
      }
      if (!nextElement) {
        assert(threadNum>=0 && threadNum<=_numberOfThreadsToUse);
        continue;
      }
      // generate one new state for each input symbol and continue searching for patterns
      for (set<int>::iterator inputVal=_inputVarValues.begin(); inputVal!=_inputVarValues.end(); inputVal++) {
        // copy the state and initialize new input
        PState newPState = currentState.first;
        newPState.setVariableToValue(globalVarIdByName("input"),
                                     CodeThorn::AType::CppCapsuleConstIntLattice(*inputVal));
        list<int> newHistory = currentState.second;
        ROSE_ASSERT(newHistory.size() % 2 == 0);
        newHistory.push_back(*inputVal);
        // call the next-state function (a.k.a. "calculate_output")
        RERS_Problem::rersGlobalVarsCallInit(this, newPState, omp_get_thread_num());
        (void) RERS_Problem::calculate_output( omp_get_thread_num() );
        int rers_result=RERS_Problem::output[omp_get_thread_num()];
        // handle assertions found to be reachable
        if (rers_result==-2) {
          //Stderr state, do not continue (rers mode)
        } else if(rers_result<=-100) {
          // we found a failing assert
          int index=((rers_result+100)*(-1));
          assert(index>=0 && index <=99);
        } else {  // not a failed assertion, continue searching
          RERS_Problem::rersGlobalVarsCallReturnInit(this, newPState, omp_get_thread_num());
          newHistory.push_back(rers_result);
          ROSE_ASSERT(newHistory.size() % 2 == 0);
          // check for a cyclic pattern
          bool containsPattern = containsPatternTwoRepetitions(newHistory);
          if (containsPattern) {
            // modulo 4: sets of input and output symbols are distinct & the system always alternates between input / ouput 
            ROSE_ASSERT(newHistory.size() % 4 == 0);
            //call "follow path"-funtion
            PState backupPState = PState(newPState);
            list<int> backupHistory = list<int>(newHistory);
            list<int> patternInputs = inputsFromPatternTwoRepetitions(newHistory);
            sppResult = searchPatternPath(assertion_id, newPState, patternInputs, inputSuffix, omp_get_thread_num(), &newHistory);
            if (sppResult) { // the assertion was found
              #pragma omp critical(SOLVERNINEWV)
              {
                foundTheAssertion=true;
              }
              //
              if (partialTrace) { // update the real counterexample trace
                #pragma omp critical(SOLVERNINETRACE)
                {
                  if (!foundTrace) {
                    partialTrace->splice(partialTrace->end(), newHistory); //append the real trace suffix
                    if (inputPatternLength) {
                      *inputPatternLength = (backupHistory.size() / 4);
                    }
                    foundTrace=true;
                  }
                }
              }
            } else {
              // search for specific assertion was unsuccessful, continue searching for patterns
              newPState = backupPState;
              newHistory = backupHistory;
            }
          }
          // continue only if the maximum depth of input symbols has not yet been reached
          if (!sppResult) {
            if ((newHistory.size() / 2) < (unsigned int) _reconstructMaxInputDepth) {
              // add the new state to the worklist
              PStatePlusIOHistory newState = PStatePlusIOHistory(newPState, newHistory);
              #pragma omp critical(SOLVERNINEWL)
              {
                currentMaxDepth = currentMaxDepth < newHistory.size() ? newHistory.size() : currentMaxDepth;
                workList.push_front(newState);
              }
            } else {
              ROSE_ASSERT(newHistory.size() / 2 == (unsigned int) _reconstructMaxInputDepth);
            }
          }
        } // end of else-case "no assertion, continue searching"  
      } //end of "for each input value"-loop
    } // while
  } // omp parallel
  if (foundTheAssertion) {
    //cout << "analysis finished (found assertion #" << assertion_id <<")."<<endl;
    return true;
  } else {
    //cout << "analysis finished (worklist is empty)."<<endl;
    return false;
  }
}

int Analyzer::pStateDepthFirstSearch(PState* startPState, int maxDepth, int thread_id, list<int>* partialTrace, int maxInputVal, int patternLength, int patternIterations) {
  // initialize worklist
  PStatePlusIOHistory startState = PStatePlusIOHistory(*startPState, list<int>());
  std::list<PStatePlusIOHistory> workList;
  workList.push_back(startState);
  // statistics and other variables
  int processedStates = 0;
  int previousProcessedStates = 0;
  unsigned int currentMaxDepth = 0; //debugging
  int displayDiff=1000; 
  while(!workList.empty()) {
    if(displayDiff && (processedStates >= (previousProcessedStates+displayDiff))) {
      cout << "STATUS: #processed PStates suffix dfs (thread_id: " << thread_id << "): " << processedStates << "   wl size: " << workList.size() << endl;
      previousProcessedStates=processedStates;
    }
    // pop worklist
    PStatePlusIOHistory currentState;
    processedStates++;
    currentState=*workList.begin();
    workList.pop_front();
    // generate one new state for each input symbol and continue searching for patterns
    for (set<int>::iterator inputVal=_inputVarValues.begin(); inputVal!=_inputVarValues.end(); inputVal++) {
      // copy the state and initialize new input
      PState newPState = currentState.first;
      newPState[globalVarIdByName("input")]=CodeThorn::AType::CppCapsuleConstIntLattice(*inputVal);
      list<int> newHistory = currentState.second;
      ROSE_ASSERT(newHistory.size() % 2 == 0);
      newHistory.push_back(*inputVal);
      // call the next-state function (a.k.a. "calculate_output")
      RERS_Problem::rersGlobalVarsCallInit(this, newPState, thread_id);
      (void) RERS_Problem::calculate_output( thread_id );
      int rers_result=RERS_Problem::output[thread_id];
      // handle assertions found to be reachable
      if (rers_result==-2) {
        //Stderr state, do not continue (rers mode)
      } else if(rers_result<=-100) {
        // we found a failing assert
        int index=((rers_result+100)*(-1));
        assert(index>=0 && index <=99);
        if (_patternSearchAssertTable->getPropertyValue(index) == PROPERTY_VALUE_YES) {
          // report the result and add it to the results table
          #pragma omp critical(CSV_ASSERT_RESULTS)
          {
            if (reachabilityResults.getPropertyValue(index) == PROPERTY_VALUE_UNKNOWN) {
              list<int> ceTrace = *partialTrace;
              for (list<int>::iterator n = newHistory.begin(); n != newHistory.end(); n++) {
                ceTrace.push_back(*n);
              }
              int prefixLength = (partialTrace->size() - (2 * patternIterations * patternLength)) / 2; 
              cout << "STATUS: found a trace leading to failing assertion #" << index << " (input lengths: reused prefix: " << prefixLength;
              cout << ", pattern: " <<patternLength << ", suffix: " << ((newHistory.size()+1) / 2) << ", total: " << ((ceTrace.size()+1) / 2) << ")." << endl;
              string ce = convertToCeString(ceTrace, maxInputVal);
              reachabilityResults.setPropertyValue(index, PROPERTY_VALUE_YES);
              reachabilityResults.setCounterexample(index, ce);
            }
          }
        }
      } else {  // not a failed assertion, continue searching
        RERS_Problem::rersGlobalVarsCallReturnInit(this, newPState, thread_id);
        newHistory.push_back(rers_result);
        ROSE_ASSERT(newHistory.size() % 2 == 0);
        // continue only if the maximum depth of input symbols has not yet been reached
        if ((newHistory.size() / 2) < (unsigned int) maxDepth) {
          // add the new state to the worklist
          PStatePlusIOHistory newState = PStatePlusIOHistory(newPState, newHistory);
          currentMaxDepth = currentMaxDepth < newHistory.size() ? newHistory.size() : currentMaxDepth;
          workList.push_front(newState);  // depth-first search
        } else {
          ROSE_ASSERT(newHistory.size() / 2 == (unsigned int) maxDepth);
        }
      } // end of else-case "no assertion, continue searching"  
    } //end of "for each input value"-loop
  } // while
  return processedStates;
}

list<int> Analyzer::inputsFromPatternTwoRepetitions(list<int> pattern2r) {
  ROSE_ASSERT(pattern2r.size() % 4 == 0);
  list<int> result;
  list<int>::iterator iter = pattern2r.begin();
  for (unsigned int i = 0; i < (pattern2r.size() / 4); i++) {
    result.push_back(*iter);
    iter++;
    iter++;
  }
  return result;
}

bool Analyzer::computePStateAfterInputs(PState& pState, int input, int thread_id, list<int>* iOSequence) {    
  //pState[globalVarIdByName("input")]=CodeThorn::AType::CppCapsuleConstIntLattice(input);
  pState.setVariableToValue(globalVarIdByName("input"),
                            CodeThorn::AType::CppCapsuleConstIntLattice(input));
  RERS_Problem::rersGlobalVarsCallInit(this, pState, thread_id);
  (void) RERS_Problem::calculate_output(thread_id);
  RERS_Problem::rersGlobalVarsCallReturnInit(this, pState, thread_id);
  if (iOSequence) {
    iOSequence->push_back(input);
    int outputVal=RERS_Problem::output[thread_id];
    // a (std)err state could was encountered, this is not a valid RERS path anymore
    if (outputVal <= 0) {
      return false;
    }
    iOSequence->push_back(outputVal);
  }
  return true;
}

bool Analyzer::computePStateAfterInputs(PState& pState, list<int>& inputs, int thread_id, list<int>* iOSequence) {
  for (list<int>::iterator i = inputs.begin(); i !=inputs.end(); i++) {
    //pState[globalVarIdByName("input")]=CodeThorn::AType::CppCapsuleConstIntLattice(*i);
    pState.setVariableToValue(globalVarIdByName("input"),
                              CodeThorn::AType::CppCapsuleConstIntLattice(*i));
    RERS_Problem::rersGlobalVarsCallInit(this, pState, thread_id);
    (void) RERS_Problem::calculate_output(thread_id);
    RERS_Problem::rersGlobalVarsCallReturnInit(this, pState, thread_id);
    if (iOSequence) {
      iOSequence->push_back(*i);
      int outputVal=RERS_Problem::output[thread_id];
      // a (std)err state could was encountered, this is not a valid RERS path anymore
      if (outputVal <= 0) {
        return false;
      }
      iOSequence->push_back(outputVal);
    }
  }
  return true;
}

bool Analyzer::searchPatternPath(int assertion_id, PState& pState, list<int>& inputPattern, list<int>& inputSuffix, int thread_id, list<int>* iOSequence) {
  bool validPath = true;
  int i = 2; // the pattern was found previously, therefore two pattern iterations exist already in "iOSequence"
  while (validPath && i < _reconstructMaxRepetitions) {
    // check if the assertion can be found after the current number of pattern iterations
    if (!inputSuffix.empty()) {
      PState branchToCheckForAssertion = pState;
      list<int> iOSquenceStartingAtBranch;
      computePStateAfterInputs(branchToCheckForAssertion, inputSuffix, thread_id, &iOSquenceStartingAtBranch);
      int rers_result=RERS_Problem::output[thread_id];
      if(rers_result<=-100) {
        // we found a failing assert
        int index=((rers_result+100)*(-1));
        assert(index>=0 && index <=99);
        if(index == assertion_id) {
          //cout << "DEBUG: found assertion #" << assertion_id << " after " << i << " pattern iterations." << endl; 
          if (iOSequence) {
            iOSequence->splice(iOSequence->end(), iOSquenceStartingAtBranch); // append the new I/O symbols to the current trace 
          }
          return true;
        }
      }  
    } else {
      //TODO: try all input symbols
      cout << "ERROR: reached an unhandled case (empty spurious suffix)." << endl;
      ROSE_ASSERT(0);
    }
    // follow the pattern
    validPath = computePStateAfterInputs(pState, inputPattern, thread_id, iOSequence);
    i++;
  }
  //cout << "DEBUG: could NOT find assertion #" << assertion_id << " after " << _reconstructMaxRepetitions << " pattern iterations." << endl;  
  return false;
}

bool Analyzer::containsPatternTwoRepetitions(std::list<int>& sequence) {
  if (sequence.size() % 2 != 0) {
    return false;
  }
  bool mismatch = false;
  list<int>::iterator firstHalf = sequence.begin();
  //get a pointer to the beginning of the second half of the list
  list<int>::iterator secondHalf = sequence.begin();
  for (unsigned int i = 0; i < (sequence.size() / 2); i++) {
    secondHalf++;
  }
  // check for two consecutive repetitions of the same subsequence
  while (!mismatch && secondHalf != sequence.end()) {
    if (*firstHalf != *secondHalf) {
      mismatch = true;
    } else {
      firstHalf++;
      secondHalf++;
    }
  }
  return (!mismatch);
}

bool Analyzer::containsPatternTwoRepetitions(std::list<int>& sequence, int startIndex, int endIndex) {
  // copy the sublist to an array
  int patternLength = endIndex - startIndex + 1;
  ROSE_ASSERT(patternLength % 2 == 0);
  vector<int> ceSymbolsVec(patternLength);
  list<int>::iterator it = sequence.begin();
  for (int i = 0; i < startIndex; i++) {
    it++;
  }
  for (int k = 0; k < patternLength; k++) {
    ceSymbolsVec[k] = *it;
    it++;
  }
  // check if the subsequence contains a pattern
  bool mismatch = false;
  for (int j = 0; j < (patternLength / 2); j++) {
    if (ceSymbolsVec[j] != ceSymbolsVec[j + (patternLength / 2)]) {
      mismatch = true;
      break;
    }
  }
  return !mismatch;
}

string Analyzer::convertToCeString(list<int>& ceAsIntegers, int maxInputVal) {
  SpotConnection spotConnection;
  stringstream ss;
  ss << "[";
  bool firstElem = true;
  for (list<int>::iterator i=ceAsIntegers.begin(); i!=ceAsIntegers.end(); i++) {
    if (!firstElem) {
      ss << ";";
    }
    ss << spotConnection.int2PropName(*i, maxInputVal);
    firstElem = false;
  }
  ss << "]";
  return ss.str();
}

PropertyValueTable* Analyzer::loadAssertionsToReconstruct(string filePath) {
  PropertyValueTable* result = new PropertyValueTable(100);
  ifstream assert_input(filePath.c_str());
  if (assert_input.is_open()) {
    //load the containing counterexamples
    std::string line;
    while (std::getline(assert_input, line)){
      std::vector<std::string> entries;
      boost::algorithm::split(entries, line, boost::algorithm::is_any_of(","));
      if (entries[1] == "yes") {
        int property_id = boost::lexical_cast<int>(entries[0]);
        if (args.count("reconstruct-assert-paths")) {
          assert(entries.size() == 3);
          assert(entries[2] != "");
        }
        result->setPropertyValue(property_id, PROPERTY_VALUE_YES);
        result->setCounterexample(property_id, entries[2]);
      }
    }
  }
  assert_input.close();
  return result;
}

int Analyzer::extractAssertionTraces() {
  int maxInputTraceLength = -1;
  for (list<pair<int, const EState*> >::iterator i = _firstAssertionOccurences.begin(); i != _firstAssertionOccurences.end(); ++i ) {
    cout << "STATUS: extracting trace leading to assertion: " << i->first << endl;
    int ceLength = addCounterexample(i->first, i->second);
    if (ceLength > maxInputTraceLength) {maxInputTraceLength = ceLength;}
  }
  if(boolOptions["rers-binary"]) {
    if ((getExplorationMode() == EXPL_BREADTH_FIRST) && transitionGraph.isPrecise()) {
      return maxInputTraceLength;
    }
  }
  return -1;
}

list<const EState*> Analyzer::reverseInOutSequenceBreadthFirst(const EState* source, const EState* target, bool counterexampleWithOutput) {
  // 1.) init: list wl , hashset predecessor, hashset visited
  list<const EState*> worklist;
  worklist.push_back(source);
  boost::unordered_map <const EState*, const EState*> predecessor;
  boost::unordered_set<const EState*> visited;
  // 2.) while (elem in worklist) {s <-- pop wl; if (s not yet visited) {update predecessor map; 
  //                                check if s==target: yes --> break, no --> add all pred to wl }}
  bool targetFound = false;
  while (worklist.size() > 0 && !targetFound) {
    const EState* vertex = worklist.front();
    worklist.pop_front();
    if (visited.find(vertex) == visited.end()) {  //avoid cycles
      visited.insert(vertex);
      EStatePtrSet predsOfVertex = transitionGraph.pred(vertex);
      for(EStatePtrSet::iterator i=predsOfVertex.begin();i!=predsOfVertex.end();++i) {
        predecessor.insert(pair<const EState*, const EState*>((*i), vertex));
        if ((*i) == target) {
          targetFound=true;
          break;
        } else {
          worklist.push_back((*i));
        }
      }
    }
  }
  if (!targetFound) {
    cout << "ERROR: target state not connected to source while generating reversed trace source --> target." << endl;
    assert(0);
  }
  // 3.) reconstruct trace. filter list of only input ( & output) states and return it
  list<const EState*> run;
  run.push_front(target);
  boost::unordered_map <const EState*, const EState*>::iterator nextPred = predecessor.find(target);
  while (nextPred != predecessor.end()) {
    run.push_front(nextPred->second);
    nextPred = predecessor.find(nextPred->second);
  }
  list<const EState*> result = filterStdInOutOnly(run, counterexampleWithOutput);
  return result;
}

list<const EState*> Analyzer::reverseInOutSequenceDijkstra(const EState* source, const EState* target, bool counterexampleWithOutput) {
  EStatePtrSet states = transitionGraph.estateSet();
  boost::unordered_set<const EState*> worklist;
  map <const EState*, int> distance;
  map <const EState*, const EState*> predecessor;
  //initialize distances and worklist
  for(EStatePtrSet::iterator i=states.begin();i!=states.end();++i) {
    worklist.insert(*i);
    if ((*i) == source) {
      distance.insert(pair<const EState*, int>((*i), 0));
    } else {
      distance.insert(pair<const EState*, int>((*i), (std::numeric_limits<int>::max() - 1)));
    }
  }
  assert( distance.size() == worklist.size() );

  //process worklist
  while (worklist.size() > 0 ) {   
    //extract vertex with shortest distance to source
    int minDist = std::numeric_limits<int>::max();
    const EState* vertex = NULL;
    for (map<const EState*, int>::iterator i=distance.begin(); i != distance.end(); ++i) {
      if ( (worklist.find(i->first) != worklist.end()) ) {
        if ( (i->second < minDist)) {
          minDist = i->second;
          vertex = i->first;
        }
      }
    }
    //check for all predecessors if a shorter path leading to them was found
    EStatePtrSet predsOfVertex = transitionGraph.pred(vertex);
    for(EStatePtrSet::iterator i=predsOfVertex.begin();i!=predsOfVertex.end();++i) {
      int altDist;
      if( (*i)->io.isStdInIO() ) { 
        altDist = distance[vertex] + 1; 
      } else {
        altDist = distance[vertex]; //we only count the input sequence length
      }
      if (altDist < distance[*i]) {
        distance[*i] = altDist;
        //update predecessor
        map <const EState*, const EState*>::iterator predListIndex = predecessor.find((*i));
        if (predListIndex != predecessor.end()) {
          predListIndex->second = vertex;
        } else {
          predecessor.insert(pair<const EState*, const EState*>((*i), vertex));
        }
        //optimization: stop if the target state was found
        if ((*i) == target) {break;}
      } 
    }
    int worklistReducedBy = worklist.erase(vertex); 
    assert(worklistReducedBy == 1);
  }

  //extract and return input run from source to target (backwards in the STG)
  list<const EState*> run;
  run.push_front(target);
  map <const EState*, const EState*>::iterator nextPred = predecessor.find(target);
  while (nextPred != predecessor.end()) {
    run.push_front(nextPred->second);
    nextPred = predecessor.find(nextPred->second);
  }
  assert ((*run.begin()) == source);
  list<const EState*> result = filterStdInOutOnly(run, counterexampleWithOutput);
  return result;
}

list<const EState*> Analyzer::filterStdInOutOnly(list<const EState*>& states, bool counterexampleWithOutput) const {
  list<const EState*> result;
  for (list<const EState*>::iterator i = states.begin(); i != states.end(); i++ ) {
    if( (*i)->io.isStdInIO() || (counterexampleWithOutput && (*i)->io.isStdOutIO())) { 
      result.push_back(*i);
    }
  }
  return result;
} 

string Analyzer::reversedInOutRunToString(list<const EState*>& run) {
  string result = "[";
  for (list<const EState*>::reverse_iterator i = run.rbegin(); i != run.rend(); i++ ) {
    if (i != run.rbegin()) {
      result += ";";
    }
    //get input or output value
    PState* pstate = const_cast<PState*>( (*i)->pstate() ); 
    int inOutVal;
    if ((*i)->io.isStdInIO()) {
      inOutVal = (*pstate)[globalVarIdByName("input")].getValue().getIntValue();
      result += "i";
    } else if ((*i)->io.isStdOutIO()) {
      inOutVal = (*pstate)[globalVarIdByName("output")].getValue().getIntValue();
      result += "o";
    } else {
      assert(0);  //function is supposed to handle list of stdIn and stdOut states only
    }
    //transform into string representation and add to result
    char inOutValChar = (char) (inOutVal + ((int) 'A') - 1);
    string ltlInOutVar = boost::lexical_cast<string>(inOutValChar);
    result += ltlInOutVar; 
  }
  result += "]";
  return result;
}

int Analyzer::addCounterexample(int assertCode, const EState* assertEState) {
  list<const EState*> counterexampleRun;
  // TODO: fix the reported minimum depth to reach an assertion for the first time
  if(true) { //boolOptions["rers-binary"] && (getExplorationMode() == EXPL_BREADTH_FIRST) ) {

    counterexampleRun = reverseInOutSequenceBreadthFirst(assertEState, transitionGraph.getStartEState(), 
                                                         boolOptions["counterexamples-with-output"]);
  } else {
    counterexampleRun = reverseInOutSequenceDijkstra(assertEState, transitionGraph.getStartEState(), 
                                                     boolOptions["counterexamples-with-output"]);
  }
  int ceRunLength = counterexampleRun.size();
  string counterexample = reversedInOutRunToString(counterexampleRun);
  //cout << "DEBUG: adding assert counterexample " << counterexample << endl;
  reachabilityResults.strictUpdateCounterexample(assertCode, counterexample);
  return ceRunLength;
}

int Analyzer::inputSequenceLength(const EState* target) {
  list<const EState*> run;
  if(boolOptions["rers-binary"] && (getExplorationMode() == EXPL_BREADTH_FIRST) ) {
    run = reverseInOutSequenceBreadthFirst(target, transitionGraph.getStartEState());
  } else {
    run = reverseInOutSequenceDijkstra(target, transitionGraph.getStartEState());
  }
  return run.size();
}

void Analyzer::reduceToObservableBehavior() {
  EStatePtrSet states=transitionGraph.estateSet();
  std::list<const EState*>* worklist = new list<const EState*>(states.begin(), states.end());  
  // iterate over all states, reduce those that are neither the start state nor contain input/output/error behavior
  for(std::list<const EState*>::iterator i=worklist->begin();i!=worklist->end();++i) {
    if( (*i) != transitionGraph.getStartEState() ) {
      if(! ((*i)->io.isStdInIO() || (*i)->io.isStdOutIO() || (*i)->io.isStdErrIO() || (*i)->io.isFailedAssertIO()) ) {
	transitionGraph.reduceEState2(*i);
      }
    }
  }
}

void Analyzer::removeOutputOutputTransitions() {
  EStatePtrSet states=transitionGraph.estateSet();
  std::list<const EState*>* worklist = new list<const EState*>(states.begin(), states.end());  
  // output cannot directly follow another output in RERS programs. Erase those transitions
  for(std::list<const EState*>::iterator i=worklist->begin();i!=worklist->end();++i) {
    if ((*i)->io.isStdOutIO()) {
      TransitionPtrSet inEdges = transitionGraph.inEdges(*i);
      for(TransitionPtrSet::iterator k=inEdges.begin();k!=inEdges.end();++k) {
        const EState* pred = (*k)->source;
        if (pred->io.isStdOutIO()) {
          transitionGraph.erase(**k);
          cout << "DEBUG: erased an output -> output transition." << endl;
        }
      }
    }
  }
}

void Analyzer::removeInputInputTransitions() {
  EStatePtrSet states=transitionGraph.estateSet();
  // input cannot directly follow another input in RERS'14 programs. Erase those transitions
  for(EStatePtrSet::iterator i=states.begin();i!=states.end();++i) {
    if ((*i)->io.isStdInIO()) {
      TransitionPtrSet outEdges = transitionGraph.outEdges(*i);
      for(TransitionPtrSet::iterator k=outEdges.begin();k!=outEdges.end();++k) {
        const EState* succ = (*k)->target;
        if (succ->io.isStdInIO()) {
          transitionGraph.erase(**k);
          //cout << "DEBUG: erased an input -> input transition." << endl;
        }
      }
    }
  }
}

void Analyzer::storeStgBackup() {
  backupTransitionGraph = transitionGraph;
}

void Analyzer::swapStgWithBackup() {
  TransitionGraph tTemp = transitionGraph;
  transitionGraph = backupTransitionGraph;
  backupTransitionGraph = tTemp;
}

void Analyzer::setAnalyzerToSolver8(EState* startEState, bool resetAnalyzerData) {
  assert(startEState);
  //set attributes specific to solver 8
  _numberOfThreadsToUse = 1;
  _solver = 8;
  _maxTransitions = -1,
  _maxIterations = -1,
  _maxTransitionsForcedTop = -1;
  _maxIterationsForcedTop = -1;
  _topifyModeActive = false;
  _numberOfThreadsToUse = 1;
  _latestOutputEState = NULL;
  _latestErrorEState = NULL;

  if (resetAnalyzerData) {
    //reset internal data structures
    EStateSet newEStateSet;
    estateSet = newEStateSet;
    PStateSet newPStateSet;
    pstateSet = newPStateSet;
    EStateWorkList newEStateWorkList;
    estateWorkList = newEStateWorkList;
    TransitionGraph newTransitionGraph;
    transitionGraph = newTransitionGraph;
    Label startLabel=cfanalyzer->getLabel(startFunRoot);
    transitionGraph.setStartLabel(startLabel);
    list<int> newInputSequence;
    _inputSequence = newInputSequence;
    resetInputSequenceIterator();
#ifndef USE_CUSTOM_HSET
    estateSet.max_load_factor(0.7);
    pstateSet.max_load_factor(0.7);
    constraintSetMaintainer.max_load_factor(0.7);
#endif
  }
  // initialize worklist
  const EState* currentEState=processNewOrExisting(*startEState);
  assert(currentEState);
  variableValueMonitor.init(currentEState);
  addToWorkList(currentEState);
  //cout << "STATUS: start state: "<<currentEState->toString(&variableIdMapping)<<endl;
  //cout << "STATUS: reset to solver 8 finished."<<endl;
}

void Analyzer::continueAnalysisFrom(EState * newStartEState) {
  assert(newStartEState);
  addToWorkList(newStartEState);
  // connect the latest output state with the state where the analysis stopped due to missing 
  // values in the input sequence
  assert(_latestOutputEState);
  assert(_estateBeforeMissingInput);
  Edge edge(_latestOutputEState->label(),EDGE_PATH,_estateBeforeMissingInput->label());
  Transition transition(_latestOutputEState,edge,_estateBeforeMissingInput); 
  transitionGraph.add(transition);
  runSolver();
}

void Analyzer::mapGlobalVarInsert(std::string name, int* addr) {
  mapGlobalVarAddress[name]=addr;
  mapAddressGlobalVar[addr]=name;
}

 void Analyzer::setCompoundIncVarsSet(set<VariableId> ciVars) {
   _compoundIncVarsSet=ciVars;
 }

 void Analyzer::setSmallActivityVarsSet(set<VariableId> saVars) {
   _smallActivityVarsSet=saVars;
 }

 void Analyzer::setAssertCondVarsSet(set<VariableId> acVars) {
   _assertCondVarsSet=acVars;
 }<|MERGE_RESOLUTION|>--- conflicted
+++ resolved
@@ -1387,28 +1387,20 @@
     InputOutput newio;
     Label lab=getLabeler()->getLabel(nextNodeToAnalyze1);
     VariableId varId;
-<<<<<<< HEAD
-    if(getLabeler()->isStdInLabel(lab,&varId)
-       ||isFunctionCallWithAssignment(lab,&varId)) {
-=======
-
-    /* TODO: determine name of function */
-
-    bool  isExternalNonDetIntFunction=false;
-    if(useExternalFunctionSemantics()) {
-      if(SgFunctionCallExp* funCall=SgNodeHelper::Pattern::matchFunctionCall(nextNodeToAnalyze1)) {
-        ROSE_ASSERT(funCall);
-        string externalFunctionName=SgNodeHelper::getFunctionName(funCall);
-        if(externalFunctionName==_externalNonDetIntFunctionName) {
-          isExternalNonDetIntFunction=true;
-          //cout<<"DEBUG: found externalNonDetIntFunction"<<endl;
-          //cout<<"TODO: set varId to input=__VERIFIER_nondet_int();"<<endl;
-          isExternalNonDetIntFunction=false;
-        }
+    bool isExternalNonDetIntFunction=false;
+    if(isFunctionCallWithAssignment(lab,&varId)) {
+      if(useExternalFunctionSemantics()) {
+	if(SgFunctionCallExp* funCall=SgNodeHelper::Pattern::matchFunctionCall(nextNodeToAnalyze1)) {
+	  ROSE_ASSERT(funCall);
+	  string externalFunctionName=SgNodeHelper::getFunctionName(funCall);
+	  if(externalFunctionName==_externalNonDetIntFunctionName) {
+	    isExternalNonDetIntFunction=true;
+	    //cout<<"TODO: set varId to input=__VERIFIER_nondet_int();"<<endl;
+	  }
+	}
       }
     }
     if(isExternalNonDetIntFunction || getLabeler()->isStdInLabel(lab,&varId)) {
->>>>>>> 58163bca
       if(_inputSequence.size()>0) {
         PState newPState=*currentEState.pstate();
         ConstraintSet newCSet=*currentEState.constraints();
