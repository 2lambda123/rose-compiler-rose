--- conflicted
+++ resolved
@@ -187,7 +187,6 @@
 #endif
 }
 
-<<<<<<< HEAD
 void RewriteSystem::rewriteCondStmtInAst(SgNode* root) {
   RoseAst ast(root);
   for(RoseAst::iterator i=ast.begin();i!=ast.end();++i) {
@@ -245,12 +244,6 @@
 // rewrites an AST
 // requirements: all variables have been replaced by constants
 // uses AstMatching to match patterns.
-=======
-
- // rewrites an AST
- // requirements: all variables have been replaced by constants
- // uses AstMatching to match patterns.
->>>>>>> 20b6bb38
 void RewriteSystem::rewriteAst(SgNode*& root, VariableIdMapping* variableIdMapping, bool rewriteTrace, bool ruleAddReorder, bool performCompoundAssignmentsElimination) {
    //  cout<<"Rewriting AST:"<<endl;
    bool someTransformationApplied=false;
@@ -273,7 +266,6 @@
 
    do {
      someTransformationApplied=false;
-<<<<<<< HEAD
      do {
        // Rewrite-rule 1: $UnaryOpSg=MinusOp($IntVal1=SgIntVal) => SgIntVal.val=-$Intval.val
        transformationApplied=false;
@@ -297,34 +289,8 @@
            transformationApplied=true;
            someTransformationApplied=true;
            dump1_stats.numElimMinusOperator++;
-=======
-
-
- do {
-     // Rewrite-rule 1: $UnaryOpSg=MinusOp($IntVal1=SgIntVal) => SgIntVal.val=-$Intval.val
-     transformationApplied=false;
-     MatchResult res=m.performMatching(
-                                       "$UnaryOp=SgMinusOp($IntVal=SgIntVal)\
-                                       ",root);
-     if(res.size()>0) {
-       for(MatchResult::iterator i=res.begin();i!=res.end();++i) {
-         // match found
-         SgExpression* op=isSgExpression((*i)["$UnaryOp"]);
-         SgIntVal* val=isSgIntVal((*i)["$IntVal"]);
-         //cout<<"FOUND UNARY CONST: "<<op->unparseToString()<<endl;
-         int rawval=val->get_value();
-         // replace with folded value (using integer semantics)
-         switch(op->variantT()) {
-         case V_SgMinusOp:
-           SgNodeHelper::replaceExpression(op,SageBuilder::buildIntVal(-rawval),false);
-           break;
-         default:
-           logger[ERROR]<<"Error: rewrite phase: unsopported operator in matched unary expression. Bailing out."<<endl;
-           exit(1);
->>>>>>> 20b6bb38
          }
        }
-<<<<<<< HEAD
      } while(transformationApplied); // a loop will eliminate -(-(5)) to 5
      
      if(ruleAddReorder) {
@@ -361,42 +327,6 @@
                  dump1_stats.numAddOpReordering++;
                }       
              }
-=======
-     }
-  } while(transformationApplied); // a loop will eliminate -(-(5)) to 5
-
- if(ruleAddReorder) {
-   do {
-     // the following rules guarantee convergence
-
-     // REWRITE: re-ordering (normalization) of expressions
-     // Rewrite-rule 1: SgAddOp(SgAddOp($Remains,$Other),$IntVal=SgIntVal) => SgAddOp(SgAddOp($Remains,$IntVal),$Other)
-     //                 where $Other!=SgIntVal && $Other!=SgFloatVal && $Other!=SgDoubleVal; ($Other notin {SgIntVal,SgFloatVal,SgDoubleVal})
-     transformationApplied=false;
-     MatchResult res=m.performMatching("$BinaryOp1=SgAddOp(SgAddOp($Remains,$Other),$IntVal=SgIntVal)",root);
-     if(res.size()>0) {
-       for(MatchResult::iterator i=res.begin();i!=res.end();++i) {
-         // match found
-         SgExpression* other=isSgExpression((*i)["$Other"]);
-         if(other) {
-           if(!isSgIntVal(other) && !isSgFloatVal(other) && !isSgDoubleVal(other)) {
-             //SgNode* op1=(*i)["$BinaryOp1"];
-             SgExpression* val=isSgExpression((*i)["$IntVal"]);
-             //cout<<"FOUND: "<<op1->unparseToString()<<endl;
-             if(rewriteTrace)
-               cout<<"Rule AddOpReorder: "<<((*i)["$BinaryOp1"])->unparseToString()<<" => ";
-             // replace op1-rhs with op2-rhs
-             SgExpression* other_copy=SageInterface::copyExpression(other);
-             SgExpression* val_copy=SageInterface::copyExpression(val);
-             SgNodeHelper::replaceExpression(other,val_copy,false);
-             SgNodeHelper::replaceExpression(val,other_copy,false);
-             //cout<<"REPLACED: "<<op1->unparseToString()<<endl;
-             transformationApplied=true;
-             someTransformationApplied=true;
-             if(rewriteTrace)
-               cout<<((*i)["$BinaryOp1"])->unparseToString()<<endl;
-             dump1_stats.numAddOpReordering++;
->>>>>>> 20b6bb38
            }
          }
        } while(transformationApplied);
@@ -431,7 +361,6 @@
            case V_SgSubtractOp:
              SgNodeHelper::replaceExpression(op1,SageBuilder::buildIntVal(rawval1-rawval2),false);
            break;
-<<<<<<< HEAD
            case V_SgMultiplyOp:
              SgNodeHelper::replaceExpression(op1,SageBuilder::buildIntVal(rawval1*rawval2),false);
              break;
@@ -445,14 +374,6 @@
            transformationApplied=true;
            someTransformationApplied=true;
            dump1_stats.numConstantFolding++;
-=======
-         case V_SgDivideOp:
-           SgNodeHelper::replaceExpression(op1,SageBuilder::buildIntVal(rawval1/rawval2),false);
-           break;
-         default:
-           logger[ERROR]<<"rewrite phase: unsopported operator in matched expression. Bailing out."<<endl;
-           exit(1);
->>>>>>> 20b6bb38
          }
        }
      } while(transformationApplied);
