--- conflicted
+++ resolved
@@ -27,8 +27,6 @@
   void runSolver() ROSE_OVERRIDE;
   void computeCombinedPreInfo(Label lab,Lattice& inInfo) ROSE_OVERRIDE;
   
-<<<<<<< HEAD
-=======
   void setLabeler(Labeler& labeler) { l = &labeler; }
   Labeler getLabeler() 
   { 
@@ -36,7 +34,6 @@
     return *l; 
   }
   
->>>>>>> 67c03f0b
   void computePostInfo(Label lab,Lattice& inInfo);
 
  protected:
