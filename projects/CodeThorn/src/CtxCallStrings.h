--- conflicted
+++ resolved
@@ -9,10 +9,6 @@
 //~ #include <deque>
 //~ #include <list>
 
-<<<<<<< HEAD
-//~ #include <rose.h>
-=======
->>>>>>> 67c03f0b
 #include <sage3basic.h>
 #include <Labeler.h>
 
@@ -42,13 +38,10 @@
   
   /// updates the call context according to the function call invocation at @ref lab
   void callInvoke(const Labeler&, Label lab);
-<<<<<<< HEAD
-=======
   
   /// compares the postfix of two call strings. 
   ///   if true, a call would require merging lattices 
   bool mergedAfterCall(const InfiniteCallString& cand) const;
->>>>>>> 67c03f0b
 
   /// defines a strict weak ordering on call contexts.
   friend
@@ -529,13 +522,8 @@
     //~ typedef std::deque<Label>                         sequence;
     //~ typedef std::list<Label>                          sequence;
     
-<<<<<<< HEAD
-    //~ typedef ContextSequence< sequence >               context_string;
-    typedef ContextSequenceCOW< sequence >            context_string; // COW wrapper makes things slightly slower...
-=======
     typedef ContextSequence< sequence >               context_string;
     //~ typedef ContextSequenceCOW< sequence >            context_string; // COW wrapper makes things slightly slower...
->>>>>>> 67c03f0b
     
     // string comparison reverses "normal" sort to place NO_LABEL first.
     //   (required by callsite merging in FiniteReturnHandler)
