--- conflicted
+++ resolved
@@ -1586,14 +1586,14 @@
   return _functionIdMapping;
 }
 
-<<<<<<< HEAD
 void CFAnalysis::setFunctionCallMapping(FunctionCallMapping* fcm) {
   _functionCallMapping=fcm;
 }
 
 FunctionCallMapping* CFAnalysis::getFunctionCallMapping() {
   return _functionCallMapping;
-=======
+}
+
 bool CFAnalysis::forkJoinConsistencyChecks(Flow &flow) const {
   logger[INFO] << "Running fork/join consistency tests." << endl;
   const auto flowLabels = flow.nodeLabels();
@@ -1619,5 +1619,4 @@
   assert(barriersLessOrEqualWorkshare); 
 
   return forksEqualJoins && barriersLessOrEqualWorkshare;
->>>>>>> 15c507ee
 }