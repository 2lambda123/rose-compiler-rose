--- conflicted
+++ resolved
@@ -472,9 +472,8 @@
   else
 	cout << "Time total           : "<<green<<totalRunTime/1000.0<<" seconds"<<normal<<endl;
   // we only generate a visualization if #estates<=1000
-<<<<<<< HEAD
-  if(eStateSetSize>1000) {
-	cout << "Number of eStates > 1000. Not generating visualization."<<endl;
+  if(eStateSetSize>2500) {
+	cout << "Number of eStates > 2500. Not generating visualization."<<endl;
   } else {
     Visualizer visualizer(analyzer.getLabeler(),analyzer.getFlow(),analyzer.getStateSet(),analyzer.getEStateSet(),analyzer.getTransitionGraph());
     string dotFile="digraph G {\n";
@@ -496,11 +495,6 @@
     
     write_file("cfg.dot", analyzer.flow.toDot(analyzer.cfanalyzer->getLabeler()));
     cout << "generated cfg.dot."<<endl;
-=======
-  if(transitionGraphSize>2500) {
-	//cout << "Number of eStates > 1000. Not generating visualization."<<endl;
-	exit(0);
->>>>>>> bb1113f0
   }
   {
 #if 0
