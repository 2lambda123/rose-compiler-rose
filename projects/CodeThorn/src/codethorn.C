/*************************************************************
 * Copyright: (C) 2012 by Markus Schordan                    *
 * Author   : Markus Schordan                                *
 * License  : see file LICENSE in the CodeThorn distribution *
 *************************************************************/

#include "rose.h"

#include "codethorn.h"
#include "SgNodeHelper.h"
#include "Labeler.h"
#include "VariableIdMapping.h"
#include "StateRepresentations.h"
#include "Timer.h"
#include "LTLCheckerFixpoint.h"
#include "LTLCheckerUnified.h"
#include <cstdio>
#include <cstring>
#include <boost/program_options.hpp>
#include <map>
#include "InternalChecks.h"
#include "AstAnnotator.h"
#include "AstTerm.h"
#include "SgNodeHelper.h"
#include "AType.h"
#include "AstMatching.h"
#include "RewriteSystem.h"
#include "SpotConnection.h"
#include "AnalysisAbstractionLayer.h"

// test
#include "Evaluator.h"

namespace po = boost::program_options;
using namespace CodeThorn;

// experimental
#include "IOSequenceGenerator.C"

bool isExprRoot(SgNode* node) {
  if(SgExpression* exp=isSgExpression(node)) {
    return isSgStatement(exp->get_parent());
  }
  return false;
}

list<SgExpression*> exprRootList(SgNode *node) {
  RoseAst ast(node);
  list<SgExpression*> exprList;
  for(RoseAst::iterator i=ast.begin();i!=ast.end();++i) {
    if(isExprRoot(*i)) {
      SgExpression* expr=isSgExpression(*i);
      ROSE_ASSERT(expr);
      exprList.push_back(expr);
      i.skipChildrenOnForward();
    }
  }
  return exprList;
}

// finds the list of pragmas (in traversal order) with the prefix 'prefix' (e.g. '#pragma omp parallel' is found for prefix 'omp')
list<SgPragmaDeclaration*> findPragmaDeclarations(SgNode* root, string prefix) {
  list<SgPragmaDeclaration*> pragmaList;
  RoseAst ast(root);
  cout<<"STATUS: searching for fragment markers."<<endl;
  for(RoseAst::iterator i=ast.begin(); i!=ast.end();++i) {
    if(SgPragmaDeclaration* pragmaDecl=isSgPragmaDeclaration(*i)) {
      string foundPrefix=SageInterface::extractPragmaKeyword(pragmaDecl);
      //cout<<"DEBUG: PREFIX:"<<foundPrefix<<endl;
      if(prefix==foundPrefix || "end"+prefix==foundPrefix) {
        pragmaList.push_back(pragmaDecl);
      }
    }
  }
  return pragmaList;
}

void CodeThornLanguageRestrictor::initialize() {
  LanguageRestrictorCppSubset1::initialize();
  // RERS 2013 (required for some system headers)
  setAstNodeVariant(V_SgBitOrOp, true);
  setAstNodeVariant(V_SgBitAndOp, true);
  setAstNodeVariant(V_SgBitComplementOp, true);
  setAstNodeVariant(V_SgRshiftOp, true);
  setAstNodeVariant(V_SgLshiftOp, true);
  setAstNodeVariant(V_SgAggregateInitializer, true);
  setAstNodeVariant(V_SgNullExpression, true);
  // Polyhedral test codes
  setAstNodeVariant(V_SgPlusAssignOp, true);
  setAstNodeVariant(V_SgMinusAssignOp, true);
  setAstNodeVariant(V_SgMultAssignOp, true);
  setAstNodeVariant(V_SgDivAssignOp, true);
  setAstNodeVariant(V_SgPntrArrRefExp, true);
  setAstNodeVariant(V_SgPragmaDeclaration, true);
  setAstNodeVariant(V_SgPragma, true);
  setAstNodeVariant(V_SgDoubleVal, true);
  setAstNodeVariant(V_SgFloatVal, true);
  //SgIntegerDivideAssignOp

  //more general test codes
  setAstNodeVariant(V_SgPointerDerefExp, true);
  setAstNodeVariant(V_SgNullExpression, true);
}


class TermRepresentation : public DFAstAttribute {
public:
  TermRepresentation(SgNode* node) : _node(node) {}
  string toString() { return "AstTerm: "+astTermWithNullValuesToString(_node); }
private:
  SgNode* _node;
};

class PointerExprListAnnotation : public DFAstAttribute {
public:
  PointerExprListAnnotation(SgNode* node) : _node(node) {
    //std::cout<<"DEBUG:generated: "+pointerExprToString(node)+"\n";
  }
  string toString() { 
    return "// POINTEREXPR: "+pointerExprToString(_node);
  }
private:
  SgNode* _node;
};

void attachTermRepresentation(SgNode* node) {
  RoseAst ast(node);
  for(RoseAst::iterator i=ast.begin(); i!=ast.end();++i) {
    if(SgStatement* stmt=dynamic_cast<SgStatement*>(*i)) {
      AstAttribute* ara=new TermRepresentation(stmt);
      stmt->setAttribute("codethorn-term-representation",ara);
    }
  }
}

void attachPointerExprLists(SgNode* node) {
  RoseAst ast(node);
  for(RoseAst::iterator i=ast.begin(); i!=ast.end();++i) {
    SgStatement* stmt=0;
    // SgVariableDeclaration is necessary to allow for pointer initialization
    if((stmt=dynamic_cast<SgExprStatement*>(*i))
       ||(stmt=dynamic_cast<SgVariableDeclaration*>(*i))
       ||(stmt=dynamic_cast<SgReturnStmt*>(*i))
       ) {
      AstAttribute* ara=new PointerExprListAnnotation(stmt);
      stmt->setAttribute("codethorn-pointer-expr-lists",ara);
    }
  }
}

void generateAssertsCsvFile(Analyzer& analyzer, SgProject* sageProject, string filename) {
  ofstream* csv = NULL;
  csv = new ofstream();
  // use binary and \r\n tp enforce DOS line endings
  // http://tools.ietf.org/html/rfc4180
  csv->open(filename.c_str(), ios::trunc|ios::binary);
  //*csv << "Index;\"Assert Error Label\";ReachabilityResult;Confidence\r\n";
  
  LabelSet lset=analyzer.getTransitionGraph()->labelSetOfIoOperations(InputOutput::FAILED_ASSERT);
  list<pair<SgLabelStatement*,SgNode*> > assertNodes=analyzer.listOfLabeledAssertNodes(sageProject);
  if(boolOptions["rers-binary"]) {
	cout<<"DEBUG: generating assert results for binary analysis."<<endl;
    int assertStart=-1;
    int assertEnd=-1;
    switch(resultsFormat) {
    case RF_RERS2012: assertStart=0; assertEnd=60;break;
    case RF_RERS2013: assertStart=100; assertEnd=159;break;
    default: assert(0);
    }
    for(int i=assertStart;i<=assertEnd;i++) {
      *csv << i<<",";
      if(analyzer.binaryBindingAssert[i]) {
        *csv << "yes,9";
      } else {
        *csv << "no,9";
      }
      *csv << "\n";
    }
  } else {
    for(list<pair<SgLabelStatement*,SgNode*> >::iterator i=assertNodes.begin();i!=assertNodes.end();++i) {
      string name=SgNodeHelper::getLabelName((*i).first);
      if(name=="globalError")
        name="error_60";
      int num;
      stringstream(name.substr(6,name.size()-6))>>num;
      switch(resultsFormat) {
      case RF_RERS2012: *csv<<(num);break;
      case RF_RERS2013: *csv<<(num+100);break;
      default: assert(0);
      } 
      *csv <<",";
      Label lab=analyzer.getLabeler()->getLabel((*i).second);
      if(lset.find(lab)!=lset.end()) {
        *csv << "yes,9";
      } else {
        *csv << "no,9";
      }
      *csv << "\n";
    }
  }
  if (csv) delete csv;
}

void printAsserts(Analyzer& analyzer, SgProject* sageProject) {
  if(boolOptions["rers-binary"]) {
    int assertStart=-1;
    int assertEnd=-1;
    switch(resultsFormat) {
    case RF_RERS2012: assertStart=0; assertEnd=60;break;
    case RF_RERS2013: assertStart=100; assertEnd=159;break;
    default: assert(0);
    }
    for(int i=assertStart;i<=assertEnd;i++) {
      cout <<color("white")<<"assert: error_"<<i<<": ";
      if(analyzer.binaryBindingAssert[i]) {
        cout << color("green")<<"YES (REACHABLE)";
      } else {
        cout << color("cyan")<<"NO (UNREACHABLE)";
      }
      cout << endl;
    }
    cout<<color("normal");
    return;
  }
  LabelSet lset=analyzer.getTransitionGraph()->labelSetOfIoOperations(InputOutput::FAILED_ASSERT);
  list<pair<SgLabelStatement*,SgNode*> > assertNodes=analyzer.listOfLabeledAssertNodes(sageProject);
  for(list<pair<SgLabelStatement*,SgNode*> >::iterator i=assertNodes.begin();i!=assertNodes.end();++i) {
    cout << "assert: "
         << SgNodeHelper::getLabelName((*i).first)
      //     << SgNodeHelper::nodeToString((*i).second)<< " : "
      ;
    cout << ": ";
    Label lab=analyzer.getLabeler()->getLabel((*i).second);
    if(lset.find(lab)!=lset.end()) {
      cout << color("green")<<"YES (REACHABLE)"<<color("normal");
    }
    else {
      cout << color("cyan")<<"NO (UNREACHABLE)"<<color("normal");
    }
    cout << endl;
  }
}

void printAssertStatistics(Analyzer& analyzer, SgProject* sageProject) {
  LabelSet lset=analyzer.getTransitionGraph()->labelSetOfIoOperations(InputOutput::FAILED_ASSERT);
  list<pair<SgLabelStatement*,SgNode*> > assertNodes=analyzer.listOfLabeledAssertNodes(sageProject);
  int reachable=0;
  int unreachable=0;
  for(list<pair<SgLabelStatement*,SgNode*> >::iterator i=assertNodes.begin();i!=assertNodes.end();++i) {
    Label lab=analyzer.getLabeler()->getLabel((*i).second);
    if(lset.find(lab)!=lset.end())
      reachable++;
    else
      unreachable++;
  }
  int n=assertNodes.size();
  assert(reachable+unreachable == n);

  if(boolOptions["rers-binary"]) {
    reachable=0;
    unreachable=0;
    for(int i=0;i<62;i++) {
      if(analyzer.binaryBindingAssert[i])
        reachable++;
      else
        unreachable++;
    }
  }
  cout<<color("white")<<"Assert reachability statistics: "
      <<color("white")<<"YES: "<<color("green")<<reachable
      <<color("white")<<", NO: " <<color("cyan")<<unreachable
      <<color("white")<<", TOTAL: " <<n
      <<endl<<color("normal")

    ;
}

void generateLTLOutput(Analyzer& analyzer, string ltl_file) {
  extern CodeThorn::LTL::Formula* ltl_val;
  //
  // Verification
  //
  int n = 0;
  int n_yes = 0;
  int n_no = 0;
  int n_undecided = 0;
  int n_failed = 0;

  assert(analyzer.getEStateSet());
  assert(analyzer.getTransitionGraph());
  if (ltl_file.size()) {
    CodeThorn::FixpointLTL::Checker* checker1 = 0; 
    CodeThorn::UnifiedLTL::UChecker* checker2 = 0; 
    switch(analyzer.getLTLVerifier()) {
    case 1: 
      checker1 = new CodeThorn::FixpointLTL::Checker(*analyzer.getEStateSet(), 
                             *analyzer.getTransitionGraph());

      break;
    case 2:
#if 1
      checker2 = new CodeThorn::UnifiedLTL::UChecker(*analyzer.getEStateSet(),
                             *analyzer.getTransitionGraph());
#else
      {
        checker2 = new CodeThorn::UnifiedLTL::UChecker(*analyzer.getTransitionGraph()->estateSet());
                             *analyzer.getTransitionGraph());
      }
#endif
      break;
    default: 
      cerr << "Error: unknown ltl-verifier specified with ltl-verifier option."<<endl;
      exit(1);
    }
    ltl_input = fopen(ltl_file.c_str(), "r");
    if (ltl_input == NULL)
      cerr<<"Error: could not open file "<<ltl_file.c_str()<<endl;
    assert(ltl_input);

    ofstream* csv = NULL;
    if (args.count("csv-ltl")) {
      csv = new ofstream();
      // use binary and \r\n tp enforce DOS line endings
      // http://tools.ietf.org/html/rfc4180
      csv->open(args["csv-ltl"].as<string>().c_str(), ios::trunc|ios::binary);
      //*csv << "Index,\"LTL formula\",Result,Confidence\r\n";
    }

    while ( !ltl_eof) {
      try { 
    ltl_label = 0;
        if (ltl_parse()) {
          cerr<<color("red")<< "Syntax error" <<color("normal")<<endl;
      ++n;
      ++n_failed;
      continue;
        }
        if (ltl_val == NULL) {
      // empty line
      continue;
    }
      } catch(const char* s) {
        if (ltl_val) cout<<color("normal")<<string(*ltl_val)<<endl;
        cout<< s<<endl<<color("red")<< "Grammar Error" <<color("normal")<<endl;
    ++n;
    ++n_failed;
    continue;
      } catch(...) {
    cout<<color("red")<< "Parser exception" << endl;
    ++n;
    ++n_failed;
    continue;
      }  
      
      ++n;
      string formula = *ltl_val;
      cout<<endl<<"Verifying formula "<<color("white")<<formula<<color("normal")<<"."<<endl;
      //if (csv) *csv << n <<";\"" <<formula<<"\";";

      if(csv) {
        switch(resultsFormat) {
        case RF_RERS2012: *csv << (n-1)+61 <<",";break; // MS: n starts at 1
        case RF_RERS2013: *csv << (n-1) <<",";break;
        case RF_UNKNOWN: /* intentional fall-through */
        default: assert(0);
        }
      }
      try {
    AType::BoolLattice result;
    if (checker1) result = checker1->verify(*ltl_val);
    if (checker2) result = checker2->verify(*ltl_val);

    if (result.isTrue()) {
      ++n_yes;
      cout<<color("green")<<"YES"<<color("normal")<<endl;
      if (csv) *csv << "yes,9\r\n";
    } else if (result.isFalse()) {
      ++n_no;
      cout<<color("cyan")<<"NO"<<color("normal")<<endl;
      if (csv) *csv << "no,9\r\n";
    } else {
      ++n_undecided;
      cout<<color("magenta")<<"UNKNOWN"<<color("normal")<<endl;
      if (csv) *csv << "unknown,0\r\n";
    }
      } catch(const char* str) {
    ++n_failed;
    cerr << "Exception raised: " << str << endl;
    cout<<color("red")<<"ERROR"<<color("normal")<<endl;
    if (csv) *csv << "error,0\r\n";
      } catch(string str) {
    ++n_failed;
    cerr << "Exception raised: " << str << endl;
    cout<<color("red")<<"ERROR"<<color("normal")<<endl;
    if (csv) *csv << "error,0\r\n";
      } catch(...) {
    ++n_failed;
    cout<<color("red")<<"ERROR"<<color("normal")<<endl;
    if (csv) *csv << "error,0\r\n";
      }  
    }
    fclose(ltl_input);
    if (csv) delete csv;
    if (checker1) delete checker1;
    if (checker2) delete checker2;
    assert(n_yes+n_no+n_undecided+n_failed == n);
    cout<<"\nStatistics "<<endl
        <<"========== "<<endl
    <<n_yes      <<"/"<<n<<color("green")  <<" YES, "       <<color("normal")     
    <<n_no       <<"/"<<n<<color("cyan")   <<" NO, "        <<color("normal")     
    <<n_undecided<<"/"<<n<<color("magenta")<<" UNKNOWN, "   <<color("normal")     
    <<n_failed   <<"/"<<n<<color("red")    <<" ERROR"       <<color("normal")     
    <<endl;

  } 
}

string readableruntime(double time) {
  stringstream s;
  s << std::fixed << std::setprecision(2); // 2 digits past decimal point.
  if(time<1000.0) {
    s<<time<<" ms";
    return s.str();
  } else {
    time=time/1000;
  }
  if(time<60) {
    s<<time<<" secs"; 
    return s.str();
  } else {
    time=time/60;
  }
  if(time<60) {
    s<<time<<" mins"; 
    return s.str();
  } else {
    time=time/60;
  }
  if(time<24) {
    s<<time<<" hours"; 
    return s.str();
  } else {
    time=time/24;
  }
  if(time<31) {
    s<<time<<" days"; 
    return s.str();
  } else {
    time=time/(((double)(365*3+366))/12*4);
  }
  s<<time<<" months"; 
  return s.str();
}

static Analyzer* global_analyzer=0;


 int substituteConstArrayIndexExprsWithConst(VariableIdMapping* variableIdMapping, ExprAnalyzer* exprAnalyzer, const EState* estate, SgNode* root) {
   typedef pair<SgExpression*,int> SubstitutionPair;
   typedef list<SubstitutionPair > SubstitutionList;
   SubstitutionList substitutionList;
   AstMatching m;
   MatchResult res;
   int numConstExprElim=0;
#pragma omp critical(EXPRSUBSTITUTION)
   {
   res=m.performMatching("SgPntrArrRefExp(_,$ArrayIndexExpr)",root);
   }
   if(res.size()>0) {
     for(MatchResult::iterator i=res.begin();i!=res.end();++i) {
         // match found
       SgExpression* arrayIndexExpr=isSgExpression((*i)["$ArrayIndexExpr"]);
       if(arrayIndexExpr) {
         // avoid substituting a constant by a constant
         if(!isSgIntVal(arrayIndexExpr)) {
           list<SingleEvalResultConstInt> evalResultList=exprAnalyzer->evalConstInt(arrayIndexExpr,*estate,true, true);
           // only when we get exactly one result it is considered for substitution
           // there can be multiple const-results which do not allow to replace it with a single const
           if(evalResultList.size()==1) {
             list<SingleEvalResultConstInt>::iterator i=evalResultList.begin();
             ROSE_ASSERT(evalResultList.size()==1);
             AValue varVal=(*i).value();
             if(varVal.isConstInt()) {
               int varIntValue=varVal.getIntValue();
               //cout<<"INFO: const: "<<varIntValue<<" substituting: "<<arrayIndexExpr->unparseToString()<<endl;
               SgNodeHelper::replaceExpression(arrayIndexExpr,SageBuilder::buildIntVal(varIntValue),false);
               numConstExprElim++;
             }
           }
         }
       }
     }
   }
   return numConstExprElim;
 }

 int substituteVariablesWithConst(VariableIdMapping* variableIdMapping, const PState* pstate, SgNode *node) {
   typedef pair<SgExpression*,int> SubstitutionPair;
   typedef list<SubstitutionPair > SubstitutionList;
   SubstitutionList substitutionList;
   RoseAst ast(node);
   for(RoseAst::iterator i=ast.begin();i!=ast.end();++i) {
     if(SgVarRefExp* varRef=isSgVarRefExp(*i)) {
       VariableId varRefId=variableIdMapping->variableId(varRef);
       if(pstate->varIsConst(varRefId)) {
         AValue varVal=pstate->varValue(varRefId);
         int varIntValue=varVal.getIntValue();
         SubstitutionPair p=make_pair(varRef,varIntValue);
         substitutionList.push_back(p);
       }
     }
   }
   for(SubstitutionList::iterator i=substitutionList.begin(); i!=substitutionList.end(); ++i) {
     // buildSignedIntType()
     // buildFloatType()
     // buildDoubleType()
     // SgIntVal* buildIntVal(int)
     SgNodeHelper::replaceExpression((*i).first,SageBuilder::buildIntVal((*i).second),false);
   }
   return (int)substitutionList.size();
 }

 struct EStateExprInfo {
   const EState* first;
   SgExpression* second;
   bool mark;
   EStateExprInfo():first(0),second(0),mark(false){}
   EStateExprInfo(const EState* estate,SgExpression* exp):first(estate),second(exp),mark(false){}
 };

 //typedef pair<const EState*, SgExpression*> EStateExprPair;
 typedef vector<EStateExprInfo> ArrayUpdatesSequence;

 bool isAtMarker(Label lab, const EState* estate) {
   Label elab=estate->label();
   return elab==lab;
 }
void extractArrayUpdateOperations(Analyzer* ana,
                                  ArrayUpdatesSequence& arrayUpdates,
                                  RewriteSystem& rewriteSystem,
                                  bool useConstExprSubstRule=true,
                                  Label startMarkerLabel=Labeler::NO_LABEL,
                                  Label endMarkerLabel=Labeler::NO_LABEL
                                  ) {
   Labeler* labeler=ana->getLabeler();
   VariableIdMapping* variableIdMapping=ana->getVariableIdMapping();
   TransitionGraph* tg=ana->getTransitionGraph();
   const EState* estate=tg->getStartEState();
   EStatePtrSet succSet=tg->succ(estate);
   ExprAnalyzer* exprAnalyzer=ana->getExprAnalyzer();
   int numProcessedArrayUpdates=0;
   vector<pair<const EState*, SgExpression*> > stgArrayUpdateSequence;

   // initialize markers. if NO_LABEL is specified then assume
   // start-label at first node and that the end-label is never found
   // (on the path).
   bool foundStartMarker=false;
   bool foundEndMarker=false;
   if(startMarkerLabel==Labeler::NO_LABEL) {
     foundStartMarker=true;
   } else {
     foundStartMarker=isAtMarker(startMarkerLabel,estate);
   }
   if(endMarkerLabel==Labeler::NO_LABEL) {
     foundEndMarker=isAtMarker(endMarkerLabel,estate);
   } else {
     foundEndMarker=false;
   }

   while(succSet.size()>=1) {
     foundStartMarker=foundStartMarker||isAtMarker(startMarkerLabel,estate);
     foundEndMarker=foundEndMarker||isAtMarker(endMarkerLabel,estate);
     if(foundStartMarker && !foundEndMarker) {
       // investigate state
       Label lab=estate->label();
       SgNode* node=labeler->getNode(lab);
       // eliminate superfluous root nodes
       if(isSgExprStatement(node))
         node=SgNodeHelper::getExprStmtChild(node);
       if(isSgExpressionRoot(node))
         node=SgNodeHelper::getExprRootChild(node);
       if(SgExpression* exp=isSgExpression(node)) {
         if(SgNodeHelper::isArrayElementAssignment(exp)||SgNodeHelper::isFloatingPointAssignment(node)) {
           stgArrayUpdateSequence.push_back(make_pair(estate,exp));
         }
       }
     }
     if(succSet.size()>1) {
       cerr<<estate->toString()<<endl;
       cerr<<"Error: STG-States with more than one successor not supported in term extraction yet."<<endl;
       exit(1);
     } else {
       EStatePtrSet::iterator i=succSet.begin();
       estate=*i;
     }  
     // next successor set
     succSet=tg->succ(estate);
   }

   // stgArrayUpdateSequence is now a vector of all array update operations from the STG
   // prepare array for parallel assignments of rewritten ASTs
   arrayUpdates.resize(stgArrayUpdateSequence.size());
   int N=stgArrayUpdateSequence.size();

   // this loop is prepared for parallel execution (but rewriting the AST in parallel causes problems)
   //  #pragma omp parallel for
   for(int i=0;i<N;++i) {
     const EState* p_estate=stgArrayUpdateSequence[i].first;
     const PState* p_pstate=p_estate->pstate();
     SgExpression* p_exp=stgArrayUpdateSequence[i].second;
     SgNode* p_expCopy;
     p_expCopy=SageInterface::copyExpression(p_exp);
#if 1
     // p_expCopy is a pointer to an assignment expression (only rewriteAst changes this variable)
     if(useConstExprSubstRule) {
       int numConstExprElim=substituteConstArrayIndexExprsWithConst(variableIdMapping, exprAnalyzer,p_estate,p_expCopy);
       rewriteSystem.dump1_stats.numConstExprElim+=numConstExprElim;
       rewriteSystem.rewriteCompoundAssignments(p_expCopy,variableIdMapping);
     } else {
       rewriteSystem.dump1_stats.numVariableElim+=substituteVariablesWithConst(variableIdMapping,p_pstate,p_expCopy);
       rewriteSystem.rewriteAst(p_expCopy, variableIdMapping);
     }
#endif
     SgExpression* p_expCopy2=isSgExpression(p_expCopy);
     if(!p_expCopy2) {
       cerr<<"Error: wrong node type in array update extraction. Expected SgExpression* but found "<<p_expCopy->class_name()<<endl;
       exit(1);
    }
    numProcessedArrayUpdates++;
    if(numProcessedArrayUpdates%100==0) {
      cout<<"INFO: transformed arrayUpdates: "<<numProcessedArrayUpdates<<" / "<<stgArrayUpdateSequence.size() <<endl;
    }
    arrayUpdates[i]=EStateExprInfo(p_estate,p_expCopy2);
  }    
  
}

struct ArrayElementAccessData {
  VariableId varId;
  vector<int> subscripts;
  VariableId getVariable();
  int getSubscript(int numOfDimension);
  int getDimensions();
  ArrayElementAccessData();
  ArrayElementAccessData(SgPntrArrRefExp* ref, VariableIdMapping* variableIdMapping);
  string toString(VariableIdMapping* variableIdMapping);
  //! checks validity of data. The default value is not valid (does not correspond to any array) but can be used when creating STL containers.
  bool isValid();
  bool operator==(ArrayElementAccessData& other) {
    for(size_t i=0;i<subscripts.size();++i)
      if(subscripts[i]!=other.subscripts[i])
        return false;
    return varId==other.varId;
  }
};

ArrayElementAccessData::ArrayElementAccessData() {
}

VariableId ArrayElementAccessData::getVariable() {
  return varId;
}

int ArrayElementAccessData::getSubscript(int dimension) {
  return subscripts.at(dimension);
}

int ArrayElementAccessData::getDimensions() {
  return subscripts.size();
}

string ArrayElementAccessData::toString(VariableIdMapping* variableIdMapping) {
  if(isValid()) {
    stringstream ss;
    ss<< variableIdMapping->uniqueShortVariableName(varId);
    for(vector<int>::iterator i=subscripts.begin();i!=subscripts.end();++i) {
      ss<<"["<<*i<<"]";
    }
    return ss.str();
  } else {
    return "$non-valid-array-access$";
  }
}

bool ArrayElementAccessData::isValid() {
  return varId.isValid() && subscripts.size()>0;
}

ArrayElementAccessData::ArrayElementAccessData(SgPntrArrRefExp* ref, VariableIdMapping* variableIdMapping) {
  // determine data
  SgExpression* arrayNameExp;
  std::vector<SgExpression*> subscriptsvec;
  std::vector<SgExpression*> *subscripts=&subscriptsvec;
  SageInterface::isArrayReference(ref, &arrayNameExp, &subscripts);
  //cout<<"Name:"<<arrayNameExp->unparseToString()<<" arity"<<subscripts->size()<<"subscripts:";
  varId=variableIdMapping->variableId(SageInterface::convertRefToInitializedName(ref));
  //cout<<"NameCheck:"<<variableIdMapping->uniqueShortVariableName(access.varId)<<" ";
  for(size_t i=0;i<(*subscripts).size();++i) {
    //cout<<(*subscripts)[i]<<":"<<(*subscripts)[i]->unparseToString()<<" ";
    if(SgIntVal* subscriptint=isSgIntVal((*subscripts)[i])) {
      //cout<<"VAL:"<<subscriptint->get_value();
      this->subscripts.push_back(subscriptint->get_value());
    }
  }
  ROSE_ASSERT(this->subscripts.size()>0);
}

// searches the arrayUpdates vector backwards starting at pos, matches lhs array refs and returns a pointer to it (if not available it returns 0)
SgNode* findDefAssignOfArrayElementUse(SgPntrArrRefExp* useRefNode, ArrayUpdatesSequence& arrayUpdates, ArrayUpdatesSequence::iterator pos, VariableIdMapping* variableIdMapping) {
  ArrayElementAccessData useRefData(useRefNode,variableIdMapping);
  do {
    SgPntrArrRefExp* lhs=isSgPntrArrRefExp(SgNodeHelper::getLhs((*pos).second));
    // there can be non-array element updates on lhs
    if(lhs) {
      ArrayElementAccessData defData(isSgPntrArrRefExp(lhs),variableIdMapping);
      if(defData==useRefData) {
        (*pos).mark=true; // mark each used definition
        return (*pos).second; // return pointer to assignment expression (instead directly to def);
      }
    }
    // there is no concept for before-the-start iterator (therefore this is checked this way) -> change this rbegin/rend
    if(pos==arrayUpdates.begin()) 
      break;
    --pos; 
  } while (1);

  return 0;
}

// searches the arrayUpdates vector backwards starting at pos, matches lhs array refs and returns a pointer to it (if not available it returns 0)
SgNode* findDefAssignOfUse(SgVarRefExp* useRefNode, ArrayUpdatesSequence& arrayUpdates, ArrayUpdatesSequence::iterator pos, VariableIdMapping* variableIdMapping) {
  VariableId useRefId=variableIdMapping->variableId(useRefNode);
  do {
    SgVarRefExp* lhs=isSgVarRefExp(SgNodeHelper::getLhs((*pos).second));
    // there can be non-var-refs updates on lhs
    if(lhs) {
      VariableId defId=variableIdMapping->variableId(lhs);
      if(defId==useRefId) {
        (*pos).mark=true; // mark each used definition
        return (*pos).second; // return pointer to assignment expression (instead directly to def);
      }
    }
    // there is no concept for before-the-start iterator (therefore this is checked this way) -> change this rbegin/rend
    if(pos==arrayUpdates.begin()) 
      break;
    --pos; 
  } while (1);

  return 0;
}

class NumberAstAttribute : public AstAttribute {
public:
  int index;
  NumberAstAttribute():index(-1){}
  NumberAstAttribute(int index):index(index){}
  string toString() {
    stringstream ss;
    ss<<index;
    return ss.str();
  }
};

#include <map>
enum SAR_MODE { SAR_SUBSTITUTE, SAR_SSA };

// linear algorithm. Only works for a sequence of assignments.
void createSsaNumbering(ArrayUpdatesSequence& arrayUpdates, VariableIdMapping* variableIdMapping) {
  std::map<string,int> defVarNumbers;
  for(size_t i=0;i<arrayUpdates.size();++i) {
    SgExpression* exp=arrayUpdates[i].second;
    SgExpression* lhs=isSgExpression(SgNodeHelper::getLhs(exp));

    // determine SSA number of uses and attach
    SgExpression* rhs=isSgExpression(SgNodeHelper::getRhs(exp));
    ROSE_ASSERT(isSgPntrArrRefExp(lhs)||SgNodeHelper::isFloatingPointAssignment(exp));
    //cout<<"EXP: "<<exp->unparseToString()<<", lhs:"<<lhs->unparseToString()<<" :: "<<endl;
    RoseAst rhsast(rhs);
    for(RoseAst::iterator j=rhsast.begin();j!=rhsast.end();++j) {
      if(SgPntrArrRefExp* useRef=isSgPntrArrRefExp(*j)) {
        j.skipChildrenOnForward();
        ArrayElementAccessData access(useRef,variableIdMapping);
        string useName=access.toString(variableIdMapping);
        AstAttribute* attr=new NumberAstAttribute(defVarNumbers[useName]); // default creates 0 int (which is exactly what we need)
        if(attr) {
          useRef->setAttribute("Number",attr);
        }
      } // if array
      // this can be rewritten once it is clear that the element type of an array is properly reported by isFloatingPointExpr(exp)
      else if(SgVarRefExp* useRef=isSgVarRefExp(*j)) {
        ROSE_ASSERT(useRef);
        j.skipChildrenOnForward();
        VariableId varId=variableIdMapping->variableId(useRef);
        string useName=variableIdMapping->uniqueShortVariableName(varId);
        AstAttribute* attr=new NumberAstAttribute(defVarNumbers[useName]); // default creates 0 int (which is exactly what we need)
        if(attr) {
          useRef->setAttribute("Number",attr);
        }
      } else {
        //cout<<"INFO: UpdateExtraction: ignored expression on rhs:"<<(*j)->unparseToString()<<endl;
      }
    }

    // compute and attach SSA number for def (lhs)
    string name;
    SgNode* toAnnotate=0;
    if(SgPntrArrRefExp* arr=isSgPntrArrRefExp(lhs)) {
      ArrayElementAccessData access(arr,variableIdMapping);
      name=access.toString(variableIdMapping);
      toAnnotate=arr;
    } else if(SgVarRefExp* var=isSgVarRefExp(lhs)) {
      VariableId varId=variableIdMapping->variableId(var);
      name=variableIdMapping->uniqueShortVariableName(varId);
      toAnnotate=var;
    } else {
      cerr<<"Error: SSA Numbering: unknown LHS."<<endl;
      exit(1);
    }
    if(toAnnotate) {
      if(defVarNumbers.count(name)==0) {
        defVarNumbers[name]=1;
      } else {
        defVarNumbers[name]=defVarNumbers[name]+1;
      }
      toAnnotate->setAttribute("Number",new NumberAstAttribute(defVarNumbers[name]));
    }
  } // end assignments for loop
}


// this function has become superfluous for SSA numbering (but for substituting uses with rhs of defs it is still necessary (1/2)
void attachSsaNumberingtoDefs(ArrayUpdatesSequence& arrayUpdates, VariableIdMapping* variableIdMapping) {
  std::map<string,int> defVarNumbers;
  for(size_t i=0;i<arrayUpdates.size();++i) {
    SgExpression* exp=arrayUpdates[i].second;
    SgNode* lhs=SgNodeHelper::getLhs(exp);
    string name;
    SgNode* toAnnotate=0;
    if(SgPntrArrRefExp* arr=isSgPntrArrRefExp(lhs)) {
      ArrayElementAccessData access(arr,variableIdMapping);
      name=access.toString(variableIdMapping);
      toAnnotate=arr;
    } else if(SgVarRefExp* var=isSgVarRefExp(lhs)) {
      VariableId varId=variableIdMapping->variableId(var);
      name=variableIdMapping->uniqueShortVariableName(varId);
      toAnnotate=var;
    } else {
      cerr<<"Error: SSA Numbering: unknown LHS."<<endl;
      exit(1);
    }
    if(toAnnotate) {
      if(defVarNumbers.count(name)==0) {
        defVarNumbers[name]=1;
      } else {
        defVarNumbers[name]=defVarNumbers[name]+1;
      }
      toAnnotate->setAttribute("Number",new NumberAstAttribute(defVarNumbers[name]));
    }
  }
}

// this function has become superfluous for SSA numbering (but for substituting uses with rhs of defs it is still necessary (2/2)
void substituteArrayRefs(ArrayUpdatesSequence& arrayUpdates, VariableIdMapping* variableIdMapping, SAR_MODE sarMode) {
  ArrayUpdatesSequence::iterator i=arrayUpdates.begin();
  ++i; // we start at element 2 because no substitutions can be performed in the first one AND this simplifies passing the previous element (i-1) when starting the backward search
  for(;i!=arrayUpdates.end();++i) {
    SgExpression* exp=(*i).second;
    SgExpression* lhs=isSgExpression(SgNodeHelper::getLhs(exp));
    SgExpression* rhs=isSgExpression(SgNodeHelper::getRhs(exp));
    ROSE_ASSERT(isSgPntrArrRefExp(lhs)||SgNodeHelper::isFloatingPointAssignment(exp));
    //cout<<"EXP: "<<exp->unparseToString()<<", lhs:"<<lhs->unparseToString()<<" :: "<<endl;
    RoseAst rhsast(rhs);
    for(RoseAst::iterator j=rhsast.begin();j!=rhsast.end();++j) {
      if(SgPntrArrRefExp* useRef=isSgPntrArrRefExp(*j)) {
        j.skipChildrenOnForward();
        // search for def here
        ArrayUpdatesSequence::iterator i_copy=i;
        --i_copy; // necessary and guaranteed to not decrement i=begin() because the loop starts at (i=begin())++
        SgNode* defAssign=findDefAssignOfArrayElementUse(useRef, arrayUpdates, i_copy, variableIdMapping);
        if(defAssign) {
          SgExpression* defRhs=isSgExpression(SgNodeHelper::getRhs(defAssign));
          ROSE_ASSERT(defRhs);
          //cout<<"INFO: USE:"<<useRef->unparseToString()<< " DEF:"<<defAssign->unparseToString()<<"DEF-RHS"<<defRhs->unparseToString()<<endl;
          switch(sarMode) {
          case SAR_SUBSTITUTE: {
            SgNodeHelper::replaceExpression(useRef,SageInterface::copyExpression(defRhs),true); // must be true (otherwise internal error)
            break;
          }
          case SAR_SSA: {
            AstAttribute* attr=SgNodeHelper::getLhs(defAssign)->getAttribute("Number");
            if(attr) {
              useRef->setAttribute("Number",attr);
            }
            break;
          }
          } // end switch
        }
      } // if array
      // this can be rewritten once it is clear that the element type of an array is properly reported by isFloatingPointExpr(exp)
      else if(SgVarRefExp* useRef=isSgVarRefExp(*j)) {
        ROSE_ASSERT(useRef);
        j.skipChildrenOnForward();
        // search for def here
        ArrayUpdatesSequence::iterator i_copy=i;
        --i_copy; // necessary and guaranteed to not decrement i=begin() because the loop starts at (i=begin())++
        SgNode* defAssign=findDefAssignOfUse(useRef, arrayUpdates, i_copy, variableIdMapping);
        if(defAssign) {
          SgExpression* defRhs=isSgExpression(SgNodeHelper::getRhs(defAssign));
          ROSE_ASSERT(defRhs);
          //cout<<"INFO: USE:"<<useRef->unparseToString()<< " DEF:"<<defAssign->unparseToString()<<"DEF-RHS"<<defRhs->unparseToString()<<endl;
          switch(sarMode) {
          case SAR_SUBSTITUTE: {
            SgNodeHelper::replaceExpression(useRef,SageInterface::copyExpression(defRhs),true); // must be true (otherwise internal error)
            break;
          }
          case SAR_SSA: {
            AstAttribute* attr=SgNodeHelper::getLhs(defAssign)->getAttribute("Number");
            if(attr) {
              useRef->setAttribute("Number",attr);
            }
            break;
          }
          } // end switch
        }
      } else {
        //cout<<"INFO: UpdateExtraction: ignored expression on rhs:"<<(*j)->unparseToString()<<endl;
      }
    }
  }
}

#if 0
bool compare_array_accesses(EStateExprInfo& e1, EStateExprInfo& e2) {
  //ArrayElementAccessData d1(SgNodeHelper::getLhs(e1.second));
  //SgNodeHelper::getLhs(e2.second);
  return false;
}

#include<algorithm>
void sortArrayUpdates(ArrayUpdatesSequence& arrayUpdates) {

}
#endif

void writeArrayUpdatesToFile(ArrayUpdatesSequence& arrayUpdates, string filename, SAR_MODE sarMode, bool performSorting) {
  // 1) create vector of generated assignments (preparation for sorting)
  vector<string> assignments;
  for(ArrayUpdatesSequence::iterator i=arrayUpdates.begin();i!=arrayUpdates.end();++i) {
    switch(sarMode) {
    case SAR_SSA: {
      // annotate AST for unparsing Array-SSA form
      RoseAst ast((*i).second);
      for(RoseAst::iterator j=ast.begin();j!=ast.end();++j) {
        if((*j)->attributeExists("Number")) {
          ROSE_ASSERT(isSgPntrArrRefExp(*j)||isSgVarRefExp(*j));
          if((*j)->attributeExists("AstUnparseAttribute"))
            (*j)->removeAttribute("AstUnparseAttribute");
          ROSE_ASSERT(!(*j)->attributeExists("AstUnparseAttribute"));
          AstUnparseAttribute* ssaNameAttribute=new AstUnparseAttribute((*j)->unparseToString()+string("_")+(*j)->getAttribute("Number")->toString(),AstUnparseAttribute::e_replace);
          (*j)->setAttribute("AstUnparseAttribute",ssaNameAttribute);
        }            
      }
      assignments.push_back((*i).second->unparseToString());
      break;
    }
    case SAR_SUBSTITUTE: {
      if(!(*i).mark)
        assignments.push_back((*i).second->unparseToString());
    }
    }
  }
  if(performSorting) {
    sort(assignments.begin(),assignments.end());
  }
  ofstream myfile;
  myfile.open(filename.c_str());
  for(vector<string>::iterator i=assignments.begin();i!=assignments.end();++i) {
    myfile<<(*i)<<endl;
  }
  myfile.close();
}

SgExpressionPtrList& getInitializerListOfArrayVariable(VariableId arrayVar, VariableIdMapping* variableIdMapping) {
  SgVariableDeclaration* decl=variableIdMapping->getVariableDeclaration(arrayVar);
  SgNode* initName0=decl->get_traversalSuccessorByIndex(1); // get-InitializedName
  ROSE_ASSERT(initName0);
  if(SgInitializedName* initName=isSgInitializedName(initName0)) {
    // array initializer
    SgInitializer* initializer=initName->get_initializer();
    if(SgAggregateInitializer* arrayInit=isSgAggregateInitializer(initializer)) {
      SgExprListExp* rhsOfArrayInit=arrayInit->get_initializers();
      SgExpressionPtrList& exprPtrList=rhsOfArrayInit->get_expressions();
      return exprPtrList;
    }
  }
  cerr<<"Error: getInitializerListOfArrayVariable failed."<<endl;
  exit(1);
}
    

string flattenArrayInitializer(SgVariableDeclaration* decl, VariableIdMapping* variableIdMapping) {
  SgNode* initName0=decl->get_traversalSuccessorByIndex(1); // get-InitializedName
  ROSE_ASSERT(initName0);
  if(SgInitializedName* initName=isSgInitializedName(initName0)) {
    // array initializer
    SgInitializer* initializer=initName->get_initializer();
    ROSE_ASSERT(initializer);
    stringstream ss;
    // x[2] = {1,2};"). In this case the SgExprListExp ("{1,2}") is wrapped in an SgAggregateInitializer
    // SgExprListExp* SgAggregateInitializer->get_initializers () const 
    // pointer variable initializer
    if(SgAggregateInitializer* arrayInit=isSgAggregateInitializer(initializer)) {
      string arrayName=variableIdMapping->variableName(variableIdMapping->variableId(decl));
      SgExprListExp* rhsOfArrayInit=arrayInit->get_initializers();
      //cout<<"RHS-ARRAY-INIT:"<<rhsOfArrayInit->unparseToString()<<endl;
      SgExpressionPtrList& exprPtrList=rhsOfArrayInit->get_expressions();
      string newRhs;
      int num=0;
      SgType* type=rhsOfArrayInit->get_type();
      for(SgExpressionPtrList::iterator i=exprPtrList.begin();i!=exprPtrList.end();++i) {
        ss<<type->unparseToString()<<" "<<arrayName<<"_"<<num<<" = "<<(*i)->unparseToString()<<";\n";
        num++;
      }
      string transformedArrayInitializer=ss.str();
      return transformedArrayInitializer;
    } else {
      cerr<<"Error: attempted to transform non-array initializer."<<endl;
      exit(1);
    }
  } else {
      cerr<<"Error: attempted to transform non-initialized declaration."<<endl;
      exit(1);
  }
}

bool isArrayAccess(SgNode* node) {
  return isSgPntrArrRefExp(node)!=0;
}

bool isPointerVariable(SgVarRefExp* var) {
  if(var==0)
    return false;
  SgType* type=var->get_type();
  return isSgPointerType(type)!=0;
}

void transformArrayAccess(SgNode* node, VariableIdMapping* variableIdMapping) {
  ROSE_ASSERT(isArrayAccess(node));
  if(SgPntrArrRefExp* arrayAccessAst=isSgPntrArrRefExp(node)) {
    ArrayElementAccessData arrayAccess(arrayAccessAst,variableIdMapping);
    ROSE_ASSERT(arrayAccess.getDimensions()==1);
    VariableId accessVar=arrayAccess.getVariable();
    int accessSubscript=arrayAccess.getSubscript(0);
    stringstream newAccess;
    newAccess<<variableIdMapping->variableName(accessVar)<<"_"<<accessSubscript;
    SgNodeHelper::replaceAstWithString(node,newAccess.str());
  } else {
    cerr<<"Error: transformation of array access failed."<<endl;
  }
}

void transformArrayProgram(SgProject* root, Analyzer* analyzer) {
  // 1) transform initializers of global variables : a[]={1,2,3} ==> int a_0=1;int a_1=2;int a_2=3;
  // 2) eliminate initializers of pointer variables: int p* = a; ==> \eps
  // 3) replace uses of p[k]: with a_k (where k is a constant)

  //ad 1 and 2)
  VariableIdMapping* variableIdMapping=analyzer->getVariableIdMapping();
  Analyzer::VariableDeclarationList usedGlobalVariableDeclarationList=analyzer->computeUsedGlobalVariableDeclarationList(root);
  cout<<"STATUS: number of used global variables: "<<usedGlobalVariableDeclarationList.size()<<endl;
  list<pair<SgNode*,string> > toReplaceArrayInitializations;
  list<SgVariableDeclaration*> toDeleteDeclarations;
  typedef map<VariableId,VariableId> ArrayPointerMapType;
  ArrayPointerMapType arrayPointer; // var,arrayName
  for(Analyzer::VariableDeclarationList::iterator i=usedGlobalVariableDeclarationList.begin();
      i!=usedGlobalVariableDeclarationList.end();
      ++i) {
    SgVariableDeclaration* decl=*i;
    //cout<<"DEBUG: variableDeclaration:"<<decl->unparseToString()<<endl;
    SgNode* initName0=decl->get_traversalSuccessorByIndex(1); // get-InitializedName
    ROSE_ASSERT(initName0);
    if(SgInitializedName* initName=isSgInitializedName(initName0)) {
      // array initializer
      SgInitializer* arrayInitializer=initName->get_initializer();
      //string arrayName=variableIdMapping->variableName(variableIdMapping->variableId(*i));
      if(isSgAggregateInitializer(arrayInitializer)) {
        string transformedArrayInitializer=flattenArrayInitializer(decl,variableIdMapping);
        toReplaceArrayInitializations.push_back(make_pair(decl,transformedArrayInitializer));
        //SgNodeHelper::replaceAstWithString(decl,transformedArrayInitializer);
      } else {
        //cout<<"initName:"<<astTermWithNullValuesToString(initName)<<endl;
        VariableId lhsVarId=variableIdMapping->variableId(*i);
        string lhsVariableName=variableIdMapping->variableName(lhsVarId);
        SgType* type=variableIdMapping->getType(variableIdMapping->variableId(*i));
        // match: SgInitializedName(SgAssignInitializer(SgVarRefExp))
        // variable on lhs
        // check if variable is a pointer variable
        if(isSgPointerType(type)) {
          AstMatching m;
          MatchResult res;
          res=m.performMatching("SgInitializedName(SgAssignInitializer($varRef=SgVarRefExp))|SgInitializedName(SgAssignInitializer(SgAddressOfOp($varRef=SgVarRefExp)))",initName);
          if(res.size()==1) {
            toDeleteDeclarations.push_back(decl);
            MatchResult::iterator j=res.begin();
            SgVarRefExp* rhsVarRef=isSgVarRefExp((*j)["$varRef"]);
            VariableId rhsVarId=variableIdMapping->variableId(rhsVarRef);
            arrayPointer[lhsVarId]=rhsVarId;
            //cout<<"Inserted pair "<<variableName<<":"<<rhsVarName<<endl;
          }
        }
      }
    }
  }

  typedef list<pair<SgPntrArrRefExp*,ArrayElementAccessData> > ArrayAccessInfoType;
  ArrayAccessInfoType arrayAccesses;
  RoseAst ast(root);
  for(RoseAst::iterator i=ast.begin();i!=ast.end();++i) {
    SgExpression* exp=isSgExpression(*i);
    if(exp) {
      if(SgPntrArrRefExp* arrAccess=isSgPntrArrRefExp(exp)) {
        ArrayElementAccessData aead(arrAccess,analyzer->getVariableIdMapping());
        ROSE_ASSERT(aead.isValid());
        VariableId arrayVar=aead.varId;
        //cout<<"array-element: "<<variableIdMapping->variableName(arrayVar);
        if(aead.subscripts.size()==1) {
          //cout<<" ArrayIndex:"<<*aead.subscripts.begin();
          arrayAccesses.push_back(make_pair(arrAccess,aead));
        } else {
          cout<<"Error: ArrayIndex: unknown (dimension>1)";
          exit(1);
        }          
      }
    }
  }
#if 0
  cout<<"Array-Pointer Map:"<<endl;
  for(ArrayPointerMapType::iterator i=arrayPointer.begin();i!=arrayPointer.end();++i) {
    cout<<(*i).first.toString()<<":"<<(*i).second.toString()<<endl;
  }
#endif
  cout<<"STATUS: Replacing array-initializations."<<endl;
  for(list<pair<SgNode*,string> >::iterator i=toReplaceArrayInitializations.begin();i!=toReplaceArrayInitializations.end();++i) {
    //cout<<(*i).first->unparseToString()<<":\n"<<(*i).second<<endl;
    SgNodeHelper::replaceAstWithString((*i).first,"\n"+(*i).second);
  }
  cout<<"STATUS: Transforming pointer declarations."<<endl;
  for(list<SgVariableDeclaration*>::iterator i=toDeleteDeclarations.begin();i!=toDeleteDeclarations.end();++i) {
    //cout<<(*i)->unparseToString()<<endl;
    VariableId declaredPointerVar=variableIdMapping->variableId(*i);
    SgNode* initName0=(*i)->get_traversalSuccessorByIndex(1); // get-InitializedName
    ROSE_ASSERT(initName0);
    if(SgInitializedName* initName=isSgInitializedName(initName0)) {
      // initializer
      SgInitializer* initializer=initName->get_initializer();
      if(SgAssignInitializer* assignInitializer=isSgAssignInitializer(initializer)) {
        //cout<<"var-initializer:"<<initializer->unparseToString()<<astTermWithNullValuesToString(initializer)<<endl;
        SgExpression* assignInitOperand=assignInitializer->get_operand_i();
        if(isSgAddressOfOp(assignInitOperand)) {
          assignInitOperand=isSgExpression(SgNodeHelper::getFirstChild(assignInitOperand));
          ROSE_ASSERT(assignInitOperand);
        }
        if(SgVarRefExp* rhsInitVar=isSgVarRefExp(assignInitOperand)) {
          VariableId arrayVar=variableIdMapping->variableId(rhsInitVar);
          SgExpressionPtrList& arrayInitializerList=getInitializerListOfArrayVariable(arrayVar,variableIdMapping);
          //cout<<"DEBUG: rhs array:"<<arrayInitializerList.size()<<" elements"<<endl;
          int num=0;
          stringstream ss;
          for(SgExpressionPtrList::iterator j=arrayInitializerList.begin();j!=arrayInitializerList.end();++j) {
            ss<<"int "<<variableIdMapping->variableName(declaredPointerVar)<<"_"<<num<<" = "
              <<(*j)->unparseToString()
              <<";\n"
              ;
            num++;
          }
          SgNodeHelper::replaceAstWithString(*i,"\n"+ss.str());
        }
      }
    }
#if 0
    ArrayElementAccessData arrayAccess=
    ROSE_ASSERT(arrayAccess.getDimensions()==1);
    VariableId accessVar=arrayAccess.getVariable();
    int accessSubscript=arrayAccess.getSubscript(0);
#endif
    //SageInterface::removeStatement(*i);
    
    //SgNodeHelper::replaceAstWithString((*i),"POINTER-INIT-ARRAY:"+(*i)->unparseToString()+"...;");
  }
  
  //list<pair<SgPntrArrRefExp*,ArrayElementAccessData> > 
  cout<<"STATUS: Replacing Expressions ... ";
  for(RoseAst::iterator i=ast.begin();i!=ast.end();++i) {
    if(isSgAssignOp(*i)) {
      if(SgVarRefExp* lhsVar=isSgVarRefExp(SgNodeHelper::getLhs(*i))) {
        if(isPointerVariable(lhsVar)) {
          //cout<<"DEBUG: pointer var on lhs :"<<(*i)->unparseToString()<<endl;

          SgExpression* rhsExp=isSgExpression(SgNodeHelper::getRhs(*i));
          ROSE_ASSERT(rhsExp);
          if(isSgAddressOfOp(rhsExp)) {
            rhsExp=isSgExpression(SgNodeHelper::getFirstChild(rhsExp));
            ROSE_ASSERT(rhsExp);
          }
          if(SgVarRefExp* rhsVar=isSgVarRefExp(rhsExp)) {
            VariableId lhsVarId=variableIdMapping->variableId(lhsVar);
            VariableId rhsVarId=variableIdMapping->variableId(rhsVar);
            SgExpressionPtrList& arrayInitializerList=getInitializerListOfArrayVariable(rhsVarId,variableIdMapping);
            //cout<<"DEBUG: rhs array:"<<arrayInitializerList.size()<<" elements"<<endl;
            int num=0;
            stringstream ss;
            for(SgExpressionPtrList::iterator j=arrayInitializerList.begin();j!=arrayInitializerList.end();++j) {
              ss<<variableIdMapping->variableName(lhsVarId)<<"_"<<num<<" = "
                <<(*j)->unparseToString();

              // workaround for the fact that the ROSE unparser generates a "\n;" for a replaced assignment
              {
                SgExpressionPtrList::iterator j2=j;
                j2++;
                if(j2!=arrayInitializerList.end())
                  ss<<";\n";
              }

              num++;
            }
            SgNodeHelper::replaceAstWithString(*i,ss.str());
            //SgNodeHelper::replaceAstWithString(*i,"COPY-ARRAY("+lhsVar->unparseToString()+"<="+rhsVar->unparseToString()+")");
          }
        } else {
          RoseAst subAst(*i);
          for(RoseAst::iterator j=subAst.begin();j!=subAst.end();++j) {
            if(isArrayAccess(*j)) {
              //cout<<"DEBUG: arrays access on rhs of assignment :"<<(*i)->unparseToString()<<endl;
              transformArrayAccess(*j,analyzer->getVariableIdMapping());
            }
          }
        }
      }
    }
    if(SgNodeHelper::isCond(*i)) {
      RoseAst subAst(*i);
      for(RoseAst::iterator j=subAst.begin();j!=subAst.end();++j) {
        if(isArrayAccess(*j)) {
          transformArrayAccess(*j,analyzer->getVariableIdMapping());
        }
      }
    }
  }
  cout<<" done."<<endl;
#if 0
  for(ArrayAccessInfoType::iterator i=arrayAccesses.begin();i!=arrayAccesses.end();++i) {
    //cout<<(*i).first->unparseToString()<<":"/*<<(*i).second.xxxx*/<<endl;
    ArrayElementAccessData arrayAccess=(*i).second;
    ROSE_ASSERT(arrayAccess.getDimensions()==1);
    VariableId accessVar=arrayAccess.getVariable();
    int accessSubscript=arrayAccess.getSubscript(0);
    // expression is now: VariableId[subscript]
    // information available is: arrayPointer map: VariableId:pointer -> VariableId:array
    // pointerArray

    // if the variable is not a pointer var it will now be added to the stl-map but with
    // a default VariableId. Default variableIds are not valid() IDs.
    // therefor this becomes a cheap check, whether we need to replace the expression or not.
    VariableId mappedVar=arrayPointer[accessVar];
    if(mappedVar.isValid()) {
      // need to replace
      stringstream newAccess;
#if 0
      newAccess<<variableIdMapping->variableName(mappedVar)<<"["<<accessSubscript<<"]";
#else
      newAccess<<variableIdMapping->variableName(accessVar)<<"_"<<accessSubscript<<" ";
#endif
      cout<<"to replace: @"<<(*i).first<<":"<<(*i).first->unparseToString()<<" ==> "<<newAccess.str()<<endl;
      SgNodeHelper::replaceAstWithString((*i).first,newAccess.str());
    }
  }
#endif
  Analyzer::VariableDeclarationList unusedGlobalVariableDeclarationList=analyzer->computeUnusedGlobalVariableDeclarationList(root);
  cout<<"STATUS: deleting unused global variables."<<endl;
  for(Analyzer::VariableDeclarationList::iterator i=unusedGlobalVariableDeclarationList.begin();
      i!=unusedGlobalVariableDeclarationList.end();
      ++i) {
    SgVariableDeclaration* decl=*i;
    SageInterface::removeStatement(decl);
  }
      
}

#ifdef EXPERIMENTAL_POINTER_ANALYSIS

#include "AbstractValue.h"
#include "AbstractValue.C"

void pointerAnalysis(SgNode* root, Analyzer* analyzer) {
  ExprAnalyzer* exprAnalyzer=analyzer->getExprAnalyzer();
  VariableIdMapping* variableIdMapping=analyzer->getVariableIdMapping();
  // VariableId->set(addr(VariableId)|Number)
  typedef AType::ConstIntLattice AbstractNumberType;
  typedef AbstractMemoryLocation<VariableId,AType::ConstIntLattice> AbstractMemoryLocationType;
  typedef AbstractValueSurrogate<AbstractNumberType,AbstractMemoryLocationType> AbstractValueSurrogateType;
  map<VariableId,set< AbstractValueSurrogateType > > aliasInfo;
  RoseAst ast(root);
  for(RoseAst::iterator i=ast.begin();i!=ast.end();i++) {
    if(SgAssignOp* assignOp=isSgAssignOp(*i)) {
      VariableId lhsVar;
      SgExpression* lhs=isSgExpression(SgNodeHelper::getLhs(assignOp));
      bool isLhsVar=exprAnalyzer->variable(lhs,lhsVar);
      if(isLhsVar) {
        SgExpression* rhs=isSgExpression(SgNodeHelper::getRhs(assignOp));
        if(SgPntrArrRefExp* arrAccess=isSgPntrArrRefExp(rhs)) {
          ArrayElementAccessData aead(arrAccess,analyzer->getVariableIdMapping());
          ROSE_ASSERT(aead.isValid());
          //cout<<"DEBUG: lhs:"<<variableIdMapping->variableName(lhsVar);
          //cout<<" rhs:"<<SgNodeHelper::getRhs(isSgAssignOp(*i))->unparseToString();
          VariableId rhsArrayVar=aead.varId;
          cout<<" rhs:"<<"array-element: "<<variableIdMapping->variableName(rhsArrayVar);
          if(aead.subscripts.size()==1) {
            cout<<" ArrayIndex:"<<*aead.subscripts.begin();
          } else {
            cout<<" ArrayIndex: unknown";
          }          
          cout<<endl;
          AbstractValueSurrogateType avst;
          aliasInfo[lhsVar].insert(avst);
        }

      } else {
        cerr<<"Error: pointer-analysis: lhs of assignment is not a variable. Not supported yet."<<endl;
        exit(1);
      }
    }
  }
}

#endif

int main( int argc, char * argv[] ) {
  string ltl_file;
  try {
    Timer timer;
    timer.start();

  // Command line option handling.
  po::options_description desc
    ("CodeThorn\n"
     "Written by Markus Schordan, Adrian Prantl, and Marc Jasper\n"
     "Supported options");

  desc.add_options()
    ("help,h", "produce this help message")
    ("rose-help", "show help for compiler frontend options")
    ("version,v", "display the version")
    ("internal-checks", "run internal consistency checks (without input program)")
    ("verify", po::value< string >(), "verify all LTL formulae in the file [arg]")
    ("ltl-verifier",po::value< int >(),"specify which ltl-verifier to use [=1|2]")
    ("debug-mode",po::value< int >(),"set debug mode [arg]")
    ("csv-ltl", po::value< string >(), "output LTL verification results into a CSV file [arg]")
    ("csv-spot-ltl", po::value< string >(), "output SPOT's LTL verification results into a CSV file [arg]")
    ("csv-assert", po::value< string >(), "output assert reachability results into a CSV file [arg]")
    ("csv-assert-live", po::value< string >(), "output assert reachability results during analysis into a CSV file [arg]")
    ("csv-stats",po::value< string >(),"output statistics into a CSV file [arg]")
    ("tg1-estate-address", po::value< string >(), "transition graph 1: visualize address [=yes|no]")
    ("tg1-estate-id", po::value< string >(), "transition graph 1: visualize estate-id [=yes|no]")
    ("tg1-estate-properties", po::value< string >(), "transition graph 1: visualize all estate-properties [=yes|no]") 
    ("tg1-estate-predicate", po::value< string >(), "transition graph 1: show estate as predicate [=yes|no]")
    ("tg2-estate-address", po::value< string >(), "transition graph 2: visualize address [=yes|no]")
    ("tg2-estate-id", po::value< string >(), "transition graph 2: visualize estate-id [=yes|no]")
    ("tg2-estate-properties", po::value< string >(),"transition graph 2: visualize all estate-properties [=yes|no]")
    ("tg2-estate-predicate", po::value< string >(), "transition graph 2: show estate as predicate [=yes|no]")
    ("tg-trace", po::value< string >(), "generate STG computation trace [=filename]")
    ("colors",po::value< string >(),"use colors in output [=yes|no]")
    ("report-stdout",po::value< string >(),"report stdout estates during analysis [=yes|no]")
    ("report-stderr",po::value< string >(),"report stderr estates during analysis [=yes|no]")
    ("report-failed-assert",po::value< string >(),
     "report failed assert estates during analysis [=yes|no]")
    ("precision-exact-constraints",po::value< string >(),
     "(experimental) use precise constraint extraction [=yes|no]")
    ("tg-ltl-reduced",po::value< string >(),"(experimental) compute LTL-reduced transition graph based on a subset of computed estates [=yes|no]")
    ("semantic-fold",po::value< string >(),"compute semantically folded state transition graph [=yes|no]")
    ("semantic-elimination",po::value< string >(),"eliminate input-input transitions in STG [=yes|no]")
    ("semantic-explosion",po::value< string >(),"semantic explosion of input states (requires folding and elimination) [=yes|no]")
    ("post-semantic-fold",po::value< string >(),"compute semantically folded state transition graph only after the complete transition graph has been computed. [=yes|no]")
    ("report-semantic-fold",po::value< string >(),"report each folding operation with the respective number of estates. [=yes|no]")
    ("semantic-fold-threshold",po::value< int >(),"Set threshold with <arg> for semantic fold operation (experimental)")
    ("post-collapse-stg",po::value< string >(),"compute collapsed state transition graph after the complete transition graph has been computed. [=yes|no]")
    ("viz",po::value< string >(),"generate visualizations (dot) outputs [=yes|no]")
    ("update-input-var",po::value< string >(),"For testing purposes only. Default is Yes. [=yes|no]")
    ("run-rose-tests",po::value< string >(),"Run ROSE AST tests. [=yes|no]")
    ("reduce-cfg",po::value< string >(),"Reduce CFG nodes which are not relevant for the analysis. [=yes|no]")
    ("threads",po::value< int >(),"Run analyzer in parallel using <arg> threads (experimental)")
    ("display-diff",po::value< int >(),"Print statistics every <arg> computed estates.")
    ("solver",po::value< int >(),"Set solver <arg> to use (one of 1,2,3).")
    ("ltl-verbose",po::value< string >(),"LTL verifier: print log of all derivations.")
    ("ltl-output-dot",po::value< string >(),"LTL visualization: generate dot output.")
    ("ltl-show-derivation",po::value< string >(),"LTL visualization: show derivation in dot output.")
    ("ltl-show-node-detail",po::value< string >(),"LTL visualization: show node detail in dot output.")
    ("ltl-collapsed-graph",po::value< string >(),"LTL visualization: show collapsed graph in dot output.")
    ("input-values",po::value< string >(),"specify a set of input values (e.g. \"{1,2,3}\")")
    ("input-values-as-constraints",po::value<string >(),"represent input var values as constraints (otherwise as constants in PState)")
    ("input-sequence",po::value< string >(),"specify a sequence of input values (e.g. \"[1,2,3]\")")
    ("arith-top",po::value< string >(),"Arithmetic operations +,-,*,/,% always evaluate to top [=yes|no]")
    ("abstract-interpreter",po::value< string >(),"Run analyzer in abstract interpreter mode. Use [=yes|no]")
    ("rers-binary",po::value< string >(),"Call rers binary functions in analysis. Use [=yes|no]")
    ("print-all-options",po::value< string >(),"print all yes/no command line options.")
    ("eliminate-arrays",po::value< string >(), "transform all arrays into single variables.")
    ("annotate-results",po::value< string >(),"annotate results in program and output program (using ROSE unparser).")
    ("generate-assertions",po::value< string >(),"generate assertions (pre-conditions) in program and output program (using ROSE unparser).")
    ("rersformat",po::value< int >(),"Set year of rers format (2012, 2013).")
    ("max-transitions",po::value< int >(),"Passes (possibly) incomplete STG to verifier after max transitions (default: no limit).")
    ("max-transitions-forced-top",po::value< int >(),"Performs approximation after <arg> transitions (default: no limit).")
    ("variable-value-threshold",po::value< int >(),"sets a threshold for the maximum number of different values are stored for each variable.")
    ("dot-io-stg", po::value< string >(), "output STG with explicit I/O node information in dot file [arg]")
    ("stderr-like-failed-assert", po::value< string >(), "treat output on stderr similar to a failed assert [arg] (default:no)")
    ("rersmode", po::value< string >(), "sets several options such that RERS-specifics are utilized and observed.")
    ("rers-numeric", po::value< string >(), "print rers I/O values as raw numeric numbers.")
    ("exploration-mode",po::value< string >(), " set mode in which state space is explored ([breadth-first], depth-first)")
    ("eliminate-stg-back-edges",po::value< string >(), " eliminate STG back-edges (STG becomes a tree).")
    ("spot-stg",po::value< string >(), " generate STG in SPOT-format in file [arg]")
    ("dump1",po::value< string >(), " [experimental] generates array updates in file arrayupdates.txt")
    ("dump-sorted",po::value< string >(), " [experimental] generates sorted array updates in file <file>")
    ("dump-non-sorted",po::value< string >(), " [experimental] generates non-sorted array updates in file <file>")
    ("rule-const-subst",po::value< string >(), " [experimental] use const-expr substitution rule <arg>")
    ("limit-to-fragment",po::value< string >(), "the argument is used to find fragments marked by two prgagmas of that '<name>' and 'end<name>'")
    ("rewrite","rewrite AST applying all rewrite system rules.")
    ("iseq-file", po::value< string >(), "compute input sequence and generate file [arg]")
    ("iseq-length", po::value< int >(), "set length [arg] of input sequence to be computed.")
    ("iseq-random-num", po::value< int >(), "select random search and number of paths.")
    ("inf-paths-only", po::value< string >(), "recursively prune the graph so that no leaves exist [=yes|no]")
    ("std-io-only", po::value< string >(), "bypass and remove all states that are not standard I/O [=yes|no]")
    ("check-ltl", po::value< string >(), "take a text file of LTL I/O formulae [arg] and check whether or not the analyzed program satisfies these formulae. Formulae should start with '('. Use \"csv-spot-ltl\" option to specify an output csv file for the results.")
    ("check-ltl-sol", po::value< string >(), "take a source code file and an LTL formulae+solutions file ([arg], see RERS downloads for examples). Display if the formulae are satisfied and if the expected solutions are correct.")
    ("ltl-in-alphabet",po::value< string >(),"specify an input alphabet used by the LTL formulae (e.g. \"{1,2,3}\")")
    ("ltl-out-alphabet",po::value< string >(),"specify an output alphabet used by the LTL formulae (e.g. \"{19,20,21,22,23,24,25,26}\")")
    ("io-reduction", po::value< int >(), "(work in progress) reduce the transition system to only input/output/worklist states after every <arg> computed EStates.")
    ("with-counterexamples", po::value< string >(), "adds an input sequence to the analysis results. Applies to reachable assertions (work in progress) and falsified LTL properties. [=yes|no]")
<<<<<<< HEAD
=======
    ("incomplete-stg", po::value< string >(), "set to true if the generated STG will not contain all possible execution paths (e.g. if only a subset of the input values is used). [=yes|no]")
>>>>>>> eba9bd6b
    ;

  po::store(po::command_line_parser(argc, argv).
        options(desc).allow_unregistered().run(), args);
  po::notify(args);

  if (args.count("help")) {
    cout << desc << "\n";
    return 0;
  }

  if (args.count("rose-help")) {
    argv[1] = strdup("--help");
  }

  if (args.count("version")) {
    cout << "CodeThorn version 1.4\n";
    cout << "Written by Markus Schordan, Adrian Prantl, and Marc Jasper\n";
    return 0;
  }

  boolOptions.init(argc,argv);
  boolOptions.registerOption("tg1-estate-address",false);
  boolOptions.registerOption("tg1-estate-id",false);
  boolOptions.registerOption("tg1-estate-properties",true);
  boolOptions.registerOption("tg1-estate-predicate",false);
  boolOptions.registerOption("tg2-estate-address",false);
  boolOptions.registerOption("tg2-estate-id",true);
  boolOptions.registerOption("tg2-estate-properties",false);
  boolOptions.registerOption("tg2-estate-predicate",false);
  boolOptions.registerOption("colors",true);
  boolOptions.registerOption("report-stdout",false);
  boolOptions.registerOption("report-stderr",false);
  boolOptions.registerOption("report-failed-assert",false);
  boolOptions.registerOption("precision-exact-constraints",false);
  boolOptions.registerOption("tg-ltl-reduced",false);
  boolOptions.registerOption("semantic-fold",false);
  boolOptions.registerOption("semantic-elimination",false);
  boolOptions.registerOption("semantic-explosion",false);
  boolOptions.registerOption("post-semantic-fold",false);
  boolOptions.registerOption("report-semantic-fold",false);
  boolOptions.registerOption("post-collapse-stg",true);
  boolOptions.registerOption("eliminate-arrays",false);

  boolOptions.registerOption("viz",false);
  boolOptions.registerOption("update-input-var",true);
  boolOptions.registerOption("run-rose-tests",false);
  boolOptions.registerOption("reduce-cfg",false);
  boolOptions.registerOption("print-all-options",false);
  boolOptions.registerOption("annotate-results",false);
  boolOptions.registerOption("generate-assertions",false);
  boolOptions.registerOption("skip-analysis",false);

  boolOptions.registerOption("ltl-output-dot",false);
  boolOptions.registerOption("ltl-verbose",false);
  boolOptions.registerOption("ltl-show-derivation",true);
  boolOptions.registerOption("ltl-show-node-detail",true);
  boolOptions.registerOption("ltl-collapsed-graph",false);
  boolOptions.registerOption("input-values-as-constraints",false);

  boolOptions.registerOption("arith-top",false);
  boolOptions.registerOption("abstract-interpreter",false);
  boolOptions.registerOption("rers-binary",false);
  boolOptions.registerOption("relop-constraints",false); // not accessible on command line yet
  boolOptions.registerOption("stderr-like-failed-assert",false);
  boolOptions.registerOption("rersmode",false);
  boolOptions.registerOption("rers-numeric",false);
  boolOptions.registerOption("eliminate-stg-back-edges",false);
  boolOptions.registerOption("dump1",false);
  boolOptions.registerOption("rule-const-subst",true);

  boolOptions.registerOption("inf-paths-only",false);
  boolOptions.registerOption("std-io-only",false);
  boolOptions.registerOption("with-counterexamples",false);
<<<<<<< HEAD
=======
  boolOptions.registerOption("incomplete-stg",false);
>>>>>>> eba9bd6b

  boolOptions.processOptions();

  if(boolOptions["print-all-options"]) {
    cout<<boolOptions.toString(); // prints all bool options
  }
  
  if(boolOptions["arith-top"]) {
    CodeThorn::AType::ConstIntLattice cil;
    cil.arithTop=true;
  }

  if (args.count("internal-checks")) {
    if(CodeThorn::internalChecks(argc,argv)==false)
      return 1;
    else
      return 0;
  }

  Analyzer analyzer;
  global_analyzer=&analyzer;
  
  string option_pragma_name;
  if (args.count("limit-to-fragment")) {
    option_pragma_name = args["limit-to-fragment"].as<string>();
  }

  // clean up verify and csv-ltl option in argv
  if (args.count("verify")) {
    ltl_file = args["verify"].as<string>();
  }
  if(args.count("csv-assert-live")) {
    analyzer.setCsvAssertLiveFileName(args["csv-assert-live"].as<string>());
  }
  if(args.count("tg-trace")) {
    analyzer.setStgTraceFileName(args["tg-trace"].as<string>());
  }

  if(args.count("input-values")) {
    string setstring=args["input-values"].as<string>();
    cout << "STATUS: input-values="<<setstring<<endl;

    set<int> intSet=Parse::integerSet(setstring);
    for(set<int>::iterator i=intSet.begin();i!=intSet.end();++i) {
      analyzer.insertInputVarValue(*i);
    }
  }

  if(args.count("input-sequence")) {
    string liststring=args["input-sequence"].as<string>();
    cout << "STATUS: input-sequence="<<liststring<<endl;

    list<int> intList=Parse::integerList(liststring);
    for(list<int>::iterator i=intList.begin();i!=intList.end();++i) {
      analyzer.addInputSequenceValue(*i);
    }
  }

  if(args.count("rersformat")) {
    int year=args["rersformat"].as<int>();
    if(year==2012)
      resultsFormat=RF_RERS2012;
    if(year==2013)
      resultsFormat=RF_RERS2013;
    // otherwise it remains RF_UNKNOWN
  }

  if(args.count("exploration-mode")) {
    string explorationMode=args["exploration-mode"].as<string>();
    if(explorationMode=="depth-first")
      analyzer.setExplorationMode(Analyzer::EXPL_DEPTH_FIRST);
    else if(explorationMode=="breadth-first") {
      analyzer.setExplorationMode(Analyzer::EXPL_BREADTH_FIRST);
    } else {
      cerr<<"Error: unknown state space exploration mode specified with option --exploration-mode."<<endl;
      exit(1);
    }
  } else {
    // default value
    analyzer.setExplorationMode(Analyzer::EXPL_BREADTH_FIRST);
  }
  if(args.count("max-transitions")) {
    analyzer.setMaxTransitions(args["max-transitions"].as<int>());
  }

  if(args.count("max-transitions-forced-top")) {
    analyzer.setMaxTransitionsForcedTop(args["max-transitions-forced-top"].as<int>());
  }

  int numberOfThreadsToUse=1;
  if(args.count("threads")) {
    numberOfThreadsToUse=args["threads"].as<int>();
  }
  analyzer.setNumberOfThreadsToUse(numberOfThreadsToUse);

  // check threads == 1
#if 0
  if(args.count("rers-binary") && numberOfThreadsToUse>1) {
	cerr<<"Error: binary mode is only supported for 1 thread."<<endl;
	exit(1);
  }
#endif
  if(args.count("semantic-fold-threshold")) {
    int semanticFoldThreshold=args["semantic-fold-threshold"].as<int>();
    analyzer.setSemanticFoldThreshold(semanticFoldThreshold);
  }
  if(args.count("display-diff")) {
    int displayDiff=args["display-diff"].as<int>();
    analyzer.setDisplayDiff(displayDiff);
  }
  if(args.count("solver")) {
    int solver=args["solver"].as<int>();
    analyzer.setSolver(solver);
  }
  if(args.count("ltl-verifier")) {
    int ltlVerifier=args["ltl-verifier"].as<int>();
    analyzer.setLTLVerifier(ltlVerifier);
  }
  if(args.count("debug-mode")) {
    option_debug_mode=args["debug-mode"].as<int>();
  }
  if(args.count("variable-value-threshold")) {
    analyzer.setVariableValueThreshold(args["variable-value-threshold"].as<int>());
  }

  // clean up string-options in argv
  for (int i=1; i<argc; ++i) {
    if (string(argv[i]) == "--csv-assert" 
        || string(argv[i])=="--csv-stats" 
        || string(argv[i])=="--csv-assert-live"
        || string(argv[i])=="--threads" 
        || string(argv[i])=="--display-diff"
        || string(argv[i])=="--input-values"
        || string(argv[i])=="--ltl-verifier"
        || string(argv[i])=="--dot-io-stg"
        || string(argv[i])=="--verify"
        || string(argv[i])=="--csv-ltl"
        || string(argv[i])=="--spot-stg"
        || string(argv[i])=="--dump-sorted"
        || string(argv[i])=="--dump-non-sorted"
        || string(argv[i])=="--limit-to-fragment"
        || string(argv[i])=="--check-ltl"
        || string(argv[i])=="--csv-spot-ltl"
        || string(argv[i])=="--check-ltl-sol"
        || string(argv[i])=="--ltl-in-alphabet"
        || string(argv[i])=="--ltl-out-alphabet"
        ) {
      // do not confuse ROSE frontend
      argv[i] = strdup("");
      assert(i+1<argc);
        argv[i+1] = strdup("");
    }
  }

  RewriteSystem rewriteSystem;
  // reset dump1 in case sorted or non-sorted is used
  if(args.count("dump-sorted")>0 || args.count("dump-non-sorted")>0) {
    boolOptions.registerOption("dump1",true);
    analyzer.setSkipSelectedFunctionCalls(true);
    if(numberOfThreadsToUse>1) {
      //cerr<<"Error: multi threaded rewrite not supported yet."<<endl;
    }
  }

  // handle RERS mode: reconfigure options
  if(boolOptions["rersmode"]) {
    cout<<"INFO: RERS MODE activated [stderr output is treated like a failed assert]"<<endl;
    boolOptions.registerOption("stderr-like-failed-assert",true);
  }

  if(boolOptions["semantic-elimination"]) {
    boolOptions.registerOption("semantic-fold",true);
  }

  if(boolOptions["semantic-explosion"]) {
    boolOptions.registerOption("semantic-fold",true);
    //boolOptions.registerOption("semantic-elimination",true);
  }

  analyzer.setTreatStdErrLikeFailedAssert(boolOptions["stderr-like-failed-assert"]);
  

  // Build the AST used by ROSE
  cout << "INIT: Parsing and creating AST: started."<<endl;
  SgProject* sageProject = frontend(argc,argv);
  double frontEndRunTime=timer.getElapsedTimeInMilliSec();
  cout << "INIT: Parsing and creating AST: finished."<<endl;
  
  if(boolOptions["run-rose-tests"]) {
    cout << "INIT: Running ROSE AST tests."<<endl;
    // Run internal consistency tests on AST
    AstTests::runAllTests(sageProject);

    // test: constant expressions
    {
      cout<<"STATUS: testing constant expressions."<<endl;
      CppConstExprEvaluator* evaluator=new CppConstExprEvaluator();
      list<SgExpression*> exprList=exprRootList(sageProject);
      cout<<"INFO: found "<<exprList.size()<<" expressions."<<endl;
      for(list<SgExpression*>::iterator i=exprList.begin();i!=exprList.end();++i) {
        EvalResult r=evaluator->traverse(*i);
        if(r.isConst()) {
          cout<<"Found constant expression: "<<(*i)->unparseToString()<<" eq "<<r.constValue()<<endl;
        }
      }
      delete evaluator;
    }
    return 0;
  }

  SgNode* root=sageProject;

  if(args.count("rewrite")) {
    VariableIdMapping variableIdMapping;
    variableIdMapping.computeVariableSymbolMapping(sageProject);
    rewriteSystem.resetStatistics();
    rewriteSystem.rewriteAst(root, &variableIdMapping,true,false);
    cout<<"Rewrite statistics:"<<endl<<rewriteSystem.getStatistics().toString()<<endl;
    sageProject->unparse(0,0);
    cout<<"STATUS: generated rewritten program."<<endl;
    exit(0);
  }

  if(!boolOptions["skip-analysis"])
  {
    cout << "INIT: Checking input program."<<endl;
    CodeThornLanguageRestrictor lr;
    lr.checkProgram(root);
    timer.start();

  cout << "INIT: Running variable<->symbol mapping check."<<endl;
  //VariableIdMapping varIdMap;
  analyzer.getVariableIdMapping()->computeVariableSymbolMapping(sageProject);
  cout << "STATUS: Variable<->Symbol mapping created."<<endl;
#if 0
  if(!analyzer.getVariableIdMapping()->isUniqueVariableSymbolMapping()) {
    cerr << "WARNING: Variable<->Symbol mapping not bijective."<<endl;
    //varIdMap.reportUniqueVariableSymbolMappingViolations();
  }
#endif
#if 0
  analyzer.getVariableIdMapping()->toStream(cout);
#endif

  SgNode* fragmentStartNode=0;
  SgNode* fragmentEndNode=0;

  if(option_pragma_name!="") {
    list<SgPragmaDeclaration*> pragmaDeclList=findPragmaDeclarations(root, option_pragma_name);
    if(pragmaDeclList.size()==0) {
      cerr<<"Error: pragma "<<option_pragma_name<<" marking the fragment not found."<<endl;
      exit(1);
    }
    if(pragmaDeclList.size()==1) {
      cerr<<"Error: pragma "<<option_pragma_name<<" only found once. The fragment is required to be marked with two pragmas."<<endl;
      exit(1);
    }
    if(pragmaDeclList.size()>2) {
      cerr<<"Error: pragma "<<option_pragma_name<<" : too many markers found ("<<pragmaDeclList.size()<<")"<<endl;
      exit(1);
    }
    cout<<"STATUS: Fragment marked by "<<option_pragma_name<<": correctly identified."<<endl;

    ROSE_ASSERT(pragmaDeclList.size()==2);
    list<SgPragmaDeclaration*>::iterator i=pragmaDeclList.begin();
    fragmentStartNode=*i;
    ++i;
    fragmentEndNode=*i;
  }

  if(boolOptions["eliminate-arrays"]) {
    //analyzer.initializeVariableIdMapping(sageProject);
    transformArrayProgram(sageProject, &analyzer);
    sageProject->unparse(0,0);
    exit(0);
  }

  cout << "INIT: creating solver."<<endl;
  analyzer.initializeSolver1("main",root);
  analyzer.initLabeledAssertNodes(sageProject);
  if(boolOptions["dump1"]) {
    // extraction of expressions: skip function calls to selected functions (also inside expressions) for defered handling.
    analyzer.setSkipSelectedFunctionCalls(true);
  }
  #ifdef EXPERIMENTAL_POINTER_ANALYSIS
  if(option_debug_mode==400) {
    pointerAnalysis(root, &analyzer);
    exit(0);
  }
  #endif


  double initRunTime=timer.getElapsedTimeInMilliSec();

  timer.start();
  cout << "=============================================================="<<endl;
  if(boolOptions["semantic-fold"]) {
        analyzer.setSolver(4);
  }
  analyzer.runSolver();

  if(boolOptions["post-semantic-fold"]) {
    cout << "Performing post semantic folding (this may take some time):"<<endl;
    analyzer.semanticFoldingOfTransitionGraph();
  }
  if(boolOptions["semantic-elimination"]) {
    analyzer.semanticEliminationOfTransitions();
  }

  if(boolOptions["semantic-explosion"]) {
    analyzer.semanticExplosionOfInputNodesFromOutputNodeConstraints();
  }

  double analysisRunTime=timer.getElapsedTimeInMilliSec();

  int inputSeqLengthCovered;
  int maxOfShortestAsserInput;
  if (analyzer.getTransitionGraph()->isPrecise()) {
    inputSeqLengthCovered = analyzer.getTransitionGraph()->getInputSeqLengthCovered();
    maxOfShortestAsserInput = analyzer.getTransitionGraph()->getMaxOfShortestAssertInput();
    cout << "STATUS: coverage of all input sequences of length " << inputSeqLengthCovered << " is guaranteed." << endl;
    cout << "STATUS: maximum input sequence length of first assert occurences: " << maxOfShortestAsserInput << endl;
  } else {
    inputSeqLengthCovered = -1;
    maxOfShortestAsserInput = -1;
    cout << "STATUS: no guaranteed input sequence length coverage possible." << endl;
    cout << "STATUS: determining maximum of shortest assert counterexamples not possible. " << endl;
  }

  // since CT1.2 the ADT TransitionGraph ensures that no duplicates can exist
#if 0
  long removed=analyzer.getTransitionGraph()->removeDuplicates();
  cout << "Transitions reduced: "<<removed<<endl;
#endif

  cout << "=============================================================="<<endl;
  bool withCe = boolOptions["with-counterexamples"];
  analyzer.reachabilityResults.printResults("YES (REACHABLE)", "NO (UNREACHABLE)", "error_", withCe);
#if 0
  // TODO: reachability in presence of semantic folding
  if(boolOptions["semantic-fold"] || boolOptions["post-semantic-fold"]) {

  } else {
    printAsserts(analyzer,sageProject);
  }
#endif
  if (args.count("csv-assert")) {
    string filename=args["csv-assert"].as<string>().c_str();
    analyzer.reachabilityResults.writeFile(filename.c_str(), false, 0, withCe);
    cout << "Reachability results written to file \""<<filename<<"\"." <<endl;
#if 0  //result tables of different sizes are now handled by the PropertyValueTable object itself
    switch(resultsFormat) {
    case RF_RERS2012: analyzer.reachabilityResults.write2012File(filename.c_str());break;
    case RF_RERS2013: analyzer.reachabilityResults.write2013File(filename.c_str());break;
    default: analyzer.reachabilityResults.writeFile(filename.c_str());break;
    }
    //    OLD VERSION:  generateAssertsCsvFile(analyzer,sageProject,filename);
#endif
    cout << "=============================================================="<<endl;
  }
  if(boolOptions["tg-ltl-reduced"]) {
#if 1
    analyzer.stdIOFoldingOfTransitionGraph();
#else
    cout << "(Experimental) Reducing transition graph ..."<<endl;
    set<const EState*> xestates=analyzer.nonLTLRelevantEStates();
    cout << "Size of transition graph before reduction: "<<analyzer.getTransitionGraph()->size()<<endl;
    cout << "Number of EStates to be reduced: "<<xestates.size()<<endl;
    analyzer.getTransitionGraph()->reduceEStates(xestates);
#endif
    cout << "Size of transition graph after reduction : "<<analyzer.getTransitionGraph()->size()<<endl;
    cout << "=============================================================="<<endl;
  }
  if(boolOptions["eliminate-stg-back-edges"]) {
    int numElim=analyzer.getTransitionGraph()->eliminateBackEdges();
    cout<<"STATUS: eliminated "<<numElim<<" STG back edges."<<endl;
  }

  timer.start();
  if (ltl_file.size()) {
    generateLTLOutput(analyzer,ltl_file);
    cout << "=============================================================="<<endl;
  }
  double ltlRunTime=timer.getElapsedTimeInMilliSec();
  // TODO: reachability in presence of semantic folding
  //  if(boolOptions["semantic-fold"] || boolOptions["post-semantic-fold"]) {
    analyzer.reachabilityResults.printResultsStatistics();
    //  } else {
    //printAssertStatistics(analyzer,sageProject);
    //}
  cout << "=============================================================="<<endl;

  long pstateSetSize=analyzer.getPStateSet()->size();
  long pstateSetBytes=analyzer.getPStateSet()->memorySize();
  long pstateSetMaxCollisions=analyzer.getPStateSet()->maxCollisions();
  long pstateSetLoadFactor=analyzer.getPStateSet()->loadFactor();
  long eStateSetSize=analyzer.getEStateSet()->size();
  long eStateSetBytes=analyzer.getEStateSet()->memorySize();
  long eStateSetMaxCollisions=analyzer.getEStateSet()->maxCollisions();
  double eStateSetLoadFactor=analyzer.getEStateSet()->loadFactor();
  long transitionGraphSize=analyzer.getTransitionGraph()->size();
  long transitionGraphBytes=transitionGraphSize*sizeof(Transition);
  long numOfconstraintSets=analyzer.getConstraintSetMaintainer()->numberOf();
  long constraintSetsBytes=analyzer.getConstraintSetMaintainer()->memorySize();
  long constraintSetsMaxCollisions=analyzer.getConstraintSetMaintainer()->maxCollisions();
  double constraintSetsLoadFactor=analyzer.getConstraintSetMaintainer()->loadFactor();

  long numOfStdinEStates=(analyzer.getEStateSet()->numberOfIoTypeEStates(InputOutput::STDIN_VAR));
  long numOfStdoutVarEStates=(analyzer.getEStateSet()->numberOfIoTypeEStates(InputOutput::STDOUT_VAR));
  long numOfStdoutConstEStates=(analyzer.getEStateSet()->numberOfIoTypeEStates(InputOutput::STDOUT_CONST));
  long numOfStderrEStates=(analyzer.getEStateSet()->numberOfIoTypeEStates(InputOutput::STDERR_VAR));
  long numOfFailedAssertEStates=(analyzer.getEStateSet()->numberOfIoTypeEStates(InputOutput::FAILED_ASSERT));
  long numOfConstEStates=(analyzer.getEStateSet()->numberOfConstEStates(analyzer.getVariableIdMapping()));
  long numOfStdoutEStates=numOfStdoutVarEStates+numOfStdoutConstEStates;

  long totalMemory=pstateSetBytes+eStateSetBytes+transitionGraphBytes+constraintSetsBytes;

  double totalRunTime=frontEndRunTime+initRunTime+ analysisRunTime+ltlRunTime;
<<<<<<< HEAD
  printAnalyzerStatistics(analyzer, totalRunTime, "Finished computing state transition system");

=======

  cout <<color("white");
  cout << "=============================================================="<<endl;
  cout <<color("normal")<<"STG generation and assertion analysis complete"<<color("white")<<endl;
  cout << "=============================================================="<<endl;
  cout << "Number of stdin-estates        : "<<color("cyan")<<numOfStdinEStates<<color("white")<<endl;
  cout << "Number of stdoutvar-estates    : "<<color("cyan")<<numOfStdoutVarEStates<<color("white")<<endl;
  cout << "Number of stdoutconst-estates  : "<<color("cyan")<<numOfStdoutConstEStates<<color("white")<<endl;
  cout << "Number of stderr-estates       : "<<color("cyan")<<numOfStderrEStates<<color("white")<<endl;
  cout << "Number of failed-assert-estates: "<<color("cyan")<<numOfFailedAssertEStates<<color("white")<<endl;
  cout << "Number of const estates        : "<<color("cyan")<<numOfConstEStates<<color("white")<<endl;
  cout << "=============================================================="<<endl;
  cout << "Number of pstates              : "<<color("magenta")<<pstateSetSize<<color("white")<<" (memory: "<<color("magenta")<<pstateSetBytes<<color("white")<<" bytes)"<<" ("<<""<<pstateSetLoadFactor<<  "/"<<pstateSetMaxCollisions<<")"<<endl;
  cout << "Number of estates              : "<<color("cyan")<<eStateSetSize<<color("white")<<" (memory: "<<color("cyan")<<eStateSetBytes<<color("white")<<" bytes)"<<" ("<<""<<eStateSetLoadFactor<<  "/"<<eStateSetMaxCollisions<<")"<<endl;
  cout << "Number of transitions          : "<<color("blue")<<transitionGraphSize<<color("white")<<" (memory: "<<color("blue")<<transitionGraphBytes<<color("white")<<" bytes)"<<endl;
  cout << "Number of constraint sets      : "<<color("yellow")<<numOfconstraintSets<<color("white")<<" (memory: "<<color("yellow")<<constraintSetsBytes<<color("white")<<" bytes)"<<" ("<<""<<constraintSetsLoadFactor<<  "/"<<constraintSetsMaxCollisions<<")"<<endl;
  cout << "=============================================================="<<endl;
  cout << "Memory total         : "<<color("green")<<totalMemory<<" bytes"<<color("white")<<endl;
  cout << "Time total           : "<<color("green")<<readableruntime(totalRunTime)<<color("white")<<endl;
  cout << "=============================================================="<<endl;
  cout <<color("normal");
  //printAnalyzerStatistics(analyzer, totalRunTime, "STG generation and assertion analysis complete");

  long pstateSetSizeInf = 0;
  long eStateSetSizeInf = 0;
  long transitionGraphSizeInf = 0;
  long numOfconstraintSetsInf = 0;
  long numOfStdinEStatesInf = 0;
  long numOfStdoutVarEStatesInf = 0;
  long numOfStdoutConstEStatesInf = 0;
  long numOfStdoutEStatesInf = 0;
  long numOfStderrEStatesInf = 0;
  long numOfFailedAssertEStatesInf = 0;
  long numOfConstEStatesInf = 0;
>>>>>>> eba9bd6b
  double infPathsOnlyTime = 0;
  double stdIoOnlyTime = 0;

  if(boolOptions["inf-paths-only"]) {
    cout << "STATUS: recursively removing all leaves."<<endl;
    timer.start();
    analyzer.pruneLeavesRec();
    infPathsOnlyTime = timer.getElapsedTimeInMilliSec();

    pstateSetSizeInf=analyzer.getPStateSet()->size();
    eStateSetSizeInf = analyzer.getEStateSet()->size();
    transitionGraphSizeInf = analyzer.getTransitionGraph()->size();
    numOfconstraintSetsInf=analyzer.getConstraintSetMaintainer()->numberOf();
    numOfStdinEStatesInf=(analyzer.getEStateSet()->numberOfIoTypeEStates(InputOutput::STDIN_VAR));
    numOfStdoutVarEStatesInf=(analyzer.getEStateSet()->numberOfIoTypeEStates(InputOutput::STDOUT_VAR));
    numOfStdoutConstEStatesInf=(analyzer.getEStateSet()->numberOfIoTypeEStates(InputOutput::STDOUT_CONST));
    numOfStderrEStatesInf=(analyzer.getEStateSet()->numberOfIoTypeEStates(InputOutput::STDERR_VAR));
    numOfFailedAssertEStatesInf=(analyzer.getEStateSet()->numberOfIoTypeEStates(InputOutput::FAILED_ASSERT));
    numOfConstEStatesInf=(analyzer.getEStateSet()->numberOfConstEStates(analyzer.getVariableIdMapping()));
    numOfStdoutEStatesInf=numOfStdoutVarEStatesInf+numOfStdoutConstEStatesInf;
  }
  
  if(boolOptions["std-io-only"]) {
    cout << "STATUS: bypassing all non standard I/O states."<<endl;
    timer.start();
<<<<<<< HEAD
    //analyzer.removeNonIOStates();  //old version, works correclty but takes far too long
=======
    //analyzer.removeNonIOStates();  //old version, works correclty but has a long execution time
>>>>>>> eba9bd6b
    analyzer.reduceGraphInOutWorklistOnly();
    stdIoOnlyTime = timer.getElapsedTimeInMilliSec();
  }

  long eStateSetSizeIoOnly = 0;
  long transitionGraphSizeIoOnly = 0;
  double spotLtlAnalysisTime = 0;

  if (args.count("check-ltl")) {
    string ltl_filename = args["check-ltl"].as<string>();
    if(boolOptions["rersmode"]) {  //reduce the graph accordingly, if not already done
      if (!boolOptions["inf-paths-only"]) {
        cout << "STATUS: recursively removing all leaves (due to RERS-mode)."<<endl;
        timer.start();
        analyzer.pruneLeavesRec();
        infPathsOnlyTime = timer.getElapsedTimeInMilliSec();

        pstateSetSizeInf=analyzer.getPStateSet()->size();
        eStateSetSizeInf = analyzer.getEStateSet()->size();
        transitionGraphSizeInf = analyzer.getTransitionGraph()->size();
        numOfconstraintSetsInf=analyzer.getConstraintSetMaintainer()->numberOf();
        numOfStdinEStatesInf=(analyzer.getEStateSet()->numberOfIoTypeEStates(InputOutput::STDIN_VAR));
        numOfStdoutVarEStatesInf=(analyzer.getEStateSet()->numberOfIoTypeEStates(InputOutput::STDOUT_VAR));
        numOfStdoutConstEStatesInf=(analyzer.getEStateSet()->numberOfIoTypeEStates(InputOutput::STDOUT_CONST));
        numOfStderrEStatesInf=(analyzer.getEStateSet()->numberOfIoTypeEStates(InputOutput::STDERR_VAR));
        numOfFailedAssertEStatesInf=(analyzer.getEStateSet()->numberOfIoTypeEStates(InputOutput::FAILED_ASSERT));
        numOfConstEStatesInf=(analyzer.getEStateSet()->numberOfConstEStates(analyzer.getVariableIdMapping()));
        numOfStdoutEStatesInf=numOfStdoutVarEStatesInf+numOfStdoutConstEStatesInf;
      }
      if (!boolOptions["std-io-only"]) {
        cout << "STATUS: bypassing all non standard I/O states (due to RERS-mode)."<<endl;
        timer.start();
<<<<<<< HEAD
        //analyzer.removeNonIOStates();  //old version, works correclty but takes far too long
        analyzer.reduceGraphInOutWorklistOnly();
        stdIoOnlyTime = timer.getElapsedTimeInMilliSec();
        cout << "STATUS: number of transitions remaining after reduction to I/O/(worklist) states only: " << (analyzer.getTransitionGraph())->size() << endl;
        cout << "STATUS: number of states remaining after reduction to I/O/(worklist) states only: " << (analyzer.getTransitionGraph())->estateSet().size() << endl;
=======
        //analyzer.removeNonIOStates();  //old version, works correclty but has a long execution time
        analyzer.reduceGraphInOutWorklistOnly();
        stdIoOnlyTime = timer.getElapsedTimeInMilliSec();

        eStateSetSizeIoOnly = (analyzer.getTransitionGraph())->estateSet().size();
        transitionGraphSizeIoOnly = (analyzer.getTransitionGraph())->size();
        cout << "STATUS: number of transitions remaining after reduction to I/O/(worklist) states only: " << transitionGraphSizeIoOnly << endl;
        cout << "STATUS: number of states remaining after reduction to I/O/(worklist) states only: " <<eStateSetSizeIoOnly << endl;
>>>>>>> eba9bd6b
      }
    }
    bool withCounterexample = false;
    if(boolOptions["with-counterexamples"]) {  //output a counter-example input sequence for falsified formulae
      withCounterexample = true;
    }
    timer.start();
    std::set<int> ltlInAlphabet = analyzer.getInputVarValues();
    //take fixed ltl input alphabet if specified, instead of the input values used for stg computation
    if (args.count("ltl-in-alphabet")) {
      string setstring=args["ltl-in-alphabet"].as<string>();
      ltlInAlphabet=Parse::integerSet(setstring);
      cout << "STATUS: LTL input alphabet explicitly selected: "<< setstring << endl;
    }
    //take ltl output alphabet if specifically described, otherwise take the old RERS specific 21...26 (a.k.a. oU...oZ)
    std::set<int> ltlOutAlphabet = Parse::integerSet("{21,22,23,24,25,26}");
    if (args.count("ltl-out-alphabet")) {
      string setstring=args["ltl-out-alphabet"].as<string>();
      ltlOutAlphabet=Parse::integerSet(setstring);
      cout << "STATUS: LTL output alphabet explicitly selected: "<< setstring << endl;
    }
    cout << "STATUS: generating LTL results"<<endl;
    SpotConnection spotConnection(ltl_filename);
    spotConnection.checkLtlProperties( *(analyzer.getTransitionGraph()), ltlInAlphabet, ltlOutAlphabet, withCounterexample);
<<<<<<< HEAD
=======
    spotLtlAnalysisTime=timer.getElapsedTimeInMilliSec();
>>>>>>> eba9bd6b
    PropertyValueTable* ltlResults = spotConnection.getLtlResults();
    ltlResults-> printResults("YES (verified)", "NO (falsified)", "ltl_property_", withCounterexample);
    cout << "=============================================================="<<endl;
    ltlResults->printResultsStatistics();
    cout << "=============================================================="<<endl;
    if (args.count("csv-spot-ltl")) {  //write results to a file instead of displaying them directly
      std::string csv_filename = args["csv-spot-ltl"].as<string>();
      cout << "STATUS: writing ltl results to file: " << csv_filename << endl;
      ltlResults->writeFile(csv_filename.c_str(), false, 0, withCounterexample);
    }
    delete ltlResults;
    ltlResults = NULL;
<<<<<<< HEAD
    spotLtlAnalysisTime=timer.getElapsedTimeInMilliSec();

    //temporaryTotalRunTime = totalRunTime + infPathsOnlyTime + stdIoOnlyTime + spotLtlAnalysisTime;
    //printAnalyzerStatistics(analyzer, temporaryTotalRunTime, "LTL check complete. Reduced transition system:");
  }
=======
>>>>>>> eba9bd6b

    //temporaryTotalRunTime = totalRunTime + infPathsOnlyTime + stdIoOnlyTime + spotLtlAnalysisTime;
    //printAnalyzerStatistics(analyzer, temporaryTotalRunTime, "LTL check complete. Reduced transition system:");
  }
  double totalLtlRunTime =  infPathsOnlyTime + stdIoOnlyTime + spotLtlAnalysisTime;
  double overallTime =totalRunTime + totalLtlRunTime;

  // TEST
  if (boolOptions["generate-assertions"]) {
    AssertionExtractor assertionExtractor(&analyzer);
    assertionExtractor.computeLabelVectorOfEStates();
    assertionExtractor.annotateAst();
    AstAnnotator ara(analyzer.getLabeler());
    ara.annotateAstAttributesAsCommentsBeforeStatements(sageProject,"ctgen-pre-condition");
    cout << "STATUS: Generated assertions."<<endl;
  }

  double arrayUpdateExtractionRunTime=0.0;
  double arrayUpdateSsaNumberingRunTime=0.0;
  double sortingAndIORunTime=0.0;
  
  if(boolOptions["dump1"]) {
    ArrayUpdatesSequence arrayUpdates;
    cout<<"STATUS: performing array analysis on STG."<<endl;
    cout<<"STATUS: identifying array-update operations in STG and transforming them."<<endl;
    timer.start();

    Label fragmentStartLabel=Labeler::NO_LABEL;
    if(fragmentStartNode!=0) {
      fragmentStartLabel=analyzer.getLabeler()->getLabel(fragmentStartNode);
      cout<<"INFO: Fragment: start-node: "<<fragmentStartNode<<"  start-label: "<<fragmentStartLabel<<endl;
    }
    
    Label fragmentEndLabel=Labeler::NO_LABEL;
    if(fragmentEndNode!=0) {
      fragmentEndLabel=analyzer.getLabeler()->getLabel(fragmentEndNode);
      cout<<"INFO: Fragment: end-node  : "<<fragmentEndNode<<  "  end-label  : "<<fragmentEndLabel<<endl;
    }

    bool useConstSubstitutionRule=boolOptions["rule-const-subst"];
    extractArrayUpdateOperations(&analyzer,
                                 arrayUpdates,
                                 rewriteSystem,
                                 useConstSubstitutionRule,
                                 fragmentStartLabel,
                                 fragmentEndLabel);
    arrayUpdateExtractionRunTime=timer.getElapsedTimeInMilliSec();
    rewriteSystem.dump1_stats.numArrayUpdates=arrayUpdates.size();
    cout<<"STATUS: establishing array-element SSA numbering."<<endl;
    timer.start();
#if 0
    attachSsaNumberingtoDefs(arrayUpdates, analyzer.getVariableIdMapping());
    substituteArrayRefs(arrayUpdates, analyzer.getVariableIdMapping(),SAR_SSA);
#else
    createSsaNumbering(arrayUpdates, analyzer.getVariableIdMapping());
#endif
    arrayUpdateSsaNumberingRunTime=timer.getElapsedTimeInMilliSec();
    
    cout<<"STATUS: generating normalized array-assignments file \"arrayupdates.txt\"."<<endl;
    if(args.count("dump-non-sorted")) {
      string filename=args["dump-non-sorted"].as<string>();
      writeArrayUpdatesToFile(arrayUpdates, filename, SAR_SSA, false);
    }
    if(args.count("dump-sorted")) {
      timer.start();
      string filename=args["dump-sorted"].as<string>();
      writeArrayUpdatesToFile(arrayUpdates, filename, SAR_SSA, true);
      sortingAndIORunTime=timer.getElapsedTimeInMilliSec();
    }
    if(boolOptions["dump1"]) {
      //string filename="arrayupdates.txt";
      //writeArrayUpdatesToFile(arrayUpdates, filename, SAR_SSA, true);
    }
    totalRunTime+=arrayUpdateExtractionRunTime+arrayUpdateSsaNumberingRunTime+sortingAndIORunTime;
  }
  
  if(args.count("csv-stats")) {
    string filename=args["csv-stats"].as<string>().c_str();
    stringstream text;
    text<<"Sizes,"<<pstateSetSize<<", "
        <<eStateSetSize<<", "
        <<transitionGraphSize<<", "
        <<numOfconstraintSets<<", "
        << numOfStdinEStates<<", "
        << numOfStdoutEStates<<", "
        << numOfStderrEStates<<", "
        << numOfFailedAssertEStates<<", "
        << numOfConstEStates<<endl;
    text<<"Memory,"<<pstateSetBytes<<", "
        <<eStateSetBytes<<", "
        <<transitionGraphBytes<<", "
        <<constraintSetsBytes<<", "
        <<totalMemory<<endl;
    text<<"Runtime(readable),"
        <<readableruntime(frontEndRunTime)<<", "
        <<readableruntime(initRunTime)<<", "
        <<readableruntime(analysisRunTime)<<", "
        <<readableruntime(ltlRunTime)<<", "
        <<readableruntime(arrayUpdateExtractionRunTime)<<", "
        <<readableruntime(arrayUpdateSsaNumberingRunTime)<<", "
        <<readableruntime(sortingAndIORunTime)<<", "
        <<readableruntime(totalRunTime)<<", "
        <<readableruntime(infPathsOnlyTime)<<", "
        <<readableruntime(stdIoOnlyTime)<<", "
<<<<<<< HEAD
        <<readableruntime(spotLtlAnalysisTime)<<endl;
=======
        <<readableruntime(spotLtlAnalysisTime)<<", "
        <<readableruntime(totalLtlRunTime)<<", "
        <<readableruntime(overallTime)<<endl;
>>>>>>> eba9bd6b
    text<<"Runtime(ms),"
        <<frontEndRunTime<<", "
        <<initRunTime<<", "
        <<analysisRunTime<<", "
        <<ltlRunTime<<", "
        <<arrayUpdateExtractionRunTime<<", "
        <<arrayUpdateSsaNumberingRunTime<<", "
        <<sortingAndIORunTime<<", "
        <<totalRunTime<<", "
        <<infPathsOnlyTime<<", "
        <<stdIoOnlyTime<<", "
<<<<<<< HEAD
        <<spotLtlAnalysisTime<<endl;
=======
        <<spotLtlAnalysisTime<<", "
        <<totalLtlRunTime<<", "
        <<overallTime<<endl;
>>>>>>> eba9bd6b
    text<<"hashset-collisions,"
        <<pstateSetMaxCollisions<<", "
        <<eStateSetMaxCollisions<<", "
        <<constraintSetsMaxCollisions<<endl;
    text<<"hashset-loadfactors,"
        <<pstateSetLoadFactor<<", "
        <<eStateSetLoadFactor<<", "
        <<constraintSetsLoadFactor<<endl;
    text<<"threads,"<<numberOfThreadsToUse<<endl;
    //    text<<"abstract-and-const-states,"
    //    <<"";
    text<<"rewrite-stats, "
        <<rewriteSystem.dump1_stats.numArrayUpdates<<", "
        <<rewriteSystem.dump1_stats.numElimMinusOperator<<", "
        <<rewriteSystem.dump1_stats.numElimAssignOperator<<", "
        <<rewriteSystem.dump1_stats.numAddOpReordering<<", "
        <<rewriteSystem.dump1_stats.numConstantFolding<<", "
        <<rewriteSystem.dump1_stats.numVariableElim<<", "
        <<rewriteSystem.dump1_stats.numConstExprElim
        <<endl;
    text<<"Sizes infinite paths only,"<<pstateSetSizeInf<<", "
        <<eStateSetSizeInf<<", "
        <<transitionGraphSizeInf<<", "
        <<numOfconstraintSetsInf<<", "
        << numOfStdinEStatesInf<<", "
        << numOfStdoutEStatesInf<<", "
        << numOfStderrEStatesInf<<", "
        << numOfFailedAssertEStatesInf<<", "
        << numOfConstEStatesInf<<endl;
    text<<"states & transitions after only-I/O-reduction,"
        <<eStateSetSizeIoOnly<<", "
        <<transitionGraphSizeIoOnly<<endl;
    text<<"input length coverage & longest minimal assert input,"
        <<inputSeqLengthCovered<<", "
        <<maxOfShortestAsserInput<<endl;
    
    write_file(filename,text.str());
    cout << "generated "<<filename<<endl;
  }

  if (args.count("check-ltl-sol")) {
    string ltl_filename = args["check-ltl-sol"].as<string>();
    if(boolOptions["rersmode"]) {  //reduce the graph accordingly, if not already done
      if (!boolOptions["inf-paths-only"]) {
        cout << "STATUS: recursively removing all leaves (due to RERS-mode)."<<endl;
        analyzer.pruneLeavesRec();
      }
      if (!boolOptions["std-io-only"]) {
        cout << "STATUS: bypassing all non standard I/O states (due to RERS-mode)."<<endl;
        analyzer.removeNonIOStates();
      }
    }
    std::set<int> ltlInAlphabet = analyzer.getInputVarValues();
    //take fixed ltl input alphabet if specified, instead of the input values used for stg computation
    if (args.count("ltl-in-alphabet")) {
      string setstring=args["ltl-in-alphabet"].as<string>();
      ltlInAlphabet=Parse::integerSet(setstring);
      cout << "STATUS: LTL input alphabet explicitly selected: "<< setstring << endl;
    }
    //take ltl output alphabet if specifically described, otherwise the usual 21...26 (a.k.a. oU...oZ)
    std::set<int> ltlOutAlphabet = Parse::integerSet("{21,22,23,24,25,26}");
    if (args.count("ltl-out-alphabet")) {
      string setstring=args["ltl-out-alphabet"].as<string>();
      ltlOutAlphabet=Parse::integerSet(setstring);
      cout << "STATUS: LTL output alphabet explicitly selected: "<< setstring << endl;
    }
    SpotConnection* spotConnection = new SpotConnection();
    spotConnection->compareResults( *(analyzer.getTransitionGraph()) , ltl_filename, ltlInAlphabet, ltlOutAlphabet);
    cout << "=============================================================="<<endl;
  }
  
  Visualizer visualizer(analyzer.getLabeler(),analyzer.getVariableIdMapping(),analyzer.getFlow(),analyzer.getPStateSet(),analyzer.getEStateSet(),analyzer.getTransitionGraph());
  if(boolOptions["viz"]) {
    cout << "generating graphviz files:"<<endl;
    string dotFile="digraph G {\n";
    dotFile+=visualizer.transitionGraphToDot();
    dotFile+="}\n";
    write_file("transitiongraph1.dot", dotFile);
    cout << "generated transitiongraph1.dot."<<endl;
    string dotFile3=visualizer.foldedTransitionGraphToDot();
    write_file("transitiongraph2.dot", dotFile3);
    cout << "generated transitiongraph2.dot."<<endl;

    string datFile1=(analyzer.getTransitionGraph())->toString();
    write_file("transitiongraph1.dat", datFile1);
    cout << "generated transitiongraph1.dat."<<endl;
    
    assert(analyzer.startFunRoot);
    //analyzer.generateAstNodeInfo(analyzer.startFunRoot);
    //dotFile=astTermWithNullValuesToDot(analyzer.startFunRoot);
    analyzer.generateAstNodeInfo(sageProject);
    cout << "generated node info."<<endl;
    dotFile=functionAstTermsWithNullValuesToDot(sageProject);
    write_file("ast.dot", dotFile);
    cout << "generated ast.dot."<<endl;
    
    write_file("cfg.dot", analyzer.flow.toDot(analyzer.cfanalyzer->getLabeler()));
    cout << "generated cfg.dot."<<endl;
    cout << "=============================================================="<<endl;
  }

  if (args.count("dot-io-stg")) {
    string filename=args["dot-io-stg"].as<string>();
    cout << "generating dot IO graph file:"<<filename<<endl;
    string dotFile="digraph G {\n";
    dotFile+=visualizer.transitionGraphWithIOToDot();
    dotFile+="}\n";
    write_file(filename, dotFile);
    cout << "=============================================================="<<endl;
  }

  if (args.count("spot-stg")) {
    string filename=args["spot-stg"].as<string>();
    cout << "generating spot IO STG file:"<<filename<<endl;
    if(boolOptions["rersmode"]) {  //reduce the graph accordingly, if not already done
      if (!boolOptions["inf-paths-only"]) {
        cout << "STATUS: recursively removing all leaves (due to RERS-mode)."<<endl;
        analyzer.pruneLeavesRec();
      }
      if (!boolOptions["std-io-only"]) {
        cout << "STATUS: bypassing all non standard I/O states (due to RERS-mode)."<<endl;
        analyzer.removeNonIOStates();
      }
    }
    string spotSTG=analyzer.generateSpotSTG();
    write_file(filename, spotSTG);
    cout << "=============================================================="<<endl;
  }

  // InputPathGenerator
#if 1
  {
    if(args.count("iseq-file")) {
      int iseqLen=0;
      if(args.count("iseq-length")) {
        iseqLen=args["iseq-length"].as<int>();
      } else {
        cerr<<"Error: input-sequence file specified, but no sequence length."<<endl;
        exit(1);
      }
      string fileName=args["iseq-file"].as<string>();
      cout<<"STATUS: computing input sequences of length "<<iseqLen<<endl;
      IOSequenceGenerator iosgen;
      if(args.count("iseq-random-num")) {
        int randomNum=args["iseq-random-num"].as<int>();
        cout<<"STATUS: reducing input sequence set to "<<randomNum<<" random elements."<<endl;
        iosgen.computeRandomInputPathSet(iseqLen,*analyzer.getTransitionGraph(),randomNum);
      } else {
        iosgen.computeInputPathSet(iseqLen,*analyzer.getTransitionGraph());
      }
      cout<<"STATUS: generating input sequence file "<<fileName<<endl;
      iosgen.generateFile(fileName);
    } else {
      if(args.count("iseq-length")) {
        cerr<<"Error: input sequence length specified without also providing a file name (use option --iseq-file)."<<endl;
        exit(1);
      }
    }
  }
#endif




#if 0
  {
    cout << "EStateSet:\n"<<analyzer.getEStateSet()->toString(analyzer.getVariableIdMapping())<<endl;
  }
#endif

#if 0
  {
    cout << "ConstraintSet:\n"<<analyzer.getConstraintSetMaintainer()->toString()<<endl;
  }
#endif

#if 1
  {
    if(analyzer.variableValueMonitor.isActive())
      cout << "VariableValueMonitor:\n"<<analyzer.variableValueMonitor.toString(analyzer.getVariableIdMapping())<<endl;
  }
#endif

#if 0
  {
    cout << "MAP:"<<endl;
    cout << analyzer.getLabeler()->toString();
  }
#endif

#if 0
  // check output var to be constant in transition graph
  TransitionGraph* tg=analyzer.getTransitionGraph();
  for(TransitionGraph::iterator i=tg->begin();i!=tg->end();++i) {
    const EState* es1=(*i).source;
    InputOutput myio=es1->io;
    assert(myio.op==InputOutput::STDOUT_VAR 
           && 
           es1->pstate->varIsConst(es1->io.var)
           );
  }
#endif
  } // skip-analysis end
  
  if (boolOptions["annotate-results"]) {
    // TODO: it might be useful to be able to select certain analysis results to be only annotated
    cout << "INFO: Annotating analysis results."<<endl;
    attachTermRepresentation(sageProject);
    attachPointerExprLists(sageProject);
    AstAnnotator ara(analyzer.getLabeler());
    ara.annotateAstAttributesAsCommentsBeforeStatements(sageProject,"codethorn-term-representation");
    ara.annotateAstAttributesAsCommentsBeforeStatements(sageProject,"codethorn-pointer-expr-lists");
  }

  if (boolOptions["annotate-results"]||boolOptions["generate-assertions"]) {
    cout << "INFO: Generating annotated program."<<endl;
    //backend(sageProject);
    sageProject->unparse(0,0);
  }
  // reset terminal
  cout<<color("normal")<<"done."<<endl;
  
  } catch(char* str) {
    cerr << "*Exception raised: " << str << endl;
    return 1;
  } catch(const char* str) {
    cerr << "Exception raised: " << str << endl;
    return 1;
  } catch(string str) {
    cerr << "Exception raised: " << str << endl;
    return 1;
 }
  return 0;
}

void CodeThorn::printAnalyzerStatistics(Analyzer& analyzer, double totalRunTime, string title) {
  long pstateSetSize=analyzer.getPStateSet()->size();
  long pstateSetBytes=analyzer.getPStateSet()->memorySize();
  long pstateSetMaxCollisions=analyzer.getPStateSet()->maxCollisions();
  long pstateSetLoadFactor=analyzer.getPStateSet()->loadFactor();
  long eStateSetSize=analyzer.getEStateSet()->size();
  long eStateSetBytes=analyzer.getEStateSet()->memorySize();
  long eStateSetMaxCollisions=analyzer.getEStateSet()->maxCollisions();
  double eStateSetLoadFactor=analyzer.getEStateSet()->loadFactor();
  long transitionGraphSize=analyzer.getTransitionGraph()->size();
  long transitionGraphBytes=transitionGraphSize*sizeof(Transition);
  long numOfconstraintSets=analyzer.getConstraintSetMaintainer()->numberOf();
  long constraintSetsBytes=analyzer.getConstraintSetMaintainer()->memorySize();
  long constraintSetsMaxCollisions=analyzer.getConstraintSetMaintainer()->maxCollisions();
  double constraintSetsLoadFactor=analyzer.getConstraintSetMaintainer()->loadFactor();

  long numOfStdinEStates=(analyzer.getEStateSet()->numberOfIoTypeEStates(InputOutput::STDIN_VAR));
  long numOfStdoutVarEStates=(analyzer.getEStateSet()->numberOfIoTypeEStates(InputOutput::STDOUT_VAR));
  long numOfStdoutConstEStates=(analyzer.getEStateSet()->numberOfIoTypeEStates(InputOutput::STDOUT_CONST));
  long numOfStderrEStates=(analyzer.getEStateSet()->numberOfIoTypeEStates(InputOutput::STDERR_VAR));
  long numOfFailedAssertEStates=(analyzer.getEStateSet()->numberOfIoTypeEStates(InputOutput::FAILED_ASSERT));
  long numOfConstEStates=(analyzer.getEStateSet()->numberOfConstEStates(analyzer.getVariableIdMapping()));
  //long numOfStdoutEStates=numOfStdoutVarEStates+numOfStdoutConstEStates;
  
  long totalMemory=pstateSetBytes+eStateSetBytes+transitionGraphBytes+constraintSetsBytes;

  cout <<color("white");
  cout << "=============================================================="<<endl;
  cout <<color("normal")<<title<<color("white")<<endl;
  cout << "=============================================================="<<endl;
  cout << "Number of stdin-estates        : "<<color("cyan")<<numOfStdinEStates<<color("white")<<endl;
  cout << "Number of stdoutvar-estates    : "<<color("cyan")<<numOfStdoutVarEStates<<color("white")<<endl;
  cout << "Number of stdoutconst-estates  : "<<color("cyan")<<numOfStdoutConstEStates<<color("white")<<endl;
  cout << "Number of stderr-estates       : "<<color("cyan")<<numOfStderrEStates<<color("white")<<endl;
  cout << "Number of failed-assert-estates: "<<color("cyan")<<numOfFailedAssertEStates<<color("white")<<endl;
  cout << "Number of const estates        : "<<color("cyan")<<numOfConstEStates<<color("white")<<endl;
  cout << "=============================================================="<<endl;
  cout << "Number of pstates              : "<<color("magenta")<<pstateSetSize<<color("white")<<" (memory: "<<color("magenta")<<pstateSetBytes<<color("white")<<" bytes)"<<" ("<<""<<pstateSetLoadFactor<<  "/"<<pstateSetMaxCollisions<<")"<<endl;
  cout << "Number of estates              : "<<color("cyan")<<eStateSetSize<<color("white")<<" (memory: "<<color("cyan")<<eStateSetBytes<<color("white")<<" bytes)"<<" ("<<""<<eStateSetLoadFactor<<  "/"<<eStateSetMaxCollisions<<")"<<endl;
  cout << "Number of transitions          : "<<color("blue")<<transitionGraphSize<<color("white")<<" (memory: "<<color("blue")<<transitionGraphBytes<<color("white")<<" bytes)"<<endl;
  cout << "Number of constraint sets      : "<<color("yellow")<<numOfconstraintSets<<color("white")<<" (memory: "<<color("yellow")<<constraintSetsBytes<<color("white")<<" bytes)"<<" ("<<""<<constraintSetsLoadFactor<<  "/"<<constraintSetsMaxCollisions<<")"<<endl;
  cout << "=============================================================="<<endl;
  cout << "Memory total         : "<<color("green")<<totalMemory<<" bytes"<<color("white")<<endl;
  cout << "Time total           : "<<color("green")<<readableruntime(totalRunTime)<<color("white")<<endl;
  cout << "=============================================================="<<endl;
  cout <<color("normal");
}
<|MERGE_RESOLUTION|>--- conflicted
+++ resolved
@@ -1433,10 +1433,7 @@
     ("ltl-out-alphabet",po::value< string >(),"specify an output alphabet used by the LTL formulae (e.g. \"{19,20,21,22,23,24,25,26}\")")
     ("io-reduction", po::value< int >(), "(work in progress) reduce the transition system to only input/output/worklist states after every <arg> computed EStates.")
     ("with-counterexamples", po::value< string >(), "adds an input sequence to the analysis results. Applies to reachable assertions (work in progress) and falsified LTL properties. [=yes|no]")
-<<<<<<< HEAD
-=======
     ("incomplete-stg", po::value< string >(), "set to true if the generated STG will not contain all possible execution paths (e.g. if only a subset of the input values is used). [=yes|no]")
->>>>>>> eba9bd6b
     ;
 
   po::store(po::command_line_parser(argc, argv).
@@ -1511,10 +1508,7 @@
   boolOptions.registerOption("inf-paths-only",false);
   boolOptions.registerOption("std-io-only",false);
   boolOptions.registerOption("with-counterexamples",false);
-<<<<<<< HEAD
-=======
   boolOptions.registerOption("incomplete-stg",false);
->>>>>>> eba9bd6b
 
   boolOptions.processOptions();
 
@@ -1933,10 +1927,6 @@
   long totalMemory=pstateSetBytes+eStateSetBytes+transitionGraphBytes+constraintSetsBytes;
 
   double totalRunTime=frontEndRunTime+initRunTime+ analysisRunTime+ltlRunTime;
-<<<<<<< HEAD
-  printAnalyzerStatistics(analyzer, totalRunTime, "Finished computing state transition system");
-
-=======
 
   cout <<color("white");
   cout << "=============================================================="<<endl;
@@ -1971,7 +1961,6 @@
   long numOfStderrEStatesInf = 0;
   long numOfFailedAssertEStatesInf = 0;
   long numOfConstEStatesInf = 0;
->>>>>>> eba9bd6b
   double infPathsOnlyTime = 0;
   double stdIoOnlyTime = 0;
 
@@ -1997,11 +1986,7 @@
   if(boolOptions["std-io-only"]) {
     cout << "STATUS: bypassing all non standard I/O states."<<endl;
     timer.start();
-<<<<<<< HEAD
-    //analyzer.removeNonIOStates();  //old version, works correclty but takes far too long
-=======
     //analyzer.removeNonIOStates();  //old version, works correclty but has a long execution time
->>>>>>> eba9bd6b
     analyzer.reduceGraphInOutWorklistOnly();
     stdIoOnlyTime = timer.getElapsedTimeInMilliSec();
   }
@@ -2034,13 +2019,6 @@
       if (!boolOptions["std-io-only"]) {
         cout << "STATUS: bypassing all non standard I/O states (due to RERS-mode)."<<endl;
         timer.start();
-<<<<<<< HEAD
-        //analyzer.removeNonIOStates();  //old version, works correclty but takes far too long
-        analyzer.reduceGraphInOutWorklistOnly();
-        stdIoOnlyTime = timer.getElapsedTimeInMilliSec();
-        cout << "STATUS: number of transitions remaining after reduction to I/O/(worklist) states only: " << (analyzer.getTransitionGraph())->size() << endl;
-        cout << "STATUS: number of states remaining after reduction to I/O/(worklist) states only: " << (analyzer.getTransitionGraph())->estateSet().size() << endl;
-=======
         //analyzer.removeNonIOStates();  //old version, works correclty but has a long execution time
         analyzer.reduceGraphInOutWorklistOnly();
         stdIoOnlyTime = timer.getElapsedTimeInMilliSec();
@@ -2049,7 +2027,6 @@
         transitionGraphSizeIoOnly = (analyzer.getTransitionGraph())->size();
         cout << "STATUS: number of transitions remaining after reduction to I/O/(worklist) states only: " << transitionGraphSizeIoOnly << endl;
         cout << "STATUS: number of states remaining after reduction to I/O/(worklist) states only: " <<eStateSetSizeIoOnly << endl;
->>>>>>> eba9bd6b
       }
     }
     bool withCounterexample = false;
@@ -2074,10 +2051,7 @@
     cout << "STATUS: generating LTL results"<<endl;
     SpotConnection spotConnection(ltl_filename);
     spotConnection.checkLtlProperties( *(analyzer.getTransitionGraph()), ltlInAlphabet, ltlOutAlphabet, withCounterexample);
-<<<<<<< HEAD
-=======
     spotLtlAnalysisTime=timer.getElapsedTimeInMilliSec();
->>>>>>> eba9bd6b
     PropertyValueTable* ltlResults = spotConnection.getLtlResults();
     ltlResults-> printResults("YES (verified)", "NO (falsified)", "ltl_property_", withCounterexample);
     cout << "=============================================================="<<endl;
@@ -2090,14 +2064,6 @@
     }
     delete ltlResults;
     ltlResults = NULL;
-<<<<<<< HEAD
-    spotLtlAnalysisTime=timer.getElapsedTimeInMilliSec();
-
-    //temporaryTotalRunTime = totalRunTime + infPathsOnlyTime + stdIoOnlyTime + spotLtlAnalysisTime;
-    //printAnalyzerStatistics(analyzer, temporaryTotalRunTime, "LTL check complete. Reduced transition system:");
-  }
-=======
->>>>>>> eba9bd6b
 
     //temporaryTotalRunTime = totalRunTime + infPathsOnlyTime + stdIoOnlyTime + spotLtlAnalysisTime;
     //printAnalyzerStatistics(analyzer, temporaryTotalRunTime, "LTL check complete. Reduced transition system:");
@@ -2202,13 +2168,9 @@
         <<readableruntime(totalRunTime)<<", "
         <<readableruntime(infPathsOnlyTime)<<", "
         <<readableruntime(stdIoOnlyTime)<<", "
-<<<<<<< HEAD
-        <<readableruntime(spotLtlAnalysisTime)<<endl;
-=======
         <<readableruntime(spotLtlAnalysisTime)<<", "
         <<readableruntime(totalLtlRunTime)<<", "
         <<readableruntime(overallTime)<<endl;
->>>>>>> eba9bd6b
     text<<"Runtime(ms),"
         <<frontEndRunTime<<", "
         <<initRunTime<<", "
@@ -2220,13 +2182,9 @@
         <<totalRunTime<<", "
         <<infPathsOnlyTime<<", "
         <<stdIoOnlyTime<<", "
-<<<<<<< HEAD
-        <<spotLtlAnalysisTime<<endl;
-=======
         <<spotLtlAnalysisTime<<", "
         <<totalLtlRunTime<<", "
         <<overallTime<<endl;
->>>>>>> eba9bd6b
     text<<"hashset-collisions,"
         <<pstateSetMaxCollisions<<", "
         <<eStateSetMaxCollisions<<", "
