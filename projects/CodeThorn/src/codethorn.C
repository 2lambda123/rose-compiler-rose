/*************************************************************
 * Copyright: (C) 2012 by Markus Schordan                    *
 * Author   : Markus Schordan                                *
 * License  : see file LICENSE in the CodeThorn distribution *
 *************************************************************/

#include "rose.h"

//#include "rose_config.h"

#include "codethorn.h"
#include "SgNodeHelper.h"
#include "Labeler.h"
#include "VariableIdMapping.h"
#include "EState.h"
#include "TimeMeasurement.h"
#include <cstdio>
#include <cstring>
#include <map>

#include "CodeThornCommandLineOptions.h"

#include "InternalChecks.h"
#include "AstAnnotator.h"
#include "AstTerm.h"
#include "AbstractValue.h"
#include "AstMatching.h"
#include "RewriteSystem.h"
#include "SpotConnection.h"
#include "CounterexampleAnalyzer.h"
#include "AnalysisAbstractionLayer.h"
#include "ArrayElementAccessData.h"
#include "PragmaHandler.h"
#include "Miscellaneous2.h"
#include "FIConstAnalysis.h"
#include "ReachabilityAnalysis.h"
#include "EquivalenceChecking.h"
#include "Solver5.h"
#include "Solver8.h"
#include "Solver10.h"
#include "Solver11.h"
#include "Solver12.h"
#include "ReadWriteAnalyzer.h"
#include "AnalysisParameters.h"
#include "CodeThornException.h"
#include "CodeThornException.h"
#include "ProgramInfo.h"
#include "FunctionCallMapping.h"
#include "AstStatistics.h"

#include "DataRaceDetection.h"
#include "AstTermRepresentation.h"
#include "Normalization.h"
#include "DataDependenceVisualizer.h" // also used for clustered ICFG
#include "Evaluator.h" // CppConstExprEvaluator

// test
#include "SSAGenerator.h"
#include "ReachabilityAnalyzerZ3.h"
#include "DotGraphCfgFrontend.h"
#include "ParProAnalyzer.h"
#include "PromelaCodeGenerator.h"
#include "ParProLtlMiner.h"
#include "ParProExplorer.h"
#include "ParallelAutomataGenerator.h"
#if defined(__unix__) || defined(__unix) || defined(unix)
#include <sys/resource.h>
#endif

#include "CodeThornLib.h"
#include "LTLThornLib.h"
#include "CppStdUtilities.h"

//BOOST includes
#include "boost/lexical_cast.hpp"

using namespace std;

using namespace CodeThorn;
using namespace boost;

#include "Diagnostics.h"
using namespace Sawyer::Message;

// experimental
#include "IOSequenceGenerator.C"

#include <execinfo.h>
#include <signal.h>
#include <stdlib.h>
#include <unistd.h>

// handler for generating backtrace
void handler(int sig) {
  void *array[10];
  size_t size;

  size = backtrace (array, 10);
  printf ("Obtained %zd stack frames.\n", size);

  // print out all the frames to stderr
  fprintf(stderr, "Error: signal %d:\n", sig);
  backtrace_symbols_fd(array, size, STDERR_FILENO);
  exit(1);
}

bool isExprRoot(SgNode* node) {
  if(SgExpression* exp=isSgExpression(node)) {
    return isSgStatement(exp->get_parent());
  }
  return false;
}

list<SgExpression*> exprRootList(SgNode *node) {
  RoseAst ast(node);
  list<SgExpression*> exprList;
  for(RoseAst::iterator i=ast.begin();i!=ast.end();++i) {
    if(isExprRoot(*i)) {
      SgExpression* expr=isSgExpression(*i);
      ROSE_ASSERT(expr);
      exprList.push_back(expr);
      i.skipChildrenOnForward();
    }
  }
  return exprList;
}

void CodeThornLanguageRestrictor::initialize() {
  LanguageRestrictorCppSubset1::initialize();
  // RERS 2013 (required for some system headers)
  setAstNodeVariant(V_SgBitOrOp, true);
  setAstNodeVariant(V_SgBitAndOp, true);
  setAstNodeVariant(V_SgBitComplementOp, true);
  setAstNodeVariant(V_SgRshiftOp, true);
  setAstNodeVariant(V_SgLshiftOp, true);
  setAstNodeVariant(V_SgAggregateInitializer, true);
  setAstNodeVariant(V_SgNullExpression, true);
  // Polyhedral test codes and RERS 2015
  setAstNodeVariant(V_SgPlusAssignOp, true);
  setAstNodeVariant(V_SgMinusAssignOp, true);
  setAstNodeVariant(V_SgMultAssignOp, true);
  setAstNodeVariant(V_SgDivAssignOp, true);
  setAstNodeVariant(V_SgPntrArrRefExp, true);
  setAstNodeVariant(V_SgPragmaDeclaration, true);
  setAstNodeVariant(V_SgPragma, true);

  // floating point types
  setAstNodeVariant(V_SgFloatVal, true);
  setAstNodeVariant(V_SgDoubleVal, true);
  setAstNodeVariant(V_SgLongDoubleVal, true);

  // all accepted number types (restricted to int range)
  setAstNodeVariant(V_SgEnumVal, true);
  setAstNodeVariant(V_SgCharVal, true);
  setAstNodeVariant(V_SgUnsignedCharVal, true);
  setAstNodeVariant(V_SgBoolValExp, true);
  setAstNodeVariant(V_SgShortVal, true);
  setAstNodeVariant(V_SgIntVal, true);
  setAstNodeVariant(V_SgLongIntVal, true);
  setAstNodeVariant(V_SgLongLongIntVal, true);
  setAstNodeVariant(V_SgUnsignedShortVal, true);
  setAstNodeVariant(V_SgUnsignedIntVal, true);
  setAstNodeVariant(V_SgUnsignedLongVal, true);
  setAstNodeVariant(V_SgUnsignedLongLongIntVal, true);

  setAstNodeVariant(V_SgComplexVal, true);
  setAstNodeVariant(V_SgNullptrValExp, true);
  setAstNodeVariant(V_SgStringVal, true);

  //more general test codes
  setAstNodeVariant(V_SgPointerDerefExp, true);
  setAstNodeVariant(V_SgNullExpression, true);
  setAstNodeVariant(V_SgSizeOfOp,true);

}

static IOAnalyzer* global_analyzer=0;

set<AbstractValue> determineSetOfCompoundIncVars(VariableIdMapping* vim, SgNode* root) {
  ROSE_ASSERT(vim);
  ROSE_ASSERT(root);
  RoseAst ast(root) ;
  set<AbstractValue> compoundIncVarsSet;
  for(RoseAst::iterator i=ast.begin();i!=ast.end();++i) {
    if(SgCompoundAssignOp* compoundAssignOp=isSgCompoundAssignOp(*i)) {
      SgVarRefExp* lhsVar=isSgVarRefExp(SgNodeHelper::getLhs(compoundAssignOp));
      if(lhsVar) {
        compoundIncVarsSet.insert(vim->variableId(lhsVar));
      }
    }
  }
  return compoundIncVarsSet;
}

set<VariableId> determineSetOfConstAssignVars2(VariableIdMapping* vim, SgNode* root) {
  ROSE_ASSERT(vim);
  ROSE_ASSERT(root);
  RoseAst ast(root) ;
  set<VariableId> constAssignVars;
  for(RoseAst::iterator i=ast.begin();i!=ast.end();++i) {
    if(SgAssignOp* assignOp=isSgAssignOp(*i)) {
      SgVarRefExp* lhsVar=isSgVarRefExp(SgNodeHelper::getLhs(assignOp));
      SgIntVal* rhsIntVal=isSgIntVal(SgNodeHelper::getRhs(assignOp));
      if(lhsVar && rhsIntVal) {
        constAssignVars.insert(vim->variableId(lhsVar));
      }
    }
  }
  return constAssignVars;
}

AbstractValueSet determineVarsInAssertConditions(SgNode* node, VariableIdMapping* variableIdMapping) {
  AbstractValueSet usedVarsInAssertConditions;
  RoseAst ast(node);
  for(RoseAst::iterator i=ast.begin();i!=ast.end();++i) {
    if(SgIfStmt* ifstmt=isSgIfStmt(*i)) {
      SgNode* cond=SgNodeHelper::getCond(ifstmt);
      if(cond) {
        int errorLabelCode=-1;
        errorLabelCode=ReachabilityAnalysis::isConditionOfIfWithLabeledAssert(cond);
        if(errorLabelCode>=0) {
          //cout<<"Assertion cond: "<<cond->unparseToString()<<endl;
          //cout<<"Stmt: "<<ifstmt->unparseToString()<<endl;
          std::vector<SgVarRefExp*> vars=SgNodeHelper::determineVariablesInSubtree(cond);
          //cout<<"Num of vars: "<<vars.size()<<endl;
          for(std::vector<SgVarRefExp*>::iterator j=vars.begin();j!=vars.end();++j) {
            VariableId varId=variableIdMapping->variableId(*j);
            usedVarsInAssertConditions.insert(AbstractValue(varId));
          }
        }
      }
    }
  }
  return usedVarsInAssertConditions;
}

<<<<<<< HEAD
CommandLineOptions& parseCommandLine(int argc, char* argv[], Sawyer::Message::Facility logger) {
  // Command line option handling.
  po::options_description visibleOptions("Supported options");
  po::options_description hiddenOptions("Hidden options");
  po::options_description passOnToRose("Options passed on to ROSE frontend");
  po::options_description cegpraOptions("CEGPRA options");
  po::options_description ltlOptions("LTL options");
  po::options_description svcompOptions("SV-Comp options");
  po::options_description rersOptions("RERS options");
  po::options_description patternSearchOptions("RERS options");
  po::options_description equivalenceCheckingOptions("Equivalence checking options");
  po::options_description parallelProgramOptions("Analysis options for parallel programs");
  po::options_description dataRaceOptions("Data race detection options");
  po::options_description experimentalOptions("Experimental options");
  po::options_description visualizationOptions("Visualization options");
  po::options_description infoOptions("Program information options");

  ltlOptions.add_options()
    ("csv-spot-ltl", po::value< string >(), "Output SPOT's LTL verification results into a CSV file <arg>.")
    ("csv-stats-size-and-ltl",po::value< string >(),"Output statistics regarding the final model size and results for LTL properties into a CSV file <arg>.")
    ("check-ltl", po::value< string >(), "Take a text file of LTL I/O formulae <arg> and check whether or not the analyzed program satisfies these formulae. Formulae should start with '('. Use \"csv-spot-ltl\" option to specify an output csv file for the results.")
    ("single-property", po::value< int >(), "Number (ID) of the property that is supposed to be analyzed. All other LTL properties will be ignored. ( Use \"check-ltl\" option to specify a input property file).")
    ("counterexamples-with-output", po::value< bool >()->default_value(false)->implicit_value(true), "Reported counterexamples for LTL or reachability properties also include output values.")
    ("inf-paths-only", po::value< bool >()->default_value(false)->implicit_value(true), "Recursively prune the transition graph so that only infinite paths remain when checking LTL properties.")
    ("io-reduction", po::value< int >(), "(work in progress) Reduce the transition system to only input/output/worklist states after every <arg> computed EStates.")
    ("keep-error-states",  po::value< bool >()->default_value(false)->implicit_value(true), "Do not reduce error states for the LTL analysis.")      
    ("ltl-in-alphabet",po::value< string >(),"Specify an input alphabet used by the LTL formulae. (e.g. \"{1,2,3}\")")
    ("ltl-out-alphabet",po::value< string >(),"Specify an output alphabet used by the LTL formulae. (e.g. \"{19,20,21,22,23,24,25,26}\")")
    ("ltl-driven", po::value< bool >()->default_value(false)->implicit_value(true), "Select mode to verify LTLs driven by SPOT's access to the state transitions.")
    ("reset-analyzer", po::value< bool >()->default_value(true)->implicit_value(true), "Reset the analyzer and therefore the state transition graph before checking the next property. Only affects ltl-driven mode.")
    ("no-input-input",  po::value< bool >()->default_value(false)->implicit_value(true), "remove transitions where one input states follows another without any output in between. Removal occurs before the LTL check. [yes|=no]")
    ("std-io-only", po::value< bool >()->default_value(false)->implicit_value(true), "Bypass and remove all states that are not standard I/O.")
    ("with-counterexamples", po::value< bool >()->default_value(false)->implicit_value(true), "Add counterexample I/O traces to the analysis results. Applies to reachable assertions and falsified LTL properties (uses RERS-specific alphabet).")
    ("with-assert-counterexamples", po::value< bool >()->default_value(false)->implicit_value(true), "Report counterexamples leading to failing assertion states.")
    ("with-ltl-counterexamples", po::value< bool >()->default_value(false)->implicit_value(true), "Report counterexamples that violate LTL properties.")
    ;

  hiddenOptions.add_options()
    ("max-transitions-forced-top1",po::value< int >(),"Performs approximation after <arg> transitions (only exact for input,output).")
    ("max-transitions-forced-top2",po::value< int >(),"Performs approximation after <arg> transitions (only exact for input,output,df).")
    ("max-transitions-forced-top3",po::value< int >(),"Performs approximation after <arg> transitions (only exact for input,output,df,ptr-vars).")
    ("max-transitions-forced-top4",po::value< int >(),"Performs approximation after <arg> transitions (exact for all but inc-vars).")
    ("max-transitions-forced-top5",po::value< int >(),"Performs approximation after <arg> transitions (exact for input,output,df and vars with 0 to 2 assigned values)).")
    ("solver",po::value< int >()->default_value(5),"Set solver <arg> to use (one of 1,2,3,...).")
    ("relop-constraints", po::value< bool >()->default_value(false)->implicit_value(true),"Flag for the expression analyzer .")
    ;

  passOnToRose.add_options()
    (",I", po::value< vector<string> >(),"Include directories.")
    (",D", po::value< vector<string> >(),"Define constants for preprocessor.")
    (",std", po::value< string >(),"Compilation standard.")
    ("edg:no_warnings", po::bool_switch(),"EDG frontend flag.")
    ;

  cegpraOptions.add_options()
    ("csv-stats-cegpra",po::value< string >(),"Output statistics regarding the counterexample-guided prefix refinement analysis (CEGPRA) into a CSV file <arg>.")
    ("cegpra-ltl",po::value< int >(),"Select the ID of an LTL property that should be checked using cegpra (between 0 and 99).")
    ("cegpra-ltl-all", po::value< bool >()->default_value(false)->implicit_value(true),"Check all specified LTL properties using CEGPRA.")
    ("cegpra-max-iterations",po::value< int >(),"Select a maximum number of counterexamples anaylzed by CEGPRA.")
    ("viz-cegpra-detailed",po::value< string >(),"Generate visualization (.dot) output files with prefix <arg> for different stages within each loop of CEGPRA.")
    ;

  visualizationOptions.add_options()
    ("rw-clusters", po::value< bool >()->default_value(false)->implicit_value(true), "Draw boxes around data elements from the same array (read/write-set graphs).")      
    ("rw-data", po::value< bool >()->default_value(false)->implicit_value(true), "Display names of data elements (read/write-set graphs).") 
    ("rw-highlight-races", po::value< bool >()->default_value(false)->implicit_value(true), "Highlight data races as large red dots (read/write-set graphs).") 
    ("dot-io-stg", po::value< string >(), "Output STG with explicit I/O node information in dot file <arg>.")
    ("dot-io-stg-forced-top", po::value< string >(), "Output STG with explicit I/O node information in dot file <arg>. Groups abstract states together.")
    ("tg1-estate-address", po::value< bool >()->default_value(false)->implicit_value(true), "Transition graph 1: Visualize address.")
    ("tg1-estate-id", po::value< bool >()->default_value(true)->implicit_value(true), "Transition graph 1: Visualize estate-id.")
    ("tg1-estate-properties", po::value< bool >()->default_value(true)->implicit_value(true), "Transition graph 1: Visualize all estate-properties.")
    ("tg1-estate-predicate", po::value< bool >()->default_value(false)->implicit_value(true), "Transition graph 1: Show estate as predicate.")
    ("tg1-estate-memory-subgraphs", po::value< bool >()->default_value(false)->implicit_value(true), "Transition graph 1: Show estate as memory graphs.")
    ("tg2-estate-address", po::value< bool >()->default_value(false)->implicit_value(true), "Transition graph 2: Visualize address.")
    ("tg2-estate-id", po::value< bool >()->default_value(true)->implicit_value(true), "Transition graph 2: Visualize estate-id.")
    ("tg2-estate-properties", po::value< bool >()->default_value(false)->implicit_value(true),"Transition graph 2: Visualize all estate-properties.")
    ("tg2-estate-predicate", po::value< bool >()->default_value(false)->implicit_value(true), "Transition graph 2: Show estate as predicate.")
    ("visualize-read-write-sets", po::value< bool >()->default_value(false)->implicit_value(true), "Generate a read/write-set graph that illustrates the read and write accesses of the involved threads.")
    ("viz", po::value< bool >()->default_value(false)->implicit_value(true),"Generate visualizations of AST, CFG, and transition system as dot files (ast.dot, cfg.dot, transitiongraph1/2.dot.")
    ("viz-tg2", po::value< bool >()->default_value(false)->implicit_value(true),"Generate transition graph 2 (.dot).")
    ("cfg", po::value< string >(), "Generate inter-procedural cfg as dot file. Each function is visualized as one dot cluster.")
    ;

  parallelProgramOptions.add_options()
    ("seed",po::value< int >(),"Seed value for randomly selected integers (concurrency-related non-determinism might still affect results).")
    ("generate-automata",po::value< string >(),"Generate random control flow automata (file <arg>) that can be interpreted and analyzed as a parallel program.")
    ("num-automata",po::value< int >(),"Select the number of parallel automata to generate.")
    ("num-syncs-range",po::value< string >(),"Select a range for the number of random synchronizations between the generated automata (csv pair of integers).")
    ("num-circles-range",po::value< string >(),"Select a range for the number of circles that a randomly generated automaton consists of (csv pair of integers).")
    ("circle-length-range",po::value< string >(),"Select a range for the length of circles that are used to construct an automaton (csv pair of integers).")
    ("num-intersections-range",po::value< string >(),"Select a range for the number of intersections of a newly added circle with existing circles in the automaton (csv pair of integers).")
    ("automata-dot-input",po::value< string >(),"Reads in parallel automata with synchronized transitions from a given .dot file.")
    ("keep-systems", po::value< bool >()->default_value(false)->implicit_value(true),"Store computed parallel systems (over- and under-approximated STGs) during exploration  so that they do not need to be recomputed.")
    ("use-components",po::value< string >(),"Selects which parallel components are chosen for analyzing the (approximated) state space ([all] | subsets-fixed | subsets-random).")
    ("fixed-subsets",po::value< string >(),"A list of sets of parallel component IDs used for analysis (e.g. \"{1,2},{4,7}\"). Use only with \"--use-components=subsets-fixed\".")
    ("num-random-components",po::value< int >(),"Number of different random components used for the analysis. Use only with \"--use-components=subsets-random\". Default: min(3, <num-parallel-components>)")
    ("parallel-composition-only", po::value< bool >()->default_value(false)->implicit_value(true),"If set to \"yes\", then no approximation will take place. Instead, the parallel compositions of the respective sub-systems will be expanded (sequentialized). Skips any LTL analysis. ([yes|no])")
    ("num-components-ltl",po::value< int >(),"Number of different random components used to generate a random LTL property. Default: value of option --num-random-components (a.k.a. all analyzed components)")
    ("minimum-components",po::value< int >(),"Number of different parallel components that need to be explored together in order to be able to analyze the mined properties. (Default: 3).")
    ("different-component-subsets",po::value< int >(),"Number of random component subsets. The solver will be run for each of the random subsets. Use only with \"--use-components=subsets-random\" (Default: no termination).")
    ("ltl-mode",po::value< string >(),"\"check\" checks the properties passed to option \"--check-ltl=<filename>\". \"mine\" searches for automatically generated properties that adhere to certain criteria. \"none\" means no LTL analysis (default).")
    ("mine-num-verifiable",po::value< int >(),"Number of verifiable properties satisfying given requirements that should be collected (Default: 10).")
    ("mine-num-falsifiable",po::value< int >(),"Number of falsifiable properties satisfying given requirements that should be collected (Default: 10).")
    ("minings-per-subsets",po::value< int >(),"Number of randomly generated properties that are evaluated based on one subset of parallel components (Default: 50).")
    ("ltl-properties-output",po::value< string >(),"Writes the analyzed LTL properties to file <arg>.")
    ("promela-output",po::value< string >(),"Writes a promela program reflecting the synchronized automata of option \"--automata-dot-input\" to file <arg>. Includes LTL properties if analyzed.")
    ("promela-output-only", po::value< bool >()->default_value(false)->implicit_value(true),"Only generate Promela code, skip analysis of the input .dot graphs.")
    ("output-with-results", po::value< bool >()->default_value(false)->implicit_value(true),"Include results for the LTL properties in generated promela code and LTL property files .")
    ("output-with-annotations", po::value< bool >()->default_value(false)->implicit_value(true),"Include annotations for the LTL properties in generated promela code and LTL property files .")
    ("verification-engine",po::value< string >(),"Choose which backend verification engine is used (ltsmin|[spot]).")
    ;

  experimentalOptions.add_options()
    ("omp-ast", po::value< bool >()->default_value(false)->implicit_value(true),"Flag for using the OpenMP AST - useful when visualizing the ICFG.")
    ("normalize-all", po::value< bool >()->default_value(false)->implicit_value(true),"Normalize all expressions before analysis.")
    ("normalize-fcalls", po::value< bool >()->default_value(false)->implicit_value(true),"Normalize only expressions with function calls.")
    ("inline", po::value< bool >()->default_value(false)->implicit_value(false),"inline functions before analysis .")
    ("inlinedepth",po::value< int >()->default_value(10),"Default value is 10. A higher value inlines more levels of function calls.")
    ("eliminate-compound-assignments", po::value< bool >()->default_value(true)->implicit_value(true),"Replace all compound-assignments by assignments.")
    ("annotate-terms", po::value< bool >()->default_value(false)->implicit_value(true),"Annotate term representation of expressions in unparsed program.")
    ("eliminate-stg-back-edges", po::value< bool >()->default_value(false)->implicit_value(true), "Eliminate STG back-edges (STG becomes a tree).")
    ("generate-assertions", po::value< bool >()->default_value(false)->implicit_value(true),"Generate assertions (pre-conditions) in program and output program (using ROSE unparser).")
    ("precision-exact-constraints", po::value< bool >()->default_value(false)->implicit_value(true),"Use precise constraint extraction.")
    ("stg-trace-file", po::value< string >(), "Generate STG computation trace and write to file <arg>.")
    ("explicit-arrays", po::value< bool >()->default_value(true)->implicit_value(true),"Represent all arrays explicitly in every state.")
    ("z3", "RERS specific reachability analysis using z3.")	
    ("rers-upper-input-bound", po::value< int >(), "RERS specific parameter for z3.")
    ("rers-verifier-error-number",po::value< int >(), "RERS specific parameter for z3.")
    ("ssa",  po::value< bool >()->default_value(false)->implicit_value(true), "Generate SSA form (only works for programs without function calls, loops, jumps, pointers and returns).")
    ("null-pointer-analysis","Perform null pointer analysis and print results.")
    ("out-of-bounds-analysis","Perform out-of-bounds analysis and print results.")
    ("uninitialized-analysis","Perform uninitialized analysis and print results.")
    ("null-pointer-analysis-file",po::value< string >(),"Perform null pointer analysis and write results to file [arg].")
    ("out-of-bounds-analysis-file",po::value< string >(),"Perform out-of-bounds analysis and write results to file [arg].")
    ("uninitialized-analysis-file",po::value< string >(),"Perform uninitialized analysis and write results to file [arg].")
    ("program-stats-only",po::value< bool >()->default_value(false)->implicit_value(true),"print some basic program statistics about used language constructs and exit.")
    ("program-stats",po::value< bool >()->default_value(false)->implicit_value(true),"print some basic program statistics about used language constructs.")
    ("in-state-string-literals",po::value< bool >()->default_value(false)->implicit_value(true),"create string literals in initial state.")
    ("std-functions",po::value< bool >()->default_value(true)->implicit_value(true),"model std function semantics (malloc, memcpy, etc). Must be turned off explicitly.")
    ("ignore-unknown-functions",po::value< bool >()->default_value(true)->implicit_value(true), "Unknown functions are assumed to be side-effect free.")
    ("ignore-undefined-dereference",po::value< bool >()->default_value(false)->implicit_value(true), "Ignore pointer dereference of uninitalized value (assume data exists).")
    ("ignore-function-pointers",po::value< bool >()->default_value(false)->implicit_value(true), "Ignore function pointers (functions are not called).")
    ("function-resolution-mode",po::value< int >()->default_value(4),"1:Translation unit only, 2:slow lookup, 3: -, 4: complete resolution (including function pointers)")
    ("context-sensitive",po::value< bool >()->default_value(false)->implicit_value(true),"Perform context sensitive analysis. Uses call strings with arbitrary length, recursion is not supported yet.")
    ("abstraction-mode",po::value< int >()->default_value(0),"Select abstraction mode (0: equality merge (explicit model checking), 1: approximating merge (abstract model checking).")
    ("interpretation-mode",po::value< int >()->default_value(0),"Select interpretation mode. 0: default, 1: execute stdout functions.")
    ("interpretation-mode-file",po::value< string >()->default_value(""),"Select interpretation mode output file (otherwise stdout is used).")
    ("print-warnings",po::value< bool >()->default_value(false)->implicit_value(true),"Print warnings on stdout during analysis (this can slow down the analysis significantly)")
    ("print-violations",po::value< bool >()->default_value(false)->implicit_value(true),"Print detected violations on stdout during analysis (this can slow down the analysis significantly)")
    ("options-set",po::value< int >()->default_value(0)->implicit_value(0),"Use a predefined set of default options (0..3).")
//  ("callstring-length",po::value< int >()->default_value(10),"Set the length of the callstring for context-sensitive analysis. Default value is 10.")
    ;

  rersOptions.add_options()
    ("csv-assert", po::value< string >(), "Output assert reachability results into a CSV file <arg>.")
    ("eliminate-arrays", po::value< bool >()->default_value(false)->implicit_value(true), "Transform all arrays into single variables.")
    ("iseq-file", po::value< string >(), "Compute input sequence and generate file <arg>.")
    ("iseq-length", po::value< int >(), "Set length <arg> of input sequence to be computed.")
    ("iseq-random-num", po::value< int >(), "Select random search and number <arg> of paths.")
    ("rers-binary", po::value< bool >()->default_value(false)->implicit_value(true),"Call RERS binary functions in analysis.")
    ("rers-numeric", po::value< bool >()->default_value(false)->implicit_value(true), "Print RERS I/O values as raw numeric numbers.")
    ("rersmode", po::value< bool >()->default_value(false)->implicit_value(true), "Sets several options such that RERS specifics are utilized and observed.")
    ("stderr-like-failed-assert", po::value< bool >()->default_value(false)->implicit_value(true), "Treat output on stderr similar to a failed assert.")
    ;

  svcompOptions.add_options()
    ("svcomp-mode", po::value< bool >()->default_value(false)->implicit_value(true), "Sets default options for all following SVCOMP-specific options.")
    //("external-function-semantics",  "assumes specific semantics for the external functions: __VERIFIER_error, __VERIFIER_nondet_int, exit, memcpy.")
    ("error-function", po::value< string >(), "Detect a verifier error function with name <arg> (terminates verification).")
    ("witness-file", po::value< string >(), "Write an SV-COMP witness (counterexample) to file <arg>.")
    ;

  equivalenceCheckingOptions.add_options()
    ("dump-sorted",po::value< string >(), " (experimental) Generates sorted array updates in file <file>.")
    ("dump-non-sorted",po::value< string >(), " (experimental) Generates non-sorted array updates in file <file>.")
    ("rewrite-ssa", po::value< bool >()->default_value(false)->implicit_value(true), "Rewrite SSA form: Replace use of SSA variable by rhs of its assignment (only applied outside loops or unrolled loops).")
    ("print-rewrite-trace", po::value< bool >()->default_value(false)->implicit_value(true), "Print trace of rewrite rules.")
    ("print-update-infos", po::value< bool >()->default_value(false)->implicit_value(true), "Print information about array updates on stdout.")
    ("rule-const-subst", po::value< bool >()->default_value(true)->implicit_value(true), "Use const-expr substitution rule.")
    ("rule-commutative-sort", po::value< bool >()->default_value(false)->implicit_value(true), "Apply rewrite rule for commutative sort of expression trees.")
    ("max-extracted-updates",po::value< int >()->default_value(5000)->implicit_value(-1),"Set maximum number of extracted updates. This ends the analysis.")
    ("specialize-fun-name", po::value< string >(), "Function of name <arg> to be specialized.")
    ("specialize-fun-param", po::value< vector<int> >(), "Function parameter number to be specialized (starting at 0).")
    ("specialize-fun-const", po::value< vector<int> >(), "Constant <arg>, the param is to be specialized to.")
    ("specialize-fun-varinit", po::value< vector<string> >(), "Variable name of which the initialization is to be specialized (overrides any initializer expression).")
    ("specialize-fun-varinit-const", po::value< vector<int> >(), "Constant <arg>, the variable initialization is to be specialized to.")
    ;

  patternSearchOptions.add_options()
    ("pattern-search-max-depth", po::value< int >()->default_value(10), "Maximum input depth that is searched for cyclic I/O patterns.")
    ("pattern-search-repetitions", po::value< int >()->default_value(100), "Number of unrolled iterations of cyclic I/O patterns.")
    ("pattern-search-max-suffix", po::value< int >()->default_value(5), "Maximum input depth of the suffix that is searched for failing assertions after following an I/O-pattern.")
    ("pattern-search-exploration", po::value< string >(), "Exploration mode for the pattern search. Note: all suffixes will always be checked using depth-first search. ([depth-first]|breadth-first)")
    ;

  dataRaceOptions.add_options()
    ("data-race", po::value< bool >()->default_value(false)->implicit_value(true), "Perform data race detection.")
    ("data-race-check-shuffle", po::value< bool >()->default_value(false)->implicit_value(true), "(work in progress) Perform data race detection using the new \"shuffle\" algorithm.")
    ("data-race-csv",po::value<string >(),"Write data race detection results in specified csv file <arg>. Implicitly enables data race detection.")
    ("data-race-fail", po::value< bool >()->default_value(false)->implicit_value(true), "Perform data race detection and fail on error (codethorn exit status 1). For use in regression verification. Implicitly enables data race detection.")
    ;

  visibleOptions.add_options()            
    ("help,h", "Produce this help message.")
    ("help-cegpra", "Show options for CEGRPA.")
    ("help-eq", "Show options for program equivalence checking.")
    ("help-exp", "Show options for experimental features.")
    ("help-pat", "Show options for pattern search mode.")
    ("help-svcomp", "Show options for SV-Comp specific features.")
    ("help-rers", "Show options for RERS specific features")
    ("help-ltl", "Show options for LTL verification.")
    ("help-par", "Show options for analyzing parallel programs.")
    ("help-vis", "Show options for visualization output files.")
    ("help-data-race", "Show options for data race detection.")
    ("help-info", "Show options for program info.")
    ("quiet", "Produce no output on screen.")
    ("config,c", po::value< string >(), "Use the configuration specified in file <arg>.")
    ("csv-stats",po::value< string >(),"Output statistics into a CSV file <arg>.")
    ("colors", po::value< bool >()->default_value(true)->implicit_value(true),"Use colors in output.")
    ("start-function", po::value< string >(), "Name of function to start the analysis from.")
    ("display-diff",po::value< int >(),"Print statistics every <arg> computed estates.")
    ("exploration-mode",po::value< string >(), "Set mode in which state space is explored. ([breadth-first]|depth-first|loop-aware|loop-aware-sync)")
    ("external-function-calls-file",po::value< string >(), "write a list of all function calls to external functions (functions for which no implementation exists) to a CSV file.")
    ("status", po::value< bool >()->default_value(false)->implicit_value(true), "Show status messages.")
    ("reduce-cfg", po::value< bool >()->default_value(true)->implicit_value(true), "Reduce CFG nodes that are irrelevant for the analysis.")
    ("internal-checks", "Run internal consistency checks (without input program).")
    ("cl-args",po::value< string >(),"Specify command line options for the analyzed program (as one quoted string).")
    ("input-values",po::value< string >(),"Specify a set of input values. (e.g. \"{1,2,3}\")")
    ("input-values-as-constraints", po::value< bool >()->default_value(false)->implicit_value(true),"Represent input var values as constraints (otherwise as constants in PState).")
    ("input-sequence",po::value< string >(),"Specify a sequence of input values. (e.g. \"[1,2,3]\")")
    ("log-level",po::value< string >()->default_value("none"),"Set the log level (\"x,>=y\" with x,y in: (none|info|warn|trace|debug)).")
    ("max-transitions",po::value< int >(),"Passes (possibly) incomplete STG to verifier after <arg> transitions have been computed.")
    ("max-iterations",po::value< int >(),"Passes (possibly) incomplete STG to verifier after <arg> loop iterations have been explored. Currently requires --exploration-mode=loop-aware[-sync].")
    ("max-memory",po::value< long int >(),"Stop computing the STG after a total physical memory consumption of approximately <arg> Bytes has been reached.")
    ("max-time",po::value< long int >(),"Stop computing the STG after an analysis time of approximately <arg> seconds has been reached.")
    ("max-transitions-forced-top",po::value< int >(),"Performs approximation after <arg> transitions.")
    ("max-iterations-forced-top",po::value< int >(),"Performs approximation after <arg> loop iterations. Currently requires --exploration-mode=loop-aware[-sync].")
    ("max-memory-forced-top",po::value< long int >(),"Performs approximation after <arg> bytes of physical memory have been used.")
    ("max-time-forced-top",po::value< long int >(),"Performs approximation after an analysis time of approximately <arg> seconds has been reached.")
    ("resource-limit-diff",po::value< int >(),"Check if the resource limit is reached every <arg> computed estates.")
    ("rewrite","Rewrite AST applying all rewrite system rules.")
    ("run-rose-tests", "Run ROSE AST tests.")
    ("threads",po::value< int >(),"(experimental) Run analyzer in parallel using <arg> threads.")
    ("unparse",po::value< bool >()->default_value(false)->implicit_value(true),"unpare code (only relevant for inlining, normalization, and lowering)")
    ("version,v", "Display the version of CodeThorn.")
    ;

  infoOptions.add_options()
    ("print-variable-id-mapping",po::value< bool >()->default_value(false)->implicit_value(true),"Print variable-id-mapping on stdout.")
    ("print-function-id-mapping",po::value< bool >()->default_value(false)->implicit_value(true),"Print function-id-mapping on stdout.")
    ("ast-stats-print",po::value< bool >()->default_value(false)->implicit_value(true),"Print ast node statistics on stdout.")
    ("ast-stats-csv",po::value< string >(),"Write ast node statistics to CSV file [arg].")
    ("type-size-mapping-print",po::value< bool >()->default_value(false)->implicit_value(true),"Print type-size mapping on stdout.")
    ("type-size-mapping-csv",po::value< bool >()->default_value(false)->implicit_value(true),"Write type-size mapping to CSV file [arg].")
    ;

  po::options_description all("All supported options");
  all.add(visibleOptions)
    .add(hiddenOptions)
    .add(passOnToRose)
    .add(cegpraOptions)
    .add(equivalenceCheckingOptions)
    .add(parallelProgramOptions)
    .add(experimentalOptions)
    .add(ltlOptions)
    .add(patternSearchOptions)
    .add(rersOptions)
    .add(svcompOptions)
    .add(dataRaceOptions)
    .add(visualizationOptions)
    .add(infoOptions)
    ;

  po::options_description configOptions("Configuration file options");
  configOptions.add(visibleOptions)
    .add(hiddenOptions)
    .add(cegpraOptions)
    .add(equivalenceCheckingOptions)
    .add(parallelProgramOptions)
    .add(experimentalOptions)
    .add(ltlOptions)
    .add(patternSearchOptions)
    .add(rersOptions)
    .add(svcompOptions)
    .add(dataRaceOptions)
    .add(visualizationOptions)
    .add(infoOptions)
    ;

  po::store(po::command_line_parser(argc, argv).options(all).run(), args);
  po::notify(args);

  if (args.isDefined("config")) {
    ifstream configStream(args.getString("config").c_str());
    po::store(po::parse_config_file(configStream, configOptions), args);
    po::notify(args);
  } 

  if (args.count("help")) {
    cout << visibleOptions << "\n";
    exit(0);
  } else if(args.count("help-cegpra")) {
    cout << cegpraOptions << "\n";
    exit(0);
  } else if(args.count("help-eq")) {
    cout << equivalenceCheckingOptions << "\n";
    exit(0);
  } else if(args.count("help-exp")) {
    cout << experimentalOptions << "\n";
    exit(0);
  } else if(args.count("help-ltl")) {
    cout << ltlOptions << "\n";
    exit(0);
  } else if(args.count("help-par")) {
    cout << parallelProgramOptions << "\n";
    exit(0);
  } else if(args.count("help-pat")) {
    cout << patternSearchOptions << "\n";
    exit(0);
  } else if(args.count("help-rers")) {
    cout << rersOptions << "\n";
    exit(0);
  } else if(args.count("help-svcomp")) {
    cout << svcompOptions << "\n";
    exit(0);
  } else if(args.count("help-vis")) {
    cout << visualizationOptions << "\n";
    exit(0);
  } else if(args.count("help-data-race")) {
    cout << dataRaceOptions << "\n";
    exit(0);
  } else if(args.count("help-info")) {
    cout << infoOptions << "\n";
    exit(0);
  } else if (args.count("version")) {
    cout << "CodeThorn version 1.11.5\n";
    cout << "Written by Markus Schordan, Marc Jasper, Simon Schroder, Maximilan Fecke, Joshua Asplund, Adrian Prantl\n";
    exit(0);
  }

  // Additional checks for options passed on to the ROSE frontend.
  // "-std" is a short option with long name. Check that it still has an argument if used.
  // deactivated  // "-I" should either be followed by a whitespace or by a slash
  for (int i=1; i < argc; ++i) {
    string currentArg(argv[i]);
    if (currentArg == "-std") {
      logger[ERROR] << "Option \"-std\" requires an argument." << endl;
      ROSE_ASSERT(0);
    }
  }

  // Remove all CodeThorn-specific elements of argv (do not confuse ROSE frontend)
  for (int i=1; i < argc; ++i) {
    string currentArg(argv[i]);
    if (currentArg[0] != '-' ){
      continue;  // not an option      
    }
    // explicitly keep options relevant to the ROSE frontend (white list) 
    else if (currentArg == "-I") {
      assert(i+1<argc);
      ++i;
      continue;
    } else if (currentArg == "--edg:no_warnings") {
      continue;
    } else {
      string iPrefix = "-I/";
      string dPrefix = "-D"; // special case, cannot contain separating space
      string stdPrefix = "-std=";
      if(currentArg.substr(0, iPrefix.size()) == iPrefix) {
	continue;
      }
      if(currentArg.substr(0, dPrefix.size()) == dPrefix) {
	continue;
      }
      if(currentArg.substr(0, stdPrefix.size()) == stdPrefix) {
	continue;
      }
    }
    // No match with elements in the white list above. 
    // Must be a CodeThorn option, therefore remove it from argv.
    argv[i] = strdup("");
  }

  return args;
}
=======
>>>>>>> b3362ad2

void automataDotInput(Sawyer::Message::Facility logger) {
  if (args.count("seed")) {
    srand(args["seed"].as<int>());
  } else {
    srand(time(NULL));
  }
  DotGraphCfgFrontend dotGraphCfgFrontend;
  string filename = args["automata-dot-input"].as<string>();
  CfgsAndAnnotationMap cfgsAndMap = dotGraphCfgFrontend.parseDotCfgs(filename);
  list<Flow> cfgs = cfgsAndMap.first;
  EdgeAnnotationMap edgeAnnotationMap = cfgsAndMap.second;

  string promelaCode;
  if (args.count("promela-output")) {
    cout << "STATUS: generating PROMELA code (parallel processes based on CFG automata)..." << endl;
    PromelaCodeGenerator codeGenerator;
    promelaCode = codeGenerator.generateCode(cfgsAndMap);
    cout << "STATUS: done (LTLs not added yet)." << endl;
  }

  if (args.getBool("viz")) {
    int counter = 0;
    for(list<Flow>::iterator i=cfgs.begin(); i!=cfgs.end(); i++) {
      Flow cfg = *i;
      cfg.setDotOptionDisplayLabel(false);
      cfg.setDotOptionDisplayStmt(false);
      cfg.setDotOptionEdgeAnnotationsOnly(true);
      string outputFilename = "parallelComponentCfg_" + boost::lexical_cast<string>(counter) + ".dot";
      write_file(outputFilename, cfg.toDot(NULL));
      cout << "generated " << outputFilename <<"."<<endl;
      counter++;
    }
  }

  vector<Flow*> cfgsAsVector(cfgs.size());
  int index = 0;
  for (list<Flow>::iterator i=cfgs.begin(); i!=cfgs.end(); ++i) {
    cfgsAsVector[index] = &(*i);
    ++index;
  }

  ParProExplorer explorer(cfgsAsVector, edgeAnnotationMap);
  if (args.count("verification-engine")) {
    string verificationEngine = args["verification-engine"].as<string>();
    if (verificationEngine == "ltsmin") {
      explorer.setUseLtsMin(true);
    }
  } 
  if (args.getBool("keep-systems")) {
    explorer.setStoreComputedSystems(true);
  } else {
    explorer.setStoreComputedSystems(false);
  }
  if (args.getBool("parallel-composition-only")) {
    explorer.setParallelCompositionOnly(true);
  } else {
    explorer.setStoreComputedSystems(false);
  }
  if (args.count("use-components")) {
    string componentSelection = args["use-components"].as<string>();
    if (componentSelection == "all") {
      explorer.setComponentSelection(PAR_PRO_COMPONENTS_ALL);
      if (args.count("ltl-mode")) {
	string ltlMode= args["ltl-mode"].as<string>();
	if (ltlMode == "mine") {
	  explorer.setRandomSubsetMode(PAR_PRO_NUM_SUBSETS_INFINITE);
	}
      }
    } else if (componentSelection == "subsets-fixed") {
      explorer.setComponentSelection(PAR_PRO_COMPONENTS_SUBSET_FIXED);
      explorer.setRandomSubsetMode(PAR_PRO_NUM_SUBSETS_FINITE);
      if (args.count("fixed-subsets")) {
        string setsstring=args["fixed-subsets"].as<string>();
        list<set<int> > intSets=Parse::integerSetList(setsstring);
        explorer.setFixedComponentSubsets(intSets);
      } else {
        logger[ERROR] << "selected a fixed set of components but no were selected. Please use option \"--fixed-subsets=<csv-id-list>\".";
        ROSE_ASSERT(0);
      }
    } else if (componentSelection == "subsets-random") {
      explorer.setComponentSelection(PAR_PRO_COMPONENTS_SUBSET_RANDOM);
      if (args.count("num-random-components")) {
        explorer.setNumberRandomComponents(args["num-random-components"].as<int>());
      } else {
        explorer.setNumberRandomComponents(std::min(3, (int) cfgsAsVector.size()));
      }
      if (args.count("different-component-subsets")) {
        explorer.setRandomSubsetMode(PAR_PRO_NUM_SUBSETS_FINITE);
        explorer.setNumberDifferentComponentSubsets(args["different-component-subsets"].as<int>());
      } else {
        explorer.setRandomSubsetMode(PAR_PRO_NUM_SUBSETS_INFINITE);
      }
    }
  } else {
    explorer.setComponentSelection(PAR_PRO_COMPONENTS_ALL);
    if (args.count("ltl-mode")) {
      string ltlMode= args["ltl-mode"].as<string>();
      if (ltlMode == "mine") {
	explorer.setRandomSubsetMode(PAR_PRO_NUM_SUBSETS_INFINITE);
      }
    }
  }

  if ( args.count("check-ltl") ) {
    explorer.setLtlMode(PAR_PRO_LTL_MODE_CHECK);
    explorer.setLtlInputFilename(args["check-ltl"].as<string>());
  } else {
    if ( args.count("ltl-mode") ) {
      string ltlMode= args["ltl-mode"].as<string>();
      if (ltlMode == "check") {
        logger[ERROR] << "ltl mode \"check\" selected but option \"--check-ltl=<filename>\" not used. Please provide LTL property file." << endl;
        ROSE_ASSERT(0);
      } else if (ltlMode == "mine") {
        explorer.setLtlMode(PAR_PRO_LTL_MODE_MINE);
        if (args.count("num-components-ltl")) {
          explorer.setNumberOfComponentsForLtlAnnotations(args["num-components-ltl"].as<int>());
        } else {
          explorer.setNumberOfComponentsForLtlAnnotations(std::min(3, (int) cfgsAsVector.size()));
        }
        if (args.count("minimum-components")) {
          explorer.setMinNumComponents(args["minimum-components"].as<int>());
        }
        if (args.count("mine-num-verifiable")) {
          explorer.setNumRequiredVerifiable(args["mine-num-verifiable"].as<int>());
        } else {
          explorer.setNumRequiredVerifiable(10);
        }
        if (args.count("mine-num-falsifiable")) {
          explorer.setNumRequiredFalsifiable(args["mine-num-falsifiable"].as<int>());
        } else {
          explorer.setNumRequiredFalsifiable(10);
        }
        if (args.count("minings-per-subsets")) {
          explorer.setNumMiningsPerSubset(args["minings-per-subsets"].as<int>());
        } else {
          explorer.setNumMiningsPerSubset(50);
        }
      } else if (ltlMode == "none") {
        explorer.setLtlMode(PAR_PRO_LTL_MODE_NONE);
      }
    } else {
      explorer.setLtlMode(PAR_PRO_LTL_MODE_NONE);
    }
  }

  if (args.getBool("viz")) {
    explorer.setVisualize(true);
  }

  if (!args.getBool("promela-output-only")) {
    explorer.explore();
  }
  
  if (args.count("check-ltl")) {
    PropertyValueTable* ltlResults=nullptr;
    if (args.getBool("promela-output-only")) { // just read the properties into a PropertyValueTable
      SpotConnection spotConnection(args["check-ltl"].as<string>());
      ltlResults = spotConnection.getLtlResults();
    } else {
      ltlResults = explorer.propertyValueTable();
    }
    bool withCounterexamples = false;
    ltlResults-> printResults("YES (verified)", "NO (falsified)", "ltl_property_", withCounterexamples);
    cout << "=============================================================="<<endl;
    ltlResults->printResultsStatistics();
    cout << "=============================================================="<<endl;
  }

  bool withResults = args.getBool("output-with-results");
  bool withAnnotations = args.getBool("output-with-annotations");
#ifdef HAVE_SPOT
  if (args.count("promela-output")) {
    PropertyValueTable* ltlResults;
    if (args.getBool("promela-output-only")) { // just read the properties into a PropertyValueTable
      SpotConnection spotConnection(args["check-ltl"].as<string>());
      ltlResults = spotConnection.getLtlResults();
    } else {
      ltlResults = explorer.propertyValueTable();
    }
    // uses SpotMiscellaneous::spinSyntax as callback to avoid static dependency of ltlResults on SpotMisc.
    string promelaLtlFormulae = ltlResults->getLtlsAsPromelaCode(withResults, withAnnotations,&SpotMiscellaneous::spinSyntax);
    promelaCode += "\n" + promelaLtlFormulae;
    string filename = args["promela-output"].as<string>();
    write_file(filename, promelaCode);
    cout << "generated " << filename  <<"."<<endl;
  }
#endif
  if (args.count("ltl-properties-output")) {
    string ltlFormulae = explorer.propertyValueTable()->getLtlsRersFormat(withResults, withAnnotations);
    string filename = args["ltl-properties-output"].as<string>();
    write_file(filename, ltlFormulae);
    cout << "generated " << filename  <<"."<<endl;
  }
  if(!args.count("quiet"))
    cout << "STATUS: done." << endl;
}

void generateAutomata() {
  if (args.count("seed")) {
    srand(args["seed"].as<int>());
  } else {
    srand(time(NULL));
  }
  ParallelAutomataGenerator automataGenerator;
  int numberOfAutomata = 10;
  if (args.count("num-automata")) {
    numberOfAutomata = args["num-automata"].as<int>();
  }
  pair<int, int> numberOfSyncsRange = pair<int, int>(9, 18);
  if (args.count("num-syncs-range")) {
    numberOfSyncsRange = parseCsvIntPair(args["num-syncs-range"].as<string>());
  }
  pair<int, int> numberOfCirclesPerAutomatonRange = pair<int, int>(2, 4);
  if (args.count("num-circles-range")) {
    numberOfCirclesPerAutomatonRange = parseCsvIntPair(args["num-circles-range"].as<string>());
  }
  pair<int, int> circleLengthRange = pair<int, int>(5, 8);
  if (args.count("circle-length-range")) {
    circleLengthRange = parseCsvIntPair(args["circle-length-range"].as<string>());
  }
  pair<int, int> numIntersectionsOtherCirclesRange = pair<int, int>(1, 2);
  if (args.count("num-intersections-range")) {
    numIntersectionsOtherCirclesRange = parseCsvIntPair(args["num-intersections-range"].as<string>());
  }
  vector<Flow*> automata = automataGenerator.randomlySyncedCircleAutomata(
      numberOfAutomata,
      numberOfSyncsRange,
      numberOfCirclesPerAutomatonRange,
      circleLengthRange,
      numIntersectionsOtherCirclesRange);
  Visualizer visualizer;
  string dotCfas = visualizer.cfasToDotSubgraphs(automata);
  string outputFilename = args["generate-automata"].as<string>();
  write_file(outputFilename, dotCfas);
  cout << "generated " << outputFilename <<"."<<endl;
}

void analyzerSetup(IOAnalyzer* analyzer, Sawyer::Message::Facility logger) {
  analyzer->setOptionOutputWarnings(args.getBool("print-warnings"));
  analyzer->setPrintDetectedViolations(args.getBool("print-violations"));

  if(args.getBool("explicit-arrays")==false) {
    analyzer->setSkipArrayAccesses(true);
  }
  
  // this must be set early, as subsequent initialization depends on this flag
  if (args.getBool("ltl-driven")) {
    analyzer->setModeLTLDriven(true);
  }

  if (args.isDefined("cegpra-ltl") || args.getBool("cegpra-ltl-all")) {
    analyzer->setMaxTransitionsForcedTop(1); //initial over-approximated model
    args.setOption("no-input-input",true);
    args.setOption("with-ltl-counterexamples",true);
    args.setOption("counterexamples-with-output",true);
    cout << "STATUS: CEGPRA activated (with it LTL counterexamples that include output states)." << endl;
    cout << "STATUS: CEGPRA mode: will remove input state --> input state transitions in the approximated STG." << endl;
  }

  if (args.getBool("counterexamples-with-output")) {
    args.setOption("with-ltl-counterexamples",true);
  }

  if(args.count("stg-trace-file")) {
    analyzer->setStgTraceFileName(args["stg-trace-file"].as<string>());
  }

  if (args.isDefined("cl-args")) {
    string clOptions=args.getString("cl-args");
    vector<string> clOptionsVector=Parse::commandLineArgs(clOptions);
    analyzer->setCommandLineOptions(clOptionsVector);
  }

  if(args.count("input-values")) {
    string setstring=args["input-values"].as<string>();
    cout << "STATUS: input-values="<<setstring<<endl;

    set<int> intSet=Parse::integerSet(setstring);
    for(set<int>::iterator i=intSet.begin();i!=intSet.end();++i) {
      analyzer->insertInputVarValue(*i);
    }
  }

  if(args.count("input-sequence")) {
    string liststring=args["input-sequence"].as<string>();
    cout << "STATUS: input-sequence="<<liststring<<endl;

    list<int> intList=Parse::integerList(liststring);
    for(list<int>::iterator i=intList.begin();i!=intList.end();++i) {
      analyzer->addInputSequenceValue(*i);
    }
  }

  if(args.count("exploration-mode")) {
    string explorationMode=args["exploration-mode"].as<string>();
    if(explorationMode=="depth-first") {
      analyzer->setExplorationMode(EXPL_DEPTH_FIRST);
    } else if(explorationMode=="breadth-first") {
      analyzer->setExplorationMode(EXPL_BREADTH_FIRST);
    } else if(explorationMode=="loop-aware") {
      analyzer->setExplorationMode(EXPL_LOOP_AWARE);
    } else if(explorationMode=="loop-aware-sync") {
      analyzer->setExplorationMode(EXPL_LOOP_AWARE_SYNC);
    } else if(explorationMode=="random-mode1") {
      analyzer->setExplorationMode(EXPL_RANDOM_MODE1);
    } else {
      logger[ERROR] <<"unknown state space exploration mode specified with option --exploration-mode."<<endl;
      exit(1);
    }
  } else {
    // default value
    analyzer->setExplorationMode(EXPL_BREADTH_FIRST);
  }

  if (args.count("max-iterations") || args.count("max-iterations-forced-top")) {
    bool notSupported=false;
    if (!args.count("exploration-mode")) {
      notSupported=true;
    } else {
      string explorationMode=args["exploration-mode"].as<string>();
      if(explorationMode!="loop-aware" && explorationMode!="loop-aware-sync") {
        notSupported=true;
      }
    }
    if(notSupported) {
      cout << "Error: \"max-iterations[-forced-top]\" modes currently require \"--exploration-mode=loop-aware[-sync]\"." << endl;
      exit(1);
    }
  }

  if(args.count("abstraction-mode")) {
    analyzer->setAbstractionMode(args.getInt("abstraction-mode"));
  }

  if(args.count("max-transitions")) {
    analyzer->setMaxTransitions(args.getInt("max-transitions"));
  }

  if(args.count("max-iterations")) {
    analyzer->setMaxIterations(args.getInt("max-iterations"));
  }

  if(args.count("max-iterations-forced-top")) {
    analyzer->setMaxIterationsForcedTop(args["max-iterations-forced-top"].as<int>());
    analyzer->setGlobalTopifyMode(Analyzer::GTM_IO);
  }

  if(args.count("max-transitions-forced-top")) {
    analyzer->setMaxTransitionsForcedTop(args["max-transitions-forced-top"].as<int>());
    analyzer->setGlobalTopifyMode(Analyzer::GTM_IO);
  } else if(args.count("max-transitions-forced-top1")) {
    analyzer->setMaxTransitionsForcedTop(args["max-transitions-forced-top1"].as<int>());
    analyzer->setGlobalTopifyMode(Analyzer::GTM_IO);
  } else if(args.count("max-transitions-forced-top2")) {
    analyzer->setMaxTransitionsForcedTop(args["max-transitions-forced-top2"].as<int>());
    analyzer->setGlobalTopifyMode(Analyzer::GTM_IOCF);
  } else if(args.count("max-transitions-forced-top3")) {
    analyzer->setMaxTransitionsForcedTop(args["max-transitions-forced-top3"].as<int>());
    analyzer->setGlobalTopifyMode(Analyzer::GTM_IOCFPTR);
  } else if(args.count("max-transitions-forced-top4")) {
    analyzer->setMaxTransitionsForcedTop(args["max-transitions-forced-top4"].as<int>());
    analyzer->setGlobalTopifyMode(Analyzer::GTM_COMPOUNDASSIGN);
  } else if(args.count("max-transitions-forced-top5")) {
    analyzer->setMaxTransitionsForcedTop(args["max-transitions-forced-top5"].as<int>());
    analyzer->setGlobalTopifyMode(Analyzer::GTM_FLAGS);
  }

  if (args.count("max-memory")) {
    analyzer->setMaxBytes(args["max-memory"].as<long int>());
  }
  if (args.count("max-time")) {
    analyzer->setMaxSeconds(args["max-time"].as<long int>());
  }
  if (args.count("max-memory-forced-top")) {
    analyzer->setMaxBytesForcedTop(args["max-memory-forced-top"].as<long int>());
  }
  if (args.count("max-time-forced-top")) {
    analyzer->setMaxSecondsForcedTop(args["max-time-forced-top"].as<long int>());
  }

  if(args.count("display-diff")) {
    int displayDiff=args["display-diff"].as<int>();
    analyzer->setDisplayDiff(displayDiff);
  }
  if(args.count("resource-limit-diff")) {
    int resourceLimitDiff=args["resource-limit-diff"].as<int>();
    analyzer->setResourceLimitDiff(resourceLimitDiff);
  }

  Solver* solver = nullptr;
  // overwrite solver ID based on other options
  if(analyzer->getModeLTLDriven()) {
    args.setOption("solver", 11);
  }
  ROSE_ASSERT(args.count("solver")); // Options should contain a default solver
  int solverId=args["solver"].as<int>();
  // solverId sanity checks
  if(analyzer->getExplorationMode() == EXPL_LOOP_AWARE_SYNC &&
     solverId != 12) {
    logger[ERROR] <<"Exploration mode loop-aware-sync requires solver 12, but solver "<<solverId<<" was selected."<<endl;
    exit(1);
  }
  if(analyzer->getModeLTLDriven() &&
     solverId != 11) {
    logger[ERROR] <<"Ltl-driven mode requires solver 11, but solver "<<solverId<<" was selected."<<endl;
    exit(1);
  }
  // solver "factory"
  switch(solverId) {
  case 5 :  {  
    solver = new Solver5(); break;
  }
  case 8 :  {  
    solver = new Solver8(); break;
  }
  case 10 :  {  
    solver = new Solver10(); break;
  }
  case 11 :  {  
    solver = new Solver11(); break;
  }
  case 12 :  {  
    solver = new Solver12(); break;
  }
  default :  { 
    logger[ERROR] <<"Unknown solver ID: "<<solverId<<endl;
    exit(1);
  }
  }
  analyzer->setSolver(solver);
}

int main( int argc, char * argv[] ) {
  ROSE_INITIALIZE;
  CodeThorn::initDiagnostics();
  CodeThorn::initDiagnosticsLTL();

  Rose::Diagnostics::mprefix->showProgramName(false);
  Rose::Diagnostics::mprefix->showThreadId(false);
  Rose::Diagnostics::mprefix->showElapsedTime(false);

  Rose::global_options.set_frontend_notes(false);
  Rose::global_options.set_frontend_warnings(false);
  Rose::global_options.set_backend_warnings(false);

  signal(SIGSEGV, handler);   // install handler for backtrace

  Sawyer::Message::Facility logger;
  Rose::Diagnostics::initAndRegister(&logger, "CodeThorn");

#ifdef RERS_SPECIALIZATION
  // only included in hybrid RERS analyzers.
  // Init external function pointers for generated property state
  // marshalling functions (5 function pointers named:
  // RERS_Problem::...FP, are initialized in the following external
  // function.
  // An implementation of this function is linked with the hybrid analyzer
  extern void RERS_Problem_FunctionPointerInit();
  RERS_Problem_FunctionPointerInit();
#endif

  try {
    TimeMeasurement timer;
    timer.start();

    parseCommandLine(argc, argv, logger);

    // Check if chosen options are available
#ifndef HAVE_SPOT
    // display error message and exit in case SPOT is not avaiable, but related options are selected
    if (args.count("csv-stats-cegpra") ||
	args.isDefined("cegpra-ltl") ||
	args.getBool("cegpra-ltl-all") ||
	args.count("cegpra-max-iterations") ||
	args.count("viz-cegpra-detailed") ||
	args.count("csv-spot-ltl") ||
	args.count("check-ltl") ||
	args.count("single-property") ||
	args.count("ltl-in-alphabet") ||
	args.count("ltl-out-alphabet") ||
	args.getBool("ltl-driven") ||
	args.getBool("with-ltl-counterexamples") ||
	args.count("mine-num-verifiable") ||
	args.count("mine-num-falsifiable") ||
	args.count("ltl-mode") ||
	args.count("ltl-properties-output") ||
	args.count("promela-output") ||
	args.getBool("promela-output-only") ||
	args.getBool("output-with-results") ||
	args.getBool("output-with-annotations")) {
      cerr << "Error: Options selected that require the SPOT library, however SPOT was not selected during configuration." << endl;
      exit(1);
    }
#endif

#ifndef HAVE_Z3
    if (args.count("z3") ||
	args.count("rers-upper-input-bound") ||
	args.count("rers-verifier-error-number")){
      cerr << "Error: Options selected that require the Z3 library, however Z3 was not selected during configuration." << endl;
      exit(1);
    }
#endif	

    // Start execution
    mfacilities.control(args["log-level"].as<string>());
    SAWYER_MESG(logger[TRACE]) << "Log level is " << args["log-level"].as<string>() << endl;

    if (args.count("generate-automata")) {
      generateAutomata();
      exit(0);
    }

    if (args.count("automata-dot-input")) {
      automataDotInput(logger);
      exit(0);
    }

    IOAnalyzer* analyzer;
    if(args.getBool("data-race-check-shuffle")) {
      analyzer = new ReadWriteAnalyzer();
    } else {
      analyzer = new IOAnalyzer();
    }
    global_analyzer=analyzer;

#if 0
    string option_pragma_name;
    if (args.count("limit-to-fragment")) {
      option_pragma_name = args["limit-to-fragment"].as<string>();
    }
#endif

    if (args.count("internal-checks")) {
      mfacilities.shutdown();
      if(CodeThorn::internalChecks(argc,argv)==false)
        return 1;
      else
        return 0;
    }

    string optionName="options-set";
    int optionValue=args.getInt(optionName);
    switch(optionValue) {
    case 0:
      // fall-through for default
      break;
    case 1:
      args.setOption("explicit-arrays",true);
      args.setOption("in-state-string-literals",true);
      args.setOption("ignore-unknown-functions",true);
      args.setOption("ignore-function-pointers",true);
      args.setOption("std-functions",true);
      args.setOption("context-sensitive",true);
      args.setOption("normalize-all",true);
      args.setOption("abstraction-mode",1);
      break;
    case 2:
      args.setOption("explicit-arrays",true);
      args.setOption("in-state-string-literals",true);
      args.setOption("ignore-unknown-functions",true);
      args.setOption("ignore-function-pointers",false);
      args.setOption("std-functions",true);
      args.setOption("context-sensitive",true);
      args.setOption("normalize-all",true);
      args.setOption("abstraction-mode",1);
      break;
    case 3:
      args.setOption("explicit-arrays",true);
      args.setOption("in-state-string-literals",true);
      args.setOption("ignore-unknown-functions",true);
      args.setOption("ignore-function-pointers",false);
      args.setOption("std-functions",true);
      args.setOption("context-sensitive",true);
      args.setOption("normalize-all",true);
      args.setOption("abstraction-mode",0);
      break;
    default:
      cerr<<"Error: unsupported "<<optionName<<" value: "<<optionValue<<endl;
      exit(1);
    }

    analyzer->optionStringLiteralsInState=args.getBool("in-state-string-literals");
    analyzer->setSkipSelectedFunctionCalls(args.getBool("ignore-unknown-functions"));
    analyzer->setIgnoreFunctionPointers(args.getBool("ignore-function-pointers"));
    analyzer->setStdFunctionSemantics(args.getBool("std-functions"));

    analyzerSetup(analyzer, logger);

    switch(int mode=args.getInt("interpretation-mode")) {
    case 0: analyzer->setInterpretationMode(IM_ABSTRACT); break;
    case 1: analyzer->setInterpretationMode(IM_CONCRETE); break;
    default:
      cerr<<"Unknown interpretation mode "<<mode<<" provided on command line (supported: 0..1)."<<endl;
      exit(1);
    }
    string outFileName=args.getString("interpretation-mode-file");
    if(outFileName!="") {
      analyzer->setInterpretationModeOutputFileName(outFileName);
      CppStdUtilities::writeFile(outFileName,""); // touch file
    }
    {
      switch(int argVal=args.getInt("function-resolution-mode")) {
      case 1: CFAnalysis::functionResolutionMode=CFAnalysis::FRM_TRANSLATION_UNIT;break;
      case 2: CFAnalysis::functionResolutionMode=CFAnalysis::FRM_WHOLE_AST_LOOKUP;break;
      case 3: CFAnalysis::functionResolutionMode=CFAnalysis::FRM_FUNCTION_ID_MAPPING;break;
      case 4: CFAnalysis::functionResolutionMode=CFAnalysis::FRM_FUNCTION_CALL_MAPPING;break;
      default: 
        cerr<<"Error: unsupported argument value of "<<argVal<<" for function-resolution-mode.";
        exit(1);
      }
    }
    // analyzer->setFunctionResolutionMode(args.getInt("function-resolution-mode")); xxx
    // needs to set CFAnalysis functionResolutionMode

    if(args.count("threads")) {
      int numThreads=args["threads"].as<int>();
      if(numThreads<=0) {
        cerr<<"Error: number of threads must be greater or equal 1."<<endl;
        exit(1);
      }
      analyzer->setNumberOfThreadsToUse(numThreads);
    } else {
      analyzer->setNumberOfThreadsToUse(1);
    }

    string option_start_function="main";
    if(args.count("start-function")) {
      option_start_function = args["start-function"].as<string>();
    }

    string option_specialize_fun_name="";
    vector<int> option_specialize_fun_param_list;
    vector<int> option_specialize_fun_const_list;
    vector<string> option_specialize_fun_varinit_list;
    vector<int> option_specialize_fun_varinit_const_list;
    if(args.count("specialize-fun-name")) {
      option_specialize_fun_name = args["specialize-fun-name"].as<string>();
      // logger[DEBUG] << "option_specialize_fun_name: "<< option_specialize_fun_name<<endl;
    } else {
      // logger[DEBUG] << "option_specialize_fun_name: NONE"<< option_specialize_fun_name<<endl;
    }

    if(args.count("specialize-fun-param")) {
      option_specialize_fun_param_list=args["specialize-fun-param"].as< vector<int> >();
      option_specialize_fun_const_list=args["specialize-fun-const"].as< vector<int> >();
    }

    if(args.count("specialize-fun-varinit")) {
      option_specialize_fun_varinit_list=args["specialize-fun-varinit"].as< vector<string> >();
      option_specialize_fun_varinit_const_list=args["specialize-fun-varinit-const"].as< vector<int> >();
    }

    // logger[DEBUG] << "specialize-params:"<<option_specialize_fun_const_list.size()<<endl;

    if(args.count("specialize-fun-name")) {
      if((args.count("specialize-fun-param")||args.count("specialize-fun-const"))
          && !(args.count("specialize-fun-name")&&args.count("specialize-fun-param")&&args.count("specialize-fun-param"))) {
        logger[ERROR] <<"options --specialize-fun-name=NAME --specialize-fun-param=NUM --specialize-fun-const=NUM must be used together."<<endl;
        exit(1);
      }
      if((args.count("specialize-fun-varinit")||args.count("specialize-fun-varinit-const"))
          && !(args.count("specialize-fun-varinit")&&args.count("specialize-fun-varinit-const"))) {
        logger[ERROR] <<"options --specialize-fun-name=NAME --specialize-fun-varinit=NAME --specialize-fun-const=NUM must be used together."<<endl;
        exit(1);
      }
    }

    if((args.getBool("print-update-infos")||args.count("equivalence-check"))&&(args.count("dump-sorted")==0 && args.count("dump-non-sorted")==0)) {
      logger[ERROR] <<"option print-update-infos/equivalence-check must be used together with option --dump-non-sorted or --dump-sorted."<<endl;
      exit(1);
    }
    RewriteSystem rewriteSystem;
    if(args.getBool("print-rewrite-trace")) {
      rewriteSystem.setTrace(true);
    }
    if(args.getBool("ignore-undefined-dereference")) {
      analyzer->setIgnoreUndefinedDereference(true);
    }
    if(args.count("dump-sorted")>0 || args.count("dump-non-sorted")>0 || args.count("equivalence-check")>0) {
      analyzer->setSkipSelectedFunctionCalls(true);
      analyzer->setSkipArrayAccesses(true);
      args.setOption("explicit-arrays",false);
      if(analyzer->getNumberOfThreadsToUse()>1) {
        logger[ERROR] << "multi threaded rewrite not supported yet."<<endl;
        exit(1);
      }
    }

    // parse command line options for data race detection
    DataRaceDetection dataRaceDetection;
    dataRaceDetection.handleCommandLineOptions(*analyzer);
    dataRaceDetection.setVisualizeReadWriteAccesses(args.getBool("visualize-read-write-sets"));

    // handle RERS mode: reconfigure options
    if(args.getBool("rersmode")) {
      SAWYER_MESG(logger[TRACE]) <<"RERS MODE activated [stderr output is treated like a failed assert]"<<endl;
      args.setOption("stderr-like-failed-assert",true);
    }

    if(args.getBool("svcomp-mode")) {
      analyzer->enableSVCompFunctionSemantics();
      string errorFunctionName="__VERIFIER_error";
      analyzer->setExternalErrorFunctionName(errorFunctionName);
    }

    if(args.count("external-function-semantics")) {
      // obsolete
    }

    if(args.count("error-function")) {
      string errorFunctionName=args["error-function"].as<string>();
      analyzer->setExternalErrorFunctionName(errorFunctionName);
    }

    analyzer->setTreatStdErrLikeFailedAssert(args.getBool("stderr-like-failed-assert"));

    // Build the AST used by ROSE
    if(!args.count("quiet")) {
      cout<< "STATUS: Parsing and creating AST started."<<endl;
    }

    timer.stop();
    timer.start();
    SgProject* sageProject = 0;
    vector<string> argvList(argv,argv+argc);
    string turnOffRoseLoggerWarnings="-rose:log none";
    //    argvList.push_back(turnOffRoseLoggerWarnings);
    if(args.getBool("omp-ast")||args.getBool("data-race")) {
      SAWYER_MESG(logger[TRACE])<<"selected OpenMP AST."<<endl;
      argvList.push_back("-rose:OpenMP:ast_only");
    }
    sageProject=frontend(argvList);

    if(!args.count("quiet")) {
      cout << "STATUS: Parsing and creating AST finished."<<endl;
    }
    double frontEndRunTime=timer.getTimeDuration().milliSeconds();

    /* perform inlining before variable ids are computed, because
       variables are duplicated by inlining. */
    Normalization lowering;
    if(args.getBool("normalize-fcalls")) {
      lowering.normalizeAst(sageProject,1);
      SAWYER_MESG(logger[TRACE])<<"STATUS: normalized expressions with fcalls (if not a condition)"<<endl;
    }

    if(args.getBool("normalize-all")||args.getInt("options-set")==1) {
      if(!args.count("quiet")) {
        cout<<"STATUS: normalizing program."<<endl;
      }
      //SAWYER_MESG(logger[INFO])<<"STATUS: normalizing program."<<endl;
      lowering.normalizeAst(sageProject,2);
    }

    /* Context sensitive analysis using call strings.
     */
    {
      analyzer->setOptionContextSensitiveAnalysis(args.getBool("context-sensitive"));
      //Call strings length abrivation is not supported yet.
      //CodeThorn::CallString::setMaxLength((args.getInt("callstring-length")));
    }

    /* perform inlining before variable ids are computed, because
     * variables are duplicated by inlining. */
    if(args.getBool("inline")) {
      InlinerBase* inliner=lowering.getInliner();
      if(RoseInliner* roseInliner=dynamic_cast<CodeThorn::RoseInliner*>(inliner)) {
        roseInliner->inlineDepth=args.getInt("inlinedepth");
      }
      inliner->inlineFunctions(sageProject);
      size_t numInlined=inliner->getNumInlinedFunctions();
      SAWYER_MESG(logger[TRACE])<<"inlined "<<numInlined<<" functions"<<endl;
    }

    {
      bool unknownFunctionsFile=args.isUserProvided("unknown-functions-file");
      bool showProgramStats=args.getBool("program-stats");
      bool showProgramStatsOnly=args.getBool("program-stats-only");
      if(unknownFunctionsFile||showProgramStats||showProgramStatsOnly) {
        ProgramInfo programInfo(sageProject);
        programInfo.compute();
        if(unknownFunctionsFile) {
          ROSE_ASSERT(analyzer);
          string unknownFunctionsFileName=args.getString("unknown-functions-file");
          programInfo.writeFunctionCallNodesToFile(unknownFunctionsFileName);
        }
        if(showProgramStats||showProgramStatsOnly) {
          programInfo.printDetailed();
        }
        if(showProgramStatsOnly) {
          exit(0);
        }
      }
    }

    if(args.getBool("unparse")) {
      sageProject->unparse(0,0);
      return 0;
    }

    if(args.isUserProvided("ast-stats-print")||args.isUserProvided("ast-stats-csv")) {
      // from: src/midend/astDiagnostics/AstStatistics.C
      if(args.getBool("ast-stats-print")) {
        ROSE_Statistics::AstNodeTraversalStatistics astStats;
        string s=astStats.toString(sageProject);
        cout<<s; // output includes newline at the end
      }
      if(args.isUserProvided("ast-stats-csv")) {
        ROSE_Statistics::AstNodeTraversalCSVStatistics astCSVStats;
        string fileName=args.getString("ast-stats-csv");
        astCSVStats.setMinCountToShow(1); // default value is 1
        if(!CppStdUtilities::writeFile(fileName, astCSVStats.toString(sageProject))) {
          cerr<<"Error: cannot write AST node statistics to CSV file "<<fileName<<endl;
          exit(1);
        }
      }
    }

    if(!args.count("quiet")) {
      cout<<"STATUS: analysis started."<<endl;
    }
    // TODO: introduce ProgramAbstractionLayer
    analyzer->initializeVariableIdMapping(sageProject);
    logger[INFO]<<"registered string literals: "<<analyzer->getVariableIdMapping()->numberOfRegisteredStringLiterals()<<endl;

    if(args.getBool("print-variable-id-mapping")) {
      analyzer->getVariableIdMapping()->toStream(cout);
    }
  
    if(args.isUserProvided("type-size-mapping-print")||args.isUserProvided("type-size-mapping-csv")) {
      // from: src/midend/astDiagnostics/AstStatistics.C
      string s=analyzer->typeSizeMappingToString();
      if(args.getBool("type-size-mapping-print")) {
        cout<<"Type size mapping:"<<endl;
        cout<<s; // output includes newline at the end
      }
      if(args.isUserProvided("type-size-mapping-csv")) {
        string fileName=args.getString("type-size-mapping-csv");
        if(!CppStdUtilities::writeFile(fileName, s)) {
          cerr<<"Error: cannot write type-size mapping to CSV file "<<fileName<<endl;
          exit(1);
        }
      }
    }
    
    if(args.count("run-rose-tests")) {
      cout << "ROSE tests started."<<endl;
      // Run internal consistency tests on AST
      AstTests::runAllTests(sageProject);

      // test: constant expressions
      {
        SAWYER_MESG(logger[TRACE]) <<"STATUS: testing constant expressions."<<endl;
        CppConstExprEvaluator* evaluator=new CppConstExprEvaluator();
        list<SgExpression*> exprList=exprRootList(sageProject);
        logger[INFO] <<"found "<<exprList.size()<<" expressions."<<endl;
        for(list<SgExpression*>::iterator i=exprList.begin();i!=exprList.end();++i) {
          EvalResult r=evaluator->traverse(*i);
          if(r.isConst()) {
            SAWYER_MESG(logger[TRACE])<<"Found constant expression: "<<(*i)->unparseToString()<<" eq "<<r.constValue()<<endl;
          }
        }
        delete evaluator;
      }
      cout << "ROSE tests finished."<<endl; 
      mfacilities.shutdown();
      return 0;
    }

    // TODO: exit here if no analysis option is selected
    // exit(0);

    SgNode* root=sageProject;
    ROSE_ASSERT(root);

    // only handle pragmas if fun_name is not set on the command line
    if(option_specialize_fun_name=="") {
      SAWYER_MESG(logger[TRACE])<<"STATUS: handling pragmas started."<<endl;
      PragmaHandler pragmaHandler;
      pragmaHandler.handlePragmas(sageProject,analyzer);
      // TODO: requires more refactoring
      option_specialize_fun_name=pragmaHandler.option_specialize_fun_name;
      // unparse specialized code
      //sageProject->unparse(0,0);
      SAWYER_MESG(logger[TRACE])<<"STATUS: handling pragmas finished."<<endl;
    } else {
      // do specialization and setup data structures
      analyzer->setSkipSelectedFunctionCalls(true);
      analyzer->setSkipArrayAccesses(true);
      args.setOption("explicit-arrays",false);

      //TODO1: refactor into separate function
      int numSubst=0;
      if(option_specialize_fun_name!="") {
        Specialization speci;
        SAWYER_MESG(logger[TRACE])<<"STATUS: specializing function: "<<option_specialize_fun_name<<endl;

        string funNameToFind=option_specialize_fun_name;

        for(size_t i=0;i<option_specialize_fun_param_list.size();i++) {
          int param=option_specialize_fun_param_list[i];
          int constInt=option_specialize_fun_const_list[i];
          numSubst+=speci.specializeFunction(sageProject,funNameToFind, param, constInt, analyzer->getVariableIdMapping());
        }
        SAWYER_MESG(logger[TRACE])<<"STATUS: specialization: number of variable-uses replaced with constant: "<<numSubst<<endl;
        int numInit=0;
        //logger[DEBUG]<<"var init spec: "<<endl;
        for(size_t i=0;i<option_specialize_fun_varinit_list.size();i++) {
          string varInit=option_specialize_fun_varinit_list[i];
          int varInitConstInt=option_specialize_fun_varinit_const_list[i];
          //logger[DEBUG]<<"checking for varInitName nr "<<i<<" var:"<<varInit<<" Const:"<<varInitConstInt<<endl;
          numInit+=speci.specializeFunction(sageProject,funNameToFind, -1, 0, varInit, varInitConstInt,analyzer->getVariableIdMapping());
        }
        SAWYER_MESG(logger[TRACE])<<"STATUS: specialization: number of variable-inits replaced with constant: "<<numInit<<endl;
      }
    }

    if(args.count("rewrite")) {
      SAWYER_MESG(logger[TRACE])<<"STATUS: rewrite started."<<endl;
      rewriteSystem.resetStatistics();
      rewriteSystem.setRewriteCondStmt(false); // experimental: supposed to normalize conditions
      rewriteSystem.rewriteAst(root,analyzer->getVariableIdMapping(), false, true/*eliminate compound assignments*/);
      // TODO: Outputs statistics
      cout <<"Rewrite statistics:"<<endl<<rewriteSystem.getStatistics().toString()<<endl;
      sageProject->unparse(0,0);
      SAWYER_MESG(logger[TRACE])<<"STATUS: generated rewritten program."<<endl;
      exit(0);
    }

    {
      // TODO: refactor this into class Analyzer after normalization has been moved to class Analyzer->
      set<AbstractValue> compoundIncVarsSet=determineSetOfCompoundIncVars(analyzer->getVariableIdMapping(),root);
      analyzer->setCompoundIncVarsSet(compoundIncVarsSet);
      SAWYER_MESG(logger[TRACE])<<"STATUS: determined "<<compoundIncVarsSet.size()<<" compound inc/dec variables before normalization."<<endl;
    }
    {
      AbstractValueSet varsInAssertConditions=determineVarsInAssertConditions(root,analyzer->getVariableIdMapping());
      SAWYER_MESG(logger[TRACE])<<"STATUS: determined "<<varsInAssertConditions.size()<< " variables in (guarding) assert conditions."<<endl;
      analyzer->setAssertCondVarsSet(varsInAssertConditions);
    }

    if(args.getBool("eliminate-compound-assignments")) {
      SAWYER_MESG(logger[TRACE])<<"STATUS: Elimination of compound assignments started."<<endl;
      rewriteSystem.resetStatistics();
      rewriteSystem.rewriteCompoundAssignmentsInAst(root,analyzer->getVariableIdMapping());
      SAWYER_MESG(logger[TRACE])<<"STATUS: Elimination of compound assignments finished."<<endl;
    }
    SAWYER_MESG(logger[TRACE])<< "INIT: Checking input program."<<endl;
    CodeThornLanguageRestrictor lr;
    //lr.checkProgram(root);
    timer.start();

#if 0
    if(!analyzer->getVariableIdMapping()->isUniqueVariableSymbolMapping()) {
      logger[WARN] << "Variable<->Symbol mapping not bijective."<<endl;
      //varIdMap.reportUniqueVariableSymbolMappingViolations();
    }
#endif
#if 0
    analyzer->getVariableIdMapping()->toStream(cout);
#endif

    if(args.getBool("eliminate-arrays")) {
      Specialization speci;
      speci.transformArrayProgram(sageProject, analyzer);
      sageProject->unparse(0,0);
      exit(0);
    }

    SAWYER_MESG(logger[TRACE])<< "INIT: creating solver "<<analyzer->getSolver()->getId()<<"."<<endl;

    if(option_specialize_fun_name!="") {
      analyzer->initializeSolver(option_specialize_fun_name,root,true);
    } else {
      // if main function exists, start with main-function
      // if a single function exist, use this function
      // in all other cases exit with error.
      RoseAst completeAst(root);
      string startFunction=option_start_function;
      SgNode* startFunRoot=completeAst.findFunctionByName(startFunction);
      if(startFunRoot==0) {
        // no main function exists. check if a single function exists in the translation unit
        SgProject* project=isSgProject(root);
        ROSE_ASSERT(project);
        std::list<SgFunctionDefinition*> funDefs=SgNodeHelper::listOfFunctionDefinitions(project);
        if(funDefs.size()==1) {
          // found exactly one function. Analyse this function.
          SgFunctionDefinition* functionDef=*funDefs.begin();
          startFunction=SgNodeHelper::getFunctionName(functionDef);
        } else if(funDefs.size()>1) {
          cerr<<"Error: no main function and more than one function in translation unit."<<endl;
          exit(1);
        } else if(funDefs.size()==0) {
          cerr<<"Error: no function in translation unit."<<endl;
          exit(1);
        }
      }
      ROSE_ASSERT(startFunction!="");
      analyzer->initializeSolver(startFunction,root,false);
    }
    analyzer->initLabeledAssertNodes(sageProject);

    // function-id-mapping is initialized in initializeSolver.
    if(args.getBool("print-function-id-mapping")) {
      ROSE_ASSERT(analyzer->getCFAnalyzer());
      ROSE_ASSERT(analyzer->getCFAnalyzer()->getFunctionIdMapping());
      analyzer->getCFAnalyzer()->getFunctionIdMapping()->toStream(cout);
    }


    if(args.isUserProvided("pattern-search-max-depth") || args.isUserProvided("pattern-search-max-suffix")
       || args.isUserProvided("pattern-search-repetitions") || args.isUserProvided("pattern-search-exploration")) {
      logger[INFO] << "at least one of the parameters of mode \"pattern search\" was set. Choosing solver 10." << endl;
      analyzer->setSolver(new Solver10());
      analyzer->setStartPState(*analyzer->popWorkList()->pstate());
    }

    double initRunTime=timer.getTimeDuration().milliSeconds();

    timer.start();
    analyzer->printStatusMessageLine("==============================================================");
    if(!analyzer->getModeLTLDriven() && args.count("z3") == 0 && !args.getBool("ssa")) {
      analyzer->runSolver();
    }
    double analysisRunTime=timer.getTimeDuration().milliSeconds();
    analyzer->printStatusMessageLine("==============================================================");

    if (args.getBool("svcomp-mode") && args.isDefined("witness-file")) {
      analyzer->writeWitnessToFile(args.getString("witness-file"));
    }

    double extractAssertionTracesTime= 0;
    if ( args.getBool("with-counterexamples") || args.getBool("with-assert-counterexamples")) {
      SAWYER_MESG(logger[TRACE]) << "STATUS: extracting assertion traces (this may take some time)"<<endl;
      timer.start();
      analyzer->extractRersIOAssertionTraces();
      extractAssertionTracesTime = timer.getTimeDuration().milliSeconds();
    }

    double determinePrefixDepthTime= 0; // MJ: Determination of prefix depth currently deactivated.
    int inputSeqLengthCovered = -1;
    double totalInputTracesTime = extractAssertionTracesTime + determinePrefixDepthTime;

    bool withCe = args.getBool("with-counterexamples") || args.getBool("with-assert-counterexamples");
    if(args.getBool("status")) {
      analyzer->printStatusMessageLine("==============================================================");
      analyzer->reachabilityResults.printResults("YES (REACHABLE)", "NO (UNREACHABLE)", "error_", withCe);
    }
    if (args.count("csv-assert")) {
      string filename=args["csv-assert"].as<string>().c_str();
      analyzer->reachabilityResults.writeFile(filename.c_str(), false, 0, withCe);
      if(args.getBool("status")) {
        cout << "Reachability results written to file \""<<filename<<"\"." <<endl;
        cout << "=============================================================="<<endl;
      }
    }
    if(args.getBool("eliminate-stg-back-edges")) {
      int numElim=analyzer->getTransitionGraph()->eliminateBackEdges();
      SAWYER_MESG(logger[TRACE])<<"STATUS: eliminated "<<numElim<<" STG back edges."<<endl;
    }

    if(args.getBool("status")) {
      analyzer->reachabilityResults.printResultsStatistics();
      analyzer->printStatusMessageLine("==============================================================");
    }

#ifdef HAVE_Z3
    if(args.count("z3"))
    {
	assert(args.count("rers-upper-input-bound") != 0 &&  args.count("rers-verifier-error-number") != 0);	
	int RERSUpperBoundForInput = args["rers-upper-input-bound"].as<int>();
	int RERSVerifierErrorNumber = args["rers-verifier-error-number"].as<int>();
	cout << "generateSSAForm()" << endl;
	ReachabilityAnalyzerZ3* reachAnalyzer = new ReachabilityAnalyzerZ3(RERSUpperBoundForInput, RERSVerifierErrorNumber, analyzer, &logger);	
	cout << "checkReachability()" << endl;
	reachAnalyzer->checkReachability();

	exit(0);
    }
#endif	

    if(args.getBool("ssa")) {
      SSAGenerator* ssaGen = new SSAGenerator(analyzer, &logger);
      ssaGen->generateSSAForm();
      exit(0);
    }

    list<pair<CodeThorn::AnalysisSelector,string> > analysisNames={
      {ANALYSIS_NULL_POINTER,"null-pointer"},
      {ANALYSIS_OUT_OF_BOUNDS,"out-of-bounds"},
      {ANALYSIS_UNINITIALIZED,"uninitialized"}
    };
    for(auto analysisInfo : analysisNames) {
      AnalysisSelector analysisSel=analysisInfo.first;
      string analysisName=analysisInfo.second;
      string analysisOption=analysisName+"-analysis";
      string analysisOutputFileOption=analysisName+"-analysis-file";
      if(args.count(analysisOption)>0||args.isDefined(analysisOutputFileOption)) {
        ProgramLocationsReport locations=analyzer->getExprAnalyzer()->getViolatingLocations(analysisSel);
        if(args.count(analysisOption)>0) {
          cout<<"\nResults for "<<analysisName<<" analysis:"<<endl;
          if(locations.numTotalLocations()>0) {
            locations.writeResultToStream(cout,analyzer->getLabeler());
          } else {
            cout<<"No violations detected."<<endl;
          }
        }
        if(args.isDefined(analysisOutputFileOption)) {
          string fileName=args.getString(analysisOutputFileOption);
          cout<<"Writing "<<analysisName<<" analysis results to file "<<fileName<<endl;
          locations.writeResultFile(fileName,analyzer->getLabeler());
        }
      }
    }

    long pstateSetSize=analyzer->getPStateSet()->size();
    long pstateSetBytes=analyzer->getPStateSet()->memorySize();
    long pstateSetMaxCollisions=analyzer->getPStateSet()->maxCollisions();
    long pstateSetLoadFactor=analyzer->getPStateSet()->loadFactor();
    long eStateSetSize=analyzer->getEStateSet()->size();
    long eStateSetBytes=analyzer->getEStateSet()->memorySize();
    long eStateSetMaxCollisions=analyzer->getEStateSet()->maxCollisions();
    double eStateSetLoadFactor=analyzer->getEStateSet()->loadFactor();
    long transitionGraphSize=analyzer->getTransitionGraph()->size();
    long transitionGraphBytes=transitionGraphSize*sizeof(Transition);
    long numOfconstraintSets=analyzer->getConstraintSetMaintainer()->numberOf();
    long constraintSetsBytes=analyzer->getConstraintSetMaintainer()->memorySize();
    long constraintSetsMaxCollisions=analyzer->getConstraintSetMaintainer()->maxCollisions();
    double constraintSetsLoadFactor=analyzer->getConstraintSetMaintainer()->loadFactor();
    long numOfStdinEStates=(analyzer->getEStateSet()->numberOfIoTypeEStates(InputOutput::STDIN_VAR));
    long numOfStdoutVarEStates=(analyzer->getEStateSet()->numberOfIoTypeEStates(InputOutput::STDOUT_VAR));
    long numOfStdoutConstEStates=(analyzer->getEStateSet()->numberOfIoTypeEStates(InputOutput::STDOUT_CONST));
    long numOfStderrEStates=(analyzer->getEStateSet()->numberOfIoTypeEStates(InputOutput::STDERR_VAR));
    long numOfFailedAssertEStates=(analyzer->getEStateSet()->numberOfIoTypeEStates(InputOutput::FAILED_ASSERT));
    long numOfConstEStates=0;//(analyzer->getEStateSet()->numberOfConstEStates(analyzer->getVariableIdMapping()));
    long numOfStdoutEStates=numOfStdoutVarEStates+numOfStdoutConstEStates;

#if defined(__unix__) || defined(__unix) || defined(unix)
    // Unix-specific solution to finding the peak phyisical memory consumption (rss).
    // Not necessarily supported by every OS.
    struct rusage resourceUsage;
    getrusage(RUSAGE_SELF, &resourceUsage);
    long totalMemory=resourceUsage.ru_maxrss * 1024;
#else
    long totalMemory=pstateSetBytes+eStateSetBytes+transitionGraphBytes+constraintSetsBytes;
#endif

    double totalRunTime=frontEndRunTime+initRunTime+analysisRunTime;

    long pstateSetSizeInf = 0;
    long eStateSetSizeInf = 0;
    long transitionGraphSizeInf = 0;
    long eStateSetSizeStgInf = 0;
    double infPathsOnlyTime = 0;
    double stdIoOnlyTime = 0;

    if(args.getBool("inf-paths-only")) {
      assert (!args.getBool("keep-error-states"));
      cout << "recursively removing all leaves (1)."<<endl;
      timer.start();
      infPathsOnlyTime = timer.getTimeDuration().milliSeconds();
      pstateSetSizeInf=analyzer->getPStateSet()->size();
      eStateSetSizeInf = analyzer->getEStateSet()->size();
      transitionGraphSizeInf = analyzer->getTransitionGraph()->size();
      eStateSetSizeStgInf = (analyzer->getTransitionGraph())->estateSet().size();
    }
    
    if(args.getBool("std-io-only")) {
      SAWYER_MESG(logger[TRACE]) << "STATUS: bypassing all non standard I/O states. (P2)"<<endl;
      timer.start();
      if (args.getBool("keep-error-states")) {
        analyzer->reduceStgToInOutAssertStates();
      } else {
        analyzer->reduceStgToInOutStates();
      }
      if(args.getBool("inf-paths-only")) {
        analyzer->pruneLeaves();
      }
      stdIoOnlyTime = timer.getTimeDuration().milliSeconds();
    }

    long eStateSetSizeIoOnly = 0;
    long transitionGraphSizeIoOnly = 0;
    double spotLtlAnalysisTime = 0;

    stringstream statisticsSizeAndLtl;
    stringstream statisticsCegpra;

    if (args.count("check-ltl")) {
      logger[INFO] <<"STG size: "<<analyzer->getTransitionGraph()->size()<<endl;
      string ltl_filename = args["check-ltl"].as<string>();
      if(args.getBool("rersmode")) {  //reduce the graph accordingly, if not already done
        if (!args.getBool("inf-paths-only") && !args.getBool("keep-error-states") &&!analyzer->getModeLTLDriven()) {
          cout<< "STATUS: recursively removing all leaves (due to RERS-mode (2))."<<endl;
          timer.start();
          analyzer->pruneLeaves();
          infPathsOnlyTime = timer.getTimeDuration().milliSeconds();

          pstateSetSizeInf=analyzer->getPStateSet()->size();
          eStateSetSizeInf = analyzer->getEStateSet()->size();
          transitionGraphSizeInf = analyzer->getTransitionGraph()->size();
          eStateSetSizeStgInf = (analyzer->getTransitionGraph())->estateSet().size();
        }
        if (!args.getBool("std-io-only") &&!analyzer->getModeLTLDriven()) {
          cout << "STATUS: bypassing all non standard I/O states (due to RERS-mode) (P1)."<<endl;
          timer.start();
          printStgSize(analyzer->getTransitionGraph(), "before reducing non-I/O states");
          if (args.getBool("keep-error-states")) {
            analyzer->reduceStgToInOutAssertStates();
          } else {
            analyzer->reduceStgToInOutStates();
          }
          stdIoOnlyTime = timer.getTimeDuration().milliSeconds();
          printStgSize(analyzer->getTransitionGraph(), "after reducing non-I/O states");
        }
      }
      if(args.getBool("no-input-input")) {  //delete transitions that indicate two input states without an output in between
        analyzer->removeInputInputTransitions();
        printStgSize(analyzer->getTransitionGraph(), "after reducing input->input transitions");
      }
      bool withCounterexample = false;
      if(args.getBool("with-counterexamples") || args.getBool("with-ltl-counterexamples")) {  //output a counter-example input sequence for falsified formulae
        withCounterexample = true;
      }

      timer.start();
      std::set<int> ltlInAlphabet = analyzer->getInputVarValues();
      //take fixed ltl input alphabet if specified, instead of the input values used for stg computation
      if (args.count("ltl-in-alphabet")) {
        string setstring=args["ltl-in-alphabet"].as<string>();
        ltlInAlphabet=Parse::integerSet(setstring);
        SAWYER_MESG(logger[TRACE]) << "LTL input alphabet explicitly selected: "<< setstring << endl;
      }
      //take ltl output alphabet if specifically described, otherwise take the old RERS specific 21...26 (a.k.a. oU...oZ)
      std::set<int> ltlOutAlphabet = Parse::integerSet("{21,22,23,24,25,26}");
      if (args.count("ltl-out-alphabet")) {
        string setstring=args["ltl-out-alphabet"].as<string>();
        ltlOutAlphabet=Parse::integerSet(setstring);
        SAWYER_MESG(logger[TRACE]) << "LTL output alphabet explicitly selected: "<< setstring << endl;
      }
      PropertyValueTable* ltlResults=nullptr;
      SpotConnection spotConnection(ltl_filename);
      spotConnection.setModeLTLDriven(analyzer->getModeLTLDriven());
      if (analyzer->getModeLTLDriven()) {
	analyzer->setSpotConnection(&spotConnection);
      }

      SAWYER_MESG(logger[TRACE]) << "STATUS: generating LTL results"<<endl;
      bool spuriousNoAnswers = false;
      SAWYER_MESG(logger[TRACE]) << "LTL: check properties."<<endl;
      if (args.count("single-property")) {
	int propertyNum = args["single-property"].as<int>();
	spotConnection.checkSingleProperty(propertyNum, *(analyzer->getTransitionGraph()), ltlInAlphabet, ltlOutAlphabet, withCounterexample, spuriousNoAnswers);
      } else {
	spotConnection.checkLtlProperties( *(analyzer->getTransitionGraph()), ltlInAlphabet, ltlOutAlphabet, withCounterexample, spuriousNoAnswers);
      }
      spotLtlAnalysisTime=timer.getTimeDuration().milliSeconds();
      SAWYER_MESG(logger[TRACE]) << "LTL: get results from spot connection."<<endl;
      ltlResults = spotConnection.getLtlResults();
      SAWYER_MESG(logger[TRACE]) << "LTL: results computed."<<endl;

      if (args.isDefined("cegpra-ltl") || (args.isDefined("cegpra-ltl-all")&&args.getBool("cegpra-ltl-all"))) {
        if (args.count("csv-stats-cegpra")) {
          statisticsCegpra << "init,";
          printStgSize(analyzer->getTransitionGraph(), "initial abstract model", &statisticsCegpra);
          statisticsCegpra << ",na,na";
          statisticsCegpra << "," << ltlResults->entriesWithValue(PROPERTY_VALUE_YES);
          statisticsCegpra << "," << ltlResults->entriesWithValue(PROPERTY_VALUE_NO);
          statisticsCegpra << "," << ltlResults->entriesWithValue(PROPERTY_VALUE_UNKNOWN);
        }
        CounterexampleAnalyzer ceAnalyzer(analyzer, &statisticsCegpra);
        if (args.count("cegpra-max-iterations")) {
          ceAnalyzer.setMaxCounterexamples(args["cegpra-max-iterations"].as<int>());
        }
        if (args.getBool("cegpra-ltl-all")) {
          ltlResults = ceAnalyzer.cegarPrefixAnalysisForLtl(spotConnection, ltlInAlphabet, ltlOutAlphabet);
        } else {  // cegpra for single LTL property
          int property = args["cegpra-ltl"].as<int>();
          ltlResults = ceAnalyzer.cegarPrefixAnalysisForLtl(property, spotConnection, ltlInAlphabet, ltlOutAlphabet);
        }
      }

      if(args.getBool("status")) {
        ltlResults-> printResults("YES (verified)", "NO (falsified)", "ltl_property_", withCounterexample);
        analyzer->printStatusMessageLine("==============================================================");
        ltlResults->printResultsStatistics();
        analyzer->printStatusMessageLine("==============================================================");
      }
      if (args.count("csv-spot-ltl")) {  //write results to a file instead of displaying them directly
        std::string csv_filename = args["csv-spot-ltl"].as<string>();
        SAWYER_MESG(logger[TRACE]) << "STATUS: writing ltl results to file: " << csv_filename << endl;
        ltlResults->writeFile(csv_filename.c_str(), false, 0, withCounterexample);
      }
      if (args.count("csv-stats-size-and-ltl")) {
        printStgSize(analyzer->getTransitionGraph(), "final model", &statisticsSizeAndLtl);
        statisticsSizeAndLtl <<","<< ltlResults->entriesWithValue(PROPERTY_VALUE_YES);
        statisticsSizeAndLtl <<","<< ltlResults->entriesWithValue(PROPERTY_VALUE_NO);
        statisticsSizeAndLtl <<","<< ltlResults->entriesWithValue(PROPERTY_VALUE_UNKNOWN);
      }
#if 0
      if(ltlResults) {
        delete ltlResults;
        ltlResults = NULL;
      }
#endif
      //temporaryTotalRunTime = totalRunTime + infPathsOnlyTime + stdIoOnlyTime + spotLtlAnalysisTime;
      //printAnalyzerStatistics(analyzer, temporaryTotalRunTime, "LTL check complete. Reduced transition system:");
    }
    double totalLtlRunTime =  infPathsOnlyTime + stdIoOnlyTime + spotLtlAnalysisTime;

    // TEST
    if (args.getBool("generate-assertions")) {
      AssertionExtractor assertionExtractor(analyzer);
      assertionExtractor.computeLabelVectorOfEStates();
      assertionExtractor.annotateAst();
      AstAnnotator ara(analyzer->getLabeler());
      ara.annotateAstAttributesAsCommentsBeforeStatements  (sageProject,"ctgen-pre-condition");
      SAWYER_MESG(logger[TRACE]) << "STATUS: Generated assertions."<<endl;
    }

    double arrayUpdateExtractionRunTime=0.0;
    double arrayUpdateSsaNumberingRunTime=0.0;
    double sortingAndIORunTime=0.0;
    double verifyUpdateSequenceRaceConditionRunTime=0.0;

    int verifyUpdateSequenceRaceConditionsResult=-1;
    int verifyUpdateSequenceRaceConditionsTotalLoopNum=-1;
    int verifyUpdateSequenceRaceConditionsParLoopNum=-1;

    /* Data race detection */
    if(dataRaceDetection.run(*analyzer)) {
      exit(0);
    }

    if(args.count("dump-sorted")>0 || args.count("dump-non-sorted")>0) {
      SAR_MODE sarMode=SAR_SSA;
      if(args.getBool("rewrite-ssa")) {
        sarMode=SAR_SUBSTITUTE;
      }
      Specialization speci;
      ArrayUpdatesSequence arrayUpdates;
      SAWYER_MESG(logger[TRACE]) <<"STATUS: performing array analysis on STG."<<endl;
      SAWYER_MESG(logger[TRACE]) <<"STATUS: identifying array-update operations in STG and transforming them."<<endl;

      bool useRuleConstSubstitution=args.getBool("rule-const-subst");
      bool useRuleCommutativeSort=args.getBool("rule-commutative-sort");
      
      timer.start();
      speci.extractArrayUpdateOperations(analyzer,
          arrayUpdates,
          rewriteSystem,
          useRuleConstSubstitution
          );

      //cout<<"DEBUG: Rewrite1:"<<rewriteSystem.getStatistics().toString()<<endl;
      speci.substituteArrayRefs(arrayUpdates, analyzer->getVariableIdMapping(), sarMode, rewriteSystem);
      //cout<<"DEBUG: Rewrite2:"<<rewriteSystem.getStatistics().toString()<<endl;

      rewriteSystem.setRuleCommutativeSort(useRuleCommutativeSort); // commutative sort only used in substituteArrayRefs
      //cout<<"DEBUG: Rewrite3:"<<rewriteSystem.getStatistics().toString()<<endl;
      speci.substituteArrayRefs(arrayUpdates, analyzer->getVariableIdMapping(), sarMode, rewriteSystem);
      arrayUpdateExtractionRunTime=timer.getTimeDuration().milliSeconds();

      if(args.getBool("print-update-infos")) {
        speci.printUpdateInfos(arrayUpdates,analyzer->getVariableIdMapping());
      }
      SAWYER_MESG(logger[TRACE]) <<"STATUS: establishing array-element SSA numbering."<<endl;
      timer.start();
      speci.createSsaNumbering(arrayUpdates, analyzer->getVariableIdMapping());
      arrayUpdateSsaNumberingRunTime=timer.getTimeDuration().milliSeconds();

      if(args.count("dump-non-sorted")) {
        string filename=args["dump-non-sorted"].as<string>();
        speci.writeArrayUpdatesToFile(arrayUpdates, filename, sarMode, false);
      }
      if(args.count("dump-sorted")) {
        timer.start();
        string filename=args["dump-sorted"].as<string>();
        speci.writeArrayUpdatesToFile(arrayUpdates, filename, sarMode, true);
        sortingAndIORunTime=timer.getTimeDuration().milliSeconds();
      }
      totalRunTime+=arrayUpdateExtractionRunTime+verifyUpdateSequenceRaceConditionRunTime+arrayUpdateSsaNumberingRunTime+sortingAndIORunTime;
    }

    double overallTime =totalRunTime + totalInputTracesTime + totalLtlRunTime;

    printAnalyzerStatistics(analyzer, totalRunTime, "STG generation and assertion analysis complete");

    if(args.count("csv-stats")) {
      string filename=args["csv-stats"].as<string>().c_str();
      stringstream text;
      text<<"Sizes,"<<pstateSetSize<<", "
        <<eStateSetSize<<", "
        <<transitionGraphSize<<", "
        <<numOfconstraintSets<<", "
        << numOfStdinEStates<<", "
        << numOfStdoutEStates<<", "
        << numOfStderrEStates<<", "
        << numOfFailedAssertEStates<<", "
        << numOfConstEStates<<endl;
      text<<"Memory,"<<pstateSetBytes<<", "
        <<eStateSetBytes<<", "
        <<transitionGraphBytes<<", "
        <<constraintSetsBytes<<", "
        <<totalMemory<<endl;
      text<<"Runtime(readable),"
        <<CodeThorn::readableruntime(frontEndRunTime)<<", "
        <<CodeThorn::readableruntime(initRunTime)<<", "
        <<CodeThorn::readableruntime(analysisRunTime)<<", "
        <<CodeThorn::readableruntime(verifyUpdateSequenceRaceConditionRunTime)<<", "
        <<CodeThorn::readableruntime(arrayUpdateExtractionRunTime)<<", "
        <<CodeThorn::readableruntime(arrayUpdateSsaNumberingRunTime)<<", "
        <<CodeThorn::readableruntime(sortingAndIORunTime)<<", "
        <<CodeThorn::readableruntime(totalRunTime)<<", "
        <<CodeThorn::readableruntime(extractAssertionTracesTime)<<", "
        <<CodeThorn::readableruntime(determinePrefixDepthTime)<<", "
        <<CodeThorn::readableruntime(totalInputTracesTime)<<", "
        <<CodeThorn::readableruntime(infPathsOnlyTime)<<", "
        <<CodeThorn::readableruntime(stdIoOnlyTime)<<", "
        <<CodeThorn::readableruntime(spotLtlAnalysisTime)<<", "
        <<CodeThorn::readableruntime(totalLtlRunTime)<<", "
        <<CodeThorn::readableruntime(overallTime)<<endl;
      text<<"Runtime(ms),"
        <<frontEndRunTime<<", "
        <<initRunTime<<", "
        <<analysisRunTime<<", "
        <<verifyUpdateSequenceRaceConditionRunTime<<", "
        <<arrayUpdateExtractionRunTime<<", "
        <<arrayUpdateSsaNumberingRunTime<<", "
        <<sortingAndIORunTime<<", "
        <<totalRunTime<<", "
        <<extractAssertionTracesTime<<", "
        <<determinePrefixDepthTime<<", "
        <<totalInputTracesTime<<", "
        <<infPathsOnlyTime<<", "
        <<stdIoOnlyTime<<", "
        <<spotLtlAnalysisTime<<", "
        <<totalLtlRunTime<<", "
        <<overallTime<<endl;
      text<<"hashset-collisions,"
        <<pstateSetMaxCollisions<<", "
        <<eStateSetMaxCollisions<<", "
        <<constraintSetsMaxCollisions<<endl;
      text<<"hashset-loadfactors,"
        <<pstateSetLoadFactor<<", "
        <<eStateSetLoadFactor<<", "
        <<constraintSetsLoadFactor<<endl;
      text<<"threads,"<<analyzer->getNumberOfThreadsToUse()<<endl;
      //    text<<"abstract-and-const-states,"
      //    <<"";

      // iterations (currently only supported for sequential analysis)
      text<<"iterations,";
      if(analyzer->getNumberOfThreadsToUse()==1 && analyzer->getSolver()->getId()==5 && analyzer->getExplorationMode()==EXPL_LOOP_AWARE)
        text<<analyzer->getIterations()<<","<<analyzer->getApproximatedIterations();
      else
        text<<"-1,-1";
      text<<endl;

      // -1: test not performed, 0 (no race conditions), >0: race conditions exist
      text<<"parallelism-stats,";
      if(verifyUpdateSequenceRaceConditionsResult==-1) {
        text<<"sequential";
      } else if(verifyUpdateSequenceRaceConditionsResult==0) {
        text<<"pass";
      } else {
        text<<"fail";
      }
      text<<","<<verifyUpdateSequenceRaceConditionsResult;
      text<<","<<verifyUpdateSequenceRaceConditionsParLoopNum;
      text<<","<<verifyUpdateSequenceRaceConditionsTotalLoopNum;
      text<<endl;

      text<<"rewrite-stats, "<<rewriteSystem.getRewriteStatistics().toCsvString()<<endl;
      text<<"infinite-paths-size,"<<pstateSetSizeInf<<", "
        <<eStateSetSizeInf<<", "
        <<transitionGraphSizeInf<<", "
        <<eStateSetSizeStgInf<<endl;
      //<<numOfconstraintSetsInf<<", "
      //<< numOfStdinEStatesInf<<", "
      //<< numOfStdoutEStatesInf<<", "
      //<< numOfStderrEStatesInf<<", "
      //<< numOfFailedAssertEStatesInf<<", "
      //<< numOfConstEStatesInf<<endl;
      text<<"states & transitions after only-I/O-reduction,"
        <<eStateSetSizeIoOnly<<", "
        <<transitionGraphSizeIoOnly<<endl;
      text<<"input length coverage"
	<<inputSeqLengthCovered<<endl;

      write_file(filename,text.str());
      cout << "generated "<<filename<<endl;
    }

    if (args.count("csv-stats-size-and-ltl")) {
      // content of a line in the .csv file:
      // <#transitions>,<#states>,<#input_states>,<#output_states>,<#error_states>,<#verified_LTL>,<#falsified_LTL>,<#unknown_LTL>
      string filename = args["csv-stats-size-and-ltl"].as<string>();
      write_file(filename,statisticsSizeAndLtl.str());
      cout << "generated "<<filename<<endl;
    }

    if (args.count("csv-stats-cegpra")) {
      // content of a line in the .csv file:
      // <analyzed_property>,<#transitions>,<#states>,<#input_states>,<#output_states>,<#error_states>,
      // <#analyzed_counterexamples>,<analysis_result(y/n/?)>,<#verified_LTL>,<#falsified_LTL>,<#unknown_LTL>
      string filename = args["csv-stats-cegpra"].as<string>();
      write_file(filename,statisticsCegpra.str());
      cout << "generated "<<filename<<endl;
    }


    {
      Visualizer visualizer(analyzer->getLabeler(),analyzer->getVariableIdMapping(),analyzer->getFlow(),analyzer->getPStateSet(),analyzer->getEStateSet(),analyzer->getTransitionGraph());
      if (args.isDefined("cfg")) {
        string cfgFileName=args.getString("cfg");
        DataDependenceVisualizer ddvis(analyzer->getLabeler(),analyzer->getVariableIdMapping(),"none");
        ddvis.setDotGraphName("CFG");
        ddvis.generateDotFunctionClusters(root,analyzer->getCFAnalyzer(),cfgFileName,false);
        cout << "generated "<<cfgFileName<<endl;
      }
      if(args.getBool("viz")) {
        cout << "generating graphviz files:"<<endl;
        visualizer.setOptionMemorySubGraphs(args.getBool("tg1-estate-memory-subgraphs"));
        string dotFile="digraph G {\n";
        dotFile+=visualizer.transitionGraphToDot();
        dotFile+="}\n";
        write_file("transitiongraph1.dot", dotFile);
        cout << "generated transitiongraph1.dot."<<endl;
        string dotFile3=visualizer.foldedTransitionGraphToDot();
        write_file("transitiongraph2.dot", dotFile3);
        cout << "generated transitiongraph2.dot."<<endl;

        string datFile1=(analyzer->getTransitionGraph())->toString();
        write_file("transitiongraph1.dat", datFile1);
        cout << "generated transitiongraph1.dat."<<endl;

        assert(analyzer->startFunRoot);
        //analyzer->generateAstNodeInfo(analyzer->startFunRoot);
        //dotFile=astTermWithNullValuesToDot(analyzer->startFunRoot);
        SAWYER_MESG(logger[TRACE]) << "Option VIZ: generate ast node info."<<endl;
        analyzer->generateAstNodeInfo(sageProject);
        cout << "generating AST node info ... "<<endl;
        dotFile=AstTerm::functionAstTermsWithNullValuesToDot(sageProject);
        write_file("ast.dot", dotFile);
        cout << "generated ast.dot."<<endl;

        SAWYER_MESG(logger[TRACE]) << "Option VIZ: generating cfg dot file ..."<<endl;
        write_file("cfg_non_clustered.dot", analyzer->getFlow()->toDot(analyzer->getCFAnalyzer()->getLabeler()));
        DataDependenceVisualizer ddvis(analyzer->getLabeler(),analyzer->getVariableIdMapping(),"none");
        ddvis.generateDotFunctionClusters(root,analyzer->getCFAnalyzer(),"cfg.dot",false);
        cout << "generated cfg.dot, cfg_non_clustered.dot"<<endl;
        cout << "=============================================================="<<endl;
      }
      if(args.getBool("viz-tg2")) {
        string dotFile3=visualizer.foldedTransitionGraphToDot();
        write_file("transitiongraph2.dot", dotFile3);
        cout << "generated transitiongraph2.dot."<<endl;
      }

      if (args.count("dot-io-stg")) {
        string filename=args["dot-io-stg"].as<string>();
        cout << "generating dot IO graph file:"<<filename<<endl;
        string dotFile="digraph G {\n";
        dotFile+=visualizer.transitionGraphWithIOToDot();
        dotFile+="}\n";
        write_file(filename, dotFile);
        cout << "=============================================================="<<endl;
      }

      if (args.count("dot-io-stg-forced-top")) {
        string filename=args["dot-io-stg-forced-top"].as<string>();
        cout << "generating dot IO graph file for an abstract STG:"<<filename<<endl;
        string dotFile="digraph G {\n";
        dotFile+=visualizer.abstractTransitionGraphToDot();
        dotFile+="}\n";
        write_file(filename, dotFile);
        cout << "=============================================================="<<endl;
      }
    }
    // InputPathGenerator
#if 1
    {
      if(args.count("iseq-file")) {
        int iseqLen=0;
        if(args.count("iseq-length")) {
          iseqLen=args["iseq-length"].as<int>();
        } else {
          logger[ERROR] <<"input-sequence file specified, but no sequence length."<<endl;
          exit(1);
        }
        string fileName=args["iseq-file"].as<string>();
        SAWYER_MESG(logger[TRACE]) <<"STATUS: computing input sequences of length "<<iseqLen<<endl;
        IOSequenceGenerator iosgen;
        if(args.count("iseq-random-num")) {
          int randomNum=args["iseq-random-num"].as<int>();
          SAWYER_MESG(logger[TRACE]) <<"STATUS: reducing input sequence set to "<<randomNum<<" random elements."<<endl;
          iosgen.computeRandomInputPathSet(iseqLen,*analyzer->getTransitionGraph(),randomNum);
        } else {
          iosgen.computeInputPathSet(iseqLen,*analyzer->getTransitionGraph());
        }
        SAWYER_MESG(logger[TRACE]) <<"STATUS: generating input sequence file "<<fileName<<endl;
        iosgen.generateFile(fileName);
      } else {
        if(args.count("iseq-length")) {
          logger[ERROR] <<"input sequence length specified without also providing a file name (use option --iseq-file)."<<endl;
          exit(1);
        }
      }
    }
#endif

#if 0
    {
      cout << "EStateSet:\n"<<analyzer->getEStateSet()->toString(analyzer->getVariableIdMapping())<<endl;
      cout << "ConstraintSet:\n"<<analyzer->getConstraintSetMaintainer()->toString()<<endl;
      if(analyzer->variableValueMonitor.isActive())
        cout << "VariableValueMonitor:\n"<<analyzer->variableValueMonitor.toString(analyzer->getVariableIdMapping())<<endl;
      cout << "MAP:"<<endl;
      cout << analyzer->getLabeler()->toString();
    }
#endif

    if (args.getBool("annotate-terms")) {
      // TODO: it might be useful to be able to select certain analysis results to be only annotated
      logger[INFO] << "Annotating term representations."<<endl;
      AstTermRepresentationAttribute::attachAstTermRepresentationAttributes(sageProject);
      AstAnnotator ara(analyzer->getLabeler());
      ara.annotateAstAttributesAsCommentsBeforeStatements(sageProject,"codethorn-term-representation");
    }

    if (args.getBool("annotate-terms")||args.getBool("generate-assertions")) {
      logger[INFO] << "Generating annotated program."<<endl;
      //backend(sageProject);
      sageProject->unparse(0,0);
    }

    // reset terminal
    if(!args.count("quiet"))
      cout<<color("normal")<<"done."<<endl;

    // main function try-catch
  } catch(const CodeThorn::Exception& e) {
    cerr << "CodeThorn::Exception raised: " << e.what() << endl;
    mfacilities.shutdown();
    return 1;
  } catch(const std::exception& e) {
    cerr<< "std::exception raised: " << e.what() << endl;
    mfacilities.shutdown();
    return 1;
  } catch(char const* str) {
    cerr<< "*Exception raised: " << str << endl;
    mfacilities.shutdown();
    return 1;
  } catch(string str) {
    cerr<< "Exception raised: " << str << endl;
    mfacilities.shutdown();
    return 1;
  } catch(...) {
    cerr<< "Unknown exception raised." << endl;
    mfacilities.shutdown();
    return 1;
  }
  mfacilities.shutdown();
  return 0;
}

void CodeThorn::printStgSize(TransitionGraph* model, string optionalComment, stringstream* csvOutput) {
  long inStates = model->numberOfObservableStates(true, false, false);
  long outStates = model->numberOfObservableStates(false, true, false);
  long errStates = model->numberOfObservableStates(false, false, true);
  cout << "STATUS: STG size ";
  if (optionalComment != "") {
    cout << "(" << optionalComment << "): ";
  }
  cout << "#transitions: " << model->size();
  cout << ", #states: " << model->estateSet().size()
    << " (" << inStates << " in / " << outStates << " out / " << errStates << " err)" << endl;
  if (csvOutput) {
    (*csvOutput) << model->size() <<","<< model->estateSet().size() <<","<< inStates <<","<< outStates <<","<< errStates;
  }
}

void CodeThorn::printAnalyzerStatistics(IOAnalyzer* analyzer, double totalRunTime, string title) {
  long pstateSetSize=analyzer->getPStateSet()->size();
  long pstateSetBytes=analyzer->getPStateSet()->memorySize();
  long pstateSetMaxCollisions=analyzer->getPStateSet()->maxCollisions();
  long pstateSetLoadFactor=analyzer->getPStateSet()->loadFactor();
  long eStateSetSize=analyzer->getEStateSet()->size();
  long eStateSetBytes=analyzer->getEStateSet()->memorySize();
  long eStateSetMaxCollisions=analyzer->getEStateSet()->maxCollisions();
  double eStateSetLoadFactor=analyzer->getEStateSet()->loadFactor();
  long transitionGraphSize=analyzer->getTransitionGraph()->size();
  long transitionGraphBytes=transitionGraphSize*sizeof(Transition);
  long numOfconstraintSets=analyzer->getConstraintSetMaintainer()->numberOf();
  long constraintSetsBytes=analyzer->getConstraintSetMaintainer()->memorySize();
  long constraintSetsMaxCollisions=analyzer->getConstraintSetMaintainer()->maxCollisions();
  double constraintSetsLoadFactor=analyzer->getConstraintSetMaintainer()->loadFactor();

  long numOfStdinEStates=(analyzer->getEStateSet()->numberOfIoTypeEStates(InputOutput::STDIN_VAR));
  long numOfStdoutVarEStates=(analyzer->getEStateSet()->numberOfIoTypeEStates(InputOutput::STDOUT_VAR));
  long numOfStdoutConstEStates=(analyzer->getEStateSet()->numberOfIoTypeEStates(InputOutput::STDOUT_CONST));
  long numOfStderrEStates=(analyzer->getEStateSet()->numberOfIoTypeEStates(InputOutput::STDERR_VAR));
  long numOfFailedAssertEStates=(analyzer->getEStateSet()->numberOfIoTypeEStates(InputOutput::FAILED_ASSERT));
  long numOfConstEStates=(analyzer->getEStateSet()->numberOfConstEStates(analyzer->getVariableIdMapping()));
  //long numOfStdoutEStates=numOfStdoutVarEStates+numOfStdoutConstEStates;

  long totalMemory=pstateSetBytes+eStateSetBytes+transitionGraphBytes+constraintSetsBytes;

  stringstream ss;
  ss <<color("white");
  ss << "=============================================================="<<endl;
  ss <<color("normal")<<title<<color("white")<<endl;
  ss << "=============================================================="<<endl;
  ss << "Number of stdin-estates        : "<<color("cyan")<<numOfStdinEStates<<color("white")<<endl;
  ss << "Number of stdoutvar-estates    : "<<color("cyan")<<numOfStdoutVarEStates<<color("white")<<endl;
  ss << "Number of stdoutconst-estates  : "<<color("cyan")<<numOfStdoutConstEStates<<color("white")<<endl;
  ss << "Number of stderr-estates       : "<<color("cyan")<<numOfStderrEStates<<color("white")<<endl;
  ss << "Number of failed-assert-estates: "<<color("cyan")<<numOfFailedAssertEStates<<color("white")<<endl;
  ss << "Number of const estates        : "<<color("cyan")<<numOfConstEStates<<color("white")<<endl;
  ss << "=============================================================="<<endl;
  ss << "Number of pstates              : "<<color("magenta")<<pstateSetSize<<color("white")<<" (memory: "<<color("magenta")<<pstateSetBytes<<color("white")<<" bytes)"<<" ("<<""<<pstateSetLoadFactor<<  "/"<<pstateSetMaxCollisions<<")"<<endl;
  ss << "Number of estates              : "<<color("cyan")<<eStateSetSize<<color("white")<<" (memory: "<<color("cyan")<<eStateSetBytes<<color("white")<<" bytes)"<<" ("<<""<<eStateSetLoadFactor<<  "/"<<eStateSetMaxCollisions<<")"<<endl;
  ss << "Number of transitions          : "<<color("blue")<<transitionGraphSize<<color("white")<<" (memory: "<<color("blue")<<transitionGraphBytes<<color("white")<<" bytes)"<<endl;
  ss << "Number of constraint sets      : "<<color("yellow")<<numOfconstraintSets<<color("white")<<" (memory: "<<color("yellow")<<constraintSetsBytes<<color("white")<<" bytes)"<<" ("<<""<<constraintSetsLoadFactor<<  "/"<<constraintSetsMaxCollisions<<")"<<endl;
  if(analyzer->getNumberOfThreadsToUse()==1 && analyzer->getSolver()->getId()==5 && analyzer->getExplorationMode()==EXPL_LOOP_AWARE) {
    ss << "Number of iterations           : "<<analyzer->getIterations()<<"-"<<analyzer->getApproximatedIterations()<<endl;
  }
  ss << "=============================================================="<<endl;
  ss << "Memory total                   : "<<color("green")<<totalMemory<<" bytes"<<color("white")<<endl;
  ss << "TimeMeasurement total          : "<<color("green")<<CodeThorn::readableruntime(totalRunTime)<<color("white")<<endl;
  ss << "=============================================================="<<endl;
  ss <<color("normal");
  analyzer->printStatusMessage(ss.str());
}<|MERGE_RESOLUTION|>--- conflicted
+++ resolved
@@ -233,395 +233,6 @@
   }
   return usedVarsInAssertConditions;
 }
-
-<<<<<<< HEAD
-CommandLineOptions& parseCommandLine(int argc, char* argv[], Sawyer::Message::Facility logger) {
-  // Command line option handling.
-  po::options_description visibleOptions("Supported options");
-  po::options_description hiddenOptions("Hidden options");
-  po::options_description passOnToRose("Options passed on to ROSE frontend");
-  po::options_description cegpraOptions("CEGPRA options");
-  po::options_description ltlOptions("LTL options");
-  po::options_description svcompOptions("SV-Comp options");
-  po::options_description rersOptions("RERS options");
-  po::options_description patternSearchOptions("RERS options");
-  po::options_description equivalenceCheckingOptions("Equivalence checking options");
-  po::options_description parallelProgramOptions("Analysis options for parallel programs");
-  po::options_description dataRaceOptions("Data race detection options");
-  po::options_description experimentalOptions("Experimental options");
-  po::options_description visualizationOptions("Visualization options");
-  po::options_description infoOptions("Program information options");
-
-  ltlOptions.add_options()
-    ("csv-spot-ltl", po::value< string >(), "Output SPOT's LTL verification results into a CSV file <arg>.")
-    ("csv-stats-size-and-ltl",po::value< string >(),"Output statistics regarding the final model size and results for LTL properties into a CSV file <arg>.")
-    ("check-ltl", po::value< string >(), "Take a text file of LTL I/O formulae <arg> and check whether or not the analyzed program satisfies these formulae. Formulae should start with '('. Use \"csv-spot-ltl\" option to specify an output csv file for the results.")
-    ("single-property", po::value< int >(), "Number (ID) of the property that is supposed to be analyzed. All other LTL properties will be ignored. ( Use \"check-ltl\" option to specify a input property file).")
-    ("counterexamples-with-output", po::value< bool >()->default_value(false)->implicit_value(true), "Reported counterexamples for LTL or reachability properties also include output values.")
-    ("inf-paths-only", po::value< bool >()->default_value(false)->implicit_value(true), "Recursively prune the transition graph so that only infinite paths remain when checking LTL properties.")
-    ("io-reduction", po::value< int >(), "(work in progress) Reduce the transition system to only input/output/worklist states after every <arg> computed EStates.")
-    ("keep-error-states",  po::value< bool >()->default_value(false)->implicit_value(true), "Do not reduce error states for the LTL analysis.")      
-    ("ltl-in-alphabet",po::value< string >(),"Specify an input alphabet used by the LTL formulae. (e.g. \"{1,2,3}\")")
-    ("ltl-out-alphabet",po::value< string >(),"Specify an output alphabet used by the LTL formulae. (e.g. \"{19,20,21,22,23,24,25,26}\")")
-    ("ltl-driven", po::value< bool >()->default_value(false)->implicit_value(true), "Select mode to verify LTLs driven by SPOT's access to the state transitions.")
-    ("reset-analyzer", po::value< bool >()->default_value(true)->implicit_value(true), "Reset the analyzer and therefore the state transition graph before checking the next property. Only affects ltl-driven mode.")
-    ("no-input-input",  po::value< bool >()->default_value(false)->implicit_value(true), "remove transitions where one input states follows another without any output in between. Removal occurs before the LTL check. [yes|=no]")
-    ("std-io-only", po::value< bool >()->default_value(false)->implicit_value(true), "Bypass and remove all states that are not standard I/O.")
-    ("with-counterexamples", po::value< bool >()->default_value(false)->implicit_value(true), "Add counterexample I/O traces to the analysis results. Applies to reachable assertions and falsified LTL properties (uses RERS-specific alphabet).")
-    ("with-assert-counterexamples", po::value< bool >()->default_value(false)->implicit_value(true), "Report counterexamples leading to failing assertion states.")
-    ("with-ltl-counterexamples", po::value< bool >()->default_value(false)->implicit_value(true), "Report counterexamples that violate LTL properties.")
-    ;
-
-  hiddenOptions.add_options()
-    ("max-transitions-forced-top1",po::value< int >(),"Performs approximation after <arg> transitions (only exact for input,output).")
-    ("max-transitions-forced-top2",po::value< int >(),"Performs approximation after <arg> transitions (only exact for input,output,df).")
-    ("max-transitions-forced-top3",po::value< int >(),"Performs approximation after <arg> transitions (only exact for input,output,df,ptr-vars).")
-    ("max-transitions-forced-top4",po::value< int >(),"Performs approximation after <arg> transitions (exact for all but inc-vars).")
-    ("max-transitions-forced-top5",po::value< int >(),"Performs approximation after <arg> transitions (exact for input,output,df and vars with 0 to 2 assigned values)).")
-    ("solver",po::value< int >()->default_value(5),"Set solver <arg> to use (one of 1,2,3,...).")
-    ("relop-constraints", po::value< bool >()->default_value(false)->implicit_value(true),"Flag for the expression analyzer .")
-    ;
-
-  passOnToRose.add_options()
-    (",I", po::value< vector<string> >(),"Include directories.")
-    (",D", po::value< vector<string> >(),"Define constants for preprocessor.")
-    (",std", po::value< string >(),"Compilation standard.")
-    ("edg:no_warnings", po::bool_switch(),"EDG frontend flag.")
-    ;
-
-  cegpraOptions.add_options()
-    ("csv-stats-cegpra",po::value< string >(),"Output statistics regarding the counterexample-guided prefix refinement analysis (CEGPRA) into a CSV file <arg>.")
-    ("cegpra-ltl",po::value< int >(),"Select the ID of an LTL property that should be checked using cegpra (between 0 and 99).")
-    ("cegpra-ltl-all", po::value< bool >()->default_value(false)->implicit_value(true),"Check all specified LTL properties using CEGPRA.")
-    ("cegpra-max-iterations",po::value< int >(),"Select a maximum number of counterexamples anaylzed by CEGPRA.")
-    ("viz-cegpra-detailed",po::value< string >(),"Generate visualization (.dot) output files with prefix <arg> for different stages within each loop of CEGPRA.")
-    ;
-
-  visualizationOptions.add_options()
-    ("rw-clusters", po::value< bool >()->default_value(false)->implicit_value(true), "Draw boxes around data elements from the same array (read/write-set graphs).")      
-    ("rw-data", po::value< bool >()->default_value(false)->implicit_value(true), "Display names of data elements (read/write-set graphs).") 
-    ("rw-highlight-races", po::value< bool >()->default_value(false)->implicit_value(true), "Highlight data races as large red dots (read/write-set graphs).") 
-    ("dot-io-stg", po::value< string >(), "Output STG with explicit I/O node information in dot file <arg>.")
-    ("dot-io-stg-forced-top", po::value< string >(), "Output STG with explicit I/O node information in dot file <arg>. Groups abstract states together.")
-    ("tg1-estate-address", po::value< bool >()->default_value(false)->implicit_value(true), "Transition graph 1: Visualize address.")
-    ("tg1-estate-id", po::value< bool >()->default_value(true)->implicit_value(true), "Transition graph 1: Visualize estate-id.")
-    ("tg1-estate-properties", po::value< bool >()->default_value(true)->implicit_value(true), "Transition graph 1: Visualize all estate-properties.")
-    ("tg1-estate-predicate", po::value< bool >()->default_value(false)->implicit_value(true), "Transition graph 1: Show estate as predicate.")
-    ("tg1-estate-memory-subgraphs", po::value< bool >()->default_value(false)->implicit_value(true), "Transition graph 1: Show estate as memory graphs.")
-    ("tg2-estate-address", po::value< bool >()->default_value(false)->implicit_value(true), "Transition graph 2: Visualize address.")
-    ("tg2-estate-id", po::value< bool >()->default_value(true)->implicit_value(true), "Transition graph 2: Visualize estate-id.")
-    ("tg2-estate-properties", po::value< bool >()->default_value(false)->implicit_value(true),"Transition graph 2: Visualize all estate-properties.")
-    ("tg2-estate-predicate", po::value< bool >()->default_value(false)->implicit_value(true), "Transition graph 2: Show estate as predicate.")
-    ("visualize-read-write-sets", po::value< bool >()->default_value(false)->implicit_value(true), "Generate a read/write-set graph that illustrates the read and write accesses of the involved threads.")
-    ("viz", po::value< bool >()->default_value(false)->implicit_value(true),"Generate visualizations of AST, CFG, and transition system as dot files (ast.dot, cfg.dot, transitiongraph1/2.dot.")
-    ("viz-tg2", po::value< bool >()->default_value(false)->implicit_value(true),"Generate transition graph 2 (.dot).")
-    ("cfg", po::value< string >(), "Generate inter-procedural cfg as dot file. Each function is visualized as one dot cluster.")
-    ;
-
-  parallelProgramOptions.add_options()
-    ("seed",po::value< int >(),"Seed value for randomly selected integers (concurrency-related non-determinism might still affect results).")
-    ("generate-automata",po::value< string >(),"Generate random control flow automata (file <arg>) that can be interpreted and analyzed as a parallel program.")
-    ("num-automata",po::value< int >(),"Select the number of parallel automata to generate.")
-    ("num-syncs-range",po::value< string >(),"Select a range for the number of random synchronizations between the generated automata (csv pair of integers).")
-    ("num-circles-range",po::value< string >(),"Select a range for the number of circles that a randomly generated automaton consists of (csv pair of integers).")
-    ("circle-length-range",po::value< string >(),"Select a range for the length of circles that are used to construct an automaton (csv pair of integers).")
-    ("num-intersections-range",po::value< string >(),"Select a range for the number of intersections of a newly added circle with existing circles in the automaton (csv pair of integers).")
-    ("automata-dot-input",po::value< string >(),"Reads in parallel automata with synchronized transitions from a given .dot file.")
-    ("keep-systems", po::value< bool >()->default_value(false)->implicit_value(true),"Store computed parallel systems (over- and under-approximated STGs) during exploration  so that they do not need to be recomputed.")
-    ("use-components",po::value< string >(),"Selects which parallel components are chosen for analyzing the (approximated) state space ([all] | subsets-fixed | subsets-random).")
-    ("fixed-subsets",po::value< string >(),"A list of sets of parallel component IDs used for analysis (e.g. \"{1,2},{4,7}\"). Use only with \"--use-components=subsets-fixed\".")
-    ("num-random-components",po::value< int >(),"Number of different random components used for the analysis. Use only with \"--use-components=subsets-random\". Default: min(3, <num-parallel-components>)")
-    ("parallel-composition-only", po::value< bool >()->default_value(false)->implicit_value(true),"If set to \"yes\", then no approximation will take place. Instead, the parallel compositions of the respective sub-systems will be expanded (sequentialized). Skips any LTL analysis. ([yes|no])")
-    ("num-components-ltl",po::value< int >(),"Number of different random components used to generate a random LTL property. Default: value of option --num-random-components (a.k.a. all analyzed components)")
-    ("minimum-components",po::value< int >(),"Number of different parallel components that need to be explored together in order to be able to analyze the mined properties. (Default: 3).")
-    ("different-component-subsets",po::value< int >(),"Number of random component subsets. The solver will be run for each of the random subsets. Use only with \"--use-components=subsets-random\" (Default: no termination).")
-    ("ltl-mode",po::value< string >(),"\"check\" checks the properties passed to option \"--check-ltl=<filename>\". \"mine\" searches for automatically generated properties that adhere to certain criteria. \"none\" means no LTL analysis (default).")
-    ("mine-num-verifiable",po::value< int >(),"Number of verifiable properties satisfying given requirements that should be collected (Default: 10).")
-    ("mine-num-falsifiable",po::value< int >(),"Number of falsifiable properties satisfying given requirements that should be collected (Default: 10).")
-    ("minings-per-subsets",po::value< int >(),"Number of randomly generated properties that are evaluated based on one subset of parallel components (Default: 50).")
-    ("ltl-properties-output",po::value< string >(),"Writes the analyzed LTL properties to file <arg>.")
-    ("promela-output",po::value< string >(),"Writes a promela program reflecting the synchronized automata of option \"--automata-dot-input\" to file <arg>. Includes LTL properties if analyzed.")
-    ("promela-output-only", po::value< bool >()->default_value(false)->implicit_value(true),"Only generate Promela code, skip analysis of the input .dot graphs.")
-    ("output-with-results", po::value< bool >()->default_value(false)->implicit_value(true),"Include results for the LTL properties in generated promela code and LTL property files .")
-    ("output-with-annotations", po::value< bool >()->default_value(false)->implicit_value(true),"Include annotations for the LTL properties in generated promela code and LTL property files .")
-    ("verification-engine",po::value< string >(),"Choose which backend verification engine is used (ltsmin|[spot]).")
-    ;
-
-  experimentalOptions.add_options()
-    ("omp-ast", po::value< bool >()->default_value(false)->implicit_value(true),"Flag for using the OpenMP AST - useful when visualizing the ICFG.")
-    ("normalize-all", po::value< bool >()->default_value(false)->implicit_value(true),"Normalize all expressions before analysis.")
-    ("normalize-fcalls", po::value< bool >()->default_value(false)->implicit_value(true),"Normalize only expressions with function calls.")
-    ("inline", po::value< bool >()->default_value(false)->implicit_value(false),"inline functions before analysis .")
-    ("inlinedepth",po::value< int >()->default_value(10),"Default value is 10. A higher value inlines more levels of function calls.")
-    ("eliminate-compound-assignments", po::value< bool >()->default_value(true)->implicit_value(true),"Replace all compound-assignments by assignments.")
-    ("annotate-terms", po::value< bool >()->default_value(false)->implicit_value(true),"Annotate term representation of expressions in unparsed program.")
-    ("eliminate-stg-back-edges", po::value< bool >()->default_value(false)->implicit_value(true), "Eliminate STG back-edges (STG becomes a tree).")
-    ("generate-assertions", po::value< bool >()->default_value(false)->implicit_value(true),"Generate assertions (pre-conditions) in program and output program (using ROSE unparser).")
-    ("precision-exact-constraints", po::value< bool >()->default_value(false)->implicit_value(true),"Use precise constraint extraction.")
-    ("stg-trace-file", po::value< string >(), "Generate STG computation trace and write to file <arg>.")
-    ("explicit-arrays", po::value< bool >()->default_value(true)->implicit_value(true),"Represent all arrays explicitly in every state.")
-    ("z3", "RERS specific reachability analysis using z3.")	
-    ("rers-upper-input-bound", po::value< int >(), "RERS specific parameter for z3.")
-    ("rers-verifier-error-number",po::value< int >(), "RERS specific parameter for z3.")
-    ("ssa",  po::value< bool >()->default_value(false)->implicit_value(true), "Generate SSA form (only works for programs without function calls, loops, jumps, pointers and returns).")
-    ("null-pointer-analysis","Perform null pointer analysis and print results.")
-    ("out-of-bounds-analysis","Perform out-of-bounds analysis and print results.")
-    ("uninitialized-analysis","Perform uninitialized analysis and print results.")
-    ("null-pointer-analysis-file",po::value< string >(),"Perform null pointer analysis and write results to file [arg].")
-    ("out-of-bounds-analysis-file",po::value< string >(),"Perform out-of-bounds analysis and write results to file [arg].")
-    ("uninitialized-analysis-file",po::value< string >(),"Perform uninitialized analysis and write results to file [arg].")
-    ("program-stats-only",po::value< bool >()->default_value(false)->implicit_value(true),"print some basic program statistics about used language constructs and exit.")
-    ("program-stats",po::value< bool >()->default_value(false)->implicit_value(true),"print some basic program statistics about used language constructs.")
-    ("in-state-string-literals",po::value< bool >()->default_value(false)->implicit_value(true),"create string literals in initial state.")
-    ("std-functions",po::value< bool >()->default_value(true)->implicit_value(true),"model std function semantics (malloc, memcpy, etc). Must be turned off explicitly.")
-    ("ignore-unknown-functions",po::value< bool >()->default_value(true)->implicit_value(true), "Unknown functions are assumed to be side-effect free.")
-    ("ignore-undefined-dereference",po::value< bool >()->default_value(false)->implicit_value(true), "Ignore pointer dereference of uninitalized value (assume data exists).")
-    ("ignore-function-pointers",po::value< bool >()->default_value(false)->implicit_value(true), "Ignore function pointers (functions are not called).")
-    ("function-resolution-mode",po::value< int >()->default_value(4),"1:Translation unit only, 2:slow lookup, 3: -, 4: complete resolution (including function pointers)")
-    ("context-sensitive",po::value< bool >()->default_value(false)->implicit_value(true),"Perform context sensitive analysis. Uses call strings with arbitrary length, recursion is not supported yet.")
-    ("abstraction-mode",po::value< int >()->default_value(0),"Select abstraction mode (0: equality merge (explicit model checking), 1: approximating merge (abstract model checking).")
-    ("interpretation-mode",po::value< int >()->default_value(0),"Select interpretation mode. 0: default, 1: execute stdout functions.")
-    ("interpretation-mode-file",po::value< string >()->default_value(""),"Select interpretation mode output file (otherwise stdout is used).")
-    ("print-warnings",po::value< bool >()->default_value(false)->implicit_value(true),"Print warnings on stdout during analysis (this can slow down the analysis significantly)")
-    ("print-violations",po::value< bool >()->default_value(false)->implicit_value(true),"Print detected violations on stdout during analysis (this can slow down the analysis significantly)")
-    ("options-set",po::value< int >()->default_value(0)->implicit_value(0),"Use a predefined set of default options (0..3).")
-//  ("callstring-length",po::value< int >()->default_value(10),"Set the length of the callstring for context-sensitive analysis. Default value is 10.")
-    ;
-
-  rersOptions.add_options()
-    ("csv-assert", po::value< string >(), "Output assert reachability results into a CSV file <arg>.")
-    ("eliminate-arrays", po::value< bool >()->default_value(false)->implicit_value(true), "Transform all arrays into single variables.")
-    ("iseq-file", po::value< string >(), "Compute input sequence and generate file <arg>.")
-    ("iseq-length", po::value< int >(), "Set length <arg> of input sequence to be computed.")
-    ("iseq-random-num", po::value< int >(), "Select random search and number <arg> of paths.")
-    ("rers-binary", po::value< bool >()->default_value(false)->implicit_value(true),"Call RERS binary functions in analysis.")
-    ("rers-numeric", po::value< bool >()->default_value(false)->implicit_value(true), "Print RERS I/O values as raw numeric numbers.")
-    ("rersmode", po::value< bool >()->default_value(false)->implicit_value(true), "Sets several options such that RERS specifics are utilized and observed.")
-    ("stderr-like-failed-assert", po::value< bool >()->default_value(false)->implicit_value(true), "Treat output on stderr similar to a failed assert.")
-    ;
-
-  svcompOptions.add_options()
-    ("svcomp-mode", po::value< bool >()->default_value(false)->implicit_value(true), "Sets default options for all following SVCOMP-specific options.")
-    //("external-function-semantics",  "assumes specific semantics for the external functions: __VERIFIER_error, __VERIFIER_nondet_int, exit, memcpy.")
-    ("error-function", po::value< string >(), "Detect a verifier error function with name <arg> (terminates verification).")
-    ("witness-file", po::value< string >(), "Write an SV-COMP witness (counterexample) to file <arg>.")
-    ;
-
-  equivalenceCheckingOptions.add_options()
-    ("dump-sorted",po::value< string >(), " (experimental) Generates sorted array updates in file <file>.")
-    ("dump-non-sorted",po::value< string >(), " (experimental) Generates non-sorted array updates in file <file>.")
-    ("rewrite-ssa", po::value< bool >()->default_value(false)->implicit_value(true), "Rewrite SSA form: Replace use of SSA variable by rhs of its assignment (only applied outside loops or unrolled loops).")
-    ("print-rewrite-trace", po::value< bool >()->default_value(false)->implicit_value(true), "Print trace of rewrite rules.")
-    ("print-update-infos", po::value< bool >()->default_value(false)->implicit_value(true), "Print information about array updates on stdout.")
-    ("rule-const-subst", po::value< bool >()->default_value(true)->implicit_value(true), "Use const-expr substitution rule.")
-    ("rule-commutative-sort", po::value< bool >()->default_value(false)->implicit_value(true), "Apply rewrite rule for commutative sort of expression trees.")
-    ("max-extracted-updates",po::value< int >()->default_value(5000)->implicit_value(-1),"Set maximum number of extracted updates. This ends the analysis.")
-    ("specialize-fun-name", po::value< string >(), "Function of name <arg> to be specialized.")
-    ("specialize-fun-param", po::value< vector<int> >(), "Function parameter number to be specialized (starting at 0).")
-    ("specialize-fun-const", po::value< vector<int> >(), "Constant <arg>, the param is to be specialized to.")
-    ("specialize-fun-varinit", po::value< vector<string> >(), "Variable name of which the initialization is to be specialized (overrides any initializer expression).")
-    ("specialize-fun-varinit-const", po::value< vector<int> >(), "Constant <arg>, the variable initialization is to be specialized to.")
-    ;
-
-  patternSearchOptions.add_options()
-    ("pattern-search-max-depth", po::value< int >()->default_value(10), "Maximum input depth that is searched for cyclic I/O patterns.")
-    ("pattern-search-repetitions", po::value< int >()->default_value(100), "Number of unrolled iterations of cyclic I/O patterns.")
-    ("pattern-search-max-suffix", po::value< int >()->default_value(5), "Maximum input depth of the suffix that is searched for failing assertions after following an I/O-pattern.")
-    ("pattern-search-exploration", po::value< string >(), "Exploration mode for the pattern search. Note: all suffixes will always be checked using depth-first search. ([depth-first]|breadth-first)")
-    ;
-
-  dataRaceOptions.add_options()
-    ("data-race", po::value< bool >()->default_value(false)->implicit_value(true), "Perform data race detection.")
-    ("data-race-check-shuffle", po::value< bool >()->default_value(false)->implicit_value(true), "(work in progress) Perform data race detection using the new \"shuffle\" algorithm.")
-    ("data-race-csv",po::value<string >(),"Write data race detection results in specified csv file <arg>. Implicitly enables data race detection.")
-    ("data-race-fail", po::value< bool >()->default_value(false)->implicit_value(true), "Perform data race detection and fail on error (codethorn exit status 1). For use in regression verification. Implicitly enables data race detection.")
-    ;
-
-  visibleOptions.add_options()            
-    ("help,h", "Produce this help message.")
-    ("help-cegpra", "Show options for CEGRPA.")
-    ("help-eq", "Show options for program equivalence checking.")
-    ("help-exp", "Show options for experimental features.")
-    ("help-pat", "Show options for pattern search mode.")
-    ("help-svcomp", "Show options for SV-Comp specific features.")
-    ("help-rers", "Show options for RERS specific features")
-    ("help-ltl", "Show options for LTL verification.")
-    ("help-par", "Show options for analyzing parallel programs.")
-    ("help-vis", "Show options for visualization output files.")
-    ("help-data-race", "Show options for data race detection.")
-    ("help-info", "Show options for program info.")
-    ("quiet", "Produce no output on screen.")
-    ("config,c", po::value< string >(), "Use the configuration specified in file <arg>.")
-    ("csv-stats",po::value< string >(),"Output statistics into a CSV file <arg>.")
-    ("colors", po::value< bool >()->default_value(true)->implicit_value(true),"Use colors in output.")
-    ("start-function", po::value< string >(), "Name of function to start the analysis from.")
-    ("display-diff",po::value< int >(),"Print statistics every <arg> computed estates.")
-    ("exploration-mode",po::value< string >(), "Set mode in which state space is explored. ([breadth-first]|depth-first|loop-aware|loop-aware-sync)")
-    ("external-function-calls-file",po::value< string >(), "write a list of all function calls to external functions (functions for which no implementation exists) to a CSV file.")
-    ("status", po::value< bool >()->default_value(false)->implicit_value(true), "Show status messages.")
-    ("reduce-cfg", po::value< bool >()->default_value(true)->implicit_value(true), "Reduce CFG nodes that are irrelevant for the analysis.")
-    ("internal-checks", "Run internal consistency checks (without input program).")
-    ("cl-args",po::value< string >(),"Specify command line options for the analyzed program (as one quoted string).")
-    ("input-values",po::value< string >(),"Specify a set of input values. (e.g. \"{1,2,3}\")")
-    ("input-values-as-constraints", po::value< bool >()->default_value(false)->implicit_value(true),"Represent input var values as constraints (otherwise as constants in PState).")
-    ("input-sequence",po::value< string >(),"Specify a sequence of input values. (e.g. \"[1,2,3]\")")
-    ("log-level",po::value< string >()->default_value("none"),"Set the log level (\"x,>=y\" with x,y in: (none|info|warn|trace|debug)).")
-    ("max-transitions",po::value< int >(),"Passes (possibly) incomplete STG to verifier after <arg> transitions have been computed.")
-    ("max-iterations",po::value< int >(),"Passes (possibly) incomplete STG to verifier after <arg> loop iterations have been explored. Currently requires --exploration-mode=loop-aware[-sync].")
-    ("max-memory",po::value< long int >(),"Stop computing the STG after a total physical memory consumption of approximately <arg> Bytes has been reached.")
-    ("max-time",po::value< long int >(),"Stop computing the STG after an analysis time of approximately <arg> seconds has been reached.")
-    ("max-transitions-forced-top",po::value< int >(),"Performs approximation after <arg> transitions.")
-    ("max-iterations-forced-top",po::value< int >(),"Performs approximation after <arg> loop iterations. Currently requires --exploration-mode=loop-aware[-sync].")
-    ("max-memory-forced-top",po::value< long int >(),"Performs approximation after <arg> bytes of physical memory have been used.")
-    ("max-time-forced-top",po::value< long int >(),"Performs approximation after an analysis time of approximately <arg> seconds has been reached.")
-    ("resource-limit-diff",po::value< int >(),"Check if the resource limit is reached every <arg> computed estates.")
-    ("rewrite","Rewrite AST applying all rewrite system rules.")
-    ("run-rose-tests", "Run ROSE AST tests.")
-    ("threads",po::value< int >(),"(experimental) Run analyzer in parallel using <arg> threads.")
-    ("unparse",po::value< bool >()->default_value(false)->implicit_value(true),"unpare code (only relevant for inlining, normalization, and lowering)")
-    ("version,v", "Display the version of CodeThorn.")
-    ;
-
-  infoOptions.add_options()
-    ("print-variable-id-mapping",po::value< bool >()->default_value(false)->implicit_value(true),"Print variable-id-mapping on stdout.")
-    ("print-function-id-mapping",po::value< bool >()->default_value(false)->implicit_value(true),"Print function-id-mapping on stdout.")
-    ("ast-stats-print",po::value< bool >()->default_value(false)->implicit_value(true),"Print ast node statistics on stdout.")
-    ("ast-stats-csv",po::value< string >(),"Write ast node statistics to CSV file [arg].")
-    ("type-size-mapping-print",po::value< bool >()->default_value(false)->implicit_value(true),"Print type-size mapping on stdout.")
-    ("type-size-mapping-csv",po::value< bool >()->default_value(false)->implicit_value(true),"Write type-size mapping to CSV file [arg].")
-    ;
-
-  po::options_description all("All supported options");
-  all.add(visibleOptions)
-    .add(hiddenOptions)
-    .add(passOnToRose)
-    .add(cegpraOptions)
-    .add(equivalenceCheckingOptions)
-    .add(parallelProgramOptions)
-    .add(experimentalOptions)
-    .add(ltlOptions)
-    .add(patternSearchOptions)
-    .add(rersOptions)
-    .add(svcompOptions)
-    .add(dataRaceOptions)
-    .add(visualizationOptions)
-    .add(infoOptions)
-    ;
-
-  po::options_description configOptions("Configuration file options");
-  configOptions.add(visibleOptions)
-    .add(hiddenOptions)
-    .add(cegpraOptions)
-    .add(equivalenceCheckingOptions)
-    .add(parallelProgramOptions)
-    .add(experimentalOptions)
-    .add(ltlOptions)
-    .add(patternSearchOptions)
-    .add(rersOptions)
-    .add(svcompOptions)
-    .add(dataRaceOptions)
-    .add(visualizationOptions)
-    .add(infoOptions)
-    ;
-
-  po::store(po::command_line_parser(argc, argv).options(all).run(), args);
-  po::notify(args);
-
-  if (args.isDefined("config")) {
-    ifstream configStream(args.getString("config").c_str());
-    po::store(po::parse_config_file(configStream, configOptions), args);
-    po::notify(args);
-  } 
-
-  if (args.count("help")) {
-    cout << visibleOptions << "\n";
-    exit(0);
-  } else if(args.count("help-cegpra")) {
-    cout << cegpraOptions << "\n";
-    exit(0);
-  } else if(args.count("help-eq")) {
-    cout << equivalenceCheckingOptions << "\n";
-    exit(0);
-  } else if(args.count("help-exp")) {
-    cout << experimentalOptions << "\n";
-    exit(0);
-  } else if(args.count("help-ltl")) {
-    cout << ltlOptions << "\n";
-    exit(0);
-  } else if(args.count("help-par")) {
-    cout << parallelProgramOptions << "\n";
-    exit(0);
-  } else if(args.count("help-pat")) {
-    cout << patternSearchOptions << "\n";
-    exit(0);
-  } else if(args.count("help-rers")) {
-    cout << rersOptions << "\n";
-    exit(0);
-  } else if(args.count("help-svcomp")) {
-    cout << svcompOptions << "\n";
-    exit(0);
-  } else if(args.count("help-vis")) {
-    cout << visualizationOptions << "\n";
-    exit(0);
-  } else if(args.count("help-data-race")) {
-    cout << dataRaceOptions << "\n";
-    exit(0);
-  } else if(args.count("help-info")) {
-    cout << infoOptions << "\n";
-    exit(0);
-  } else if (args.count("version")) {
-    cout << "CodeThorn version 1.11.5\n";
-    cout << "Written by Markus Schordan, Marc Jasper, Simon Schroder, Maximilan Fecke, Joshua Asplund, Adrian Prantl\n";
-    exit(0);
-  }
-
-  // Additional checks for options passed on to the ROSE frontend.
-  // "-std" is a short option with long name. Check that it still has an argument if used.
-  // deactivated  // "-I" should either be followed by a whitespace or by a slash
-  for (int i=1; i < argc; ++i) {
-    string currentArg(argv[i]);
-    if (currentArg == "-std") {
-      logger[ERROR] << "Option \"-std\" requires an argument." << endl;
-      ROSE_ASSERT(0);
-    }
-  }
-
-  // Remove all CodeThorn-specific elements of argv (do not confuse ROSE frontend)
-  for (int i=1; i < argc; ++i) {
-    string currentArg(argv[i]);
-    if (currentArg[0] != '-' ){
-      continue;  // not an option      
-    }
-    // explicitly keep options relevant to the ROSE frontend (white list) 
-    else if (currentArg == "-I") {
-      assert(i+1<argc);
-      ++i;
-      continue;
-    } else if (currentArg == "--edg:no_warnings") {
-      continue;
-    } else {
-      string iPrefix = "-I/";
-      string dPrefix = "-D"; // special case, cannot contain separating space
-      string stdPrefix = "-std=";
-      if(currentArg.substr(0, iPrefix.size()) == iPrefix) {
-	continue;
-      }
-      if(currentArg.substr(0, dPrefix.size()) == dPrefix) {
-	continue;
-      }
-      if(currentArg.substr(0, stdPrefix.size()) == stdPrefix) {
-	continue;
-      }
-    }
-    // No match with elements in the white list above. 
-    // Must be a CodeThorn option, therefore remove it from argv.
-    argv[i] = strdup("");
-  }
-
-  return args;
-}
-=======
->>>>>>> b3362ad2
 
 void automataDotInput(Sawyer::Message::Facility logger) {
   if (args.count("seed")) {
