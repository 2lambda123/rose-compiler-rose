--- conflicted
+++ resolved
@@ -95,11 +95,7 @@
   {
     ROSE_ASSERT(Labeler::NO_LABEL != invlbl && Labeler::NO_LABEL != retlbl);
 
-<<<<<<< HEAD
-    return labeler.getNode(invlbl) == labeler.getNode(retlbl);
-=======
     return labeler.areCallAndReturnLabels(invlbl, retlbl);
->>>>>>> 67c03f0b
   }
 
   struct InfiniteReturnHandler
@@ -198,10 +194,7 @@
   }
   
 
-<<<<<<< HEAD
-=======
-
->>>>>>> 67c03f0b
+
 #if OBSOLETE_CODE
   struct IsCallerCallee
   {
@@ -450,8 +443,6 @@
   ROSE_ASSERT(target.size());
   
   constexpr bool fixedLen = FiniteCallString::FIXED_LEN_REP;
-<<<<<<< HEAD
-=======
   
 #if 0  
   const bool a = (!target.empty());
@@ -461,7 +452,6 @@
   
   std::cerr << "<<>> " << a << b << c << d << std::endl;
 #endif
->>>>>>> 67c03f0b
 
   // target is invoked from this, if
   // (1) the target's last label is callsite
@@ -475,11 +465,6 @@
          );
 }
 
-<<<<<<< HEAD
-
-bool FiniteCallString::operator==(const FiniteCallString& that) const
-{
-=======
 bool FiniteCallString::mergedAfterCall(const FiniteCallString& other) const
 {
   if (!FiniteCallString::FIXED_LEN_REP && (size() != other.size()))
@@ -490,7 +475,6 @@
 
 bool FiniteCallString::operator==(const FiniteCallString& that) const
 {
->>>>>>> 67c03f0b
   return rep == that.rep;
 }
 
