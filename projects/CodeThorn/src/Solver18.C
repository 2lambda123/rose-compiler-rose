#include "sage3basic.h"
#include "Solver18.h"
#include "CTAnalysis.h"
#include "CodeThornCommandLineOptions.h"
#include "EStateTransferFunctions.h"
#include <limits>
#include <unordered_set>

using namespace std;
using namespace CodeThorn;
using namespace Sawyer::Message;

#include "CTAnalysis.h"

Sawyer::Message::Facility Solver18::logger;
bool Solver18::_diagnosticsInitialized = false;

Solver18::Solver18() {
  initDiagnostics();
}

void Solver18::initDiagnostics() {
  if (!_diagnosticsInitialized) {
    _diagnosticsInitialized = true;
    Solver::initDiagnostics(logger, 18);
  }
}

void Solver18::deleteAllStates() {
  if(_analyzer->getOptionsRef().status) cout<<"STATUS: Solver18: deleting all remaining states."<<endl;
  size_t cnt=0;
  for(auto entry : _summaryCSStateMapMap) {
    auto map=entry.second;
    for(auto entry2 : map) {
      delete entry2.second;
      cnt++;
    }
  }
  EState::checkPointAllocationHistory();
  if(_analyzer->getOptionsRef().status) cout<<"STATUS: Solver18: cleanup: deleted "<<cnt<<" states."<<endl;
  if(_analyzer->getOptionsRef().status) cout<<"STATUS: Solver18: allocation history: "<<EState::allocationHistoryToString()<<endl;
}

int Solver18::getId() {
  return 18;
}

// allows to handle sequences of nodes as basic blocks
bool Solver18::isPassThroughLabel(Label lab) {
  return _analyzer->isPassThroughLabel(lab);
}

bool Solver18::isUnreachableLabel(Label lab) {
<<<<<<< HEAD
  // if code is unreachable no state is computed for it. In this case no entry is found for this label (with any callstring).
  bool res=(_summaryCSStateMapMap.find(lab.getId())==_summaryCSStateMapMap.end())&&lab!=_analyzer->getFlow()->getStartLabel()&&!_analyzer->isPassThroughLabel(lab);
  return res;
=======
  // if code is unreachable no state is computed for it. In this case no entry is found for this label 
  return (_summaryCSStateMapMap.find(lab.getId())==_summaryCSStateMapMap.end())&&lab!=_analyzer->getFlow()->getStartLabel()&&!isPassThroughLabel(lab);
>>>>>>> 3856cdfb
}

bool Solver18::isReachableLabel(Label lab) {
  return !isUnreachableLabel(lab);
}

void Solver18::initializeSummaryStatesFromWorkList() {
  // pop all states from worklist (can contain more than one state)
  list<EStatePtr> tmpWL;
  while(!_analyzer->isEmptyWorkList()) {
    EStatePtr estate=_analyzer->popWorkList();
    ROSE_ASSERT(_analyzer->getLabeler()->isValidLabelIdRange(estate->label()));
    tmpWL.push_back(estate);
  }
  for(auto s : tmpWL) {
    // initialize summarystate and push back to work lis
    ROSE_ASSERT(_analyzer->getLabeler()->isValidLabelIdRange(s->label()));
    setSummaryState(s->label(),s->callString,s);
    _workList->push(WorkListEntry(s->label(),s->callString));
  }
  /* the other states are not initialized here because every context
     (cs) requires its own bottom element and contexts ar computedat
     analysis run time */
}

size_t Solver18::getNumberOfStates() {
  return _numberOfStates;
}

EStatePtr Solver18::getSummaryState(CodeThorn::Label lab, CodeThorn::CallString cs) {
  EStatePtr res;
#pragma omp critical(SUMMARY_STATES)
  {
    auto iter1=_summaryCSStateMapMap.find(lab.getId());
    if(iter1==_summaryCSStateMapMap.end()) {
      res=nullptr;
    } else {
      SummaryCSStateMap& summaryCSStateMap=(*iter1).second;
      auto iter2=summaryCSStateMap.find(cs);
      if(iter2==summaryCSStateMap.end()) {
        res=nullptr;
      } else {
        res=(*iter2).second;
      }
    }
  }
  return res;
}

void Solver18::setSummaryState(CodeThorn::Label lab, CodeThorn::CallString cs, EStatePtr estate) {
  ROSE_ASSERT(lab==estate->label());
  ROSE_ASSERT(cs==estate->callString);
  ROSE_ASSERT(estate);

  if(_abstractionConsistencyCheckEnabled) {
    auto vim=_analyzer->getVariableIdMapping();
    auto nonPointerAddresses=estate->checkArrayAbstractionIndexConsistency(vim->getArrayAbstractionIndex(),vim);
    if(nonPointerAddresses>0) {
      cout<<"WARNING: number of non-pointer addresses at "<<estate->label().toString()<<": "<<nonPointerAddresses<<endl;
    }
  }
  //pair<int,CallString> p(lab.getId(),cs);
  //_summaryCSStateMap[p]=estate;
#pragma omp critical(SUMMARY_STATES)
  {
    auto iter1=_summaryCSStateMapMap.find(lab.getId());
    if(iter1==_summaryCSStateMapMap.end()) {
      // create new
      SummaryCSStateMap newSummaryCSStateMap;
      newSummaryCSStateMap[cs]=estate;
      _summaryCSStateMapMap[lab.getId()]=newSummaryCSStateMap;
      _numberOfStates++;
    } else {
      SummaryCSStateMap& summaryCSStateMap=(*iter1).second;
      auto iter2=summaryCSStateMap.find(cs);
      if(iter2==summaryCSStateMap.end()) {
        summaryCSStateMap[cs]=estate;
        //_numberOfStates++;
      } else {
        // context already exists, re-set state, no additional state added
        auto currentEState=(*iter2).second;
        if(currentEState!=estate && currentEState!=nullptr) {
          delete summaryCSStateMap[cs];
        }
        summaryCSStateMap[cs]=estate;
      }
    }
  }
}

// creates bottom state
EStatePtr Solver18::createBottomSummaryState(Label lab, CallString cs) {
  InputOutput io;
  io.recordBot();
  EState estate(lab,cs,new PState(),io);
  ROSE_ASSERT(!createsTransitionSystem());
  return new EState(estate);
}

size_t Solver18::checkDiff() {
  ROSE_ASSERT(EState::getDestructCount()<=EState::getConstructCount());
  ROSE_ASSERT(getNumberOfStates()<=(EState::getConstructCount()-EState::getDestructCount()));
  return EState::getConstructCount()-EState::getDestructCount()-getNumberOfStates();
}

static bool debugFlag=false;
void Solver18::printAllocationStats(string text) {
  if(debugFlag) cout<<text<<EState::allocationStatsToString()<<": num states:"<<getNumberOfStates()<<endl;
}

void Solver18::run() {
  SAWYER_MESG(logger[INFO])<<"Running solver "<<getId()<<" (sharedpstates:"<<_analyzer->getOptionsRef().sharedPStates<<")"<<endl;
  ROSE_ASSERT(_analyzer);
  if(_analyzer->getOptionsRef().abstractionMode==0) {
    cerr<<"Error: abstraction mode is 0, but >= 1 required."<<endl;
    exit(1);
  }
  if(_analyzer->getOptionsRef().explorationMode!="topologic-sort") {
    cerr<<"Error: topologic-sort required for exploration mode, but it is "<<_analyzer->getOptionsRef().explorationMode<<endl;
    exit(1);
  }
  ROSE_ASSERT(_analyzer->getTopologicalSort());
  if(_workList==nullptr) {
    _workList=new GeneralPriorityWorkList<Solver18::WorkListEntry>(_analyzer->getTopologicalSort()->labelToPriorityMap());
  }

  initializeSummaryStatesFromWorkList();

  size_t displayTransferCounter=0;
  bool terminateEarly=false;
  _analyzer->printStatusMessage(true);
  while(!_workList->empty()) {
    auto p=_workList->top();
    _workList->pop();
    // terminate early, ensure to stop all threads and empty the worklist (e.g. verification error found).
    if(terminateEarly)
      continue;
    
    ROSE_ASSERT(p.label().isValid());
    ROSE_ASSERT(_analyzer->getLabeler()->isValidLabelIdRange(p.label()));
    EStatePtr currentEStatePtr=getSummaryState(p.label(),p.callString());
    if(currentEStatePtr==nullptr) {
      currentEStatePtr=createBottomSummaryState(p.label(),p.callString());
    }
    ROSE_ASSERT(currentEStatePtr);
    
    // basic block optimization
    list<EStatePtr> newEStateList0;
    size_t pathLen=0;
    bool endStateFound=false;
    bool bbClonedState=false;
    //cout<<"DEBUG: at: "<<currentEStatePtr->label().toString()<<endl;
#if 1
    if(_analyzer->getFlow()->singleSuccessorIsPassThroughLabel(currentEStatePtr->label(),_analyzer->getLabeler())) {
      // transfer to successor
      EStatePtr newEStatePtr=currentEStatePtr->clone();
      currentEStatePtr=newEStatePtr;
      bbClonedState=true;
      Flow outEdges=_analyzer->getFlow()->outEdges(currentEStatePtr->label());
      ROSE_ASSERT(outEdges.size()==1);
      Edge e=*outEdges.begin();
      
      auto newEStateList0=_analyzer->transferEdgeEStateInPlace(e,currentEStatePtr);
      ROSE_ASSERT(newEStateList0.size()<=1);
      if(newEStateList0.size()==0) {
        delete currentEStatePtr;
        continue;
      }
      ROSE_ASSERT(newEStateList0.size()==1);
      currentEStatePtr=*newEStateList0.begin();
      while(true && isPassThroughLabel(currentEStatePtr->label())) {
        //cout<<"DEBUG: pass through: "<<currentEStatePtr->label().toString()<<endl;
        Flow edgeSet0=_analyzer->getFlow()->outEdges(currentEStatePtr->label());
        if(edgeSet0.size()==1) {
          Edge e=*edgeSet0.begin();
          list<EStatePtr> newEStateList0;
          newEStateList0=_analyzer->transferEdgeEStateInPlace(e,currentEStatePtr);
          pathLen++;
          ROSE_ASSERT(newEStateList0.size()<=1);
          if(newEStateList0.size()==1) {
            currentEStatePtr=*newEStateList0.begin();
          } else {
            endStateFound=true;
            break;
          }
          ROSE_ASSERT(currentEStatePtr);
          ROSE_ASSERT(currentEStatePtr->pstate());
          ROSE_ASSERT(currentEStatePtr->label()==e.target());
        }
      }
      if(endStateFound) {
        delete currentEStatePtr;
        continue;
      }
      ROSE_ASSERT(currentEStatePtr);
      ROSE_ASSERT(currentEStatePtr->pstate());
    }
#endif
    Flow edgeSet=_analyzer->getFlow()->outEdges(currentEStatePtr->label());
    for(Flow::iterator i=edgeSet.begin();i!=edgeSet.end();++i) {
      Edge e=*i;
      //cout<<"Transfer:"<<e.source().toString()<<"=>"<<e.target().toString()<<endl;
      printAllocationStats("P1:");

      ROSE_ASSERT(currentEStatePtr);
      ROSE_ASSERT(currentEStatePtr->pstate());

      // check if state was already cloned in preceding basic-block section
      EStatePtr newEState=nullptr;
      if(bbClonedState) {
        newEState=currentEStatePtr->clone();
        delete currentEStatePtr;
        
      } else
        newEState=currentEStatePtr->clone();

      ROSE_ASSERT(newEState);
      ROSE_ASSERT(newEState->pstate());

      printAllocationStats("P2:");
      //auto checkDiff1=checkDiff();
      list<EStatePtr> newEStateList=_analyzer->transferEdgeEStateInPlace(e,newEState);
      if(newEStateList.size()==0) {
        delete newEState;
        printAllocationStats("P2b:");
        continue;
      }
      printAllocationStats("P3:");
      //auto checkDiff2=checkDiff();
      //if(checkDiff1!=checkDiff2 && newEStateList.size()<=1) {
      //  cerr<<"Solver18: FAIL1: "<<checkDiff1<<":"<<checkDiff2<<" :"<< newEStateList.size()<<endl;
      //  exit(1);
      //}
      displayTransferCounter++;
      for(list<EStatePtr>::iterator nesListIter=newEStateList.begin();nesListIter!=newEStateList.end();++nesListIter) {
        EStatePtr newEStatePtr0=*nesListIter; // TEMPORARY PTR
        ROSE_ASSERT(newEStatePtr0);
        ROSE_ASSERT(newEStatePtr0->pstate());
        ROSE_ASSERT(newEStatePtr0->label()!=Labeler::NO_LABEL);
        Label lab=newEStatePtr0->label();
        CallString cs=newEStatePtr0->callString;
        printAllocationStats("P4:");
        if((!_analyzer->isFailedAssertEState(newEStatePtr0)&&!_analyzer->isVerificationErrorEState(newEStatePtr0))) {
          EStatePtr newEStatePtr=newEStatePtr0;
          ROSE_ASSERT(newEStatePtr);
          // performing merge
          EStatePtr summaryEStatePtr=getSummaryState(lab,cs);
          if(summaryEStatePtr==nullptr)
            summaryEStatePtr=createBottomSummaryState(lab,cs);

          ROSE_ASSERT(summaryEStatePtr);
          ROSE_ASSERT(summaryEStatePtr->pstate());
          if(_analyzer->getEStateTransferFunctions()->isApproximatedBy(newEStatePtr,summaryEStatePtr)) {
            printAllocationStats("P5a:");
            delete newEStatePtr; // new state does not contain new information, therefore it can be deleted
            printAllocationStats("P5b:");
            newEStatePtr=nullptr;
          } else {
            printAllocationStats("P6a:");
            ROSE_ASSERT(summaryEStatePtr);
            ROSE_ASSERT(summaryEStatePtr->pstate());
            ROSE_ASSERT(newEStatePtr);
            ROSE_ASSERT(newEStatePtr->pstate());
            _analyzer->getEStateTransferFunctions()->combineInPlace1st(summaryEStatePtr,const_cast<EStatePtr>(newEStatePtr));
            ROSE_ASSERT(summaryEStatePtr);
            ROSE_ASSERT(summaryEStatePtr->pstate());

            printAllocationStats("P6b:");
            setSummaryState(lab,cs,summaryEStatePtr);
            printAllocationStats("P6c:");
            delete newEStatePtr;
            printAllocationStats("P6d:");
            ROSE_ASSERT(_analyzer->getLabeler()->isValidLabelIdRange(summaryEStatePtr->label()));
            _workList->push(WorkListEntry(summaryEStatePtr->label(),summaryEStatePtr->callString));

          }
        }
        printAllocationStats("P7:");
        /*
        if(((_analyzer->isFailedAssertEState(newEStatePtr0))||_analyzer->isVerificationErrorEState(newEStatePtr0))) {
          // failed-assert end-state: do not add to work list but do add it to the transition graph
          EStatePtr newEStatePtr=newEStatePtr0;
          if(_analyzer->isVerificationErrorEState(newEStatePtr)) {
            SAWYER_MESG(logger[TRACE]) <<"STATUS: detected verification error state ... terminating early"<<endl;
            // set flag for terminating early
            _analyzer->reachabilityResults.reachable(0);
            _analyzer->_firstAssertionOccurences.push_back(pair<int, EStatePtr>(0, newEStatePtr));
            terminateEarly=true;
          } else if(_analyzer->isFailedAssertEState(newEStatePtr)) {
            printAllocationStats("P8a:");
            delete newEStatePtr;
            printAllocationStats("P8b:");
            continue;
          } // end of failed assert handling
        } // end of if
        */
      } // end of loop on transfer function return-estates
    } // edge set iterator
    if(_analyzer->getOptionsRef().displayDiff && displayTransferCounter>=(size_t)_analyzer->getOptionsRef().displayDiff) {
      _analyzer->printStatusMessage(true);
      displayTransferCounter=0; // reset counter
    }
  } // fixpoint loop
  if (!_analyzer->isPrecise()) {
    _analyzer->_firstAssertionOccurences = list<FailedAssertion>(); //ignore found assertions if the STG is not precise
  }
  if(_analyzer->isIncompleteSTGReady()) {
    _analyzer->printStatusMessage(true);
    _analyzer->printStatusMessage("STATUS: analysis finished (incomplete STG due to specified resource restriction).",true);
  } else {
    _analyzer->printStatusMessage(true);
    _analyzer->printStatusMessage("STATUS: analysis finished (worklist is empty).",true);
  }
  EState::checkPointAllocationHistory();
  _analyzer->printStatusMessage("STATUS: number of states: "+std::to_string(getNumberOfStates()),true);
  _analyzer->printStatusMessage("STATUS: "+EState::allocationStatsToString(),true);
}<|MERGE_RESOLUTION|>--- conflicted
+++ resolved
@@ -51,14 +51,8 @@
 }
 
 bool Solver18::isUnreachableLabel(Label lab) {
-<<<<<<< HEAD
   // if code is unreachable no state is computed for it. In this case no entry is found for this label (with any callstring).
-  bool res=(_summaryCSStateMapMap.find(lab.getId())==_summaryCSStateMapMap.end())&&lab!=_analyzer->getFlow()->getStartLabel()&&!_analyzer->isPassThroughLabel(lab);
-  return res;
-=======
-  // if code is unreachable no state is computed for it. In this case no entry is found for this label 
   return (_summaryCSStateMapMap.find(lab.getId())==_summaryCSStateMapMap.end())&&lab!=_analyzer->getFlow()->getStartLabel()&&!isPassThroughLabel(lab);
->>>>>>> 3856cdfb
 }
 
 bool Solver18::isReachableLabel(Label lab) {
