--- conflicted
+++ resolved
@@ -141,8 +141,6 @@
 }
 
 void
-<<<<<<< HEAD
-=======
 DFAnalysisBase::initializeAnalyzerDataInfo() {
   Labeler*              labeler = getLabeler();
   PropertyStateFactory* factory = getInitialElementFactory();
@@ -160,7 +158,6 @@
 }
 
 void
->>>>>>> 67c03f0b
 DFAnalysisBase::initialize(SgProject* root, ProgramAbstractionLayer* programAbstractionLayer) {
   cout << "INIT: establishing program abstraction layer." << endl;
   if(programAbstractionLayer) {
