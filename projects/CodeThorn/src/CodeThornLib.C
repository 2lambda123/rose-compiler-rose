#include "sage3basic.h"
#include "SgNodeHelper.h"
#include "CTAnalysis.h"
#include "RewriteSystem.h"
#include "Specialization.h"
#include "Normalization.h"
#include "FunctionIdMapping.h"
#include "FunctionCallMapping.h"
#include "Rose/Diagnostics.h"
#include "CodeThornLib.h"
#include "LTLThornLib.h"
#include "CodeThornCommandLineOptions.h"
#include "RewriteSystem.h"

#include "InternalChecks.h"
#include "AstAnnotator.h"
#include "AstTerm.h"
#include "AbstractValue.h"
#include "AstMatching.h"
#include "ltlthorn-lib/SpotConnection.h"
#include "ltlthorn-lib/CounterexampleAnalyzer.h"
#include "AstUtility.h"
#include "ArrayElementAccessData.h"
#include "PragmaHandler.h"
#include "Miscellaneous2.h"
#include "FIConstAnalysis.h"
#include "ReachabilityAnalysis.h"
#include "Solver5.h"
#include "Solver8.h"
#include "ltlthorn-lib/Solver10.h"
#include "ltlthorn-lib/Solver11.h"
#include "ltlthorn-lib/Solver12.h"
#include "AnalysisParameters.h"
#include "CodeThornException.h"
#include "ProgramInfo.h"
#include "FunctionCallMapping.h"
#include "AstStatistics.h"

#include "DataRaceDetection.h"
#include "AstTermRepresentation.h"
#include "Normalization.h"
#include "DataDependenceVisualizer.h" // also used for clustered ICFG
#include "Evaluator.h" // CppConstExprEvaluator
#include "CtxCallStrings.h" // for setting call string options
#include "AnalysisReporting.h"
#include "CTAnalysis.h"

#if HAVE_Z3
// Z3-based analyser / SSA
#include "z3-prover-connection/SSAGenerator.h"
#include "z3-prover-connection/ReachabilityAnalyzerZ3.h"
#endif

#if defined(__unix__) || defined(__unix) || defined(unix)
#include <sys/resource.h>
#endif

#include "CodeThornLib.h"
#include "LTLOptions.h"
#include "LTLThornLib.h"
#include "CppStdUtilities.h"

//BOOST includes
#include "boost/lexical_cast.hpp"

// required only for ROSE AST Consistency tests
#include "AstConsistencyTests.h"

#include "IOSequenceGenerator.h"

using namespace std;

using namespace CodeThorn;
using namespace boost;

using namespace Sawyer::Message;

#include <execinfo.h>
#include <signal.h>
#include <stdlib.h>
#include <unistd.h>

#include "Solver5.h"
#include "Solver8.h"
#include "ltlthorn-lib/Solver10.h"
#include "ltlthorn-lib/Solver11.h"
#include "ltlthorn-lib/Solver12.h"

// handler
#include <signal.h>
#include <execinfo.h>

using namespace Sawyer::Message;

// handler for generating backtrace
void codethornBackTraceHandler(int sig) {
  void *array[10];
  size_t size;

  size = backtrace (array, 10);
  printf ("Obtained %zd stack frames.\n", size);

  // print out all the frames to stderr
  fprintf(stderr, "Error: signal %d:\n", sig);
  backtrace_symbols_fd(array, size, STDERR_FILENO);
  exit(1);
}



void CodeThorn::initDiagnostics() {
  Rose::Diagnostics::initialize();
  // general logger for CodeThorn library functions
  Rose::Diagnostics::initAndRegister(&CodeThorn::logger, "CodeThorn");
  // class specific loggers for CodeThorn library functions
  CTAnalysis::initDiagnostics();
  RewriteSystem::initDiagnostics();
  Specialization::initDiagnostics();
  Normalization::initDiagnostics();
  FunctionIdMapping::initDiagnostics();
  FunctionCallMapping::initDiagnostics();
  EStateTransferFunctions::initDiagnostics();
}

Sawyer::Message::Facility CodeThorn::logger;

// deprecated, wrapper for CodeThornLib::evaluateExpressionWithEmptyState
AbstractValue CodeThorn::evaluateExpressionWithEmptyState(SgExpression* expr) {
  return CodeThorn::CodeThornLib::evaluateExpressionWithEmptyState(expr);
}

namespace CodeThorn {
  namespace CodeThornLib {

    void turnOffRoseWarnings() {
      string turnOffRoseWarnings=string("Rose(none,>=error),Rose::EditDistance(none,>=error),Rose::FixupAstDeclarationScope(none,>=error),")
        +"Rose::FixupAstSymbolTablesToSupportAliasedSymbols(none,>=error),"
        +"Rose::EditDistance(none,>=error),"
        +"Rose::TestChildPointersInMemoryPool(none,>=error),Rose::UnparseLanguageIndependentConstructs(none,>=error),"
        +"rose_ir_node(none,>=error)";
      // result string must be checked
      string result=Rose::Diagnostics::mfacilities.control(turnOffRoseWarnings);
      if(result!="") {
        cerr<<result<<endl;
        cerr<<"Error in logger initialization."<<endl;
        exit(1);
      }

      // see class Options in src/roseSupport/utility_functions.h
      Rose::global_options.set_frontend_notes(false);
      Rose::global_options.set_frontend_warnings(false);
      Rose::global_options.set_backend_warnings(false);
    }

    void configureRose() {
      CodeThorn::initDiagnostics();

      Rose::Diagnostics::mprefix->showProgramName(false);
      Rose::Diagnostics::mprefix->showThreadId(false);
      Rose::Diagnostics::mprefix->showElapsedTime(false);

      turnOffRoseWarnings();
      signal(SIGSEGV, codethornBackTraceHandler);   // install handler for backtrace
    }

    AbstractValue evaluateExpressionWithEmptyState(SgExpression* expr) {
      CTAnalysis* analyzer=new CTAnalysis();
      EStateTransferFunctions* exprAnalyzer=new EStateTransferFunctions();
      exprAnalyzer->setAnalyzer(analyzer);
      VariableIdMappingExtended* vid=new VariableIdMappingExtended();  // only empty vim required
      VariableIdMappingExtended* oldVID=AbstractValue::_variableIdMapping;
      AbstractValue::setVariableIdMapping(vid);
      AbstractValue aVal=exprAnalyzer->evaluateExpressionWithEmptyState(expr);
      AbstractValue::_variableIdMapping=oldVID;
      delete vid;
      delete exprAnalyzer;
      delete analyzer;
      return aVal;
    }


    void exprEvalTest(int argc, char* argv[],CodeThornOptions& ctOpt) {
      cout << "------------------------------------------"<<endl;
      cout << "RUNNING CHECKS FOR EXPR ANALYZER:"<<endl;
      cout << "------------------------------------------"<<endl;
      SgProject* sageProject=frontend(argc,argv);
      Normalization normalization;
      if(ctOpt.normalizeLevel>0) {
        if(ctOpt.quiet==false) {
          cout<<"STATUS: normalizing program."<<endl;
        }
        // normalization.options.normalizeCplusplus=ctOpt.extendedNormalizedCppFunctionCalls; // PP(8/13/21)
        normalization.normalizeAst(sageProject,ctOpt.normalizeLevel);
      }
      RoseAst ast(sageProject);
      for(RoseAst::iterator i=ast.begin();i!=ast.end();++i) {
        // match on expr stmts and test the expression
        SgExpression* expr=0;

        // TEMPLATESKIP this skips all templates
        if(Normalization::isTemplateNode(*i)) {
          i.skipChildrenOnForward();
          continue;
        }
        if(SgExprStatement* exprStmt=isSgExprStatement(*i)) {
          if(!SgNodeHelper::isCond(exprStmt)) {
            expr=exprStmt->get_expression();
          }
        } else if(SgVariableDeclaration* varDecl=isSgVariableDeclaration(*i)) {
          expr=SgNodeHelper::getInitializerExpressionOfVariableDeclaration(varDecl);
        }
        if(expr) {
          cout<<"Testing expr eval with empty state: "<<expr->unparseToString();
          //AbstractValue aVal=exprAnalyzer->evaluateExpressionWithEmptyState(expr);
          AbstractValue aVal=evaluateExpressionWithEmptyState(expr);
          cout<<" => result value: "<<aVal.toString()<<" "<<endl;
        }
      }
    }

    void optionallyRunExprEvalTestAndExit(CodeThornOptions& ctOpt,int argc, char * argv[]) {
      if(ctOpt.exprEvalTest) {
        exprEvalTest(argc,argv,ctOpt);
        exit(0);
      }
    }

    void optionallySetRersMapping(CodeThornOptions ctOpt,LTLOptions ltlOpt,IOAnalyzer* analyzer) {
      // guard to check if LTL checking is activated
      if(ltlOpt.ltlRersMappingFileName.size()==0 && ltlOpt.ltlInAlphabet.size()==0 && ltlOpt.ltlOutAlphabet.size()==0)
        return;

      LtlRersMapping ltlRersMapping;
      if (ltlOpt.ltlInAlphabet.size()>0) {
        ltlRersMapping.addInputAsciiValueSetWithOffsetA(ltlOpt.ltlInAlphabet);
      }
      if (ltlOpt.ltlOutAlphabet.size()>0) {
        ltlRersMapping.addOutputAsciiValueSetWithOffsetA(ltlOpt.ltlOutAlphabet);
      }
      if(ltlOpt.ltlRersMappingFileName.size()>0) {
        // load and parse file into ltlInAlphabet and ltlOutAlphabet
        // input/output alphabet
        if(!readAndParseLTLRersMappingFile(ltlOpt.ltlRersMappingFileName,ltlRersMapping)) {
          cerr<<"Error: could not open RERS mapping file "<<ltlOpt.ltlRersMappingFileName<<endl;
          exit(1);
        }
      }

      {
        std::set<int> ltlInAlphabet;// = analyzer->getInputVarValues();
        std::set<int> ltlOutAlphabet;
        ltlInAlphabet=ltlRersMapping.getInputValueSet();
        ltlOutAlphabet=ltlRersMapping.getOutputValueSet();
        if(ltlInAlphabet.size()==0) {
          cerr<<"Error: no LTL input alphabet provided."<<endl;
          exit(1);
        }
        if(ltlOutAlphabet.size()==0) {
          cerr<<"Error: no LTL output alphabet provided."<<endl;
          exit(1);
        }
        /* now also set the input values. This also checks the
           inputalphabet setting does not conflict with input values
           settings */
        std::set<int> inputValues=analyzer->getInputVarValues();
        if(inputValues.size()>0) {
          if(inputValues.size()!=ltlInAlphabet.size()) {
            cerr<<"Error: input alphabet with "<<ltlInAlphabet.size()<<" values specified in ltl-rers-mapping but "<<inputValues.size()<<" input values."<<endl;
            exit(1);
          } else {
            // check that input alphabet matches input values
            for(auto inputVal : inputValues) {
              if(ltlInAlphabet.find(inputVal)==ltlInAlphabet.end()) {
                // sets don't match
                cerr<<"Error: input alphabet is different to specified input values (only input alphabet is necessary)."<<endl;
                exit(1);
              }
            }
            cout<<"INFO: RersMapping: input values match input alphabet. Option --input-values is superfluous."<<endl;
          }
        } else {
          // set input values to input alphabet
          for (auto val : ltlInAlphabet) {
            analyzer->insertInputVarValue(val);
          }
          cout<<"INFO: RersMapping: setting input values to input alphabet."<<endl;
        }
      }
      analyzer->setLtlRersMapping(ltlRersMapping);
    }

    bool readAndParseLTLRersMappingFile(string ltlRersMappingFileName, CodeThorn::LtlRersMapping& rersLtlMapping) {
      CppStdUtilities::DataFileVector dataFileVector;
      bool readStatus=CppStdUtilities::readDataFile(ltlRersMappingFileName,dataFileVector);
      if(readStatus==false)
        return readStatus;
      int lineNr=1;
      for(std::string line : dataFileVector) {
        std::vector<std::string> lineEntries=CppStdUtilities::splitByRegex(line,",|\\t|\\s+");
        if(lineEntries.size()!=2) {
          cerr<<"Error: format error in rers mapping file. Not exactly two entries in line "<<lineNr<<endl;
          exit(1);
        }
        string ioString=lineEntries[0];
        int value=std::stoi(lineEntries[1]);
        cout<<"INFO: mapping: line "<<lineNr<<": "<<ioString<<" <=> "<<value<<endl;
        if(ioString.size()==2&&ioString[0]=='i') {
          rersLtlMapping.addInput(ioString[1],value);
        } else if(ioString.size()==2&&ioString[0]=='o') {
          rersLtlMapping.addOutput(ioString[1],value);
        } else {
          cout<<"WARNING: unknown entry in rers mapping file line "<<lineNr<<": "<<ioString<<" (ignoring it)"<<endl;
        }
        lineNr++;
      }
      return true;
    }

    void processCtOptGenerateAssertions(CodeThornOptions& ctOpt, CTAnalysis* analyzer, SgProject* root) {
      if (ctOpt.generateAssertions) {
        AssertionExtractor assertionExtractor(analyzer);
        assertionExtractor.computeLabelVectorOfEStates();
        assertionExtractor.annotateAst();
        AstAnnotator ara(analyzer->getLabeler());
        ara.annotateAstAttributesAsCommentsBeforeStatements  (root,"ctgen-pre-condition");
        SAWYER_MESG(logger[TRACE]) << "STATUS: Generated assertions."<<endl;
      }
    }

    IOAnalyzer* createAnalyzer(CodeThornOptions& ctOpt, LTLOptions& ltlOpt) {
      IOAnalyzer* analyzer = new IOAnalyzer();
      analyzer->setOptions(ctOpt);
      analyzer->setLtlOptions(ltlOpt);
      return analyzer;
    }

    IOAnalyzer* createEStateAnalyzer(CodeThornOptions& ctOpt, LTLOptions& ltlOpt, Labeler* labeler, VariableIdMappingExtended* vid, CFAnalysis* cfAnalysis, Solver* solver) {
      IOAnalyzer* ioAnalyzer=CodeThornLib::createAnalyzer(ctOpt,ltlOpt);
      return ioAnalyzer;
    }


    void optionallyRunInternalChecks(CodeThornOptions& ctOpt, int argc, char * argv[]) {
      if(ctOpt.internalChecks) {
        if(CodeThorn::internalChecks(argc,argv)==false) {
          mfacilities.shutdown();
          exit(1);
        } else {
          mfacilities.shutdown();
          exit(0);
        }
      }
    }


    void optionallyRunInliner(CodeThornOptions& ctOpt, Normalization& normalization, SgProject* sageProject) {
      if(ctOpt.inlineFunctions) {
        InlinerBase* inliner=normalization.getInliner();
        if(RoseInliner* roseInliner=dynamic_cast<CodeThorn::RoseInliner*>(inliner)) {
          roseInliner->inlineDepth=ctOpt.inlineFunctionsDepth;
        }
        inliner->inlineFunctions(sageProject);
        size_t numInlined=inliner->getNumInlinedFunctions();
        SAWYER_MESG(logger[TRACE])<<"inlined "<<numInlined<<" functions"<<endl;
      }
    }

    void optionallyRunVisualizer(CodeThornOptions& ctOpt, CTAnalysis* analyzer, SgNode* root) {
      Visualizer visualizer(analyzer->getLabeler(),analyzer->getVariableIdMapping(),analyzer->getFlow(),analyzer->getPStateSet(),analyzer->getEStateSet(),analyzer->getTransitionGraph());
      if (ctOpt.visualization.icfgFileName.size()>0) {
<<<<<<< HEAD
	string cfgFileName=ctOpt.visualization.icfgFileName;
	DataDependenceVisualizer ddvis(analyzer->getLabeler(),analyzer->getVariableIdMapping(),"none");
	ddvis.setDotGraphName("CFG");
	ddvis.generateDotFunctionClusters(root,analyzer->getCFAnalyzer(),cfgFileName,analyzer->getTopologicalSort(),false);
	cout << "generated "<<cfgFileName<<" (top sort: "<<(analyzer->getTopologicalSort()!=0)<<")"<<endl;
      }
      if(ctOpt.visualization.vis) {
	cout << "generating graphvis files:"<<endl;
	visualizer.setOptionMemorySubGraphs(ctOpt.visualization.tg1EStateMemorySubgraphs);
	string dotFile="digraph G {\n";
	dotFile+=visualizer.transitionGraphToDot();
	dotFile+="}\n";
	write_file("transitiongraph1.dot", dotFile);
	cout << "generated transitiongraph1.dot."<<endl;
	string dotFile3=visualizer.foldedTransitionGraphToDot();
	write_file("transitiongraph2.dot", dotFile3);
	cout << "generated transitiongraph2.dot."<<endl;

	string datFile1=(analyzer->getTransitionGraph())->toString(analyzer->getVariableIdMapping());
	write_file("transitiongraph1.dat", datFile1);
	cout << "generated transitiongraph1.dat."<<endl;

	//analyzer->generateAstNodeInfo(analyzer->startFunRoot);
	//dotFile=astTermWithNullValuesToDot(analyzer->startFunRoot);
	SAWYER_MESG(logger[TRACE]) << "Option VIS: generate ast node info."<<endl;
	cout << "generating AST node info ... "<<endl;
	analyzer->generateAstNodeInfo(root);
	dotFile=AstTerm::functionAstTermsWithNullValuesToDot(root);
	write_file("ast.dot", dotFile);
	cout << "generated ast.dot."<<endl;

	SAWYER_MESG(logger[TRACE]) << "Option VIS: generating cfg dot file ..."<<endl;
	write_file("cfg_non_clustered.dot", analyzer->getFlow()->toDot(analyzer->getCFAnalyzer()->getLabeler(),analyzer->getTopologicalSort()));
	DataDependenceVisualizer ddvis(analyzer->getLabeler(),analyzer->getVariableIdMapping(),"none");
	ddvis.generateDotFunctionClusters(root,analyzer->getCFAnalyzer(),"cfg.dot",analyzer->getTopologicalSort(),false);
	cout << "generated cfg.dot, cfg_non_clustered.dot"<<endl;
	cout << "=============================================================="<<endl;
=======
        string cfgFileName=ctOpt.visualization.icfgFileName;
        DataDependenceVisualizer ddvis(analyzer->getLabeler(),analyzer->getVariableIdMapping(),"none");
        ddvis.setDotGraphName("CFG");
        ddvis.generateDotFunctionClusters(root,analyzer->getCFAnalyzer(),cfgFileName,false);
        cout << "generated "<<cfgFileName<<endl;
      }
      if(ctOpt.visualization.vis) {
        cout << "generating graphvis files:"<<endl;
        visualizer.setOptionMemorySubGraphs(ctOpt.visualization.tg1EStateMemorySubgraphs);
        string dotFile="digraph G {\n";
        dotFile+=visualizer.transitionGraphToDot();
        dotFile+="}\n";
        write_file("transitiongraph1.dot", dotFile);
        cout << "generated transitiongraph1.dot."<<endl;
        string dotFile3=visualizer.foldedTransitionGraphToDot();
        write_file("transitiongraph2.dot", dotFile3);
        cout << "generated transitiongraph2.dot."<<endl;

        string datFile1=(analyzer->getTransitionGraph())->toString(analyzer->getVariableIdMapping());
        write_file("transitiongraph1.dat", datFile1);
        cout << "generated transitiongraph1.dat."<<endl;

        //analyzer->generateAstNodeInfo(analyzer->startFunRoot);
        //dotFile=astTermWithNullValuesToDot(analyzer->startFunRoot);
        SAWYER_MESG(logger[TRACE]) << "Option VIS: generate ast node info."<<endl;
        cout << "generating AST node info ... "<<endl;
        analyzer->generateAstNodeInfo(root);
        dotFile=AstTerm::functionAstTermsWithNullValuesToDot(root);
        write_file("ast.dot", dotFile);
        cout << "generated ast.dot."<<endl;

        SAWYER_MESG(logger[TRACE]) << "Option VIS: generating cfg dot file ..."<<endl;
        write_file("cfg_non_clustered.dot", analyzer->getFlow()->toDot(analyzer->getCFAnalyzer()->getLabeler()));
        DataDependenceVisualizer ddvis(analyzer->getLabeler(),analyzer->getVariableIdMapping(),"none");
        ddvis.generateDotFunctionClusters(root,analyzer->getCFAnalyzer(),"cfg.dot",false);
        cout << "generated cfg.dot, cfg_non_clustered.dot"<<endl;
        cout << "=============================================================="<<endl;
>>>>>>> f905a971
      }
      if(ctOpt.visualization.visTg2) {
        string dotFile3=visualizer.foldedTransitionGraphToDot();
        write_file("transitiongraph2.dot", dotFile3);
        cout << "generated transitiongraph2.dot."<<endl;
      }

      if (ctOpt.visualization. dotIOStg.size()>0) {
        string filename=ctOpt.visualization. dotIOStg;
        cout << "generating dot IO graph file:"<<filename<<endl;
        string dotFile="digraph G {\n";
        dotFile+=visualizer.transitionGraphWithIOToDot();
        dotFile+="}\n";
        write_file(filename, dotFile);
        cout << "=============================================================="<<endl;
      }

      if (ctOpt.visualization.dotIOStgForcedTop.size()>0) {
        string filename=ctOpt.visualization.dotIOStgForcedTop;
        cout << "generating dot IO graph file for an abstract STG:"<<filename<<endl;
        string dotFile="digraph G {\n";
        dotFile+=visualizer.abstractTransitionGraphToDot();
        dotFile+="}\n";
        write_file(filename, dotFile);
        cout << "=============================================================="<<endl;
      }
    }

    void optionallyGenerateExternalFunctionsFile(CodeThornOptions& ctOpt, FunctionCallMapping* funCallMapping) {
      if(ctOpt.generateReports) {
        std::string fileName=ctOpt.reportFilePath+"/"+ctOpt.externalFunctionsCSVFileName;
        if(fileName.size()>0) {
          if(!ctOpt.quiet)
            cout<<"Writing list of external functions to file "<<fileName<<endl;
          FunctionCallMapping::ExternalFunctionNameContainerType fnList=funCallMapping->getExternalFunctionNames();
          std::list<string> sList;
          for(auto fn : fnList)
            sList.push_back(fn);
          sList.sort(CppStdUtilities::compareCaseInsensitively);
          stringstream csvList;
          for(auto fn : sList) {
            csvList<<fn<<endl;
          }
          if(!CppStdUtilities::writeFile(fileName, csvList.str())) {
            cerr<<"Error: cannot write list of external functions to CSV file "<<fileName<<endl;
            exit(1);
          }
        }
      }
    }

    void optionallyGenerateAstStatistics(CodeThornOptions& ctOpt, SgProject* sageProject) {
      if(ctOpt.info.printAstNodeStats||ctOpt.info.astNodeStatsCSVFileName.size()>0) {
        // from: src/midend/astDiagnostics/AstStatistics.C
        if(ctOpt.info.printAstNodeStats) {
          ROSE_Statistics::AstNodeTraversalStatistics astStats;
          string s=astStats.toString(sageProject);
          cout<<s; // output includes newline at the end
        }
        if(ctOpt.info.astNodeStatsCSVFileName.size()>0) {
          ROSE_Statistics::AstNodeTraversalCSVStatistics astCSVStats;
          string fileName=ctOpt.info.astNodeStatsCSVFileName;
          astCSVStats.setMinCountToShow(1); // default value is 1
          if(!CppStdUtilities::writeFile(fileName, astCSVStats.toString(sageProject))) {
            cerr<<"Error: cannot write AST node statistics to CSV file "<<fileName<<endl;
            exit(1);
          }
        }
      }
    }

    void optionallyGenerateSourceProgramAndExit(CodeThornOptions& ctOpt, SgProject* sageProject) {
      if(ctOpt.unparse) {
        sageProject->unparse(0,0);
        exit(0);
      }
    }

    void optionallyGenerateTraversalInfoAndExit(CodeThornOptions& ctOpt, SgProject* sageProject) {
      if(ctOpt.info.astTraversalCSVFileName.size()>0) {
        RoseAst ast(sageProject);
        std::ofstream myfile;
        myfile.open(ctOpt.info.astTraversalCSVFileName.c_str(),std::ios::out);
        for(auto n : ast) {
          myfile<<n->class_name();
          if(ctOpt.info.astTraversalCSVMode>=2) {
            myfile<<","<<SgNodeHelper::sourceFilenameLineColumnToString(n);
          }
          myfile<<endl;
        }
        myfile.close();
        exit(0);
      }
    }

    void optionallyRunRoseAstChecksAndExit(CodeThornOptions& ctOpt, SgProject* sageProject) {
      if(ctOpt.runRoseAstChecks) {
        cout << "ROSE tests started."<<endl;
        // Run internal consistency tests on AST
        AstTests::runAllTests(sageProject);

        // test: constant expressions
        {
          SAWYER_MESG(logger[TRACE]) <<"STATUS: testing constant expressions."<<endl;
          CppConstExprEvaluator* evaluator=new CppConstExprEvaluator();
          list<SgExpression*> exprList=AstUtility::exprRootList(sageProject);
          logger[INFO] <<"found "<<exprList.size()<<" expressions."<<endl;
          for(list<SgExpression*>::iterator i=exprList.begin();i!=exprList.end();++i) {
            EvalResult r=evaluator->traverse(*i);
            if(r.isConst()) {
              SAWYER_MESG(logger[TRACE])<<"Found constant expression: "<<(*i)->unparseToString()<<" eq "<<r.constValue()<<endl;
            }
          }
          delete evaluator;
        }
        cout << "ROSE tests finished."<<endl;
        mfacilities.shutdown();
        exit(0);
      }
    }

    void optionallyRunIOSequenceGenerator(CodeThornOptions& ctOpt, IOAnalyzer* analyzer) {
      if(ctOpt.rers.iSeqFile.size()>0) {
        int iseqLen=0;
        if(ctOpt.rers.iSeqLength!=-1) {
          iseqLen=ctOpt.rers.iSeqLength;
        } else {
          logger[ERROR] <<"input-sequence file specified, but no sequence length."<<endl;
          exit(1);
        }
        string fileName=ctOpt.rers.iSeqFile;
        SAWYER_MESG(logger[TRACE]) <<"STATUS: computing input sequences of length "<<iseqLen<<endl;
        CodeThorn::IOSequenceGenerator iosgen;
        if(ctOpt.rers.iSeqRandomNum!=-1) {
          int randomNum=ctOpt.rers.iSeqRandomNum;
          SAWYER_MESG(logger[TRACE]) <<"STATUS: reducing input sequence set to "<<randomNum<<" random elements."<<endl;
          iosgen.computeRandomInputPathSet(iseqLen,*analyzer->getTransitionGraph(),randomNum);
        } else {
          iosgen.computeInputPathSet(iseqLen,*analyzer->getTransitionGraph());
        }
        SAWYER_MESG(logger[TRACE]) <<"STATUS: generating input sequence file "<<fileName<<endl;
        iosgen.generateFile(fileName);
      } else {
        if(ctOpt.rers.iSeqLength!=-1) {
          logger[ERROR] <<"input sequence length specified without also providing a file name (use option --iseq-file)."<<endl;
          exit(1);
        }
      }
    }

    void optionallyAnnotateTermsAndUnparse(CodeThornOptions& ctOpt, SgProject* sageProject, CTAnalysis* analyzer) {
      if (ctOpt.annotateTerms) {
        // TODO: it might be useful to be able to select certain analysis results to be annotated only
        logger[INFO] << "Annotating term representations."<<endl;
        AstTermRepresentationAttribute::attachAstTermRepresentationAttributes(sageProject);
        AstAnnotator ara(analyzer->getLabeler());
        ara.annotateAstAttributesAsCommentsBeforeStatements(sageProject,"codethorn-term-representation");
      }

      if (ctOpt.annotateTerms||ctOpt.generateAssertions) {
        logger[INFO] << "Generating annotated program."<<endl;
        //backend(sageProject);
        sageProject->unparse(0,0);
      }
    }

    void optionallyRunDataRaceDetection(CodeThornOptions& ctOpt, CTAnalysis* analyzer) {
      // parse command line options for data race detection
      DataRaceDetection dataRaceDetection;
      dataRaceDetection.setOptions(ctOpt);
      dataRaceDetection.handleCommandLineOptions(*analyzer);
      dataRaceDetection.setVisualizeReadWriteAccesses(ctOpt.visualization.visualizeRWSets);
      if(dataRaceDetection.run(*analyzer)) {
        exit(0);
      }
    }

    SgProject* runRoseFrontEnd(int argc, char * argv[], CodeThornOptions& ctOpt, TimingCollector& timingCollector) {
      timingCollector.startTimer();
      vector<string> argvList(argv,argv+argc);
      if(ctOpt.ompAst||ctOpt.dr.detection) {
        SAWYER_MESG(logger[TRACE])<<"selected OpenMP AST."<<endl;
        argvList.push_back("-rose:OpenMP:ast_only");
      }
      if(ctOpt.roseAstReadFileName.size()>0) {
        // add ROSE option as required non-standard single dash long option
        argvList.push_back("-rose:ast:read");
        argvList.push_back(ctOpt.roseAstReadFileName);
      }
      if(ctOpt.roseAstWrite) {
        // add ROSE option as required non-standard single dash long option
        argvList.push_back("-rose:ast:write");
      }
      if(ctOpt.roseAstMerge) {
        // add ROSE option as required non-standard single dash long option
        argvList.push_back("-rose:ast:merge");
      }
      SgProject* project=frontend(argvList);
      timingCollector.stopTimer(TimingCollector::frontEnd);
      return project;
    }

    void optionallyPrintProgramInfos(CodeThornOptions& ctOpt, CTAnalysis* analyzer) {
      if(ctOpt.info.printVariableIdMapping) {
        analyzer->getVariableIdMapping()->toStream(cout);
      }

      if(ctOpt.info.printTypeSizeMapping||ctOpt.info.typeSizeMappingCSVFileName.size()>0) {
        // from: src/midend/astDiagnostics/AstStatistics.C
        string s=analyzer->typeSizeMappingToString();
        if(ctOpt.info.printTypeSizeMapping) {
          cout<<"Type size mapping:"<<endl;
          cout<<s; // output includes newline at the end
        }
        if(ctOpt.info.typeSizeMappingCSVFileName.size()>0) {
          string fileName=ctOpt.info.typeSizeMappingCSVFileName;
          if(!CppStdUtilities::writeFile(fileName, s)) {
            cerr<<"Error: cannot write type-size mapping to CSV file "<<fileName<<endl;
            exit(1);
          }
        }
      }
    }

    void optionallyRunNormalization(CodeThornOptions& ctOpt,SgProject* sageProject, TimingCollector& timingCollector) {
      timingCollector.startTimer();
      Normalization normalization;
      normalization.options.printPhaseInfo=ctOpt.normalizePhaseInfo;
      normalization.options.normalizeCplusplus=ctOpt.extendedNormalizedCppFunctionCalls; // PP(8/13/21)
      if(ctOpt.normalizeLevel>0) {
        if(ctOpt.quiet==false) {
          cout<<"STATUS: normalizing program (level "<<ctOpt.normalizeLevel<<")"<<endl;
        }
        //SAWYER_MESG(logger[INFO])<<"STATUS: normalizing program."<<endl;
        normalization.normalizeAst(sageProject,ctOpt.normalizeLevel);
      }
      timingCollector.stopTimer(TimingCollector::normalization);
      optionallyRunInliner(ctOpt,normalization, sageProject);
    }

    void setAssertConditionVariablesInAnalyzer(SgNode* root,CTAnalysis* analyzer) {
      SAWYER_MESG(logger[TRACE])<<"setAssertConditionVariablesInAnalyzer started"<<endl;
      ROSE_ASSERT(analyzer->getVariableIdMapping());
      AbstractValueSet varsInAssertConditions=AstUtility::determineVarsInAssertConditions(root,analyzer->getVariableIdMapping());
      SAWYER_MESG(logger[TRACE])<<"STATUS: determined "<<varsInAssertConditions.size()<< " variables in (guarding) assert conditions."<<endl;
      analyzer->setAssertCondVarsSet(varsInAssertConditions);
    }

    void optionallyEliminateRersArraysAndExit(CodeThornOptions& ctOpt, SgProject* sageProject, CTAnalysis* analyzer) {
      if(ctOpt.rers.eliminateArrays) {
        Specialization speci;
        speci.transformArrayProgram(sageProject, analyzer);
        sageProject->unparse(0,0);
        exit(0);
      }
    }

    void optionallyWriteSVCompWitnessFile(CodeThornOptions& ctOpt, CTAnalysis* analyzer) {
      if (ctOpt.svcomp.svcompMode && ctOpt.svcomp.witnessFileName.size()>0) {
        analyzer->writeWitnessToFile(ctOpt.svcomp.witnessFileName);
      }
    }

    void optionallyAnalyzeAssertions(CodeThornOptions& ctOpt, LTLOptions& ltlOpt, IOAnalyzer* analyzer, TimingCollector& tc) {
      tc.startTimer();
      bool withCe=ltlOpt.withCounterExamples || ltlOpt.withAssertCounterExamples;
      if(withCe) {
        SAWYER_MESG(logger[TRACE]) << "STATUS: extracting assertion traces (this may take some time)"<<endl;
        analyzer->extractRersIOAssertionTraces();
      }
      tc.stopTimer(TimingCollector::extractAssertionTraces);

      //tc.determinePrefixDepthTime= 0; // MJ: Determination of prefix depth currently deactivated.
      //int inputSeqLengthCovered = -1;

      if(ctOpt.status) {
        analyzer->printStatusMessageLine("==============================================================");
        analyzer->reachabilityResults.printResults("YES (REACHABLE)", "NO (UNREACHABLE)", "error_", withCe);
      }
      if (ctOpt.rers.assertResultsOutputFileName.size()>0) {
        analyzer->reachabilityResults.writeFile(ctOpt.rers.assertResultsOutputFileName.c_str(),
                                                false, 0, withCe);
        if(ctOpt.status) {
          cout << "Reachability results written to file \""<<ctOpt.rers.assertResultsOutputFileName<<"\"." <<endl;
          cout << "=============================================================="<<endl;
        }
      }
      // deprecated?
      if(ctOpt.eliminateSTGBackEdges) {
        int numElim=analyzer->getTransitionGraph()->eliminateBackEdges();
        SAWYER_MESG(logger[TRACE])<<"STATUS: eliminated "<<numElim<<" STG back edges."<<endl;
      }

      if(ctOpt.status) {
        analyzer->reachabilityResults.printResultsStatistics();
        analyzer->printStatusMessageLine("==============================================================");
      }
    }

    void optionallyGenerateVerificationReports(CodeThornOptions& ctOpt,CTAnalysis* analyzer) {
      if(ctOpt.generateReports) {
        if(ctOpt.analysisList().size()>0) {
          const bool reportDetectedErrorLines=true;
          AnalysisReporting::generateVerificationReports(ctOpt,analyzer,reportDetectedErrorLines); // also generates verification call graph
          AnalysisReporting::generateAnalysisLocationReports(ctOpt,analyzer);
          AnalysisReporting::generateAnalyzedFunctionsAndFilesReports(ctOpt,analyzer);
        } else {
          if(ctOpt.status) cout<<"STATUS: no analysis reports generated (no analysis selected)."<<endl;
        }
      }
    }

    void optionallyGenerateCallGraphDotFile(CodeThornOptions& ctOpt,CTAnalysis* analyzer) {
      std::string fileName=ctOpt.visualization.callGraphFileName;
      if(fileName.size()>0) {
        InterFlow::LabelToFunctionMap map=analyzer->getCFAnalyzer()->labelToFunctionMap(*analyzer->getFlow());
        //cout<<"DEBUG: labeltofunctionmap size:"<<map.size()<<endl;
        std::string dotFileString=analyzer->getInterFlow()->dotCallGraph(map);
        //cout<<"DEBUG: interflow size:"<<analyzer->getInterFlow()->size()<<endl;
        if(!CppStdUtilities::writeFile(fileName, dotFileString)) {
          cerr<<"Error: could not generate callgraph dot file "<<fileName<<endl;
          exit(1);
        } else {
          cout<<"Generated call graph dot file "<<fileName<<endl;
        }
      }
    }

    /*
      void runSolver(CodeThornOptions& ctOpt,CTAnalysis* analyzer, SgProject* sageProject,TimingCollector& tc) {
      tc.startTimer();
      analyzer->printStatusMessageLine("==============================================================");
      if(!analyzer->getModeLTLDriven() && ctOpt.z3BasedReachabilityAnalysis==false && ctOpt.ssa==false) {
      switch(ctOpt.abstractionMode) {
      case 0:
      case 1:
      analyzer->runSolver();
      break;
      default:
      cout<<"Error: unknown abstraction mode "<<ctOpt.abstractionMode<<endl;
      exit(1);
      }
      }
      tc.stopTimer(TimingCollector::transitionSystemAnalysis);
      }
    */

    void normalizationPass(CodeThornOptions& ctOpt, SgProject* project) {
      CodeThorn::Normalization normalization;
      normalization.options.printPhaseInfo=ctOpt.normalizePhaseInfo;
      normalization.setInliningOption(ctOpt.inlineFunctions);
      normalization.options.normalizeCplusplus=ctOpt.extendedNormalizedCppFunctionCalls; // PP(8/13/21)
      normalization.normalizeAst(project,ctOpt.normalizeLevel);
    }

    VariableIdMappingExtended* createVariableIdMapping(CodeThornOptions& ctOpt, SgProject* project) {
      VariableIdMappingExtended* variableIdMapping=new VariableIdMappingExtended(); // createvid
      variableIdMapping->setAstSymbolCheckFlag(ctOpt.astSymbolCheckFlag);
      variableIdMapping->setArrayAbstractionIndex(ctOpt.arrayAbstractionIndex);
      variableIdMapping->computeVariableSymbolMapping(project);
      return variableIdMapping;
    }

    namespace
    {
      bool matchCxxCall(SgNode* n)
      {
        return SgNodeHelper::matchExtendedNormalizedCall(n);
      }
    };


    Labeler* createLabeler(SgProject* project, VariableIdMappingExtended* variableIdMapping, bool withCplusplus) {
      //~ CTIOLabeler* res = new CTIOLabeler(project,variableIdMapping);
      CTIOLabeler* res = new CTIOLabeler(variableIdMapping);

      if (withCplusplus) res->setIsFunctionCallFn(matchCxxCall);

      res->initialize(project);
      return res;
    }

#if 0
    CFAnalysis* createControlFlowGraph(CodeThornOptions& ctOpt, SgProject* project, Labeler* labeler) {
      CFAnalysis* cfAnalysis=new CFAnalysis(labeler);
      FunctionCallMapping2* functionCallMapping2=new FunctionCallMapping2();
      ClassHierarchyWrapper* classHierarchy=new ClassHierarchyWrapper(project);
      functionCallMapping2->setLabeler(labeler);
      functionCallMapping2->setClassHierarchy(classHierarchy);
      functionCallMapping2->computeFunctionCallMapping(project);
      cfAnalysis->setFunctionCallMapping2(functionCallMapping2);
      cfAnalysis->createICFG(project);
      return cfAnalysis;
    }
#endif

    string getRunTimeAndMemoryUsageReport(CodeThornOptions& ctOpt,TimingCollector& tc) {
      stringstream ss;
      ss<<tc.toString();
      ss<<"Total memory                   : "<<CodeThorn::getPhysicalMemorySize()/(1024*1024) <<" MiB"<<endl;
      return ss.str();
    }

    void optionallyPrintRunTimeAndMemoryUsageReport(CodeThornOptions& ctOpt,TimingCollector& tc) {
      if(ctOpt.status) cout<<getRunTimeAndMemoryUsageReport(ctOpt,tc);
    }

    void generateRunTimeAndMemoryUsageReport(CodeThornOptions& ctOpt,TimingCollector& tc) {
      if(ctOpt.generateReports) {
        string reportPathAndFile=ctOpt.reportFilePath+"/"+"runtime-memory-report.txt";
        write_file(reportPathAndFile, getRunTimeAndMemoryUsageReport(ctOpt,tc));
        if(ctOpt.status) cout<<"Generated runtime and memory usage report "<<reportPathAndFile<<endl;
      }
    }

    std::string programStatsToString(ProgramInfo* progInfo, VariableIdMappingExtended* vim) {
      stringstream ss;
      ss<<"========================="<<endl;
      ss<<"PROGRAM STATISTICS REPORT"<<endl;
      ss<<"========================="<<endl;
      ss<<progInfo->toStringDetailed();
      vim->typeSizeOverviewtoStream(ss);
      return ss.str();
    }

    std::string programStatsToString(ProgramInfo* progInfo1, ProgramInfo* progInfo2, VariableIdMappingExtended* vim) {
      stringstream ss;
      ss<<progInfo1->toStringCompared(progInfo2);
      vim->typeSizeOverviewtoStream(ss);
      return ss.str();
    }

    void generateProgramStats(CodeThornOptions& ctOpt, ProgramInfo* progInfo1, ProgramInfo* progInfo2, VariableIdMappingExtended* vim) {
      if(ctOpt.generateReports) {
        string reportPathAndFile=ctOpt.reportFilePath+"/"+"program-statistics-report.txt";
        write_file(reportPathAndFile, programStatsToString(progInfo1,progInfo2,vim));
        if(ctOpt.status) cout<<"Generated program statistics report "<<reportPathAndFile<<endl;
      }
    }

    void optionallyGenerateLineColumnCsv(CodeThornOptions& ctOpt, SgProject* node) {
      string fileName=ctOpt.info.astTraversalLineColumnCSVFileName;
      if(fileName.size()>0) {
        stringstream lineColSeq;
        std::list<SgFunctionDefinition*> fdList=SgNodeHelper::listOfFunctionDefinitions(node);
        for(auto fd : fdList) {
          RoseAst ast(fd);
          list<string> lcList;
          for(auto n : ast) {
            if(isSgExpression(n)) {
              string lc=CodeThorn::ProgramLocationsReport::findOriginalProgramLocationOfNode(n);

              // strip off column "...:xxxx"
              size_t pos = lc.rfind(":");
              if(pos != std::string::npos) {
                lc.erase(pos,lc.size()-pos);
              }

              // print source
              //lc+=(":"+SgNodeHelper::nodeToString(n));

              // add to result
              lcList.push_back(lc);
            }
          }
          lcList.unique(); // remove duplicates (e.g.  1,3,3,4,3,3,5 -> 1,3,4,3,5)
          for(auto lc : lcList)
            lineColSeq<<lc<<endl;
        }
        write_file(fileName,lineColSeq.str());
        if(ctOpt.status) cout<<"Generated line-column CSV file "<<fileName<<endl;
      }
    }
  } // end of namespace CodeThornLib

} // end of namespace CodeThorn<|MERGE_RESOLUTION|>--- conflicted
+++ resolved
@@ -368,7 +368,6 @@
     void optionallyRunVisualizer(CodeThornOptions& ctOpt, CTAnalysis* analyzer, SgNode* root) {
       Visualizer visualizer(analyzer->getLabeler(),analyzer->getVariableIdMapping(),analyzer->getFlow(),analyzer->getPStateSet(),analyzer->getEStateSet(),analyzer->getTransitionGraph());
       if (ctOpt.visualization.icfgFileName.size()>0) {
-<<<<<<< HEAD
 	string cfgFileName=ctOpt.visualization.icfgFileName;
 	DataDependenceVisualizer ddvis(analyzer->getLabeler(),analyzer->getVariableIdMapping(),"none");
 	ddvis.setDotGraphName("CFG");
@@ -406,45 +405,6 @@
 	ddvis.generateDotFunctionClusters(root,analyzer->getCFAnalyzer(),"cfg.dot",analyzer->getTopologicalSort(),false);
 	cout << "generated cfg.dot, cfg_non_clustered.dot"<<endl;
 	cout << "=============================================================="<<endl;
-=======
-        string cfgFileName=ctOpt.visualization.icfgFileName;
-        DataDependenceVisualizer ddvis(analyzer->getLabeler(),analyzer->getVariableIdMapping(),"none");
-        ddvis.setDotGraphName("CFG");
-        ddvis.generateDotFunctionClusters(root,analyzer->getCFAnalyzer(),cfgFileName,false);
-        cout << "generated "<<cfgFileName<<endl;
-      }
-      if(ctOpt.visualization.vis) {
-        cout << "generating graphvis files:"<<endl;
-        visualizer.setOptionMemorySubGraphs(ctOpt.visualization.tg1EStateMemorySubgraphs);
-        string dotFile="digraph G {\n";
-        dotFile+=visualizer.transitionGraphToDot();
-        dotFile+="}\n";
-        write_file("transitiongraph1.dot", dotFile);
-        cout << "generated transitiongraph1.dot."<<endl;
-        string dotFile3=visualizer.foldedTransitionGraphToDot();
-        write_file("transitiongraph2.dot", dotFile3);
-        cout << "generated transitiongraph2.dot."<<endl;
-
-        string datFile1=(analyzer->getTransitionGraph())->toString(analyzer->getVariableIdMapping());
-        write_file("transitiongraph1.dat", datFile1);
-        cout << "generated transitiongraph1.dat."<<endl;
-
-        //analyzer->generateAstNodeInfo(analyzer->startFunRoot);
-        //dotFile=astTermWithNullValuesToDot(analyzer->startFunRoot);
-        SAWYER_MESG(logger[TRACE]) << "Option VIS: generate ast node info."<<endl;
-        cout << "generating AST node info ... "<<endl;
-        analyzer->generateAstNodeInfo(root);
-        dotFile=AstTerm::functionAstTermsWithNullValuesToDot(root);
-        write_file("ast.dot", dotFile);
-        cout << "generated ast.dot."<<endl;
-
-        SAWYER_MESG(logger[TRACE]) << "Option VIS: generating cfg dot file ..."<<endl;
-        write_file("cfg_non_clustered.dot", analyzer->getFlow()->toDot(analyzer->getCFAnalyzer()->getLabeler()));
-        DataDependenceVisualizer ddvis(analyzer->getLabeler(),analyzer->getVariableIdMapping(),"none");
-        ddvis.generateDotFunctionClusters(root,analyzer->getCFAnalyzer(),"cfg.dot",false);
-        cout << "generated cfg.dot, cfg_non_clustered.dot"<<endl;
-        cout << "=============================================================="<<endl;
->>>>>>> f905a971
       }
       if(ctOpt.visualization.visTg2) {
         string dotFile3=visualizer.foldedTransitionGraphToDot();
