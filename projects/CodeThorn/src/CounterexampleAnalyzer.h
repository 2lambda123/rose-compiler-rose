// Author: Marc Jasper, 2014, 2015.

#ifndef CE_ANALYZER_H
#define CE_ANALYZER_H

#include "sage3basic.h"

//CodeThorn includes
#include "Analyzer.h"
#include "PropertyValueTable.h"
#include "StateRepresentations.h"
#include "SpotConnection.h" 

//BOOST includes
#include "boost/lexical_cast.hpp"
#include "boost/unordered_set.hpp"
#include "boost/regex.hpp"

namespace CodeThorn {

  enum CounterexampleType {CE_TYPE_REAL,CE_TYPE_SPURIOUS,CE_TYPE_UNKNOWN};
  enum IoType {IO_TYPE_UNKNOWN,IO_TYPE_INPUT,IO_TYPE_OUTPUT,IO_TYPE_ERROR};

  typedef std::pair<int, IoType> CeIoVal;
  typedef std::pair<list<CeIoVal> , std::list<CeIoVal> > PrefixAndCycle;
  typedef std::list<boost::unordered_set<const EState*> > StateSets;
  typedef boost::unordered_map<const EState*, list<int> > InputsAtEState;

  struct CEAnalysisResult {
    CounterexampleType analysisResult;
    Label spuriousTargetLabel;
  };

  struct CEAnalysisStep {
    CounterexampleType analysisResult;
    const EState* mostRecentStateRealTrace; 
    int spuriousIndexInCurrentPart;
    bool continueTracingOriginal;
    //special case for an output state followed by a failing assertion in the original program (leading to spurious input)
    bool assertionCausingSpuriousInput;
    Label failingAssertionInOriginal;
  };

  // Responsible for analyzing counterexamples and an analysis using a CEGAR approach.
  class CounterexampleAnalyzer {
  public:
    // initializing the CounterexampleAnalyzer, using "analyzer" to trace paths of the original program
    CounterexampleAnalyzer(Analyzer* analyzer);
    CounterexampleAnalyzer(Analyzer* analyzer, stringstream* csvOutput);
    // Check whether or not the "counterexample" is spurious. 
    // If "returnSpuriousLabel" is set to true: In the case of a spurious counterexample, the result includes a label that should not 
    //                                        be reachable according to the original program but is reachable in the counterexample
    // If "startState" != NULL it will be taken as the start state for tracing the original program's execution path.
    // "resetAnaylzerData" indicates whether or not previously discovered states should be deleted initially.
    CEAnalysisResult analyzeCounterexample(string counterexample, const EState* startState, bool returnSpuriousLabel, bool resetAnalyzerData);
    // iterative verification attempts using the cegar prefix mode for LTL. Iterates over all LTL properties, respects the limit for 
    // analyzed counterexamples for each individual property.
    PropertyValueTable* cegarPrefixAnalysisForLtl(SpotConnection& spotConnection, set<int> ltlInAlphabet, set<int> ltlOutAlphabet);
    // iterative verification attempts of a given ltl property. Prefix of the state space is explored using individual counterexample traces.
    PropertyValueTable* cegarPrefixAnalysisForLtl(int property, SpotConnection& spotConnection, set<int> ltlInAlphabet, set<int> ltlOutAlphabet);
    void setMaxCounterexamples(int max) { _maxCounterexamples=max; };
    
  private: 
    // parse a counterexample string
    PrefixAndCycle ceStringToInOutVals(std::string counterexample);
    // sets the analyzer's input sequence
    void setInputSequence(std::list<CeIoVal> sourceOfInputs);
    // checks if a certain sequence (part of the counterexample) can be executed on the original program. If the list of EState sets
    // "statesPerCycleIndex" is provided, then this function can identify cycles in the original program and thus identify real counterexamples.
    CEAnalysisStep getSpuriousTransition(std::list<CeIoVal> partOfCeTrace, TransitionGraph* originalTraceGraph, 
                                         const EState* compareFollowingHere, StateSets* statesPerCycleIndex = NULL);
    // final evaluation of the result of the "getSpuriousTransition(...)" function
    void determineAnalysisStepResult(CEAnalysisStep& result, IoType mostRecentOriginalIoType, 
                                                const EState* currentState, TransitionGraph* originalTraceGraph, int index);
    // retrieve a label in the original program where spurious behavior of the counterexample occured first 
    // (according to observable input/output behavior)
    Label getFirstObservableSpuriousLabel(TransitionGraph* analyzedModel, PrefixAndCycle counterexample, int numberOfSteps);
    // retrieve input/output/error information from a given estate
    CeIoVal eStateToCeIoVal(const EState* eState);
    // parses the InputOuput into the IoType format (enum of observable behavior)
    IoType getIoType(InputOutput io);

    /// functions related to the cegar prefix mode.
    // updates the information about error branches regarding the latest addition to the traces stored in "model". 
    void removeAndMarkErroneousBranches(TransitionGraph* model);
    // Returns a boolean vector indicating for which input alphabet value a successor of "eState" exists in "model".
    std::vector<bool> hasFollowingInputStates(std::vector<bool> v, const EState* eState, TransitionGraph* model) ;   
    // Retrieves a vector of input states that are successors of "eState" in "model". "eState" has to have one input
    // successor for all possible input values.
    std::vector<const EState*> getFollowingInputStates(std::vector<const EState*> v, const EState* startEState, TransitionGraph* model);
    // marks index in "v" as true iff the entry in "erroneousBranches" that corresponds to "eState" containts (index+1) in its mapping.
<<<<<<< HEAD
    std::vector<bool> setErrorBranches(vector<bool> v, const EState* eState, InputsAtEState erroneousBranches);
    std::list<pair<const EState*, int> > removeTraceLeadingToErrorState(const EState* errorState, TransitionGraph* stg);
=======
    vector<bool> setErrorBranches(vector<bool> v, const EState* eState);
    list<pair<const EState*, int> > removeTraceLeadingToErrorState(const EState* errorState, TransitionGraph* stg);
>>>>>>> 73e321f9
    // Adds all output states in the prefix to "startAndOuputStatesPrefix" and returns the set.
    EStatePtrSet addAllPrefixOutputStates(EStatePtrSet& startAndOuputStatesPrefix, TransitionGraph* model);
    // identify states needed to disconnect the concrete prefix and the over-approximated part in the initial abstract model
    pair<EStatePtrSet, EStatePtrSet> getConcreteOutputAndAbstractInput(TransitionGraph* model);
    // sort the |<input_alphabet>| abstract input states according to their input value and insert them into the vector "v". 
    vector<const EState*> sortAbstractInputStates(vector<const EState*> v, EStatePtrSet abstractInputStates);
    // deprecated: now implemented as function of EState ("isRersTopified(...)");
    bool isPrefixState(const EState* state);
    // prints #transitions, details about states and #counterexamples analyzed
    void printStgSizeAndCeCount(TransitionGraph* model, int counterexampleCount, int property);

    //for debugging purposes
<<<<<<< HEAD
    std::string ceIoValToString(CeIoVal& ioVal);
    std::string ioErrTraceToString(std::list<std::pair<int, IoType> > trace);
=======
    string ceIoValToString(CeIoVal& ioVal);
    string ioErrTraceToString(list<pair<int, IoType> > trace);
    void writeDotGraphToDisk(string filename, Visualizer& visualizer);
>>>>>>> 73e321f9

    Analyzer* _analyzer;
    stringstream* _csvOutput;
    int _maxCounterexamples;
    InputsAtEState _erroneousBranches;
  };

} // end of namespace CodeThorn

#endif<|MERGE_RESOLUTION|>--- conflicted
+++ resolved
@@ -89,13 +89,11 @@
     // successor for all possible input values.
     std::vector<const EState*> getFollowingInputStates(std::vector<const EState*> v, const EState* startEState, TransitionGraph* model);
     // marks index in "v" as true iff the entry in "erroneousBranches" that corresponds to "eState" containts (index+1) in its mapping.
-<<<<<<< HEAD
-    std::vector<bool> setErrorBranches(vector<bool> v, const EState* eState, InputsAtEState erroneousBranches);
+
+    //std::vector<bool> setErrorBranches(vector<bool> v, const EState* eState, InputsAtEState erroneousBranches);
+    std::vector<bool> setErrorBranches(vector<bool> v, const EState* eState);
     std::list<pair<const EState*, int> > removeTraceLeadingToErrorState(const EState* errorState, TransitionGraph* stg);
-=======
-    vector<bool> setErrorBranches(vector<bool> v, const EState* eState);
-    list<pair<const EState*, int> > removeTraceLeadingToErrorState(const EState* errorState, TransitionGraph* stg);
->>>>>>> 73e321f9
+
     // Adds all output states in the prefix to "startAndOuputStatesPrefix" and returns the set.
     EStatePtrSet addAllPrefixOutputStates(EStatePtrSet& startAndOuputStatesPrefix, TransitionGraph* model);
     // identify states needed to disconnect the concrete prefix and the over-approximated part in the initial abstract model
@@ -108,14 +106,9 @@
     void printStgSizeAndCeCount(TransitionGraph* model, int counterexampleCount, int property);
 
     //for debugging purposes
-<<<<<<< HEAD
     std::string ceIoValToString(CeIoVal& ioVal);
-    std::string ioErrTraceToString(std::list<std::pair<int, IoType> > trace);
-=======
-    string ceIoValToString(CeIoVal& ioVal);
-    string ioErrTraceToString(list<pair<int, IoType> > trace);
-    void writeDotGraphToDisk(string filename, Visualizer& visualizer);
->>>>>>> 73e321f9
+    std::string ioErrTraceToString(list<pair<int, IoType> > trace);
+    void writeDotGraphToDisk(std::string filename, Visualizer& visualizer);
 
     Analyzer* _analyzer;
     stringstream* _csvOutput;
