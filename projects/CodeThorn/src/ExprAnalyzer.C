--- conflicted
+++ resolved
@@ -1094,14 +1094,9 @@
     } else {
       // evaluation of dot sequence (a.<here>b.c)
       res.result=address;
-<<<<<<< HEAD
-      break;
-    }
-=======
     }
     resultList.push_back(res);
     return resultList;
->>>>>>> 081446f1
   } else {
     list<SingleEvalResultConstInt> empty;
     return empty;
@@ -1333,83 +1328,7 @@
         resultList.splice(resultList.end(), intermediateResultList);
       }
     }
-<<<<<<< HEAD
-    return resultList;
-
-    // dead code from here on
-    if(SgVarRefExp* varRefExp=isSgVarRefExp(arrExp)) {
-      PState pstate2=oldPState;
-      VariableId arrayVarId=_variableIdMapping->variableId(varRefExp);
-      AbstractValue arrayPtrValue;
-      // two cases
-      if(_variableIdMapping->hasArrayType(arrayVarId)) {
-        // create array element 0 (in preparation to have index added, or, if not index is used, it is already the correct index (=0).
-        arrayPtrValue=AbstractValue::createAddressOfArray(arrayVarId);
-      } else if(_variableIdMapping->hasPointerType(arrayVarId)) {
-        // in case it is a pointer retrieve pointer value
-        AbstractValue ptr=AbstractValue::createAddressOfArray(arrayVarId);
-        if(pstate2.varExists(ptr)) {
-          SAWYER_MESG(logger[DEBUG])<<"pointer exists (OK): "<<ptr.toString(_variableIdMapping)<<endl;
-          arrayPtrValue=readFromMemoryLocation(estate.label(),&pstate2,ptr);
-          SAWYER_MESG(logger[DEBUG])<<"arrayPtrValue: "<<arrayPtrValue.toString(_variableIdMapping)<<endl;
-          // convert integer to VariableId
-          if(arrayPtrValue.isTop()||arrayPtrValue.isBot()) {
-            if(getOptionOutputWarnings())
-              cout <<"Warning: array index is top or bot:"<<SgNodeHelper::sourceLineColumnToString(node)<<": "<<node->unparseToString()<<arrayPtrValue.toString(_variableIdMapping)<<"."<<endl;
-          }
-          // SAWYER_MESG(logger[DEBUG])<<"defering pointer-to-array: ptr:"<<_variableIdMapping->variableName(arrayVarId);
-        } else {
-          if(getOptionOutputWarnings())
-            cout<<"Warning: lhs array access: pointer variable does not exist in PState:"<<ptr.toString()<<endl;
-          arrayPtrValue=AbstractValue::createTop();
-        }
-          } else {
-        logger[ERROR] <<"lhs array access: unknown type of array or pointer."<<endl;
-        exit(1);
-      }
-      AbstractValue arrayElementAddress;
-      //AbstractValue aValue=(*i).value();
-      list<SingleEvalResultConstInt> resIntermediate=evaluateExpression(indexExp,estate);
-      ROSE_ASSERT(resIntermediate.size()==1); // TODO: temporary restriction
-      AbstractValue indexValue=(*(resIntermediate.begin())).value();
-      AbstractValue arrayPtrPlusIndexValue=AbstractValue::operatorAdd(arrayPtrValue,indexValue);
-      SAWYER_MESG(logger[TRACE])<<"DEBUG: arrayPtrPlusIndexValue: "<<arrayPtrPlusIndexValue.toString(_variableIdMapping)<<endl;
-
-      // TODO: rewrite to use AbstractValue only
-      {
-        if(arrayPtrPlusIndexValue.isTop()) {
-            if(_analyzer->getAbstractionMode()!=3) recordPotentialOutOfBoundsAccessLocation(estate.label());
-        } else {
-          VariableId arrayVarId2=arrayPtrPlusIndexValue.getVariableId();
-          int index2=arrayPtrPlusIndexValue.getIndexIntValue();
-          if(!accessIsWithinArrayBounds(arrayVarId2,index2)) {
-            if(_analyzer->getAbstractionMode()!=3) recordDefinitiveOutOfBoundsAccessLocation(estate.label());
-            //cerr<<"Program error detected at "<<SgNodeHelper::sourceLineColumnToString(node)<<" : write access out of bounds."<<endl;
-          }
-        }
-      }
-
-      arrayElementAddress=arrayPtrPlusIndexValue;
-      //cout<<"DEBUG: arrayElementAddress: "<<arrayElementAddress.toString(_variableIdMapping)<<endl;
-      //SAWYER_MESG(logger[TRACE])<<"arrayElementVarId:"<<arrayElementAddress.toString()<<":"<<_variableIdMapping->variableName(arrayVarId)<<" Index:"<<index<<endl;
-      ROSE_ASSERT(!arrayElementAddress.isBot());
-      // read value of variable var id (same as for VarRefExp - TODO: reuse)
-      // TODO: check whether arrayElementAddress (or array) is a constant array (arrayVarId)
-      if(!pstate2.varExists(arrayElementAddress)) {
-        // check that array is constant array (it is therefore ok that it is not in the state)
-        //SAWYER_MESG(logger[TRACE]) <<"lhs array-access index does not exist in state (creating it as address now). Array element id:"<<arrayElementAddress.toString(_variableIdMapping)<<" PState size:"<<pstate2.size()<<endl;
-      }
-      res.result=arrayElementAddress;
-      return listify(res);
-    } else {
-      logger[ERROR] <<"array-access uses expr for denoting the array. Normalization missing."<<endl;
-      logger[ERROR] <<"expr: "<<node->unparseToString()<<endl;
-      logger[ERROR] <<"arraySkip: "<<getSkipArrayAccesses()<<endl;
-      exit(1);
-    }
-=======
     return resultList;  
->>>>>>> 081446f1
   }
   // unreachable
   ROSE_ASSERT(false);
@@ -2217,165 +2136,3 @@
   res.init(estate,AbstractValue(CodeThorn::Top()));
   return listify(res);
 }
-<<<<<<< HEAD
-
-// true if access is correct. false if out-of-bounds access.
-// TODO: rewrite using new abstract values with array address references
-bool ExprAnalyzer::accessIsWithinArrayBounds(VariableId arrayVarId,int accessIndex) {
-  // check array bounds
-  int arraySize=_variableIdMapping->getNumberOfElements(arrayVarId);
-  return !(accessIndex<0||accessIndex>=arraySize);
-}
-
-enum MemoryAccessBounds ExprAnalyzer::checkMemoryAccessBounds(AbstractValue address) {
-  if(address.isTop()) {
-    return ACCESS_POTENTIALLY_OUTSIDE_BOUNDS;
-  } if(address.isBot()) {
-    return ACCESS_NON_EXISTING;
-  } if(address.isNullPtr()) {
-    return ACCESS_DEFINITELY_NP;
-  } else {
-    AbstractValue offset=address.getIndexValue();
-    if(offset.isTop()) {
-      return ACCESS_POTENTIALLY_OUTSIDE_BOUNDS;
-    } else if(offset.isBot()) {
-      return ACCESS_NON_EXISTING;
-    } else {
-      VariableId memId=address.getVariableId();
-      // this must be the only remaining case
-      if(offset.isConstInt()) {
-        // check array bounds
-        int memRegionSize=_variableIdMapping->getNumberOfElements(memId);
-        int accessIndex=offset.getIntValue();
-        if(!(accessIndex<0||accessIndex>=memRegionSize)) {
-          return ACCESS_DEFINITELY_INSIDE_BOUNDS;
-        } else {
-          return ACCESS_DEFINITELY_OUTSIDE_BOUNDS;
-        }
-      } else {
-        return ACCESS_POTENTIALLY_OUTSIDE_BOUNDS;
-      }
-    }
-  }
-}
-
-ProgramLocationsReport ExprAnalyzer::getViolatingLocations(enum AnalysisSelector analysisSelector) {
-  switch(analysisSelector) {
-  case ANALYSIS_NULL_POINTER:
-    return getNullPointerDereferenceLocations();
-  case ANALYSIS_OUT_OF_BOUNDS:
-    return getOutOfBoundsAccessLocations();
-  case ANALYSIS_UNINITIALIZED:
-    return getUninitializedAccessLocations();
-  default:
-    cerr<<"Error: ProgramLocationsReport: Unknown analysisSelector: "<<analysisSelector<<endl;
-    exit(1);
-  }
-}
-
-ProgramLocationsReport ExprAnalyzer::getNullPointerDereferenceLocations() {
-  return _nullPointerDereferenceLocations;
-}
-
-void ExprAnalyzer::recordDefinitiveNullPointerDereferenceLocation(Label label) {
-  _nullPointerDereferenceLocations.recordDefinitiveLocation(label);
-}
-
-void ExprAnalyzer::recordPotentialNullPointerDereferenceLocation(Label label) {
-  _nullPointerDereferenceLocations.recordPotentialLocation(label);
-}
-
-ProgramLocationsReport ExprAnalyzer::getOutOfBoundsAccessLocations() {
-  return _outOfBoundsAccessLocations;
-}
-
-void ExprAnalyzer::recordDefinitiveOutOfBoundsAccessLocation(Label label) {
-  _outOfBoundsAccessLocations.recordDefinitiveLocation(label);
-  if(_printDetectedViolations)
-    cout<<"Violation detected: definitive out of bounds access at label "<<label.toString()<<endl;
-}
-
-void ExprAnalyzer::recordPotentialOutOfBoundsAccessLocation(Label label) {
-  _outOfBoundsAccessLocations.recordPotentialLocation(label);
-  if(_printDetectedViolations)
-    cout<<"Violation detected: potential out of bounds access at label "<<label.toString()<<endl;
-}
-
-ProgramLocationsReport ExprAnalyzer::getUninitializedAccessLocations() {
-  return _uninitializedAccessLocations;
-}
-
-void ExprAnalyzer::recordDefinitiveUninitializedAccessLocation(Label label) {
-  _uninitializedAccessLocations.recordDefinitiveLocation(label);
-  if(_printDetectedViolations)
-    cout<<"Violation detected: definitive out of bounds access at label "<<label.toString()<<endl;
-}
-
-void ExprAnalyzer::recordPotentialUninitializedAccessLocation(Label label) {
-  _uninitializedAccessLocations.recordPotentialLocation(label);
-  if(_printDetectedViolations)
-    cout<<"Violation detected: potential out of bounds access at label "<<label.toString()<<endl;
-}
-
-bool ExprAnalyzer::getPrintDetectedViolations() {
-  return _printDetectedViolations;
-}
-void ExprAnalyzer::setPrintDetectedViolations(bool flag) {
-  _printDetectedViolations=flag;
-}
-
-bool ExprAnalyzer::isStructMember(CodeThorn::VariableId varId) {
-  return structureAccessLookup.isStructMember(varId);
-}
-
-bool ExprAnalyzer::definitiveErrorDetected() {
-  return _uninitializedAccessLocations.numDefinitiveLocations()>0 || _outOfBoundsAccessLocations.numDefinitiveLocations()>0 || _nullPointerDereferenceLocations.numDefinitiveLocations()>0;
-}
-
-bool ExprAnalyzer::potentialErrorDetected() {
-  return _uninitializedAccessLocations.numPotentialLocations()>0 || _outOfBoundsAccessLocations.numPotentialLocations()>0 || _nullPointerDereferenceLocations.numPotentialLocations()>0;
-}
-
-AbstractValue ExprAnalyzer::readFromMemoryLocation(Label lab, const PState* pstate, AbstractValue memLoc) {
-  // inspect memory location here
-  if(memLoc.isNullPtr()) {
-    recordDefinitiveNullPointerDereferenceLocation(lab);
-    return AbstractValue::createBot();
-  }
-  if(memLoc.isTop()) {
-    recordPotentialNullPointerDereferenceLocation(lab);
-    if(_analyzer->getAbstractionMode()!=3)
-      recordPotentialOutOfBoundsAccessLocation(lab);
-    recordPotentialUninitializedAccessLocation(lab);
-  } else if(!pstate->memLocExists(memLoc)) {
-    if(_analyzer->getAbstractionMode()!=3)
-      recordPotentialOutOfBoundsAccessLocation(lab);
-
-    recordPotentialUninitializedAccessLocation(lab);
-  }
-  AbstractValue val=pstate->readFromMemoryLocation(memLoc);
-  // investigate value here
-  if(val.isUndefined()) {
-    recordPotentialUninitializedAccessLocation(lab);
-  }
-  return val;
-}
-
-void ExprAnalyzer::writeToMemoryLocation(Label lab, PState* pstate, AbstractValue memLoc, AbstractValue newValue) {
-  // inspect everything here
-  if(_analyzer->getAbstractionMode()!=3) {
-    if(memLoc.isTop()) {
-      recordPotentialOutOfBoundsAccessLocation(lab);
-    } else if(!pstate->memLocExists(memLoc)) {
-      recordDefinitiveOutOfBoundsAccessLocation(lab);
-    }
-  }
-  pstate->writeToMemoryLocation(memLoc,newValue);
-}
-
-void ExprAnalyzer::writeUndefToMemoryLocation(PState* pstate, AbstractValue memLoc) {
-  AbstractValue undefValue=AbstractValue::createUndefined();
-  pstate->writeToMemoryLocation(memLoc,undefValue);
-}
-=======
->>>>>>> 081446f1
