/*************************************************************
 * Copyright: (C) 2012 by Markus Schordan                    *
 * Author   : Markus Schordan                                *
 * License  : see file LICENSE in the CodeThorn distribution *
 *************************************************************/

#include "sage3basic.h"
#include "ExprAnalyzer.h"
#include "CodeThornException.h"
#include "Analyzer.h" // dependency on process-functions
#include "CppStdUtilities.h"
#include "CodeThornCommandLineOptions.h"
#include "CodeThornLib.h"

using namespace CodeThorn;
using namespace CodeThorn;
using namespace Sawyer::Message;

Sawyer::Message::Facility ExprAnalyzer::logger;

ExprAnalyzer::ExprAnalyzer() {
  initDiagnostics();
  initViolatingLocations();
}

void ExprAnalyzer::setVariableIdMapping(VariableIdMappingExtended* variableIdMapping) {
  _variableIdMapping=variableIdMapping; 
}

void ExprAnalyzer::initDiagnostics() {
  static bool initialized = false;
  if (!initialized) {
    initialized = true;
    logger = Sawyer::Message::Facility("CodeThorn::ExprAnalyzer", Rose::Diagnostics::destination);
    Rose::Diagnostics::mfacilities.insertAndAdjust(logger);
  }
}

CodeThorn::InterpreterMode ExprAnalyzer::getInterpreterMode() {
  return _interpreterMode;
}
void ExprAnalyzer::setInterpreterMode(CodeThorn::InterpreterMode im) {
  _interpreterMode=im;
}

string ExprAnalyzer::getInterpreterModeFileName() {
  return _interpreterModeFileName;
}
void ExprAnalyzer::setInterpreterModeFileName(string imFileName) {
  _interpreterModeFileName=imFileName;
}

void ExprAnalyzer::initializeStructureAccessLookup(SgProject* node) {
  ROSE_ASSERT(node);
  ROSE_ASSERT(_variableIdMapping);
  structureAccessLookup.initializeOffsets(_variableIdMapping,node);
  SAWYER_MESG(logger[INFO])<<"Structure access lookup num of members: "<<structureAccessLookup.numOfStoredMembers()<<endl;
}

void ExprAnalyzer::setAnalyzer(Analyzer* analyzer) {
  ROSE_ASSERT(analyzer);
  _analyzer=analyzer;
}

void ExprAnalyzer::setSkipSelectedFunctionCalls(bool skip) {
  _skipSelectedFunctionCalls=skip;
}

bool ExprAnalyzer::getSkipSelectedFunctionCalls() {
  return _skipSelectedFunctionCalls;
}

void ExprAnalyzer::setSkipArrayAccesses(bool skip) {
  _skipArrayAccesses=skip;
}

bool ExprAnalyzer::getSkipArrayAccesses() {
  return _skipArrayAccesses;
}

void ExprAnalyzer::setIgnoreUndefinedDereference(bool skip) {
  _ignoreUndefinedDereference=skip;
}

bool ExprAnalyzer::getIgnoreUndefinedDereference() {
  return _ignoreUndefinedDereference;
}

void ExprAnalyzer::setIgnoreFunctionPointers(bool skip) {
  _ignoreFunctionPointers=skip;
}

bool ExprAnalyzer::getIgnoreFunctionPointers() {
  return _ignoreFunctionPointers;
}

void ExprAnalyzer::setSVCompFunctionSemantics(bool flag) {
  _svCompFunctionSemantics=flag;
}

bool ExprAnalyzer::getSVCompFunctionSemantics() {
  return _svCompFunctionSemantics;
}

bool ExprAnalyzer::stdFunctionSemantics() {
  return _stdFunctionSemantics;
}

bool ExprAnalyzer::getStdFunctionSemantics() {
  return _stdFunctionSemantics;
}

void ExprAnalyzer::setStdFunctionSemantics(bool flag) {
  _stdFunctionSemantics=flag;
}

void CodeThorn::ExprAnalyzer::setOptionOutputWarnings(bool flag) {
  _optionOutputWarnings=flag;
}
bool CodeThorn::ExprAnalyzer::getOptionOutputWarnings() {
  return _optionOutputWarnings;
}

bool ExprAnalyzer::variable(SgNode* node, string& varName) {
  if(SgVarRefExp* varref=isSgVarRefExp(node)) {
    // found variable
    SgVariableSymbol* varsym=varref->get_symbol();
    varName=varsym->get_name().getString();
    return true;
  } else {
    varName="$";
    return false;
  }
}

bool ExprAnalyzer::variable(SgNode* node, VariableId& varId) {
  assert(node);
  if(SgNodeHelper::isArrayAccess(node)) {
    // 1) array variable id
    // 2) eval array-index expr
    // 3) if const then compute variable id otherwise return non-valid var id (would require set)
    return false;
  }
  if(SgVarRefExp* varref=isSgVarRefExp(node)) {
    // found variable
    ROSE_ASSERT(_variableIdMapping);
    varId=_variableIdMapping->variableId(varref);
    return true;
  } else {
    VariableId defaultVarId;
    varId=defaultVarId;
    return false;
  }
}

AbstractValue ExprAnalyzer::constIntLatticeFromSgValueExp(SgValueExp* valueExp) {
  ROSE_ASSERT(valueExp);
  if(isSgFloatVal(valueExp)
     ||isSgDoubleVal(valueExp)
     ||isSgLongDoubleVal(valueExp)
     ||isSgComplexVal(valueExp)) {
    return AbstractValue(CodeThorn::Top());
  } else if(SgStringVal* stringVal=isSgStringVal(valueExp)) {
    // handle string literals
    std::string s=stringVal->get_value();
    VariableId stringValVarId=_variableIdMapping->getStringLiteralVariableId(stringVal);
    AbstractValue val=AbstractValue::createAddressOfVariable(stringValVarId);
    SAWYER_MESG(logger[TRACE])<<"Found StringValue: "<<"\""<<s<<"\""<<": abstract value: "<<val.toString(_variableIdMapping)<<endl;
    return val;
  } else if(SgBoolValExp* exp=isSgBoolValExp(valueExp)) {
    // ROSE uses an integer for a bool
    int val=exp->get_value();
    if(val==0)
      return AbstractValue(false);
    else if(val==1)
      return AbstractValue(true);
    else {
      logger[ERROR]<<"Error: unknown bool value (not 0 or 1): SgBoolExp::get_value()=="<<val<<endl;
      exit(1);
    }
  } else if(SgShortVal* exp=isSgShortVal(valueExp)) {
    short int val=exp->get_value();
    return AbstractValue((int)val);
  } else if(SgIntVal* exp=isSgIntVal(valueExp)) {
    int val=exp->get_value();
    return AbstractValue(val);
  } else if(SgLongIntVal* exp=isSgLongIntVal(valueExp)) {
    long int val=exp->get_value();
    return AbstractValue(val);
  } else if(SgLongLongIntVal* exp=isSgLongLongIntVal(valueExp)) {
    long long val=exp->get_value();
    return AbstractValue(val);
  } else if(SgUnsignedCharVal* exp=isSgUnsignedCharVal(valueExp)) {
    unsigned char val=exp->get_value();
    return AbstractValue((int)val);
  } else if(SgUnsignedShortVal* exp=isSgUnsignedShortVal(valueExp)) {
    unsigned short val=exp->get_value();
    return AbstractValue((int)val);
  } else if(SgUnsignedIntVal* exp=isSgUnsignedIntVal(valueExp)) {
    unsigned int val=exp->get_value();
    return AbstractValue(val);
  } else if(SgUnsignedLongVal* exp=isSgUnsignedLongVal(valueExp)) {
    unsigned long int val=exp->get_value();
    return AbstractValue(val);
  } else if(SgUnsignedLongLongIntVal* exp=isSgUnsignedLongLongIntVal(valueExp)) {
    unsigned long long int val=exp->get_value();
    return AbstractValue(val);
  } else if(SgCharVal* exp=isSgCharVal(valueExp)) {
    unsigned char val=(unsigned char)(signed char)exp->get_value();
    return AbstractValue((int)val);
  } else if(SgWcharVal* exp=isSgWcharVal(valueExp)) {
    long int val=exp->get_value();
    return AbstractValue(val);
  } else if(isSgNullptrValExp(valueExp)) {
    return AbstractValue((int)0);
  } else if(SgEnumVal* exp=isSgEnumVal(valueExp)) {
    int val=exp->get_value();
    return AbstractValue(val);
  } else {
    string s;
    if(valueExp)
      s=valueExp->class_name();
    else
      s="nullptr";
    throw CodeThorn::Exception("Error: constIntLatticeFromSgValueExp::unsupported number type in SgValueExp ("+s+")");
  }
}

//////////////////////////////////////////////////////////////////////
// EVAL CONSTINT
//////////////////////////////////////////////////////////////////////
list<SingleEvalResultConstInt> ExprAnalyzer::listify(SingleEvalResultConstInt res) {
  list<SingleEvalResultConstInt> resList;
  resList.push_back(res);
  return resList;
}

void SingleEvalResultConstInt::init(EState estate, AbstractValue result) {
  this->estate=estate;
  this->result=result;
}

#define CASE_EXPR_ANALYZER_EVAL(ROSENODENAME,EVALFUNCTIONNAME) case V_ ## ROSENODENAME: resultList.splice(resultList.end(),EVALFUNCTIONNAME(is ## ROSENODENAME(node),lhsResult,rhsResult,estate,mode));break

#define CASE_EXPR_ANALYZER_EVAL_UNARY_OP(ROSENODENAME,EVALFUNCTIONNAME) case V_ ## ROSENODENAME: resultList.splice(resultList.end(),EVALFUNCTIONNAME(is ## ROSENODENAME(node),operandResult,estate,mode));break

list<SingleEvalResultConstInt> ExprAnalyzer::evaluateLExpression(SgNode* node,EState estate) {
  list<SingleEvalResultConstInt> resList;
  AbstractValue result;
  if(SgVarRefExp* varExp=isSgVarRefExp(node)) {
    return evalLValueVarRefExp(varExp,estate);
  } else if(SgPntrArrRefExp* arrRef=isSgPntrArrRefExp(node)) {
    return evalLValuePntrArrRefExp(arrRef,estate);
  } else if(SgDotExp* dotExp=isSgDotExp(node)) {
    return evalLValueExp(dotExp,estate);
  } else if(SgArrowExp* arrowExp=isSgArrowExp(node)) {
    return evalLValueExp(arrowExp,estate);
  } else {
    cerr<<"Error: unsupported lvalue expression: "<<node->unparseToString()<<endl;
    cerr<<"     : "<<SgNodeHelper::sourceLineColumnToString(node)<<" : "<<AstTerm::astTermWithNullValuesToString(node)<<endl;
    exit(1);
  }
  // unreachable
  ROSE_ASSERT(false);
}

bool ExprAnalyzer::isLValueOp(SgNode* node) {
  // assign operators not included yet
  return isSgAddressOfOp(node)
    || SgNodeHelper::isPrefixIncDecOp(node)
    || SgNodeHelper::isPostfixIncDecOp(node)
    ;
}

list<SingleEvalResultConstInt> ExprAnalyzer::evaluateShortCircuitOperators(SgNode* node,EState estate, EvalMode mode) {
  SgNode* lhs=SgNodeHelper::getLhs(node);
  list<SingleEvalResultConstInt> lhsResultList=evaluateExpression(lhs,estate,mode);
  list<SingleEvalResultConstInt> resultList;
  for(list<SingleEvalResultConstInt>::iterator liter=lhsResultList.begin();
      liter!=lhsResultList.end();
      ++liter) {
    switch(node->variantT()) {
    case V_SgAndOp: {
      SingleEvalResultConstInt lhsResult=*liter;
      // short circuit semantics
      if(lhsResult.isTrue()||lhsResult.isTop()||lhsResult.isBot()) {
        SgNode* rhs=SgNodeHelper::getRhs(node);
        list<SingleEvalResultConstInt> rhsResultList=evaluateExpression(rhs,estate,mode);
        for(list<SingleEvalResultConstInt>::iterator riter=rhsResultList.begin();
            riter!=rhsResultList.end();
            ++riter) {
          SingleEvalResultConstInt rhsResult=*riter;
          resultList.splice(resultList.end(),evalAndOp(isSgAndOp(node),lhsResult,rhsResult,estate,mode));
        }
      } else {
        // rhs not executed
        ROSE_ASSERT(lhsResult.isFalse());
        resultList.push_back(lhsResult);
      }
      break;
    }
    case V_SgOrOp: {
      SingleEvalResultConstInt lhsResult=*liter;
      if(lhsResult.isFalse()||lhsResult.isTop()||lhsResult.isBot()) {
        SgNode* rhs=SgNodeHelper::getRhs(node);
        list<SingleEvalResultConstInt> rhsResultList=evaluateExpression(rhs,estate,mode);
        for(list<SingleEvalResultConstInt>::iterator riter=rhsResultList.begin();
            riter!=rhsResultList.end();
            ++riter) {
          SingleEvalResultConstInt rhsResult=*riter;
          resultList.splice(resultList.end(),evalOrOp(isSgOrOp(node),lhsResult,rhsResult,estate,mode));
        }
      } else {
        // rhs not executed
        ROSE_ASSERT(lhsResult.isTrue());
        resultList.push_back(lhsResult);
      }
      break;
    }
    default:
      cerr << "Binary short circuit op:"<<SgNodeHelper::nodeToString(node)<<"(nodetype:"<<node->class_name()<<")"<<endl;
      throw CodeThorn::Exception("Error: evaluateExpression::unknown binary short circuit operation.");
    }
  }
  return resultList;
}

list<SingleEvalResultConstInt> ExprAnalyzer::evaluateExpression(SgNode* node,EState estate, EvalMode mode) {
  ROSE_ASSERT(estate.pstate()); // ensure state exists
  // initialize with default values from argument(s)
  SingleEvalResultConstInt res;
  res.estate=estate;
  res.result=AbstractValue(CodeThorn::Bot());
#if 0
  if(SgNodeHelper::isPostfixIncDecOp(node)) {
    cerr << "Error: incdec-op not supported in conditions."<<endl;
    exit(1);
  }
#endif

  if(SgConditionalExp* condExp=isSgConditionalExp(node)) {
    return evalConditionalExpr(condExp,estate);
  }

  if(dynamic_cast<SgBinaryOp*>(node)) {
    // special handling of short-circuit operators
    if(isSgAndOp(node)||isSgOrOp(node)) {
      return evaluateShortCircuitOperators(node,estate,mode);
    }
    SgNode* lhs=SgNodeHelper::getLhs(node);
    list<SingleEvalResultConstInt> lhsResultList=evaluateExpression(lhs,estate,mode);
    SgNode* rhs=SgNodeHelper::getRhs(node);
    list<SingleEvalResultConstInt> rhsResultList=evaluateExpression(rhs,estate,mode);
    list<SingleEvalResultConstInt> resultList;
    for(list<SingleEvalResultConstInt>::iterator liter=lhsResultList.begin();
        liter!=lhsResultList.end();
        ++liter) {
      for(list<SingleEvalResultConstInt>::iterator riter=rhsResultList.begin();
          riter!=rhsResultList.end();
          ++riter) {
        SingleEvalResultConstInt lhsResult=*liter;
        SingleEvalResultConstInt rhsResult=*riter;

        // handle binary pointer operators
        switch(node->variantT()) {
          CASE_EXPR_ANALYZER_EVAL(SgArrowExp,evalArrowOp);
          CASE_EXPR_ANALYZER_EVAL(SgDotExp,evalDotOp);
        default:
          // fall through;
          ;
        }
        if(node->variantT()==V_SgArrowExp||node->variantT()==V_SgDotExp) {
          return resultList;
        }
        
        switch(node->variantT()) {
          CASE_EXPR_ANALYZER_EVAL(SgEqualityOp,evalEqualOp);
          CASE_EXPR_ANALYZER_EVAL(SgNotEqualOp,evalNotEqualOp);
          CASE_EXPR_ANALYZER_EVAL(SgAddOp,evalAddOp);
          CASE_EXPR_ANALYZER_EVAL(SgSubtractOp,evalSubOp);
          CASE_EXPR_ANALYZER_EVAL(SgMultiplyOp,evalMulOp);
          CASE_EXPR_ANALYZER_EVAL(SgDivideOp,evalDivOp);
          CASE_EXPR_ANALYZER_EVAL(SgModOp,evalModOp);
          CASE_EXPR_ANALYZER_EVAL(SgBitAndOp,evalBitwiseAndOp);
          CASE_EXPR_ANALYZER_EVAL(SgBitOrOp,evalBitwiseOrOp);
          CASE_EXPR_ANALYZER_EVAL(SgBitXorOp,evalBitwiseXorOp);
          CASE_EXPR_ANALYZER_EVAL(SgGreaterOrEqualOp,evalGreaterOrEqualOp);
          CASE_EXPR_ANALYZER_EVAL(SgGreaterThanOp,evalGreaterThanOp);
          CASE_EXPR_ANALYZER_EVAL(SgLessThanOp,evalLessThanOp);
          CASE_EXPR_ANALYZER_EVAL(SgLessOrEqualOp,evalLessOrEqualOp);
          CASE_EXPR_ANALYZER_EVAL(SgPntrArrRefExp,evalArrayReferenceOp);
          CASE_EXPR_ANALYZER_EVAL(SgLshiftOp,evalBitwiseShiftLeftOp);
          CASE_EXPR_ANALYZER_EVAL(SgRshiftOp,evalBitwiseShiftRightOp);

        default:
          cerr << "Binary Op:"<<SgNodeHelper::nodeToString(node)<<"(nodetype:"<<node->class_name()<<")"<<endl;
          throw CodeThorn::Exception("Error: evaluateExpression::unknown binary operation.");
        }
      }
    }
    return resultList;
  }
  
  if(isLValueOp(node)) {
    SgNode* child=SgNodeHelper::getFirstChild(node);
#if 1
    list<SingleEvalResultConstInt> operandResultList=evaluateLExpression(child,estate);
#else
    list<SingleEvalResultConstInt> operandResultList=evaluateExpression(child,estate,MODE_ADDRESS);
#endif
    //assert(operandResultList.size()==1);
    list<SingleEvalResultConstInt> resultList;
    for(auto oiter:operandResultList) {
      SingleEvalResultConstInt operandResult=oiter;
      switch(node->variantT()) {
        // covers same operators as isLValueOp
        CASE_EXPR_ANALYZER_EVAL_UNARY_OP(SgAddressOfOp,evalAddressOfOp);
        CASE_EXPR_ANALYZER_EVAL_UNARY_OP(SgPlusPlusOp,evalPlusPlusOp);
        CASE_EXPR_ANALYZER_EVAL_UNARY_OP(SgMinusMinusOp,evalMinusMinusOp);
        // SgPointerDerefExp??
      default:
        ; // nothing to do, fall through to next loop on unary ops
      }
    }
    return resultList;
  }

  if(dynamic_cast<SgUnaryOp*>(node)) {
    SgNode* child=SgNodeHelper::getFirstChild(node);
    list<SingleEvalResultConstInt> operandResultList=evaluateExpression(child,estate,mode);
    list<SingleEvalResultConstInt> resultList;
    for(auto oiter:operandResultList) {
      SingleEvalResultConstInt operandResult=oiter;
      switch(node->variantT()) {
        CASE_EXPR_ANALYZER_EVAL_UNARY_OP(SgNotOp,evalNotOp);
        CASE_EXPR_ANALYZER_EVAL_UNARY_OP(SgCastExp,evalCastOp);
        CASE_EXPR_ANALYZER_EVAL_UNARY_OP(SgBitComplementOp,evalBitwiseComplementOp);
        CASE_EXPR_ANALYZER_EVAL_UNARY_OP(SgMinusOp,evalUnaryMinusOp);
        CASE_EXPR_ANALYZER_EVAL_UNARY_OP(SgPointerDerefExp,evalDereferenceOp);
      default:
        logger[ERROR]<<"evaluateExpression::unknown unary operation @"<<node->sage_class_name()<<endl;
        exit(1);
      } // end switch
    }
    return  resultList;
  }
  
  ROSE_ASSERT(!dynamic_cast<SgBinaryOp*>(node) && !dynamic_cast<SgUnaryOp*>(node));
  
  // ALL REMAINING CASES DO NOT GENERATE CONSTRAINTS
  // EXPRESSION LEAF NODES
  // this test holds for all subclasses of SgValueExp

  // special case sizeof operator (operates on types and types of expressions)
  if(SgSizeOfOp* sizeOfOp=isSgSizeOfOp(node)) {
    return evalSizeofOp(sizeOfOp,estate);
  }
  if(SgValueExp* exp=isSgValueExp(node)) {
    ROSE_ASSERT(exp!=nullptr);
    return evalValueExp(exp,estate);
  }
  switch(node->variantT()) {
  case V_SgVarRefExp:
    return evalRValueVarRefExp(isSgVarRefExp(node),estate);
  case V_SgFunctionCallExp: {
    return evalFunctionCall(isSgFunctionCallExp(node),estate);
  }
  case V_SgNullExpression: {
    list<SingleEvalResultConstInt> resultList;
    res.result=AbstractValue::createTop();
    resultList.push_front(res);
    return resultList;
  }
  case V_SgFunctionRefExp: {
    if(getIgnoreFunctionPointers()) {
      // just ignore the call (this is unsound and only for testing)
      list<SingleEvalResultConstInt> resultList;
      res.result=AbstractValue::createTop();
      resultList.push_front(res);
      return resultList;
    } else {
      // use of function addresses as values. Not implemented yet.
      SAWYER_MESG(logger[WARN])<<"Imprecision: function pointer value: evaluating SgFunctionRefExp as top: "<<SgNodeHelper::sourceLineColumnToString(node)<<": "<<node->unparseToString()<<endl;
      list<SingleEvalResultConstInt> resultList;
      res.result=AbstractValue::createTop();
      resultList.push_front(res);
      return resultList;
    }
  }
  default:
    throw CodeThorn::Exception("Error: evaluateExpression::unknown node in expression: "+string(node->sage_class_name())+" at "+SgNodeHelper::sourceFilenameToString(node)+" in file "+SgNodeHelper::sourceFilenameToString(node));
  } // end of switch
  throw CodeThorn::Exception("Error: evaluateExpression failed.");
}

/////////////////////////////////////////////////////////////////////////////////////////////////
// EVAL FUNCTIONS
/////////////////////////////////////////////////////////////////////////////////////////////////

// evaluation functions
list<SingleEvalResultConstInt> ExprAnalyzer::evalConditionalExpr(SgConditionalExp* condExp, EState estate, EvalMode mode) {
  list<SingleEvalResultConstInt> resultList;
  SgExpression* cond=condExp->get_conditional_exp();
  list<SingleEvalResultConstInt> condResultList=evaluateExpression(cond,estate);
  if(condResultList.size()==0) {
    cerr<<"Error: evaluating condition of conditional operator inside expressions gives no result."<<endl;
    exit(1);
  }
  if(condResultList.size()==2) {
    list<SingleEvalResultConstInt>::iterator i=condResultList.begin();
    SingleEvalResultConstInt singleResult1=*i;
    ++i;
    SingleEvalResultConstInt singleResult2=*i;
    if((singleResult1.value().operatorEq(singleResult2.value())).isTrue()) {
      SAWYER_MESG(logger[WARN])<<"evaluating condition of conditional operator gives two equal results"<<endl;
    }
  }
  if(condResultList.size()>1) {
    cerr<<"Error: evaluating condition of conditional operator gives more than one result. Not supported yet."<<endl;
    exit(1);
  }
  SingleEvalResultConstInt singleResult=*condResultList.begin();
  if(singleResult.result.isTop()) {
    SgExpression* trueBranch=condExp->get_true_exp();
    list<SingleEvalResultConstInt> trueBranchResultList=evaluateExpression(trueBranch,estate);
    SgExpression* falseBranch=condExp->get_false_exp();
    list<SingleEvalResultConstInt> falseBranchResultList=evaluateExpression(falseBranch,estate);
    // append falseBranchResultList to trueBranchResultList (moves elements), O(1).
    trueBranchResultList.splice(trueBranchResultList.end(), falseBranchResultList); 
    return trueBranchResultList;
  } else if(singleResult.result.isTrue()) {
    SgExpression* trueBranch=condExp->get_true_exp();
    list<SingleEvalResultConstInt> trueBranchResultList=evaluateExpression(trueBranch,estate);
    return trueBranchResultList;
  } else if(singleResult.result.isFalse()) {
    SgExpression* falseBranch=condExp->get_false_exp();
    list<SingleEvalResultConstInt> falseBranchResultList=evaluateExpression(falseBranch,estate);
    return falseBranchResultList;
  } else {
    cerr<<"Error: evaluating conditional operator inside expressions - unknown behavior (condition may have evaluated to bot)."<<endl;
    exit(1);
  }
}

list<SingleEvalResultConstInt> ExprAnalyzer::evalEqualOp(SgEqualityOp* node,
                                                         SingleEvalResultConstInt lhsResult, 
                                                         SingleEvalResultConstInt rhsResult,
                                                         EState estate, EvalMode mode) {
  list<SingleEvalResultConstInt> resultList;
  SingleEvalResultConstInt res;
  res.estate=estate;
  res.result=(lhsResult.result.operatorEq(rhsResult.result));
  resultList.push_back(res);
  return resultList;
}

list<SingleEvalResultConstInt> ExprAnalyzer::evalNotEqualOp(SgNotEqualOp* node,
                                                            SingleEvalResultConstInt lhsResult, 
                                                            SingleEvalResultConstInt rhsResult,
                                                            EState estate, EvalMode mode) {
  list<SingleEvalResultConstInt> resultList;
  SingleEvalResultConstInt res;
  res.estate=estate;
  res.result=(lhsResult.result.operatorNotEq(rhsResult.result));
  resultList.push_back(res);
  return resultList;
}

list<SingleEvalResultConstInt> ExprAnalyzer::evalAndOp(SgAndOp* node,
                                                      SingleEvalResultConstInt lhsResult, 
                                                      SingleEvalResultConstInt rhsResult,
                                                      EState estate, EvalMode mode) {
  list<SingleEvalResultConstInt> resultList;
  SingleEvalResultConstInt res;
  res.estate=estate;
  res.result=(lhsResult.result.operatorAnd(rhsResult.result));
  resultList.push_back(res);
  return resultList;
}

list<SingleEvalResultConstInt> ExprAnalyzer::evalOrOp(SgOrOp* node,
                                                      SingleEvalResultConstInt lhsResult, 
                                                      SingleEvalResultConstInt rhsResult,
                                                      EState estate, EvalMode mode) {
  list<SingleEvalResultConstInt> resultList;
  SingleEvalResultConstInt res;
  res.estate=estate;
  res.result=lhsResult.result.operatorOr(rhsResult.result);

  // encode short-circuit CPP-OR-semantics
  if(lhsResult.result.isTrue()) {
    res.result=lhsResult.result;
  } 
  resultList.push_back(res);
  return resultList;
}

list<SingleEvalResultConstInt> ExprAnalyzer::evalAddOp(SgAddOp* node,
                                                      SingleEvalResultConstInt lhsResult, 
                                                      SingleEvalResultConstInt rhsResult,
                                                      EState estate, EvalMode mode) {
  list<SingleEvalResultConstInt> resultList;
  SingleEvalResultConstInt res;
  res.estate=estate;
  res.result=(lhsResult.result+rhsResult.result);
  resultList.push_back(res);
  return resultList;
}
list<SingleEvalResultConstInt> ExprAnalyzer::evalSubOp(SgSubtractOp* node,
                                                      SingleEvalResultConstInt lhsResult, 
                                                      SingleEvalResultConstInt rhsResult,
                                                      EState estate, EvalMode mode) {
  list<SingleEvalResultConstInt> resultList;
  SingleEvalResultConstInt res;
  res.estate=estate;
  res.result=(lhsResult.result-rhsResult.result);
  resultList.push_back(res);
  return resultList;
}
list<SingleEvalResultConstInt> ExprAnalyzer::evalMulOp(SgMultiplyOp* node,
                                                      SingleEvalResultConstInt lhsResult, 
                                                      SingleEvalResultConstInt rhsResult,
                                                      EState estate, EvalMode mode) {

  list<SingleEvalResultConstInt> resultList;
  SingleEvalResultConstInt res;
  res.estate=estate;
  res.result=(lhsResult.result*rhsResult.result);
  resultList.push_back(res);
  return resultList;
}
list<SingleEvalResultConstInt> ExprAnalyzer::evalDivOp(SgDivideOp* node,
                                                      SingleEvalResultConstInt lhsResult, 
                                                      SingleEvalResultConstInt rhsResult,
                                                      EState estate, EvalMode mode) {

  list<SingleEvalResultConstInt> resultList;
  SingleEvalResultConstInt res;
  res.estate=estate;
  res.result=(lhsResult.result/rhsResult.result);
  resultList.push_back(res);
  return resultList;
}

list<SingleEvalResultConstInt> ExprAnalyzer::evalModOp(SgModOp* node,
                                                      SingleEvalResultConstInt lhsResult, 
                                                      SingleEvalResultConstInt rhsResult,
                                                      EState estate, EvalMode mode) {

  list<SingleEvalResultConstInt> resultList;
  SingleEvalResultConstInt res;
  res.estate=estate;
  res.result=(lhsResult.result%rhsResult.result);
  resultList.push_back(res);
  return resultList;
}

list<SingleEvalResultConstInt> ExprAnalyzer::evalBitwiseAndOp(SgBitAndOp* node,
                                                              SingleEvalResultConstInt lhsResult, 
                                                              SingleEvalResultConstInt rhsResult,
                                                              EState estate, EvalMode mode) {
  list<SingleEvalResultConstInt> resultList;
  SingleEvalResultConstInt res;
  res.estate=estate;
  res.result=(lhsResult.result.operatorBitwiseAnd(rhsResult.result));
  resultList.push_back(res);
  return resultList;
}

list<SingleEvalResultConstInt> ExprAnalyzer::evalBitwiseOrOp(SgBitOrOp* node,
                                                             SingleEvalResultConstInt lhsResult, 
                                                             SingleEvalResultConstInt rhsResult,
                                                             EState estate, EvalMode mode) {
  list<SingleEvalResultConstInt> resultList;
  SingleEvalResultConstInt res;
  res.estate=estate;
  res.result=(lhsResult.result.operatorBitwiseOr(rhsResult.result));
  resultList.push_back(res);
  return resultList;
}

list<SingleEvalResultConstInt> ExprAnalyzer::evalBitwiseXorOp(SgBitXorOp* node,
                                                              SingleEvalResultConstInt lhsResult, 
                                                              SingleEvalResultConstInt rhsResult,
                                                              EState estate, EvalMode mode) {
  list<SingleEvalResultConstInt> resultList;
  SingleEvalResultConstInt res;
  res.estate=estate;
  res.result=(lhsResult.result.operatorBitwiseXor(rhsResult.result));
  resultList.push_back(res);
  return resultList;
}

list<SingleEvalResultConstInt> 
ExprAnalyzer::evalGreaterOrEqualOp(SgGreaterOrEqualOp* node,
                                   SingleEvalResultConstInt lhsResult, 
                                   SingleEvalResultConstInt rhsResult,
                                   EState estate, EvalMode mode) {
  list<SingleEvalResultConstInt> resultList;
  SingleEvalResultConstInt res;
  res.estate=estate;
  res.result=(lhsResult.result.operatorMoreOrEq(rhsResult.result));
  resultList.push_back(res);
  return resultList;
}

list<SingleEvalResultConstInt> 
ExprAnalyzer::evalGreaterThanOp(SgGreaterThanOp* node,
                                SingleEvalResultConstInt lhsResult, 
                                SingleEvalResultConstInt rhsResult,
                                EState estate, EvalMode mode) {
  list<SingleEvalResultConstInt> resultList;
  SingleEvalResultConstInt res;
  res.estate=estate;
  res.result=(lhsResult.result.operatorMore(rhsResult.result));
  resultList.push_back(res);
  return resultList;
}

list<SingleEvalResultConstInt>
ExprAnalyzer::evalLessOrEqualOp(SgLessOrEqualOp* node,
                                SingleEvalResultConstInt lhsResult, 
                                SingleEvalResultConstInt rhsResult,
                                EState estate, EvalMode mode) {
  list<SingleEvalResultConstInt> resultList;
  SingleEvalResultConstInt res;
  res.estate=estate;
  res.result=(lhsResult.result.operatorLessOrEq(rhsResult.result));
  resultList.push_back(res);
  return resultList;
}

list<SingleEvalResultConstInt>
ExprAnalyzer::evalLessThanOp(SgLessThanOp* node,
                             SingleEvalResultConstInt lhsResult, 
                             SingleEvalResultConstInt rhsResult,
                             EState estate, EvalMode mode) {
  list<SingleEvalResultConstInt> resultList;
  SingleEvalResultConstInt res;
  res.estate=estate;
  res.result=(lhsResult.result.operatorLess(rhsResult.result));
  resultList.push_back(res);
  return resultList;
}

list<SingleEvalResultConstInt>
ExprAnalyzer::evalBitwiseShiftLeftOp(SgLshiftOp* node,
                             SingleEvalResultConstInt lhsResult, 
                             SingleEvalResultConstInt rhsResult,
                             EState estate, EvalMode mode) {
  list<SingleEvalResultConstInt> resultList;
  SingleEvalResultConstInt res;
  res.estate=estate;
  res.result=(lhsResult.result.operatorBitwiseShiftLeft(rhsResult.result));
  resultList.push_back(res);
  return resultList;
}

list<SingleEvalResultConstInt>
ExprAnalyzer::evalBitwiseShiftRightOp(SgRshiftOp* node,
                             SingleEvalResultConstInt lhsResult, 
                             SingleEvalResultConstInt rhsResult,
                             EState estate, EvalMode mode) {
  list<SingleEvalResultConstInt> resultList;
  SingleEvalResultConstInt res;
  res.estate=estate;
  res.result=(lhsResult.result.operatorBitwiseShiftRight(rhsResult.result));
  resultList.push_back(res);
  return resultList;
}

list<SingleEvalResultConstInt> 
ExprAnalyzer::evalArrayReferenceOp(SgPntrArrRefExp* node,
                                 SingleEvalResultConstInt arrayExprResult, 
                                 SingleEvalResultConstInt indexExprResult,
                                 EState estate, EvalMode mode) {
  SAWYER_MESG(logger[TRACE])<<"evalArrayReferenceOp: "<<node->unparseToString()<<endl;
  list<SingleEvalResultConstInt> resultList;
  SingleEvalResultConstInt res;
  res.estate=estate;
  SgNode* arrayExpr=SgNodeHelper::getLhs(node);
  SAWYER_MESG(logger[TRACE])<<"arrayExpr: "<<arrayExpr->unparseToString()<<endl;

  if(indexExprResult.value().isTop()||getSkipArrayAccesses()==true) {
    // set result to top when index is top [imprecision]
    // assume top for array elements if skipped
    // Precision: imprecise
    SAWYER_MESG(logger[TRACE])<<"ExprAnalyzer::evalArrayReferenceOp: returns top"<<endl;
    res.result=CodeThorn::Top();
    resultList.push_back(res);
    return resultList;
  } else {
    if(SgVarRefExp* varRefExp=isSgVarRefExp(arrayExpr)) {
      AbstractValue arrayPtrValue=arrayExprResult.result;
      const PState* const_pstate=estate.pstate();
      PState pstate2=*const_pstate; // also removes constness
      VariableId arrayVarId=_variableIdMapping->variableId(varRefExp);
      // two cases
      if(_variableIdMapping->hasArrayType(arrayVarId)) {
        if(_variableIdMapping->isFunctionParameter(arrayVarId)) {
          // function parameter of array type contains a pointer value in C/C++
          arrayPtrValue=readFromMemoryLocation(estate.label(),&pstate2,arrayVarId); // pointer value of array function paramter only (without index)
          SAWYER_MESG(logger[TRACE])<<"evalArrayReferenceOp:"<<" arrayPtrValue (of function parameter) read from memory, arrayPtrValue: "<<arrayPtrValue.toString(_variableIdMapping)<<endl;
        } else {
          arrayPtrValue=AbstractValue::createAddressOfArray(arrayVarId);
          SAWYER_MESG(logger[TRACE])<<"evalArrayReferenceOp: created array address (from array type): "<<arrayPtrValue.toString(_variableIdMapping)<<endl;
        }
      } else if(_variableIdMapping->hasPointerType(arrayVarId)) {
        // in case it is a pointer retrieve pointer value
        SAWYER_MESG(logger[DEBUG])<<"pointer-array access."<<endl;
        if(pstate2.varExists(arrayVarId)) {
          arrayPtrValue=readFromMemoryLocation(estate.label(),&pstate2,arrayVarId); // pointer value (without index)
          SAWYER_MESG(logger[TRACE])<<"evalArrayReferenceOp:"<<" arrayPtrValue read from memory, arrayPtrValue:"<<arrayPtrValue.toString(_variableIdMapping)<<endl;
          if(!(arrayPtrValue.isTop()||arrayPtrValue.isBot()||arrayPtrValue.isPtr()||arrayPtrValue.isNullPtr())) {
            logger[ERROR]<<"@"<<SgNodeHelper::lineColumnNodeToString(node)<<": value not a pointer value: "<<arrayPtrValue.toString()<<endl;
            logger[ERROR]<<estate.toString(_variableIdMapping)<<endl;
            exit(1);
          }
        } else {
          //cerr<<"Error: pointer variable does not exist in PState: "<<arrayVarId->toString()<<endl  ;
          // TODO PRECISION 2
          // variable may have been not written because abstraction is too coarse (subsummed in write to top)
          // => reading from anywhere, returning any value
          res.result=CodeThorn::Top();
          resultList.push_back(res);
          return resultList;
        }
      } else {
        cerr<<"Error: unknown type of array or pointer."<<endl;
        exit(1);
      }
      AbstractValue indexExprResultValue=indexExprResult.value();
      AbstractValue arrayPtrPlusIndexValue=AbstractValue::operatorAdd(arrayPtrValue,indexExprResultValue);
      if(arrayPtrPlusIndexValue.isNullPtr()) {
        recordDefinitiveViolatingLocation(ANALYSIS_NULL_POINTER,estate.label());
        // there is no state following a definitive null pointer
        // dereference. An error-state recording this property is
        // created to allow analysis of errors on the programs
        // transition graph. In addition the property is also recorded in the _nullPointerDereferenceLocations list.
        res.result=CodeThorn::Top(); // consider returning bot here?
        // verification error states are detected in the solver and no successor states are computed.
        res.estate.io.recordVerificationError();
        resultList.push_back(res);
        return resultList;
      }
      if(pstate2.varExists(arrayPtrValue)) {
        // required for the following index computation (nothing to do here)
      } else {
        if(arrayPtrValue.isTop()) {
          //logger[ERROR]<<"@"<<SgNodeHelper::lineColumnNodeToString(node)<<" evalArrayReferenceOp: pointer is top. Pointer abstraction too coarse."<<endl;
          // TODO: PRECISION 1
          res.result=CodeThorn::Top();
          recordPotentialNullPointerDereferenceLocation(estate.label());
          if(_analyzer->getAbstractionMode()!=3) recordPotentialOutOfBoundsAccessLocation(estate.label());
          resultList.push_back(res);
          return resultList;
        } else {
          res.result=CodeThorn::Top();
          resultList.push_back(res);
          return resultList;
        }
        exit(1); // not reachable
      }
      if(pstate2.varExists(arrayPtrPlusIndexValue)) {
        // address of denoted memory location
        switch(mode) {
        case MODE_VALUE:
          res.result=readFromMemoryLocation(estate.label(),&pstate2,arrayPtrPlusIndexValue);
          SAWYER_MESG(logger[DEBUG])<<"retrieved array element value:"<<res.result<<endl;
          return listify(res);
        case MODE_ADDRESS:
          res.result=arrayPtrPlusIndexValue;
          return listify(res);
        default:
          cerr<<"Internal error: evalArrayReferenceOp: unsupported EvalMode."<<endl;
          exit(1);
        }
      } else {
        SAWYER_MESG(logger[WARN])<<"evalArrayReferenceOp:"<<" memory location not in state: "<<arrayPtrPlusIndexValue.toString(_variableIdMapping)<<endl;
        SAWYER_MESG(logger[WARN])<<"evalArrayReferenceOp:"<<pstate2.toString(_variableIdMapping)<<endl;

        if(mode==MODE_ADDRESS) {
          SAWYER_MESG(logger[FATAL])<<"Internal error: ExprAnalyzer::evalArrayReferenceOp: address mode not possible for variables not in state."<<endl;
          exit(1);
        }
        // array variable NOT in state. Special space optimization case for constant array.
        if(_variableIdMapping->hasArrayType(arrayVarId) && args.getBool("explicit-arrays")==false) {
          SgExpressionPtrList& initList=_variableIdMapping->getInitializerListOfArrayVariable(arrayVarId);
          int elemIndex=0;
          // TODO: slow linear lookup (TODO: pre-compute all values and provide access function)
          for(SgExpressionPtrList::iterator i=initList.begin();i!=initList.end();++i) {
            SgExpression* exp=*i;
            SgAssignInitializer* assignInit=isSgAssignInitializer(exp);
            if(assignInit) {
              SgExpression* initExp=assignInit->get_operand_i();
              ROSE_ASSERT(initExp);
              if(SgIntVal* intValNode=isSgIntVal(initExp)) {
                int intVal=intValNode->get_value();
                //newPState.writeToMemoryLocation(arrayElemId,CodeThorn::AbstractValue(AbstractValue(intVal)));
                int index2=arrayPtrPlusIndexValue.getIndexIntValue();
                if(elemIndex==index2) {
                  AbstractValue val=AbstractValue(intVal);
                  res.result=val;
                  return listify(res);
                }
              } else {
                SAWYER_MESG(logger[WARN])<<"unsupported array initializer value (assuming any value):"<<exp->unparseToString()<<" AST:"<<AstTerm::astTermWithNullValuesToString(exp)<<endl;
                AbstractValue val=AbstractValue::createTop();
                res.result=val;
                return listify(res);
              }
            } else {
              SAWYER_MESG(logger[FATAL])<<"no assign initialize:"<<exp->unparseToString()<<" AST:"<<AstTerm::astTermWithNullValuesToString(exp)<<endl;
              exit(1);
            }
            elemIndex++;
          }
          SAWYER_MESG(logger[ERROR])<<"Error: access to element of constant array (not in state). Not supported."<<endl;
          exit(1);
        } else if(_variableIdMapping->isStringLiteralAddress(arrayVarId)) {
          SAWYER_MESG(logger[ERROR])<<"Error: Found string literal address, but data not present in state."<<endl;
          exit(1);
        } else {
          //cout<<estate.toString(_variableIdMapping)<<endl;
          SAWYER_MESG(logger[TRACE])<<"Program error detected: potential out of bounds access (P1) : array: "<<arrayPtrValue.toString(_variableIdMapping)<<", access: address: "<<arrayPtrPlusIndexValue.toString(_variableIdMapping)<<endl;
          //cout<<"DEBUG: array-element: "<<arrayPtrPlusIndexValue.toString(_variableIdMapping)<<endl;
          //cerr<<"PState: "<<pstate->toString(_variableIdMapping)<<endl;
          //cerr<<"AST: "<<node->unparseToString()<<endl;
          //cerr<<"explicit arrays flag: "<<args.getBool("explicit-arrays")<<endl;
          recordPotentialViolatingLocation(ANALYSIS_NULL_POINTER,estate.label());
          // continue after potential out-of-bounds access (assume any value can have been read)
          AbstractValue val=AbstractValue::createTop();
          res.result=val;
          return listify(res);
        }
      }
    } else {
      SAWYER_MESG(logger[WARN])<<"Array-access uses expr for denoting the array (not supported yet) ";
      SAWYER_MESG(logger[WARN])<<"@"<<SgNodeHelper::lineColumnNodeToString(node)<<" ";
      SAWYER_MESG(logger[WARN])<<"expr: "<<arrayExpr->unparseToString()<<" ";
      SAWYER_MESG(logger[WARN])<<"arraySkip: "<<getSkipArrayAccesses()<<endl;
    }
    return resultList;
  }
  ROSE_ASSERT(false); // not reachable
}

list<SingleEvalResultConstInt> ExprAnalyzer::evalNotOp(SgNotOp* node, 
                                                       SingleEvalResultConstInt operandResult, 
                                                       EState estate, EvalMode mode) {
  SingleEvalResultConstInt res;
  res.estate=estate;
  res.result=operandResult.result.operatorNot();
  return listify(res);
}
list<SingleEvalResultConstInt> ExprAnalyzer::evalUnaryMinusOp(SgMinusOp* node, 
                                                              SingleEvalResultConstInt operandResult, 
                                                              EState estate, EvalMode mode) {
  SingleEvalResultConstInt res;
  res.estate=estate;
  res.result=operandResult.result.operatorUnaryMinus();
  return listify(res);
}

list<SingleEvalResultConstInt> ExprAnalyzer::evalSizeofOp(SgSizeOfOp* node, 
                                                              EState estate, EvalMode mode) {
  SgType* operandType=node->get_operand_type();
  CodeThorn::TypeSize typeSize=0; // remains zero if no size can be determined
  AbstractValue sizeValue=AbstractValue::createTop();

  if(operandType) {
    typeSize=_variableIdMapping->getTypeSize(operandType);
  } else if(SgExpression* exp=node->get_operand_expr()) {
    if(SgVarRefExp* varRefExp=isSgVarRefExp(exp)) {
      typeSize=_variableIdMapping->getTypeSize(_variableIdMapping->variableId(varRefExp));
    } else if(SgType* expType=exp->get_type()) {
      typeSize=_variableIdMapping->getTypeSize(expType);
    } else {
      logger[WARN] <<"sizeof: could not determine any type of sizeof argument and unsupported argument expression: "<<SgNodeHelper::sourceLineColumnToString(exp)<<": "<<exp->unparseToString()<<endl<<AstTerm::astTermWithNullValuesToDot(exp)<<endl;
    }
  } else {
    logger[WARN] <<"sizeof: could not determine any type of sizeof argument and no expression found either: "<<SgNodeHelper::sourceLineColumnToString(exp)<<": "<<exp->unparseToString()<<endl;
  }

  // determines sizeValue based on typesize
  if(typeSize==0) {
    logger[WARN]<<"sizeof: could not determine size (= zero) of argument, assuming top "<<SgNodeHelper::sourceLineColumnToString(node)<<": "<<node->unparseToString()<<endl;
    sizeValue=AbstractValue::createTop();
  } else {
    SAWYER_MESG(logger[TRACE])<<"DEBUG: @"<<SgNodeHelper::sourceLineColumnToString(node)<<": sizeof("<<typeSize<<")"<<endl;
    sizeValue=AbstractValue(typeSize); 
    SAWYER_MESG(logger[TRACE])<<"DEBUG: @"<<SgNodeHelper::sourceLineColumnToString(node)<<": sizevalue of sizeof("<<typeSize<<"):"<<sizeValue.toString()<<endl;
  }
  SingleEvalResultConstInt res;
  res.init(estate,sizeValue);
  return listify(res);
}

list<SingleEvalResultConstInt> ExprAnalyzer::evalCastOp(SgCastExp* node, 
                                                        SingleEvalResultConstInt operandResult, 
                                                        EState estate, EvalMode mode) {
  SingleEvalResultConstInt res;
  res.init(estate,operandResult.result);
  return listify(res);
}

list<SingleEvalResultConstInt> ExprAnalyzer::evalBitwiseComplementOp(SgBitComplementOp* node, 
                                                                     SingleEvalResultConstInt operandResult, 
                                                                     EState estate, EvalMode mode) {
  SingleEvalResultConstInt res;
  res.estate=estate;
  res.result=operandResult.result.operatorBitwiseComplement();
  return listify(res);
}

AbstractValue ExprAnalyzer::computeAbstractAddress(SgVarRefExp* varRefExp) {
  VariableId varId=_variableIdMapping->variableId(varRefExp);
  return AbstractValue(varId);
}
  
list<SingleEvalResultConstInt> ExprAnalyzer::evalArrowOp(SgArrowExp* node,
                                                         SingleEvalResultConstInt lhsResult, 
                                                         SingleEvalResultConstInt rhsResult,
                                                         EState estate, EvalMode mode) {
  list<SingleEvalResultConstInt> resultList;
  SingleEvalResultConstInt res;
  res.estate=estate;
  // L->R : L evaluates to pointer value (address), R evaluates to offset value (a struct member always evaluates to an offset)
  //AbstractValue address=lhsResult.result;
  //cout<<"DEBUG: ArrowOp: address(lhs):"<<address.toString(_variableIdMapping)<<endl;
  //AbstractValue referencedAddress=estate.pstate()->readFromMemoryLocation(address);
  AbstractValue referencedAddress=lhsResult.result;
  bool continueExec=checkAndRecordNullPointer(referencedAddress, estate.label());
  if(continueExec) {
    SAWYER_MESG(logger[TRACE])<<"ArrowOp: referencedAddress(lhs):"<<referencedAddress.toString(_variableIdMapping)<<endl;
    AbstractValue offset=rhsResult.result;
    AbstractValue denotedAddress=AbstractValue::operatorAdd(referencedAddress,offset);
    SAWYER_MESG(logger[TRACE])<<"ArrowOp: denoted Address(lhs):"<<denotedAddress.toString(_variableIdMapping)<<endl;
    switch(mode) {
    case MODE_VALUE:
    SAWYER_MESG(logger[TRACE])<<"Arrow op: reading value from arrowop-struct location."<<denotedAddress.toString(_variableIdMapping)<<endl;
    res.result=readFromMemoryLocation(estate.label(),estate.pstate(),denotedAddress);
    break;
    case MODE_ADDRESS:
      res.result=denotedAddress;
      break;
    } 
    resultList.push_back(res);
    return resultList;
  } else {
    list<SingleEvalResultConstInt> empty;
    return empty;
  }
}

list<SingleEvalResultConstInt> ExprAnalyzer::evalDotOp(SgDotExp* node,
                                                       SingleEvalResultConstInt lhsResult, 
                                                       SingleEvalResultConstInt rhsResult,
                                                       EState estate, EvalMode mode) {
  list<SingleEvalResultConstInt> resultList;
  SingleEvalResultConstInt res;
  res.estate=estate;
  // L.R : L evaluates to address, R evaluates to offset value (a struct member always evaluates to an offset)
  SAWYER_MESG(logger[DEBUG])<<"DotOp: lhs:"<<lhsResult.result.toString(_variableIdMapping)<<" rhs: "<<rhsResult.result.toString(_variableIdMapping)<<endl;
  // lhs of dot-op should never be 0 (except if uninitialized memory is used)
  bool continueExec=checkAndRecordNullPointer(lhsResult.result, estate.label());
  if(continueExec) {
    AbstractValue address=AbstractValue::operatorAdd(lhsResult.result,rhsResult.result);
    // only if rhs is *not* a dot-operator, needs the value be
    // read. Otherwise this is not the end of the access path and only the address is computed.
    if(!isSgDotExp(SgNodeHelper::getRhs(node))) {
      // reached end of dot sequence (a.b.<here>c)
      switch(mode) {
      case MODE_VALUE:
        SAWYER_MESG(logger[TRACE])<<"Dot op: reading from struct location."<<address.toString(_variableIdMapping)<<endl;
        res.result=readFromMemoryLocation(estate.label(),estate.pstate(),address);
        break;
      case MODE_ADDRESS:
        res.result=address;
        break;
      } 
    } else {
      // evaluation of dot sequence (a.<here>b.c)
      res.result=address;
    }
    resultList.push_back(res);
    return resultList;
  } else {
    list<SingleEvalResultConstInt> empty;
    return empty;
  }
}

list<SingleEvalResultConstInt> ExprAnalyzer::evalAddressOfOp(SgAddressOfOp* node, 
                                                             SingleEvalResultConstInt operandResult, 
                                                             EState estate, EvalMode mode) {
  SingleEvalResultConstInt res;
  res.estate=estate;
  AbstractValue operand=operandResult.result;
  SAWYER_MESG(logger[TRACE])<<"AddressOfOp: "<<node->unparseToString()<<" - operand: "<<operand.toString(_variableIdMapping)<<endl;
  if(operand.isTop()||operand.isBot()) {
    res.result=operand;
  } else {
#if 0
    res.result=AbstractValue(operand.getVariableId());
#else
    res.result=operand;
#endif
  }
  return listify(res);
}

bool ExprAnalyzer::checkAndRecordNullPointer(AbstractValue derefOperandValue, Label label) {
  if(derefOperandValue.isTop()) {
    recordPotentialNullPointerDereferenceLocation(label);
    return true;
  } else if(derefOperandValue.isConstInt()) {
    int ptrIntVal=derefOperandValue.getIntValue();
    if(ptrIntVal==0) {
      recordDefinitiveNullPointerDereferenceLocation(label);
      return false;
    }
  }
  return true;
}

list<SingleEvalResultConstInt> ExprAnalyzer::semanticEvalDereferenceOp(SingleEvalResultConstInt operandResult, 
                                                                       EState estate, EvalMode mode) {
  SingleEvalResultConstInt res;
  res.estate=estate;
  AbstractValue derefOperandValue=operandResult.result;
  SAWYER_MESG(logger[DEBUG])<<"derefOperandValue: "<<derefOperandValue.toRhsString(_variableIdMapping);
  // null pointer check
  bool continueExec=checkAndRecordNullPointer(derefOperandValue, estate.label());
  if(continueExec) {
    res.result=readFromMemoryLocation(estate.label(),estate.pstate(),derefOperandValue);
    return listify(res);
  } else {
    // Alternative to above null pointer dereference recording: build
    // proper error state and check error state in solver.  once this
    // is added above null pointer recording should be adapated to use
    // the generated error state.
    // TODO: create null-pointer deref error state
    list<SingleEvalResultConstInt> empty;
    return empty;
  }
}

list<SingleEvalResultConstInt> ExprAnalyzer::evalDereferenceOp(SgPointerDerefExp* node, 
                                                              SingleEvalResultConstInt operandResult, 
                                                              EState estate, EvalMode mode) {
  return semanticEvalDereferenceOp(operandResult,estate);
}

list<SingleEvalResultConstInt> ExprAnalyzer::evalPreComputationOp(EState estate, AbstractValue address, AbstractValue change) {
  SingleEvalResultConstInt res;
  AbstractValue oldValue=readFromMemoryLocation(estate.label(),estate.pstate(),address);
  AbstractValue newValue=oldValue+change;
  CallString cs=estate.callString;
  PState newPState=*estate.pstate();
  writeToMemoryLocation(estate.label(),&newPState,address,newValue);
  ConstraintSet cset; // use empty cset (in prep to remove it)
  ROSE_ASSERT(_analyzer);
  res.init(_analyzer->createEState(estate.label(),cs,newPState,cset),newValue);
  return listify(res);
}

list<SingleEvalResultConstInt> ExprAnalyzer::evalPostComputationOp(EState estate, AbstractValue address, AbstractValue change) {
  // TODO change from precomp to postcomp
  SingleEvalResultConstInt res;
  AbstractValue oldValue=readFromMemoryLocation(estate.label(),estate.pstate(),address);
  AbstractValue newValue=oldValue+change;
  CallString cs=estate.callString;
  PState newPState=*estate.pstate();
  writeToMemoryLocation(estate.label(),&newPState,address,newValue);
  ConstraintSet cset; // use empty cset (in prep to remove it)
  ROSE_ASSERT(_analyzer);
  res.init(_analyzer->createEState(estate.label(),cs,newPState,cset),oldValue);
  return listify(res);
}

list<SingleEvalResultConstInt> ExprAnalyzer::evalPreIncrementOp(SgPlusPlusOp* node, 
								SingleEvalResultConstInt operandResult, 
								EState estate, EvalMode mode) {
  AbstractValue address=operandResult.result;
  ROSE_ASSERT(address.isPtr()||address.isTop());
  AbstractValue change=1;
  return evalPreComputationOp(estate,address,change);
}

list<SingleEvalResultConstInt> ExprAnalyzer::evalPreDecrementOp(SgMinusMinusOp* node, 
								SingleEvalResultConstInt operandResult, 
								EState estate, EvalMode mode) {
  AbstractValue address=operandResult.result;
  ROSE_ASSERT(address.isPtr()||address.isTop());
  AbstractValue change=-1;
  return evalPreComputationOp(estate,address,change);
}

list<SingleEvalResultConstInt> ExprAnalyzer::evalPostIncrementOp(SgPlusPlusOp* node, 
								 SingleEvalResultConstInt operandResult, 
								 EState estate, EvalMode mode) {
  AbstractValue address=operandResult.result;
  ROSE_ASSERT(address.isPtr()||address.isTop());
  AbstractValue change=1;
  return evalPostComputationOp(estate,address,change);
}


list<SingleEvalResultConstInt> ExprAnalyzer::evalPostDecrementOp(SgMinusMinusOp* node, 
								 SingleEvalResultConstInt operandResult, 
								 EState estate, EvalMode mode) {
  AbstractValue address=operandResult.result;
  ROSE_ASSERT(address.isPtr()||address.isTop());
  AbstractValue change=-1;
  return evalPostComputationOp(estate,address,change);
}

list<SingleEvalResultConstInt> ExprAnalyzer::evalPlusPlusOp(SgPlusPlusOp* node, 
                                                            SingleEvalResultConstInt operandResult, 
                                                            EState estate, EvalMode mode) {
  SingleEvalResultConstInt res;
  res.estate=estate;
  if(SgNodeHelper::isPrefixIncDecOp(node)) {
    // preincrement ++E
    return evalPreIncrementOp(node,operandResult,estate);
   } else if(SgNodeHelper::isPostfixIncDecOp(node)) {
    // postincrement E++
    return evalPostIncrementOp(node,operandResult,estate);
  }
  throw CodeThorn::Exception("Interal error: ExprAnalyzer::evalPlusPlusOp: "+node->unparseToString());
}

list<SingleEvalResultConstInt> ExprAnalyzer::evalMinusMinusOp(SgMinusMinusOp* node, 
                                                              SingleEvalResultConstInt operandResult, 
                                                              EState estate, EvalMode mode) {
  SingleEvalResultConstInt res;
  res.estate=estate;
  if(SgNodeHelper::isPrefixIncDecOp(node)) {
    // predecrement --E
    return evalPreDecrementOp(node,operandResult,estate);
  } else if(SgNodeHelper::isPostfixIncDecOp(node)) {
    // postdecrement E--
    return evalPostDecrementOp(node,operandResult,estate);
  }
  throw CodeThorn::Exception("Internal error: ExprAnalyzer::evalMinusMinusOp: "+node->unparseToString());
}


// for evaluating LValue Arrow, Dot, 
list<SingleEvalResultConstInt> ExprAnalyzer::evalLValueExp(SgNode* node, EState estate, EvalMode mode) {
  ROSE_ASSERT(isSgDotExp(node)||isSgArrowExp(node));
  PState oldPState=*estate.pstate();
  SingleEvalResultConstInt res;
  res.init(estate,AbstractValue(CodeThorn::Bot()));

  SgExpression* arrExp=isSgExpression(SgNodeHelper::getLhs(node));
  SgExpression* indexExp=isSgExpression(SgNodeHelper::getRhs(node));

  list<SingleEvalResultConstInt> lhsResultList=evaluateExpression(arrExp,estate,MODE_VALUE);
  list<SingleEvalResultConstInt> rhsResultList=evaluateExpression(indexExp,estate,MODE_VALUE);
  list<SingleEvalResultConstInt> resultList;
  for(list<SingleEvalResultConstInt>::iterator riter=rhsResultList.begin();
      riter!=rhsResultList.end();
      ++riter) {
    for(list<SingleEvalResultConstInt>::iterator liter=lhsResultList.begin();
	liter!=lhsResultList.end();
	++liter) {
      SAWYER_MESG(logger[DEBUG])<<"lhs-val: "<<(*liter).result.toString()<<endl;
      SAWYER_MESG(logger[DEBUG])<<"rhs-val: "<<(*riter).result.toString()<<endl;
      list<SingleEvalResultConstInt> intermediateResultList;
      if(SgDotExp* dotExp=isSgDotExp(node)) {
	intermediateResultList=evalDotOp(dotExp,*liter,*riter,estate,MODE_ADDRESS);
      } else if(SgArrowExp* arrowExp=isSgArrowExp(node)) {
	intermediateResultList=evalArrowOp(arrowExp,*liter,*riter,estate,MODE_ADDRESS);
      } else {
	cerr<<"Internal error: ExprAnalyzer::evalLValueExp: wrong oeprator node type: "<<node->class_name()<<endl;
	exit(1);
      }
      // move elements from intermediateResultList to resultList
      resultList.splice(resultList.end(), intermediateResultList);
    }
  }
  return resultList;
}

list<SingleEvalResultConstInt> ExprAnalyzer::evalLValuePntrArrRefExp(SgPntrArrRefExp* node, EState estate, EvalMode mode) {
  // for now we ignore array refs on lhs
  // TODO: assignments in index computations of ignored array ref
  // see ExprAnalyzer.C: case V_SgPntrArrRefExp:
  // since nothing can change (because of being ignored) state remains the same
  SAWYER_MESG(logger[DEBUG])<<"evalLValuePntrArrRefExp"<<endl;
  PState oldPState=*estate.pstate();
  SingleEvalResultConstInt res;
  res.init(estate,AbstractValue(CodeThorn::Bot()));
  if(getSkipArrayAccesses()) {
    res.result=CodeThorn::Top();
    return listify(res);
  } else {
    SgExpression* arrExp=isSgExpression(SgNodeHelper::getLhs(node));
    SgExpression* indexExp=isSgExpression(SgNodeHelper::getRhs(node));

    list<SingleEvalResultConstInt> lhsResultList=evaluateExpression(arrExp,estate,MODE_VALUE);
    list<SingleEvalResultConstInt> rhsResultList=evaluateExpression(indexExp,estate,MODE_VALUE);
    list<SingleEvalResultConstInt> resultList;
    for(list<SingleEvalResultConstInt>::iterator riter=rhsResultList.begin();
        riter!=rhsResultList.end();
        ++riter) {
      for(list<SingleEvalResultConstInt>::iterator liter=lhsResultList.begin();
          liter!=lhsResultList.end();
          ++liter) {
        //cout<<"DEBUG: lhs-val: "<<(*liter).result.toString()<<endl;
        //cout<<"DEBUG: rhs-val: "<<(*riter).result.toString()<<endl;
        list<SingleEvalResultConstInt> intermediateResultList=evalArrayReferenceOp(node,*liter,*riter,estate,MODE_ADDRESS);
        // move elements from intermediateResultList to resultList
        resultList.splice(resultList.end(), intermediateResultList);
      }
    }
    return resultList;  
  }
  // unreachable
  ROSE_ASSERT(false);
}

list<SingleEvalResultConstInt> ExprAnalyzer::evalLValueVarRefExp(SgVarRefExp* node, EState estate, EvalMode mode) {
  SAWYER_MESG(logger[TRACE])<<"DEBUG: evalLValueVarRefExp: "<<node->unparseToString()<<" label:"<<estate.label().toString()<<endl;
  SingleEvalResultConstInt res;
  res.init(estate,AbstractValue(CodeThorn::Bot()));
  const PState* pstate=estate.pstate();
  VariableId varId=_variableIdMapping->variableId(node);
  if(isStructMember(varId)) {
    int offset=structureAccessLookup.getOffset(varId);
    ROSE_ASSERT(_variableIdMapping);
    SAWYER_MESG(logger[TRACE])<<"DEBUG: evalLValueVarRefExp found STRUCT member: "<<_variableIdMapping->variableName(varId)<<" offset: "<<offset<<endl;
    //res.result=AbstractValue(offset);
    //return listify(res);
  }
  if(pstate->varExists(varId)) {
    if(_variableIdMapping->hasArrayType(varId)) {
      SAWYER_MESG(logger[TRACE])<<"DEBUG: lvalue array address(?): "<<node->unparseToString()<<"EState label:"<<estate.label().toString()<<endl;
      res.result=AbstractValue::createAddressOfArray(varId);
    } else {
      res.result=AbstractValue::createAddressOfVariable(varId);
    }
    return listify(res);
  } else {
    // special mode to represent information not stored in the state
    // i) unmodified arrays: data can be stored outside the state
    // ii) undefined variables mapped to 'top' (abstraction by removing variables from state)
    if(_variableIdMapping->hasArrayType(varId) && args.getBool("explicit-arrays")==false) {
      // variable is used on the rhs and it has array type implies it avalates to a pointer to that array
      //res.result=AbstractValue(varId.getIdCode());
      SAWYER_MESG(logger[TRACE])<<"DEBUG: lvalue array address (non-existing in state)(?): "<<node->unparseToString()<<endl;
      res.result=AbstractValue::createAddressOfArray(varId);
      return listify(res);
    } else {
      Label lab=estate.label();
      if(_analyzer->getAbstractionMode()==3) {
        throw CodeThorn::Exception("Variable not in state at "+SgNodeHelper::sourceFilenameLineColumnToString(_analyzer->getLabeler()->getNode(lab)));
      }
      res.result=CodeThorn::Top();
      logger[WARN] << "at label "<<lab<<": "<<(_analyzer->getLabeler()->getNode(lab)->unparseToString())<<": variable not in PState (var="<<_variableIdMapping->uniqueVariableName(varId)<<"). Initialized with top."<<endl;
      //cerr << "WARNING: estate: "<<estate.toString(_variableIdMapping)<<endl;
      return listify(res);
    }
  }
  // unreachable
}

list<SingleEvalResultConstInt> ExprAnalyzer::evalRValueVarRefExp(SgVarRefExp* node, EState estate, EvalMode mode) {
  SAWYER_MESG(logger[TRACE])<<"evalRValueVarRefExp: "<<node->unparseToString()<<" id:"<<_variableIdMapping->variableId(isSgVarRefExp(node)).toString()<<endl;
  SingleEvalResultConstInt res;
  res.init(estate,AbstractValue(CodeThorn::Bot()));
  const PState* pstate=estate.pstate();
  VariableId varId=_variableIdMapping->variableId(node);
  ROSE_ASSERT(varId.isValid());
  if(_variableIdMapping->hasClassType(varId)) {
    res.result=AbstractValue::createAddressOfVariable(varId);
    return listify(res);
  }
  // check if var is a struct member. if yes return struct-offset.
  if(isStructMember(varId)) {
    int offset=structureAccessLookup.getOffset(varId);
    ROSE_ASSERT(_variableIdMapping);
    SAWYER_MESG(logger[TRACE])<<"DEBUG: evalRValueVarRefExp found STRUCT member: "<<_variableIdMapping->variableName(varId)<<" offset: "<<offset<<endl;
    res.result=AbstractValue(offset);
    return listify(res);
  }
  if(pstate->varExists(varId)) {
    if(_variableIdMapping->hasArrayType(varId)) {
      res.result=AbstractValue::createAddressOfArray(varId);
    } else {
      res.result=readFromMemoryLocation(estate.label(),pstate,varId);
    }
    return listify(res);
  } else {
    // special mode to represent information not stored in the state
    // i) unmodified arrays: data can be stored outside the state
    // ii) undefined variables mapped to 'top' (abstraction by removing variables from state)
    if(_variableIdMapping->hasArrayType(varId) && args.getBool("explicit-arrays")==false) {
      // variable is used on the rhs and it has array type implies it avalates to a pointer to that array
      //res.result=AbstractValue(varId.getIdCode());
      res.result=AbstractValue::createAddressOfArray(varId);
      return listify(res);
    } else {
      res.result=CodeThorn::Top();
      //cerr << "WARNING: variable not in PState (var="<<_variableIdMapping->uniqueVariableName(varId)<<"). Initialized with top."<<endl;
      Label lab=estate.label();
      SAWYER_MESG(logger[WARN]) << "at label "<<lab<<": "<<(_analyzer->getLabeler()->getNode(lab)->unparseToString())<<": variable not in PState (var="<<_variableIdMapping->uniqueVariableName(varId)<<"). Initialized with top."<<endl;

      return listify(res);
    }
  }
  // unreachable
}

list<SingleEvalResultConstInt> ExprAnalyzer::evalValueExp(SgValueExp* node, EState estate) {
  ROSE_ASSERT(node);
  SingleEvalResultConstInt res;
  res.init(estate,AbstractValue(CodeThorn::Bot()));
  res.result=constIntLatticeFromSgValueExp(node);
  return listify(res);
}

list<SingleEvalResultConstInt> ExprAnalyzer::evalFunctionCallArguments(SgFunctionCallExp* funCall, EState estate) {
  SgExpressionPtrList& argsList=SgNodeHelper::getFunctionCallActualParameterList(funCall);
  for (auto arg : argsList) {
    SAWYER_MESG(logger[TRACE])<<"evaluating function call argument: "<<arg->unparseToString()<<endl;
    // Requirement: code is normalized, does not contain state modifying operations in function arguments
    list<SingleEvalResultConstInt> resList=evaluateExpression(arg,estate);
  }
  SingleEvalResultConstInt res;
  AbstractValue evalResultValue=CodeThorn::Top();
  res.init(estate,evalResultValue);
 
  return listify(res);
}

list<SingleEvalResultConstInt> ExprAnalyzer::evalFunctionCall(SgFunctionCallExp* funCall, EState estate) {
  SingleEvalResultConstInt res;
  res.init(estate,AbstractValue(CodeThorn::Top()));
  SAWYER_MESG(logger[TRACE])<<"Evaluating function call: "<<funCall->unparseToString()<<endl;
  SAWYER_MESG(logger[TRACE])<<"AST function call: "<<AstTerm::astTermWithNullValuesToString(funCall)<<endl;
  if(getStdFunctionSemantics()) {
    string funName=SgNodeHelper::getFunctionName(funCall);
    if(funName=="malloc") {
      return evalFunctionCallMalloc(funCall,estate);
    } else if(funName=="free") {
      return evalFunctionCallFree(funCall,estate);
    } else if(funName=="strlen") {
      return evalFunctionCallStrLen(funCall,estate);
    } else if(funName=="memcpy") {
      return evalFunctionCallMemCpy(funCall,estate);
    } else if(funName=="fflush") {
      // ignoring fflush
      // res initialized above
      return evalFunctionCallArguments(funCall,estate);
    } else if(funName=="time"||funName=="srand"||funName=="rand") {
      // arguments must already be analyzed (normalized code) : TODO check that it is a single variable
      // result is top (time/srand/rand return any value)
      return listify(res); // return top (initialized above (res.init))
    } else if(funName=="__assert_fail") {
      // TODO: create state
      evalFunctionCallArguments(funCall,estate);
      estate.io.recordVerificationError();
      return listify(res);
    } else if(funName=="printf" && (getInterpreterMode()==IM_CONCRETE)) {
      // call fprint function in mode CONCRETE and generate output
      // (1) obtain arguments from estate
      // (2) marshall arguments
      // (3) perform function call (causing side effect on stdout (or written to provided file))
      return execFunctionCallPrintf(funCall,estate);
    } else if(funName=="scanf" && (getInterpreterMode()==IM_CONCRETE)) {
      // call scanf function in mode CONCRETE and generate output
      // (1) obtain arguments from estate
      // (2) marshall arguments
      // (3) perform function call (causing side effect on stdin)
      return execFunctionCallScanf(funCall,estate);
    } else {
      logger[ERROR]<<"function call with unknown semantics detected: "<<SgNodeHelper::sourceLineColumnToString(funCall)<<": "<<funCall->unparseToString()<<endl;
      exit(1);
    }
  }
  if(getSkipSelectedFunctionCalls()) {
    return evalFunctionCallArguments(funCall,estate);
  } else {
    string s=funCall->unparseToString();
    throw CodeThorn::Exception("unknown semantics of function call inside expression: "+s);
  }
}

list<SingleEvalResultConstInt> ExprAnalyzer::execFunctionCallPrintf(SgFunctionCallExp* funCall, EState estate) {
  cout<<"DEBUG: ExprAnalyzer::execFunctionCallPrintf"<<endl;
  SingleEvalResultConstInt res;
  res.init(estate,AbstractValue(Top())); // default value for void function call
  ROSE_ASSERT(_variableIdMapping);
  SgExpressionPtrList& argsList=SgNodeHelper::getFunctionCallActualParameterList(funCall);
  auto iter=argsList.begin();
  ROSE_ASSERT(iter!=argsList.end());
  SgStringVal* formatStringVal=isSgStringVal(*iter++);
  ROSE_ASSERT(formatStringVal);
  string formatString=formatStringVal->get_value();
  vector<string> avStringVector;
  for(size_t i=1;i<argsList.size();i++) {
    SgExpression* arg=*iter++;
    list<SingleEvalResultConstInt> argResList=evaluateExpression(arg,estate);
    if(argResList.size()!=1) {
      cerr<<"Error: conditional control-flow in printf argument not supported. Expression normalization required."<<endl;
        exit(1);
    } else {
      AbstractValue av=(*argResList.begin()).value();
      avStringVector.push_back(av.toString(_variableIdMapping));
    }
  }
  // replace all uses of %? with respective AVString
  string concAVString;
  size_t j=0;
  for(size_t i=0;i<formatString.size();++i) {
    if(formatString[i]=='%') {
      i++; // skip next character
      if(j>=avStringVector.size()) {
        // number of arguments and uses of '%' don't match in input
        // program. This could be reported as program error.  For now
        // we just do not produce an output (as the original program
        // does not either)
        // TODO: report input program error
        continue; // continue to print other characters
      }
      concAVString+=avStringVector[j++];
    } else if(formatString[i]=='\\') {
      if(i+1<=formatString.size()-1 && formatString[i+1]=='%') {
        i+=1; // process additional character '%'
        concAVString+="\%";
      } else if(i+1<=formatString.size()-1 && formatString[i+1]=='n') {
        concAVString+='\n'; // this generates a proper newline
        i+=1; // process additional character 'n'
      } else {
        concAVString+='\\';
      }
    } else {
      // any other character
      concAVString+=formatString[i];
    }
  }
  string fileName=getInterpreterModeFileName();
  if(fileName!="") {
    bool ok=CppStdUtilities::appendFile(fileName,concAVString);
    if(!ok) {
      cerr<<"Error: could not open output file "<<fileName<<endl;
      exit(1);
    }
  } else {
    cout<<concAVString;
  }
  return listify(res);
}

list<SingleEvalResultConstInt> ExprAnalyzer::execFunctionCallScanf(SgFunctionCallExp* funCall, EState estate) {
  cout<<"DEBUG: ExprAnalyzer::execFunctionCallScanf"<<endl;
  SingleEvalResultConstInt res;
  res.init(estate,AbstractValue(Top())); // default value for void function call
  ROSE_ASSERT(_variableIdMapping);
  SgExpressionPtrList& argsList=SgNodeHelper::getFunctionCallActualParameterList(funCall);
  auto iter=argsList.begin();
  ROSE_ASSERT(iter!=argsList.end());
  SgStringVal* formatStringVal=isSgStringVal(*iter++);
  ROSE_ASSERT(formatStringVal);
  string formatString=formatStringVal->get_value();
  vector<string> avStringVector;
  for(size_t i=1;i<argsList.size();i++) {
    SgExpression* arg=*iter++;
    list<SingleEvalResultConstInt> argResList=evaluateExpression(arg,estate);
    if(argResList.size()!=1) {
      cerr<<"Error: conditional control-flow in printf argument not supported. Expression normalization required."<<endl;
        exit(1);
    } else {
      AbstractValue av=(*argResList.begin()).value();
      avStringVector.push_back(av.toString(_variableIdMapping));
    }
  }
  // replace all uses of %? with respective AVString
  string concAVString;
  size_t j=0;
  for(size_t i=0;i<formatString.size();++i) {
    if(formatString[i]=='%') {
      char controlChar=formatString[i];
      i++; // skip next character
      if(j>=avStringVector.size()) {
        // number of arguments and uses of '%' don't match in input
        // program. This could be reported as program error.  For now
        // we just do not produce an output (as the original program
        // does not either)
        // TODO: report input program error
        continue; // continue to print other characters
      }
      switch(controlChar) {
      case 'd': {
        int val;
        int numParsed=scanf("%d",&val); // read integer from stdin
        AbstractValue av=((numParsed==1)?argsList[j]:AbstractValue::createTop()); // assume any value in case of error
        // write val into state at address argsList[j]
        if(av.isPtr()) {
          PState pstate=*estate.pstate();
          writeToMemoryLocation(estate.label(),&pstate,av,val); 
          // TODO: pstate is not used yet, because estate is only read but not returned (hence this is a noop and not an update)
          cout<<"Warning: interpreter mode: scanf: memory location "<<av.toString(_variableIdMapping)<<" not updated (not implemented yet)."<<endl;
        } else {
          cerr<<"Warning: interpreter mode: scanf writing to non-address value (ignored)"<<endl;
        }
        break;
      }
      default:
        cerr<<"Warning: interpreter mode: scanf using unknown type "<<endl;
      }
    } else if(formatString[i]=='\\') {
      if(i+1<=formatString.size()-1 && formatString[i+1]=='%') {
        i+=1; // process additional character '%'
        concAVString+="\%";
      } else if(i+1<=formatString.size()-1 && formatString[i+1]=='n') {
        i+=1; // process additional character 'n'
      } else {
        // nothing to do (do not match)
      }
    } else {
      // any other character
    }
  }
  return listify(res);
}

list<SingleEvalResultConstInt> ExprAnalyzer::evalFunctionCallMalloc(SgFunctionCallExp* funCall, EState estate) {
  // create two cases: (i) allocation successful, (ii) allocation fails (null pointer is returned, and no memory is allocated).
  SingleEvalResultConstInt res;
  static int memorylocid=0; // to be integrated in VariableIdMapping
  memorylocid++;
  stringstream ss;
  ss<<"$MEM"<<memorylocid;
  ROSE_ASSERT(_variableIdMapping);
  SgExpressionPtrList& argsList=SgNodeHelper::getFunctionCallActualParameterList(funCall);
  if(argsList.size()==1) {
    // (i) create state for successful allocation of memory (do not reserve memory yet, only pointer is reserved and size of memory is recorded)
    // memory is allocated when written to it. Otherwise it is assumed to be uninitialized
    SgExpression* arg1=*argsList.begin();
    list<SingleEvalResultConstInt> resList=evaluateExpression(arg1,estate);
    if(resList.size()!=1) {
      cerr<<"Error: conditional control-flow in function argument expression not supported. Expression normalization required."<<endl;
      exit(1);
    }
    SingleEvalResultConstInt sres=*resList.begin();
    AbstractValue arg1val=sres.result;
    VariableId memLocVarId;
    int memoryRegionSize;
    if(arg1val.isConstInt()) {
      memoryRegionSize=arg1val.getIntValue();
    } else {
      // unknown size
      memoryRegionSize=0;
    }
    list<SingleEvalResultConstInt> resList2;
    memLocVarId=_variableIdMapping->createAndRegisterNewMemoryRegion(ss.str(),memoryRegionSize);
    AbstractValue allocatedMemoryPtr=AbstractValue::createAddressOfArray(memLocVarId);
    res.init(estate,allocatedMemoryPtr);
    //cout<<"DEBUG: evaluating function call malloc:"<<funCall->unparseToString()<<endl;
    ROSE_ASSERT(allocatedMemoryPtr.isPtr());
    //cout<<"Generated malloc-allocated mem-chunk pointer is OK."<<endl;
    // create resList with two states now
    resList2.push_back(res);

#if 0
    // (ii) add memory allocation case: null pointer (allocation failed)
    SingleEvalResultConstInt resNullPtr;
    AbstractValue nullPtr=AbstractValue::createNullPtr();
    resNullPtr.init(estate,nullPtr);
    resList2.push_back(resNullPtr);
#endif
    return resList2;
  } else {
    // this will become an error in future
    cerr<<"WARNING: unknown malloc function "<<funCall->unparseToString()<<endl;
  }
  return listify(res);
}

list<SingleEvalResultConstInt> ExprAnalyzer::evalFunctionCallFree(SgFunctionCallExp* funCall, EState estate) {
  SingleEvalResultConstInt res;
  SgExpressionPtrList& argsList=SgNodeHelper::getFunctionCallActualParameterList(funCall);
  if(argsList.size()==1) {
    SgExpression* arg1=*argsList.begin();
    list<SingleEvalResultConstInt> resList=evaluateExpression(arg1,estate);
    if(resList.size()!=1) {
      cerr<<"Error: conditional control-flow in function argument expression not supported. Expression normalization required."<<endl;
      exit(1);
    }
    SingleEvalResultConstInt sres=*resList.begin();
    AbstractValue arg1val=sres.result;
    if(arg1val.isPtr()) {
      int memoryRegionSize=getMemoryRegionNumElements(arg1val);
      // can be marked as deallocated (currently this does not impact the analysis)
      //variableIdMapping->setSize(arg1Val.getVariableId(),-1);
      // top maps to -1
      ROSE_ASSERT(memoryRegionSize>=-1);
    }
    res.init(estate,AbstractValue(Top())); // void result (using top here)
  } else {
    // this will become an error in future
    cerr<<"WARNING: unknown free function "<<funCall->unparseToString()<<endl;
  }
  return listify(res);
}

// returns size, or -1 (=any) in case pointer is top.
int ExprAnalyzer::getMemoryRegionNumElements(CodeThorn::AbstractValue ptrToRegion) {
  if(ptrToRegion.isTop()) {
    return -1;
  }
  ROSE_ASSERT(ptrToRegion.isPtr());
  VariableId ptrVariableId=ptrToRegion.getVariableId();
  int size=_variableIdMapping->getNumberOfElements(ptrVariableId);
  SAWYER_MESG(logger[TRACE])<<"getMemoryRegionNumElements(ptrToRegion): ptrToRegion with ptrVariableId:"<<ptrVariableId<<" "<<_variableIdMapping->variableName(ptrVariableId)<<" numberOfElements: "<<size<<endl;
  return size;
}

int ExprAnalyzer::getMemoryRegionElementSize(CodeThorn::AbstractValue ptrToRegion) {
  if(ptrToRegion.isTop()) {
    return -1;
  }
  ROSE_ASSERT(ptrToRegion.isPtr());
  VariableId ptrVariableId=ptrToRegion.getVariableId();
  int size=_variableIdMapping->getElementSize(ptrVariableId);
  SAWYER_MESG(logger[TRACE])<<"getMemoryRegionNumElements(ptrToRegion): ptrToRegion with ptrVariableId:"<<ptrVariableId<<" "<<_variableIdMapping->variableName(ptrVariableId)<<" numberOfElements: "<<size<<endl;
  return size;
}


// true if access is correct. false if out-of-bounds access.
// TODO: rewrite using new abstract values with array address references
bool ExprAnalyzer::accessIsWithinArrayBounds(VariableId arrayVarId,int accessIndex) {
  // check array bounds
  int arraySize=_variableIdMapping->getNumberOfElements(arrayVarId);
  return !(accessIndex<0||accessIndex>=arraySize);
}

enum MemoryAccessBounds ExprAnalyzer::checkMemoryAccessBounds(AbstractValue address) {
  if(address.isTop()) {
    return ACCESS_POTENTIALLY_OUTSIDE_BOUNDS;
  } if(address.isBot()) {
    return ACCESS_NON_EXISTING;
  } if(address.isNullPtr()) {
    return ACCESS_DEFINITELY_NP;
  } else {
    AbstractValue offset=address.getIndexValue();
    if(offset.isTop()) {
      return ACCESS_POTENTIALLY_OUTSIDE_BOUNDS;
    } else if(offset.isBot()) {
      return ACCESS_NON_EXISTING;
    } else {
      VariableId memId=address.getVariableId();
      // this must be the only remaining case
      if(offset.isConstInt()) {
        // check array bounds
        int memRegionSize=_variableIdMapping->getNumberOfElements(memId);
        int accessIndex=offset.getIntValue();
        if(!(accessIndex<0||accessIndex>=memRegionSize)) {
          return ACCESS_DEFINITELY_INSIDE_BOUNDS;
        } else {
          return ACCESS_DEFINITELY_OUTSIDE_BOUNDS;
        }
      } else {
        return ACCESS_POTENTIALLY_OUTSIDE_BOUNDS;
      }
    }
  }
}    

ProgramLocationsReport ExprAnalyzer::getViolatingLocations(enum AnalysisSelector analysisSelector) {
  ProgramLocationsReport report;
#pragma omp critical(VIOLATIONRECORDING)
  report=_violatingLocations.at(analysisSelector);
  return report;
}

void ExprAnalyzer::initViolatingLocations() {
  for(int i=ANALYSIS_NULL_POINTER;i<ANALYSIS_NUM;i++) {
    _violatingLocations.push_back(ProgramLocationsReport());
  }
}
std::string ExprAnalyzer::analysisSelectorToString(AnalysisSelector sel) {
  switch(sel) {
  case ANALYSIS_NULL_POINTER: return "null-pointer";
  case ANALYSIS_OUT_OF_BOUNDS: return "out-of-bounds";
  case ANALYSIS_UNINITIALIZED: return "unitialized-value";
  default:
    SAWYER_MESG(logger[FATAL])<<"ExprAnalyzer::analysisSelectorToString: unknown selector."<<endl;
    exit(1);
  }
}

void ExprAnalyzer::recordDefinitiveViolatingLocation(enum AnalysisSelector analysisSelector, Label label) {
#pragma omp critical(VIOLATIONRECORDING)
  {
  _violatingLocations.at(analysisSelector).recordDefinitiveLocation(label);
  if(_printDetectedViolations)
    cout<<analysisSelectorToString(analysisSelector)<<": definitive violation at label "<<label.toString()<<endl;
  }
}

void ExprAnalyzer::recordPotentialViolatingLocation(enum AnalysisSelector analysisSelector, Label label) {
#pragma omp critical(VIOLATIONRECORDING)
  {
    _violatingLocations.at(analysisSelector).recordPotentialLocation(label);
    if(_printDetectedViolations)
      cout<<analysisSelectorToString(analysisSelector)<<": potential violation at label "<<label.toString()<<endl;
  }
}

void ExprAnalyzer::recordDefinitiveNullPointerDereferenceLocation(Label label) {
  recordDefinitiveViolatingLocation(ANALYSIS_NULL_POINTER,label);
}

void ExprAnalyzer::recordPotentialNullPointerDereferenceLocation(Label label) {
  recordPotentialViolatingLocation(ANALYSIS_NULL_POINTER,label);
}

void ExprAnalyzer::recordDefinitiveOutOfBoundsAccessLocation(Label label) {
  recordDefinitiveViolatingLocation(ANALYSIS_OUT_OF_BOUNDS,label);
  if(_printDetectedViolations)
    cout<<"Violation detected: definitive out of bounds access at label "<<label.toString()<<endl;
}

void ExprAnalyzer::recordPotentialOutOfBoundsAccessLocation(Label label) {
  recordPotentialViolatingLocation(ANALYSIS_OUT_OF_BOUNDS,label);
  if(_printDetectedViolations)
    cout<<"Violation detected: potential out of bounds access at label "<<label.toString()<<endl;
}

void ExprAnalyzer::recordDefinitiveUninitializedAccessLocation(Label label) {
  recordDefinitiveViolatingLocation(ANALYSIS_UNINITIALIZED,label);
  if(_printDetectedViolations)
    cout<<"Violation detected: definitive uninitialized value read at label "<<label.toString()<<endl;
}

void ExprAnalyzer::recordPotentialUninitializedAccessLocation(Label label) {
  recordPotentialViolatingLocation(ANALYSIS_UNINITIALIZED,label);
  if(_printDetectedViolations)
    cout<<"Violation detected: potential uninitialized value read at label "<<label.toString()<<endl;
}

bool ExprAnalyzer::getPrintDetectedViolations() {
  return _printDetectedViolations;
}
void ExprAnalyzer::setPrintDetectedViolations(bool flag) {
  _printDetectedViolations=flag;
}

bool ExprAnalyzer::isStructMember(CodeThorn::VariableId varId) {
  return structureAccessLookup.isStructMember(varId);
}

bool ExprAnalyzer::definitiveErrorDetected() {
  for(int i=ANALYSIS_NULL_POINTER;i<ANALYSIS_NUM;i++) {
    if(_violatingLocations.at(i).numDefinitiveLocations()>0)
      return true;
  }
  return false;
}

bool ExprAnalyzer::potentialErrorDetected() {
  for(int i=ANALYSIS_NULL_POINTER;i<ANALYSIS_NUM;i++) {
    if(_violatingLocations.at(i).numPotentialLocations()>0)
      return true;
  }
  return false;
}

AbstractValue ExprAnalyzer::readFromMemoryLocation(Label lab, const PState* pstate, AbstractValue memLoc) {
  // inspect memory location here
  if(memLoc.isNullPtr()) {
    recordDefinitiveNullPointerDereferenceLocation(lab);
    return AbstractValue::createBot();
  }
  if(memLoc.isTop()) {
    recordPotentialNullPointerDereferenceLocation(lab);
    if(_analyzer->getAbstractionMode()!=3)
      recordPotentialOutOfBoundsAccessLocation(lab);
    recordPotentialUninitializedAccessLocation(lab);
  } else if(!pstate->memLocExists(memLoc)) {
    if(_analyzer->getAbstractionMode()!=3)
      recordPotentialOutOfBoundsAccessLocation(lab);
    
    recordPotentialUninitializedAccessLocation(lab);
  }
  AbstractValue val=pstate->readFromMemoryLocation(memLoc);
  // investigate value here
  if(val.isUndefined()) {
    recordPotentialUninitializedAccessLocation(lab);
  }
  return val;
}

void ExprAnalyzer::writeToMemoryLocation(Label lab, PState* pstate, AbstractValue memLoc, AbstractValue newValue) {
  // inspect everything here
  if(_analyzer->getAbstractionMode()!=3) {
    if(memLoc.isTop()) {
      recordPotentialOutOfBoundsAccessLocation(lab);
    } else if(!pstate->memLocExists(memLoc)) {
      recordDefinitiveOutOfBoundsAccessLocation(lab);
    }
  }
  pstate->writeToMemoryLocation(memLoc,newValue);
}

void ExprAnalyzer::writeUndefToMemoryLocation(PState* pstate, AbstractValue memLoc) {
  AbstractValue undefValue=AbstractValue::createUndefined();
  pstate->writeToMemoryLocation(memLoc,undefValue);
}

/* TODO: in case an error is detected the target region remains unmodified. Change to invalidating all elements of target region */
list<SingleEvalResultConstInt> ExprAnalyzer::evalFunctionCallMemCpy(SgFunctionCallExp* funCall, EState estate) {
  //cout<<"DETECTED: memcpy: "<<funCall->unparseToString()<<endl;
  SingleEvalResultConstInt res;
  // memcpy is a void function, no return value
  res.init(estate,AbstractValue(CodeThorn::Top())); 
  SgExpressionPtrList& argsList=SgNodeHelper::getFunctionCallActualParameterList(funCall);
  if(argsList.size()==3) {
    AbstractValue memcpyArgs[3];
    int i=0;
    for(SgExpressionPtrList::iterator argIter=argsList.begin();argIter!=argsList.end();++argIter) {
      SgExpression* arg=*argIter;
      list<SingleEvalResultConstInt> resList=evaluateExpression(arg,estate);
      if(resList.size()!=1) {
        cerr<<"Error: conditional control-flow in function argument expression. Expression normalization required."<<endl;
        exit(1);
      }
      SingleEvalResultConstInt sres=*resList.begin();
      AbstractValue argVal=sres.result;
      memcpyArgs[i++]=argVal;
    }
    // determine sizes of memory regions (refered to by pointer)
    for(int i=0;i<3;i++) {
      SAWYER_MESG(logger[TRACE])<<"memcpy argument "<<i<<": "<<memcpyArgs[i].toString(_variableIdMapping)<<endl;
    }
    if(memcpyArgs[0].isTop()||memcpyArgs[1].isTop()||memcpyArgs[2].isTop()) {
      if(getPrintDetectedViolations()) {
        cout<<"Program error detected at line "<<SgNodeHelper::sourceLineColumnToString(funCall)<<funCall->unparseToString()<<" : potential out of bounds access (at least one of the three arguments of function cpymem can be of any value)."<<endl;
      }  
      if(_analyzer->getAbstractionMode()!=3) recordPotentialOutOfBoundsAccessLocation(estate.label());
      return listify(res); // returns top
    }
    int memRegionSizeTarget=getMemoryRegionNumElements(memcpyArgs[0]);
    int copyRegionElementSizeTarget=getMemoryRegionElementSize(memcpyArgs[0]);
    int memRegionSizeSource=getMemoryRegionNumElements(memcpyArgs[1]);
    int copyRegionElementSizeSource=getMemoryRegionElementSize(memcpyArgs[1]);

    SAWYER_MESG(logger[TRACE])<<"memcpy: memRegionNumElements source:"<<memRegionSizeSource<<" with ElementSize:"<<copyRegionElementSizeSource<<endl;
    SAWYER_MESG(logger[TRACE])<<"memcpy: memRegionNumElements target:"<<memRegionSizeTarget<<" with ElementSize:"<<copyRegionElementSizeTarget<<endl;

    int copyRegionElementSize=0; // TODO: use AbstractValue for all sizes
    // check if size to copy is either top
    if(memcpyArgs[2].isTop()) {
      if(getPrintDetectedViolations()) {
        cout<<"Program error detected at line "<<SgNodeHelper::sourceLineColumnToString(funCall)<<funCall->unparseToString()<<" : potential out of bounds access (source and target)."<<endl;
      }
      if(_analyzer->getAbstractionMode()!=3) recordPotentialOutOfBoundsAccessLocation(estate.label());
      return listify(res);
    } else if(memRegionSizeTarget!=memRegionSizeSource) {
      // check if the element size of the two regions is different (=> conservative analysis result; will be modelled in future)
      if(getPrintDetectedViolations()) {
        cout<<"Program error detected at line "<<SgNodeHelper::sourceLineColumnToString(funCall)<<funCall->unparseToString()<<" : potential out of bounds access (CodeThorn conservative case: source and target element size are different)."<<endl;
      }  
      if(_analyzer->getAbstractionMode()!=3) recordPotentialOutOfBoundsAccessLocation(estate.label());
      return listify(res);
    } else {
      if(copyRegionElementSizeTarget!=copyRegionElementSizeSource) {
        SAWYER_MESG(logger[WARN])<<"memcpy: copyRegionElementSizeTarget!=copyRegionElementSizeSource : "<<copyRegionElementSizeTarget<<"!="<<copyRegionElementSizeSource<<endl;
        if(copyRegionElementSizeTarget!=0)
          copyRegionElementSize=copyRegionElementSizeTarget;
        else if(copyRegionElementSizeSource!=0)
          copyRegionElementSize=copyRegionElementSizeSource;
        else
          copyRegionElementSize=std::max(copyRegionElementSizeSource,copyRegionElementSizeTarget);
        ROSE_ASSERT(copyRegionElementSize!=0);
      } else {
        copyRegionElementSize=copyRegionElementSizeTarget;
      }
    }

    bool errorDetected=false;
    int copyRegionLengthValue=memcpyArgs[2].getIntValue();

    // the copy function length argument is converted here into number of elements. This needs to be adapted if the repsentation of size is changed.
    if(copyRegionElementSize==0) {
      cout<<"WARNING: memcpy: copy region element size is 0. Recording potential out of bounds access."<<endl;
      if(_analyzer->getAbstractionMode()!=3) recordPotentialOutOfBoundsAccessLocation(estate.label());
      return listify(res);
    }
    int copyRegionNumElements=copyRegionLengthValue/copyRegionElementSize;

    SAWYER_MESG(logger[TRACE])<<"memcpy: copyRegionNumElements: "<<copyRegionNumElements<<endl;
    SAWYER_MESG(logger[TRACE])<<"memcpy: copyRegionElementSize: "<<copyRegionElementSize<<endl;

    // clamp values since 0 is considered already an error
    if(memRegionSizeSource==-1) memRegionSizeSource=0;
    if(memRegionSizeTarget==-1) memRegionSizeTarget=0;

    if(memRegionSizeSource<copyRegionNumElements) {
      if(memRegionSizeSource==0) {
        if(getPrintDetectedViolations()) {
          cout<<"Program error detected at line "<<SgNodeHelper::sourceLineColumnToString(funCall)<<": "<<funCall->unparseToString()<<" : potential out of bounds access at copy source."<<endl;
        }
        errorDetected=true;
        if(_analyzer->getAbstractionMode()!=3) recordPotentialOutOfBoundsAccessLocation(estate.label());
      } else {
        if(getPrintDetectedViolations()) {
          cout<<"Program error detected at line "<<SgNodeHelper::sourceLineColumnToString(funCall)<<": "<<funCall->unparseToString()<<" : definitive out of bounds access at copy source - memcpy(["<<(memRegionSizeTarget>0?std::to_string(memRegionSizeTarget):"-")<<"],["<<memRegionSizeSource<<"],"<<copyRegionNumElements<<")"<<endl;
        }
        errorDetected=true;
        if(_analyzer->getAbstractionMode()!=3) recordDefinitiveOutOfBoundsAccessLocation(estate.label());
      }
    }
    if(memRegionSizeTarget<copyRegionNumElements) {
      if(memRegionSizeTarget==0) {
        if(getPrintDetectedViolations()) {
          cout<<"Program error detected at line "<<SgNodeHelper::sourceLineColumnToString(funCall)<<": "<<funCall->unparseToString()<<" : potential out of bounds access at copy target."<<endl;
        }
        errorDetected=true;
        if(_analyzer->getAbstractionMode()!=3) recordPotentialOutOfBoundsAccessLocation(estate.label());
      } else {
        if(getPrintDetectedViolations()) {
          cout<<"Program error detected at line "<<SgNodeHelper::sourceLineColumnToString(funCall)<<": "<<funCall->unparseToString()<<" : definitive out of bounds access at copy target - memcpy(["<<(memRegionSizeTarget>0?std::to_string(memRegionSizeTarget):"-")<<"],["<<memRegionSizeSource<<"],"<<copyRegionNumElements<<")"<<endl;
        }
        errorDetected=true;
        if(_analyzer->getAbstractionMode()!=3) recordDefinitiveOutOfBoundsAccessLocation(estate.label());
      }
    }
    if(!errorDetected) {
      // no error occured. Copy region.
      SAWYER_MESG(logger[TRACE])<<"DEBUG: copy region now. "<<endl;
      PState newPState=*estate.pstate();
      AbstractValue targetPtr=memcpyArgs[0];
      AbstractValue sourcePtr=memcpyArgs[1];
      AbstractValue one=CodeThorn::AbstractValue(1);
      SAWYER_MESG(logger[TRACE])<<"TODO: copying "<<copyRegionNumElements<<" elements from "<<sourcePtr.toString(_variableIdMapping)<<" to "<<targetPtr.toString(_variableIdMapping)<<endl;
      for(int i=0;i<copyRegionNumElements;i++) {
        writeToMemoryLocation(estate.label(),&newPState,targetPtr,readFromMemoryLocation(estate.label(),&newPState,sourcePtr));
        targetPtr=AbstractValue::operatorAdd(targetPtr,one); // targetPtr++;
        sourcePtr=AbstractValue::operatorAdd(sourcePtr,one); // sourcePtr++;
      }
    }
    return listify(res);
  } else {
    cerr<<"Error: unknown memcpy function (number of arguments != 3)"<<funCall->unparseToString()<<endl;
    exit(1);
  }
  return listify(res);
}

list<SingleEvalResultConstInt> ExprAnalyzer::evalFunctionCallStrLen(SgFunctionCallExp* funCall, EState estate) {
  SAWYER_MESG(logger[TRACE])<<"evaluating semantic function for strlen: "<<funCall->unparseToString()<<endl;
  SingleEvalResultConstInt res;
  // memcpy is a void function, no return value
  res.init(estate,AbstractValue(CodeThorn::Top())); 
  SgExpressionPtrList& argsList=SgNodeHelper::getFunctionCallActualParameterList(funCall);
  if(argsList.size()==1) {
    AbstractValue functionArgs[1];
    int i=0;
    for(SgExpressionPtrList::iterator argIter=argsList.begin();argIter!=argsList.end();++argIter) {
      SgExpression* arg=*argIter;
      list<SingleEvalResultConstInt> resList=evaluateExpression(arg,estate);
      if(resList.size()!=1) {
        cerr<<"Error: conditional control-flow in function argument expression. Expression normalization required."<<endl;
        exit(1);
      }
      SingleEvalResultConstInt sres=*resList.begin();
      AbstractValue argVal=sres.result;
      functionArgs[i++]=argVal;
    }
    // the argument (string pointer) is now in functionArgs[0];
    // compute length now
    // read value and proceed on pointer until 0 is found. Also check size of memory region.
    AbstractValue stringPtr=functionArgs[0];
    SAWYER_MESG(logger[TRACE])<<"function strlen: evaluated argument: "<<stringPtr.toString(_variableIdMapping)<<endl;
    int pos=0;
    while(1) {
      AbstractValue AbstractPos=AbstractValue(pos);
      AbstractValue currentPos=(stringPtr+AbstractPos);
      SAWYER_MESG(logger[DEBUG])<<"DEBUG: currentPos "<<currentPos.toString(_variableIdMapping)<<endl;
      if(currentPos.isTop()) {
        SAWYER_MESG(logger[DEBUG])<<"DEBUG: recording potential out of bounds access because currentPos is top. break. "<<endl;
        if(_analyzer->getAbstractionMode()!=3) recordPotentialOutOfBoundsAccessLocation(estate.label());
        break;
      }
#if 0
      // TODO: not working yet because the memory region of strings are not properly registered with size yet
      // check bounds of string's memory region
      if(!accessIsWithinArrayBounds(stringPtr.getVariableId(),pos)) {
        if(_analyzer->getAbstractionMode()!=3) recordDefinitiveOutOfBoundsAccessLocation(estate.label());
        break;
      }
#endif
      AbstractValue currentPosValue=readFromMemoryLocation(estate.label(),estate.pstate(),currentPos);
      SAWYER_MESG(logger[DEBUG])<<"currentPosValue: "<<currentPosValue.toString(_variableIdMapping)<<endl;
      // if the memory location that is read, does not exist, it is an out-of-bounds access
      if(currentPosValue.isBot()) {
        if(_analyzer->getAbstractionMode()!=3) recordDefinitiveOutOfBoundsAccessLocation(estate.label());
        break;
      }
      AbstractValue cmpResult=(currentPosValue==AbstractValue(0));
      SAWYER_MESG(logger[DEBUG])<<"cmpResult: "<<cmpResult.toString(_variableIdMapping)<<endl;
      if(cmpResult.isTrue()) {
        // found 0
        AbstractValue finalResult=AbstractValue(pos);
        res.init(estate,finalResult);
        SAWYER_MESG(logger[TRACE])<<"evaluating semantic function for strlen finished (found 0): "<<funCall->unparseToString()<<" result: "<<finalResult.toString()<<endl;
        return listify(res);
      } else if(cmpResult.isFalse()) {
        pos++;
        SAWYER_MESG(logger[DEBUG])<<"DEBUG: incrementing position."<<endl;
      } else {
        // top or bot
        break;
      }
    }
  }
  // fallthrough for top/bot
  // return top for unknown (or out-of-bounds access)
  SAWYER_MESG(logger[TRACE])<<"evaluating semantic function for strlen - no result, assuming top: "<<funCall->unparseToString()<<endl;
  res.init(estate,AbstractValue(CodeThorn::Top()));
  return listify(res);
<<<<<<< HEAD
}
=======
}

// true if access is correct. false if out-of-bounds access.
// TODO: rewrite using new abstract values with array address references
bool ExprAnalyzer::accessIsWithinArrayBounds(VariableId arrayVarId,int accessIndex) {
  // check array bounds
  int arraySize=_variableIdMapping->getNumberOfElements(arrayVarId);
  return !(accessIndex<0||accessIndex>=arraySize);
}

enum MemoryAccessBounds ExprAnalyzer::checkMemoryAccessBounds(AbstractValue address) {
  if(address.isTop()) {
    return ACCESS_POTENTIALLY_OUTSIDE_BOUNDS;
  } if(address.isBot()) {
    return ACCESS_NON_EXISTING;
  } if(address.isNullPtr()) {
    return ACCESS_DEFINITELY_NP;
  } else {
    AbstractValue offset=address.getIndexValue();
    if(offset.isTop()) {
      return ACCESS_POTENTIALLY_OUTSIDE_BOUNDS;
    } else if(offset.isBot()) {
      return ACCESS_NON_EXISTING;
    } else {
      VariableId memId=address.getVariableId();
      // this must be the only remaining case
      if(offset.isConstInt()) {
        // check array bounds
        int memRegionSize=_variableIdMapping->getNumberOfElements(memId);
        int accessIndex=offset.getIntValue();
        if(!(accessIndex<0||accessIndex>=memRegionSize)) {
          return ACCESS_DEFINITELY_INSIDE_BOUNDS;
        } else {
          return ACCESS_DEFINITELY_OUTSIDE_BOUNDS;
        }
      } else {
        return ACCESS_POTENTIALLY_OUTSIDE_BOUNDS;
      }
    }
  }
}    

ProgramLocationsReport ExprAnalyzer::getViolatingLocations(enum AnalysisSelector analysisSelector) {
  ProgramLocationsReport report;
#pragma omp critical(VIOLATIONRECORDING)
  report=_violatingLocations.at(analysisSelector);
  return report;
}

void ExprAnalyzer::initViolatingLocations() {
  for(int i=ANALYSIS_NULL_POINTER;i<ANALYSIS_NUM;i++) {
    _violatingLocations.push_back(ProgramLocationsReport());
  }
}

void ExprAnalyzer::recordDefinitiveViolatingLocation(enum AnalysisSelector analysisSelector, Label label) {
#pragma omp critical(VIOLATIONRECORDING)
  _violatingLocations.at(analysisSelector).recordDefinitiveLocation(label);
}

void ExprAnalyzer::recordPotentialViolatingLocation(enum AnalysisSelector analysisSelector, Label label) {
#pragma omp critical(VIOLATIONRECORDING)
  _violatingLocations.at(analysisSelector).recordPotentialLocation(label);
}

void ExprAnalyzer::recordDefinitiveNullPointerDereferenceLocation(Label label) {
  recordDefinitiveViolatingLocation(ANALYSIS_NULL_POINTER,label);
}

void ExprAnalyzer::recordPotentialNullPointerDereferenceLocation(Label label) {
  recordPotentialViolatingLocation(ANALYSIS_NULL_POINTER,label);
}

void ExprAnalyzer::recordDefinitiveOutOfBoundsAccessLocation(Label label) {
  recordDefinitiveViolatingLocation(ANALYSIS_OUT_OF_BOUNDS,label);
  if(_printDetectedViolations)
    cout<<"Violation detected: definitive out of bounds access at label "<<label.toString()<<endl;
}

void ExprAnalyzer::recordPotentialOutOfBoundsAccessLocation(Label label) {
  recordPotentialViolatingLocation(ANALYSIS_OUT_OF_BOUNDS,label);
  if(_printDetectedViolations)
    cout<<"Violation detected: potential out of bounds access at label "<<label.toString()<<endl;
}

void ExprAnalyzer::recordDefinitiveUninitializedAccessLocation(Label label) {
  recordDefinitiveViolatingLocation(ANALYSIS_UNINITIALIZED,label);
  if(_printDetectedViolations)
    cout<<"Violation detected: definitive uninitialized value read at label "<<label.toString()<<endl;
}

void ExprAnalyzer::recordPotentialUninitializedAccessLocation(Label label) {
  recordPotentialViolatingLocation(ANALYSIS_UNINITIALIZED,label);
  if(_printDetectedViolations)
    cout<<"Violation detected: potential uninitialized value read at label "<<label.toString()<<endl;
}

bool ExprAnalyzer::getPrintDetectedViolations() {
  return _printDetectedViolations;
}
void ExprAnalyzer::setPrintDetectedViolations(bool flag) {
  _printDetectedViolations=flag;
}

bool ExprAnalyzer::isStructMember(CodeThorn::VariableId varId) {
  return structureAccessLookup.isStructMember(varId);
}

bool ExprAnalyzer::definitiveErrorDetected() {
  for(int i=ANALYSIS_NULL_POINTER;i<ANALYSIS_NUM;i++) {
    if(_violatingLocations.at(i).numDefinitiveLocations()>0)
      return true;
  }
  return false;
}

bool ExprAnalyzer::potentialErrorDetected() {
  for(int i=ANALYSIS_NULL_POINTER;i<ANALYSIS_NUM;i++) {
    if(_violatingLocations.at(i).numPotentialLocations()>0)
      return true;
  }
  return false;
}

AbstractValue ExprAnalyzer::readFromMemoryLocation(Label lab, const PState* pstate, AbstractValue memLoc) {
  // inspect memory location here
  if(memLoc.isNullPtr()) {
    recordDefinitiveNullPointerDereferenceLocation(lab);
    return AbstractValue::createBot();
  }
  if(memLoc.isTop()) {
    recordPotentialNullPointerDereferenceLocation(lab);
    if(_analyzer->getAbstractionMode()!=3)
      recordPotentialOutOfBoundsAccessLocation(lab);
    recordPotentialUninitializedAccessLocation(lab);
  } else if(!pstate->memLocExists(memLoc)) {
    if(_analyzer->getAbstractionMode()!=3)
      recordPotentialOutOfBoundsAccessLocation(lab);
    
    recordPotentialUninitializedAccessLocation(lab);
  }
  AbstractValue val=pstate->readFromMemoryLocation(memLoc);
  // investigate value here
  if(val.isUndefined()) {
    recordPotentialUninitializedAccessLocation(lab);
  }
  return val;
}

void ExprAnalyzer::writeToMemoryLocation(Label lab, PState* pstate, AbstractValue memLoc, AbstractValue newValue) {
  // inspect everything here
  if(_analyzer->getAbstractionMode()!=3) {
    if(memLoc.isTop()) {
      recordPotentialOutOfBoundsAccessLocation(lab);
    } else if(!pstate->memLocExists(memLoc)) {
      recordDefinitiveOutOfBoundsAccessLocation(lab);
    }
  }
  pstate->writeToMemoryLocation(memLoc,newValue);
}

void ExprAnalyzer::writeUndefToMemoryLocation(PState* pstate, AbstractValue memLoc) {
  AbstractValue undefValue=AbstractValue::createUndefined();
  pstate->writeToMemoryLocation(memLoc,undefValue);
}
>>>>>>> cd7f1a7b
<|MERGE_RESOLUTION|>--- conflicted
+++ resolved
@@ -2126,9 +2126,6 @@
   SAWYER_MESG(logger[TRACE])<<"evaluating semantic function for strlen - no result, assuming top: "<<funCall->unparseToString()<<endl;
   res.init(estate,AbstractValue(CodeThorn::Top()));
   return listify(res);
-<<<<<<< HEAD
-}
-=======
 }
 
 // true if access is correct. false if out-of-bounds access.
@@ -2293,5 +2290,4 @@
 void ExprAnalyzer::writeUndefToMemoryLocation(PState* pstate, AbstractValue memLoc) {
   AbstractValue undefValue=AbstractValue::createUndefined();
   pstate->writeToMemoryLocation(memLoc,undefValue);
-}
->>>>>>> cd7f1a7b
+}