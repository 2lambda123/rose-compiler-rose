#ifndef PROGRAM_LOCATIONS_REPORT_H
#define PROGRAM_LOCATIONS_REPORT_H

#include <string>
#include "Labeler.h"
#include <iostream>
#include "CFAnalysis.h"
<<<<<<< HEAD
=======

// Author: Markus Schordan, 2020.
>>>>>>> 67c03f0b

namespace CodeThorn {
  class ProgramLocationsReport {
  public:
    void recordDefinitiveLocation(CodeThorn::Label lab);
    void recordPotentialLocation(CodeThorn::Label lab);
    bool isNonRecordedLocation(Label lab);
    size_t numDefinitiveLocations();
    size_t numPotentialLocations();
    size_t numTotalLocations();

    // provide set of all locations
    void setAllLocationsOfInterest(LabelSet loc);
    LabelSet verifiedLocations();
    LabelSet falsifiedLocations();
    LabelSet unverifiedLocations();
<<<<<<< HEAD

=======
    
>>>>>>> 67c03f0b
    // computes function locations from existing recorded/set locations (as subsets)
    // the labeler is used to determine the function entry labels
    LabelSet verifiedFunctions(Labeler* labeler);
    LabelSet falsifiedFunctions(Labeler* labeler);
    LabelSet unverifiedFunctions(Labeler* labeler);

    bool hasSourceLocation(SgStatement* stmt);
    LabelSet filterFunctionEntryLabels(Labeler* labeler, LabelSet labSet);

    void writeResultFile(std::string fileName, CodeThorn::Labeler* labeler);
<<<<<<< HEAD
    void writeResultToStream(std::ostream& os,CodeThorn::Labeler* labeler);
=======
    void writeResultToStream(std::ostream& stream, CodeThorn::Labeler* labeler);
    void writeAllDefinitiveLocationsToStream(std::ostream& stream, CodeThorn::Labeler* labeler, bool qualifier, bool programLocation, bool sourceCode);
    void writeAllPotentialLocationsToStream(std::ostream& stream, CodeThorn::Labeler* labeler, bool qualifier, bool programLocation, bool sourceCode);
    void writeLocationsToStream(std::ostream& stream, CodeThorn::Labeler* labeler, LabelSet& set, std::string qualifier, bool programLocation, bool sourceCode);

>>>>>>> 67c03f0b
    void writeLocationsVerificationReport(std::ostream& os, CodeThorn::Labeler* labeler);
    void writeFunctionsVerificationReport(std::ostream& os, CodeThorn::Labeler* labeler);
  private:
    std::string programLocation(CodeThorn::Labeler* labeler, CodeThorn::Label lab);
    std::string sourceCodeAtProgramLocation(CodeThorn::Labeler* labeler, CodeThorn::Label lab);
    // provide set of all locations
    LabelSet determineRecordFreeFunctions(CFAnalysis& cfAnalyzer, Flow& flow);

    CodeThorn::LabelSet definitiveLocations;
    CodeThorn::LabelSet potentialLocations;
    CodeThorn::LabelSet allLocations;
    CodeThorn::LabelSet definitiveFunctionEntryLocations;
    CodeThorn::LabelSet potentialFunctionEntryLocations;
    CodeThorn::LabelSet allFunctionEntryLocations;
  };
}
#endif<|MERGE_RESOLUTION|>--- conflicted
+++ resolved
@@ -5,11 +5,8 @@
 #include "Labeler.h"
 #include <iostream>
 #include "CFAnalysis.h"
-<<<<<<< HEAD
-=======
 
 // Author: Markus Schordan, 2020.
->>>>>>> 67c03f0b
 
 namespace CodeThorn {
   class ProgramLocationsReport {
@@ -26,11 +23,7 @@
     LabelSet verifiedLocations();
     LabelSet falsifiedLocations();
     LabelSet unverifiedLocations();
-<<<<<<< HEAD
-
-=======
     
->>>>>>> 67c03f0b
     // computes function locations from existing recorded/set locations (as subsets)
     // the labeler is used to determine the function entry labels
     LabelSet verifiedFunctions(Labeler* labeler);
@@ -41,15 +34,11 @@
     LabelSet filterFunctionEntryLabels(Labeler* labeler, LabelSet labSet);
 
     void writeResultFile(std::string fileName, CodeThorn::Labeler* labeler);
-<<<<<<< HEAD
-    void writeResultToStream(std::ostream& os,CodeThorn::Labeler* labeler);
-=======
     void writeResultToStream(std::ostream& stream, CodeThorn::Labeler* labeler);
     void writeAllDefinitiveLocationsToStream(std::ostream& stream, CodeThorn::Labeler* labeler, bool qualifier, bool programLocation, bool sourceCode);
     void writeAllPotentialLocationsToStream(std::ostream& stream, CodeThorn::Labeler* labeler, bool qualifier, bool programLocation, bool sourceCode);
     void writeLocationsToStream(std::ostream& stream, CodeThorn::Labeler* labeler, LabelSet& set, std::string qualifier, bool programLocation, bool sourceCode);
 
->>>>>>> 67c03f0b
     void writeLocationsVerificationReport(std::ostream& os, CodeThorn::Labeler* labeler);
     void writeFunctionsVerificationReport(std::ostream& os, CodeThorn::Labeler* labeler);
   private:
