#include "sage3basic.h"
#include "EStateTransferFunctions.h"
#include "CTAnalysis.h"
#include "AstUtility.h"
#include "Miscellaneous2.h"

#include "CodeThornException.h"
#include "CppStdUtilities.h"
#include "CodeThornCommandLineOptions.h"
#include "CodeThornLib.h"
#include "PredefinedSemanticFunctions.h"
#include "AstTerm.h"
#include <map>
#include <iomanip>

using namespace std;
using namespace CodeThorn;
using namespace Sawyer::Message;

Sawyer::Message::Facility CodeThorn::EStateTransferFunctions::logger;

namespace CodeThorn {

  AbstractValue::Operator EStateTransferFunctions::sgNodeToAbstractValueOperator(SgNode* node) {
    VariantT variant=node->variantT();
    static std::map<VariantT,AbstractValue::Operator>
      mapping={
               {V_SgMinusOp,AbstractValue::Operator::UnaryMinus},
               {V_SgNotOp,AbstractValue::Operator::Not},
               {V_SgBitComplementOp,AbstractValue::Operator::BitwiseComplement},
               {V_SgAddOp,AbstractValue::Operator::Add},
               {V_SgSubtractOp,AbstractValue::Operator::Sub},
               {V_SgMultiplyOp,AbstractValue::Operator::Mul},
               {V_SgDivideOp,AbstractValue::Operator::Div},
               {V_SgModOp,AbstractValue::Operator::Mod},
               {V_SgBitAndOp,AbstractValue::Operator::BitwiseAnd},
               {V_SgBitOrOp,AbstractValue::Operator::BitwiseOr},
               {V_SgBitXorOp,AbstractValue::Operator::BitwiseXor},
               {V_SgLshiftOp,AbstractValue::Operator::BitwiseShiftLeft},
               {V_SgRshiftOp,AbstractValue::Operator::BitwiseShiftRight},
               {V_SgEqualityOp,AbstractValue::Operator::Eq},
               {V_SgNotEqualOp,AbstractValue::Operator::NotEq},
               {V_SgLessThanOp,AbstractValue::Operator::Less},
               {V_SgLessOrEqualOp,AbstractValue::Operator::LessOrEq},
               {V_SgGreaterOrEqualOp,AbstractValue::Operator::MoreOrEq},
               {V_SgGreaterThanOp,AbstractValue::Operator::More},

    };
    return mapping[variant];

  }

  EStateTransferFunctions::EStateTransferFunctions () {
    initDiagnostics();
    initViolatingLocations();
  }
  void EStateTransferFunctions::initDiagnostics() {
    static bool initialized = false;
    if (!initialized) {
      initialized = true;
      EStateTransferFunctions::logger = Sawyer::Message::Facility("CodeThorn::EStateTransferFunctions", Rose::Diagnostics::destination);
      Rose::Diagnostics::mfacilities.insertAndAdjust(logger);
    }
  }
  Labeler* EStateTransferFunctions::getLabeler() {
    ROSE_ASSERT(_analyzer);
    return _analyzer->getLabeler();
  }
  VariableIdMappingExtended* EStateTransferFunctions::getVariableIdMapping() {
    ROSE_ASSERT(_analyzer);
    return _analyzer->getVariableIdMapping();
  }

  void EStateTransferFunctions::setOptionOutputWarnings(bool flag) {
    _optionOutputWarnings=flag;
  }

  bool EStateTransferFunctions::getOptionOutputWarnings() {
    return _optionOutputWarnings;
  }

  void EStateTransferFunctions::setAnalyzer(CTAnalysis* analyzer) {
    _analyzer=analyzer;
  }

  CTAnalysis* EStateTransferFunctions::getAnalyzer() {
    return _analyzer;
  }

  EState EStateTransferFunctions::createEState(Label label, CallString cs, PState pstate) {
    EState estate=createEStateInternal(label,pstate);
    estate.callString=cs;
    estate.io.recordNone(); // create NONE not bot by default
    return estate;
  }

  EState EStateTransferFunctions::createEState(Label label, CallString cs, PState pstate, InputOutput io) {
    EState estate=createEStateInternal(label,pstate);
    estate.callString=cs;
    estate.io=io;
    return estate;
  }

  // does not use a context
  EState EStateTransferFunctions::createEStateInternal(Label label, PState pstate) {
    // here is the best location to adapt the analysis results to certain global restrictions
    if(_analyzer->isActiveGlobalTopify()) {
#if 1
      AbstractValueSet varSet=pstate.getVariableIds();
      for(AbstractValueSet::iterator i=varSet.begin();i!=varSet.end();++i) {
        if(_analyzer->getVariableValueMonitor()->isHotVariable(_analyzer,*i)) {
          //ROSE_ASSERT(false); // this branch is live
          _analyzer->topifyVariable(pstate, *i);
        }
      }
#else
      //pstate.topifyState();
#endif
    }
    PStatePtr newPStatePtr=_analyzer->processNewOrExisting(pstate);
    EState estate=EState(label,newPStatePtr);
    estate.io.recordNone();
    return estate;
  }

  bool EStateTransferFunctions::isApproximatedBy(const EState* es1, const EState* es2) {
    return es1->isApproximatedBy(es2);
  }

  EState EStateTransferFunctions::combine(const EState* es1, const EState* es2) {
    ROSE_ASSERT(es1->label()==es2->label());
    //ROSE_ASSERT(es1->constraints()==es2->constraints()); // pointer equality
    if(es1->callString!=es2->callString) {
      if(_analyzer->getOptionOutputWarnings()) {
        SAWYER_MESG(logger[WARN])<<"combining estates with different callstrings at label:"<<es1->label().toString()<<endl;
        SAWYER_MESG(logger[WARN])<<"cs1: "<<es1->callString.toString()<<endl;
        SAWYER_MESG(logger[WARN])<<"cs2: "<<es2->callString.toString()<<endl;
      }
    }
    PState ps1=*es1->pstate();
    PState ps2=*es2->pstate();

    InputOutput io;
    if(es1->io.isBot()) {
      io=es2->io;
    } else if(es2->io.isBot()) {
      io=es1->io;
    } else {
      ROSE_ASSERT(es1->io==es2->io);
      io=es1->io;
    }

    return createEState(es1->label(),es1->callString,PState::combine(ps1,ps2),io);
  }

  std::list<EState> EStateTransferFunctions::elistify() {
    std::list<EState> resList;
    return resList;
  }

  std::list<EState> EStateTransferFunctions::elistify(EState res) {
    std::list<EState> resList;
    resList.push_back(res);
    return resList;
  }

  std::list<EState> EStateTransferFunctions::transferFunctionCallLocalEdgeRersBinaryMode(Edge edge, const EState* estate) {
    SgNode* nodeToAnalyze=getLabeler()->getNode(edge.source());
    if(SgFunctionCallExp* funCall=SgNodeHelper::Pattern::matchFunctionCall(nodeToAnalyze)) {
      ROSE_ASSERT(funCall);
      string funName=SgNodeHelper::getFunctionName(funCall);
      if(funName==_rersHybridOutputFunctionName) {
        // RERS global vars binary handling
        PState pstate=*estate->pstate();
        RERS_Problem::rersGlobalVarsCallInitFP(getAnalyzer(),pstate, omp_get_thread_num());
#if 0
        //input variable passed as a parameter (obsolete since usage of script "transform_globalinputvar")
        int rers_result=RERS_Problem::calculate_outputFP(argument);
        (void) RERS_Problem::calculate_outputFP(argument);
#else
        (void) RERS_Problem::calculate_outputFP( omp_get_thread_num() );
        int rers_result=RERS_Problem::output[omp_get_thread_num()];
#endif
        //logger[DEBUG]<< "Called calculate_outputFP("<<argument<<")"<<" :: result="<<rers_result<<endl;
        Label lab=estate->label();
        if(rers_result<=-100) {
          // we found a failing assert
          // = rers_result*(-1)-100 : rers error-number
          // = -160 : rers globalError (2012 only)
          int index=((rers_result+100)*(-1));
          ROSE_ASSERT(index>=0 && index <=99);
          getAnalyzer()->binaryBindingAssert[index]=true;
          //reachabilityResults.reachable(index); //previous location in code
          //logger[DEBUG]<<"found assert Error "<<index<<endl;
          InputOutput _io;
          _io.recordFailedAssert();
          // error label encoded in the output value, storing it in the new failing assertion EState
          PState newPstate  = pstate;
          writeToMemoryLocation(lab,&newPstate,
                                AbstractValue::createAddressOfVariable(globalVarIdByName("output")),
                                CodeThorn::AbstractValue(rers_result));
          EState _eState=createEState(edge.target(),estate->callString,newPstate,_io);
          return getAnalyzer()->elistify(_eState);
        }
        RERS_Problem::rersGlobalVarsCallReturnInitFP(getAnalyzer(),pstate, omp_get_thread_num());
        InputOutput newio;
        if (rers_result == -2) {
          newio.recordVariable(InputOutput::STDERR_VAR,globalVarIdByName("input"));
        }
        // TODO: pstate[VariableId(output)]=rers_result;
        // matches special case of function call with return value, otherwise handles call without return value (function call is matched above)
        if(SgNodeHelper::Pattern::matchExprStmtAssignOpVarRefExpFunctionCallExp(nodeToAnalyze)) {
          SgNode* lhs=SgNodeHelper::getLhs(SgNodeHelper::getExprStmtChild(nodeToAnalyze));
          VariableId lhsVarId;
          bool isLhsVar=checkIfVariableAndDetermineVarId(lhs,lhsVarId);
          ROSE_ASSERT(isLhsVar); // must hold
          writeToMemoryLocation(lab,&pstate,AbstractValue::createAddressOfVariable(lhsVarId),AbstractValue(rers_result));
          EState _eState=createEState(edge.target(),estate->callString,pstate,newio);
          return getAnalyzer()->elistify(_eState);
        } else {
          EState _eState=createEState(edge.target(),estate->callString,pstate,newio);
          return getAnalyzer()->elistify(_eState);
        }
        SAWYER_MESG(logger[ERROR]) <<"PState:"<< pstate<<endl;
        SAWYER_MESG(logger[ERROR]) <<"RERS-MODE: call of unknown function."<<endl;
        exit(1);
        // pstate now contains the current state obtained from the binary
      }
      // logger[DEBUG]<< "@LOCAL_EDGE: function call:"<<SgNodeHelper::nodeToString(funCall)<<endl;
    }
    return getAnalyzer()->elistify(); // did not match RERS function
  }

  std::list<EState> EStateTransferFunctions::transferFunctionCallLocalEdge(Edge edge, const EState* estate) {
    if(_analyzer->getOptionsRef().rers.rersBinary) {
      return transferFunctionCallLocalEdgeRersBinaryMode(edge, estate);
    }
    // default behavior, empty list of states, no information propagated on local edge
    return getAnalyzer()->elistify();
  }

  std::list<EState> EStateTransferFunctions::transferFunctionCall(Edge edge, const EState* estate) {
    // 1) obtain actual parameters from source
    // 2) obtain formal parameters from target
    // 3) eval each actual parameter and assign result to formal parameter in state
    // 4) create new estate and update callstring (context sensitive analysis)
    SAWYER_MESG(logger[TRACE])<<"transferFunctionCall: "<<getLabeler()->getNode(edge.source())->unparseToString()<<endl;
    Label currentLabel=estate->label();
    EState currentEState=*estate;
    PState currentPState=*currentEState.pstate();

    // ad 1)
    SgFunctionCallExp* funCall=SgNodeHelper::Pattern::matchFunctionCall(getLabeler()->getNode(edge.source()));
    ROSE_ASSERT(funCall);
    //FUNCTION CALL:funcPtr(data) L:53:SgFunctionCallExp(SgVarRefExp:funcPtr,SgExprListExp(SgVarRefExp:data))
    //cout<<"DEBUG: FUNCTION CALL:"<<funCall->unparseToString()<<" L:"<<edge.target().toString()<<":"<<AstTerm::astTermWithNullValuesToString(funCall)<<endl;
    if(_analyzer->getOptionsRef().rers.rersBinary) {
      // if rers-binary function call is selected then we skip the static analysis for this function (specific to rers)
      string funName=SgNodeHelper::getFunctionName(funCall);
      if(funName==_rersHybridOutputFunctionName) {
        // logger[DEBUG]<< "rers-binary mode: skipped static-analysis call."<<endl;
        return elistify();
      }
    }

    // cases: get_function() :
    // C function call        : FunctionRefExp
    // C function pointer call: VarRefExp
    // member function call (stack)      : SgDotExp(SgVarRefExp:a,SgMemberFunctionRefExp:m)
    // member function call (reference)  : SgDotExp(SgVarRefExp:r,SgMemberFunctionRefExp:m)
    // member functino call (pointer)    : SgArrowExp(SgVarRefExp:p,SgMemberFunctionRefExp:m)

    // check if function pointer call (function=VarRefExp) [otherwise it is a direct function call: function=FunctionRefExp]
    if(SgExpression* funExp=funCall->get_function()) {
      if(SgVarRefExp* varRefExp=isSgVarRefExp(funExp)) {
        //cout<<"Function pointer call: VarRefExp: "<<varRefExp->unparseToString()<<endl;
        // determine if the edge leads to the called function
        Label targetLabel=edge.target();
        VariableId varId=getVariableIdMapping()->variableId(varRefExp);
        //cout<<"DEBUG: function pointer var id: "<<varId.toString(getVariableIdMapping())<<endl;
        AbstractValue varAddress=AbstractValue::createAddressOfVariable(varId);
        //cout<<"DEBUG: function pointer var address: "<<varAddress.toString(getVariableIdMapping())<<endl;
        //AbstractValue funcPtrVal=estate->pstate()->readFromMemoryLocation(varAddress);
        AbstractValue funcPtrVal=readFromMemoryLocation(currentLabel,estate->pstate(),varAddress);
        //cout<<"DEBUG: function pointer value: "<<funcPtrVal.toString(getVariableIdMapping())<<": isFunPtr:"<<funcPtrVal.isFunctionPtr()<<endl;
        if(funcPtrVal.isFunctionPtr()&&!funcPtrVal.isTop()&&!funcPtrVal.isBot()) {
          Label  funTargetLabel=funcPtrVal.getLabel();
          if(funTargetLabel!=targetLabel) {
            //infeasable path
            //cout<<"DEBUG: infeasable path: "<<funCall->unparseToString()<<":"<<funcPtrVal.toString(getVariableIdMapping())<<endl;
            return elistify();
          } else {
            // continue on this path, function pointer is referring to the target label's function entry
            //cout<<"Resolved function pointer"<<endl;
          }
        } else {
          //cerr<<"INFO: function pointer is top or bot. Not supported: "<<funCall->unparseToString()<<":"<<funcPtrVal.toString(getVariableIdMapping())<<endl;
          // continue but pass the information now to *all* outgoing static edges (maximum imprecision)
        }
      }
    }

    SgExpressionPtrList& actualParameters=SgNodeHelper::getFunctionCallActualParameterList(funCall);
    // ad 2)
    // check for function pointer label

    SgFunctionDefinition* funDef=isSgFunctionDefinition(getLabeler()->getNode(edge.target()));
    SgInitializedNamePtrList& formalParameters=SgNodeHelper::getFunctionDefinitionFormalParameterList(funDef);
    ROSE_ASSERT(funDef);
    // ad 3)
    PState newPState=currentPState;
    SgInitializedNamePtrList::iterator i=formalParameters.begin();
    SgExpressionPtrList::iterator j=actualParameters.begin();
    while(i!=formalParameters.end() && j!=actualParameters.end()) {
      SgInitializedName* formalParameterName=*i;
      ROSE_ASSERT(formalParameterName);
      // test formal parameter (instead of argument type) to allow for expressions in arguments
      VariableId formalParameterVarId=_analyzer->getVariableIdMapping()->variableId(formalParameterName);

      if(_analyzer->getVariableIdMapping()->isOfClassType(formalParameterVarId)) {
        SgExpression* actualParameterExpr=*j;
        VariableId actualParameterVarId;
        // general case: the actual argument is an arbitrary expression (including a single variable)
        SingleEvalResult evalResult=evaluateLExpression(actualParameterExpr,currentEState);

        AbstractValue actualParamAddress=evalResult.value();
        AbstractValue formalParamAddress=AbstractValue::createAddressOfVariable(formalParameterVarId);
        SAWYER_MESG(logger[TRACE])<<SgNodeHelper::sourceLineColumnToString(funCall)<< ": passing of class/Struct/Union types per value as function parameter: ";
        SgType* ctype=_analyzer->getVariableIdMapping()->getType(formalParameterVarId);
        auto membersList=_analyzer->getVariableIdMapping()->getClassMembers(ctype);
        SAWYER_MESG(logger[TRACE])<<" #classmembers: "<<membersList.size()<<endl;
        for(auto mvarId : membersList) {
          CodeThorn::TypeSize offset=_analyzer->getVariableIdMapping()->getOffset(mvarId);
          SAWYER_MESG(logger[TRACE])<<" formal param    : "<<formalParamAddress.toString(_analyzer->getVariableIdMapping())<<endl;
          SAWYER_MESG(logger[TRACE])<<" actual param (L): "<<actualParamAddress.toString(_analyzer->getVariableIdMapping())<<endl;
          SAWYER_MESG(logger[TRACE])<<" actual param-vid: "<<mvarId.toString()<<endl;
          SAWYER_MESG(logger[TRACE])<<" actual param-vid: "<<mvarId.toString(_analyzer->getVariableIdMapping())<<endl;
          SAWYER_MESG(logger[TRACE])<<" offset          : "<<offset<<endl;
          AbstractValue offsetAV(offset);
          AbstractValue formalParameterStructMemberAddress=AbstractValue::operatorAdd(formalParamAddress,offsetAV);
          AbstractValue actualParameterStructMemberAddress=AbstractValue::operatorAdd(actualParamAddress,offsetAV);
          // read from evalResultValue+offset and write to formal-param-address+offset
          AbstractValue newVal=readFromAnyMemoryLocation(currentLabel,&newPState,actualParameterStructMemberAddress);
          initializeMemoryLocation(currentLabel,&newPState,formalParameterStructMemberAddress,newVal);
        }
      } else {
        // VariableName varNameString=name->get_name();
        SgExpression* actualParameterExpr=*j;
        ROSE_ASSERT(actualParameterExpr);
        VariableId actualParameterVarId;

        // general case: the actual argument is an arbitrary expression (including a single variable)
        SingleEvalResult evalResult=evaluateExpression(actualParameterExpr,currentEState);
        AbstractValue evalResultValue=evalResult.value();
        initializeMemoryLocation(currentLabel,&newPState,AbstractValue::createAddressOfVariable(formalParameterVarId),evalResultValue);
      }
      ++i;++j;
    }
    // assert must hold if #formal-params==#actual-params (TODO: default values)
    if(!(i==formalParameters.end() && j==actualParameters.end())) {
      logger[WARN]<<"Number of function call arguments not matching formal function parameters:"<<endl;
      logger[WARN]<<"fcall   : "<<SgNodeHelper::sourceLineColumnToString(funCall)<<endl;
      logger[WARN]<<"fdef    : "<<SgNodeHelper::sourceLineColumnToString(funDef)<<endl;
    }

    // ad 4
    CallString cs=currentEState.callString;
    if(_analyzer->getOptionContextSensitiveAnalysis()) {
      cs=transferFunctionCallContext(cs, currentEState.label());
    }
    EState newEState=createEState(edge.target(),cs,newPState);
    return elistify(newEState);
  }

  std::list<EState> EStateTransferFunctions::transferReturnStmt(Edge edge, const EState* estate) {
    Label lab=estate->label();
    EState currentEState=*estate;
    CallString cs=currentEState.callString;
    PState currentPState=*currentEState.pstate();
    ROSE_ASSERT(_analyzer);
    ROSE_ASSERT(_analyzer->getCFAnalyzer());
    SgNode* nextNodeToAnalyze1=_analyzer->getCFAnalyzer()->getNode(edge.source());
    ROSE_ASSERT(nextNodeToAnalyze1);
    SgNode* expr=SgNodeHelper::getFirstChild(nextNodeToAnalyze1);

    if(isSgNullExpression(expr)) {
      // null expr is a no-op
      return elistify(createEState(edge.target(),cs,currentPState));
    } else {
      VariableId returnVarId;
#pragma omp critical(VAR_ID_MAPPING)
      {
        returnVarId=_analyzer->getVariableIdMapping()->getReturnVariableId();
      }

      // MS 04/09/2020: removed all old code here and function analyzeAssignRhs. Replaced it with function call 'evaluateExpression'
      // old version available in commit: 9645ce260b0bd44207d342a760afc27620380140
      SingleEvalResult rhsRes=evaluateExpression(expr,currentEState, CodeThorn::EStateTransferFunctions::MODE_VALUE);
      AbstractValue rhsResultValue=rhsRes.value();
      PState newPState=currentPState;
      initializeMemoryLocation(lab,&newPState,returnVarId,rhsResultValue);
      return elistify(createEState(edge.target(),cs,newPState));
    }
  }

  std::list<EState> EStateTransferFunctions::transferFunctionCallReturn(Edge edge, const EState* estate) {
    EState currentEState=*estate;
    PState currentPState=*currentEState.pstate();

    // determine functionCallLabel corresponding to functioncallReturnLabel.
    Label functionCallReturnLabel=edge.source();
    SgNode* node=getLabeler()->getNode(functionCallReturnLabel);
    Label functionCallLabel=getLabeler()->functionCallLabel(node);
    SAWYER_MESG(logger[TRACE])<<"FunctionCallReturnTransfer: "<<functionCallLabel.toString()<<":"<<functionCallReturnLabel.toString()<<" cs: "<<estate->callString.toString()<<endl;

    CallString cs=currentEState.callString;
    if(_analyzer->getOptionContextSensitiveAnalysis()) {
      if(getLabeler()->isExternalFunctionCallLabel(functionCallLabel)) {
        // nothing to do for external function call (label is not added
        // to callstring by external function call)
      } else {
        if(isFeasiblePathContext(cs,functionCallLabel)) {
          cs.removeLastLabel();
        } else {
          if(cs.isEmpty()) {
            SAWYER_MESG(logger[WARN])<<"Empty context on non-feasable path at label "<<functionCallLabel.toString()<<endl;
          }
          // definitely not feasible path, do not return a state
          SAWYER_MESG(logger[TRACE])<<"definitly on non-feasable path at label (no next state)"<<functionCallLabel.toString()<<endl;
          std::list<EState> emptyList;
          return emptyList;
        }
      }
    }

    // 1. handle the edge as outgoing edge
    SgNode* nextNodeToAnalyze1=_analyzer->getCFAnalyzer()->getNode(edge.source());
    ROSE_ASSERT(nextNodeToAnalyze1);

    if(SgNodeHelper::Pattern::matchReturnStmtFunctionCallExp(nextNodeToAnalyze1)) {
      // case 1: return f(); pass estate through
      EState newEState=currentEState;
      newEState.setLabel(edge.target());
      return elistify(newEState);
    } else if(SgNodeHelper::Pattern::matchExprStmtAssignOpVarRefExpFunctionCallExp(nextNodeToAnalyze1)) {
      // case 2a: x=f(); bind variable x to value of returnVariableId
      if(_analyzer->getOptionsRef().rers.rersBinary) {
        if(SgFunctionCallExp* funCall=SgNodeHelper::Pattern::matchFunctionCall(nextNodeToAnalyze1)) {
          string funName=SgNodeHelper::getFunctionName(funCall);
          if(funName==_rersHybridOutputFunctionName) {
            EState newEState=currentEState;
            newEState.setLabel(edge.target());
            newEState.callString=cs;
            return elistify(newEState);
          }
        }
      }
      SgNode* lhs=SgNodeHelper::getLhs(SgNodeHelper::getExprStmtChild(nextNodeToAnalyze1));
      VariableId lhsVarId;
      bool isLhsVar=checkIfVariableAndDetermineVarId(lhs,lhsVarId);
      ROSE_ASSERT(isLhsVar); // must hold
      PState newPState=*currentEState.pstate();

      // determine the temporary return variable's varid to remove it from state after the value has been copied
      VariableId returnVarId;
#pragma omp critical(VAR_ID_MAPPING)
      {
        returnVarId=_analyzer->getVariableIdMapping()->getReturnVariableId();
      }

      if(newPState.varExists(returnVarId)) {
        AbstractValue evalResult=readFromMemoryLocation(currentEState.label(),&newPState,returnVarId);
        initializeMemoryLocation(currentEState.label(),&newPState,lhsVarId,evalResult);
        newPState.deleteVar(returnVarId); // remove temporary return variable from state
        return elistify(createEState(edge.target(),cs,newPState));
      } else {
        // no return-variable found in state. This can be the case for an extern function.
        // alternatively a return-variable could be added in the external function call to
        // make this handling here uniform
        return elistify(createEState(edge.target(),cs,newPState));
      }
    } else if(SgNodeHelper::Pattern::matchFunctionCallExpInVariableDeclaration(nextNodeToAnalyze1)) {
      // case 2b: Type x=f(); bind variable x to value of the return-variable for function call in declaration
      if(_analyzer->getOptionsRef().rers.rersBinary) {
        if(SgFunctionCallExp* funCall=SgNodeHelper::Pattern::matchFunctionCall(nextNodeToAnalyze1)) {
          string funName=SgNodeHelper::getFunctionName(funCall);
          if(funName==_rersHybridOutputFunctionName) {
            EState newEState=currentEState;
            newEState.setLabel(edge.target());
            newEState.callString=cs;
            return elistify(newEState);
          }
        }
      }

      // these two lines are different to x=f();
      SgVariableDeclaration* varDecl=SgNodeHelper::Pattern::matchVariableDeclarationWithFunctionCall(nextNodeToAnalyze1);
      VariableId lhsVarId=getVariableIdMapping()->variableId(varDecl);
      ROSE_ASSERT(lhsVarId.isValid());

      PState newPState=*currentEState.pstate();

      VariableId returnVarId;
#pragma omp critical(VAR_ID_MAPPING)
      {
        returnVarId=_analyzer->getVariableIdMapping()->getReturnVariableId();
      }

      if(newPState.varExists(returnVarId)) {
        AbstractValue evalResult=readFromMemoryLocation(currentEState.label(),&newPState,returnVarId);
        initializeMemoryLocation(currentEState.label(),&newPState,lhsVarId,evalResult);
        newPState.deleteVar(returnVarId); // remove return-variable from state
        SAWYER_MESG(logger[TRACE])<<"transferFunctionCallReturn(initialization): LHSVAR:"<<getVariableIdMapping()->variableName(lhsVarId)<<" value: "<<evalResult.toString()<<endl;
        return elistify(createEState(edge.target(),cs,newPState));
      } else {
        // no return-variable found in state. This can be the case for an extern function.
        // alternatively a return-variable could be added in the external function call to
        // make this handling here uniform
        SAWYER_MESG(logger[TRACE])<<"-------------------------------------------------"<<endl;
        SAWYER_MESG(logger[TRACE])<<"transferFunctionCallReturn: Variable declaration with function call: no function-return variable found! @ "<<SgNodeHelper::sourceLineColumnToString(nextNodeToAnalyze1)<<":"<<nextNodeToAnalyze1->unparseToString()<<endl;
        SAWYER_MESG(logger[TRACE])<<estate->toString(getVariableIdMapping())<<endl;
        SAWYER_MESG(logger[TRACE])<<"-------------------------------------------------"<<endl;
        return elistify(createEState(edge.target(),cs,newPState));
      }
    } else  if(SgNodeHelper::Pattern::matchExprStmtFunctionCallExp(nextNodeToAnalyze1)) {
      // case 3: f(); remove return-variable from state (discard value)
      PState newPState=*currentEState.pstate();
      VariableId returnVarId;
#pragma omp critical(VAR_ID_MAPPING)
      {
        returnVarId=_analyzer->getVariableIdMapping()->getReturnVariableId();
      }
      // no effect if return-variable does not exist
      newPState.deleteVar(returnVarId);
      return elistify(createEState(edge.target(),cs,newPState));
    } else if (SgNodeHelper::matchExtendedNormalizedCall(nextNodeToAnalyze1)) {
      // Handles Constructor Calls
      // \pp TEMPORARY SOLUTION TO MAKE CODE PASS THROUGH
      // \todo THIS IS WRONG
      // (1) matchExtendedNormalizedCall is too coarse grain, as it covers
      //     both constructor and function calls
      // (2) distinction between constructor call of a base class and an
      //     variable initialization needs to be made.
      EState newEState=currentEState;
      newEState.setLabel(edge.target());
      return elistify(newEState);
    } else {
      logger[FATAL] << "function call-return from unsupported call type:"<<nextNodeToAnalyze1->unparseToString()<<endl;
      exit(1);
    }
  }

  std::list<EState> EStateTransferFunctions::transferAsmStmt(Edge edge, const EState* estate) {
    // ignore AsmStmt
    return transferIdentity(edge,estate);
  }

  long int functionAnalyzedNr=1;

  void EStateTransferFunctions::transferFunctionEntryPrintStatus(Edge edge, const EState* estate, std::string fileName, std::string functionName) {
    if(_analyzer->getOptionsRef().status) {
      if(_analyzer->getOptionsRef().precisionLevel==1) {
        size_t numFunctions=_analyzer->getTotalNumberOfFunctions();
        _analyzer->printStatusMessage("Analyzing function #"+std::to_string(functionAnalyzedNr)+" of "+std::to_string(numFunctions)+": ");
        functionAnalyzedNr++;
      } else if(_analyzer->getOptionsRef().precisionLevel>=2) {
        _analyzer->printStatusMessage(std::to_string(functionAnalyzedNr)+". ");
        functionAnalyzedNr++;
        _analyzer->printStatusMessage("Analyzing function (call string length="+std::to_string(estate->getCallStringLength())+"):");
      }
      if(_analyzer->getOptionsRef().precisionLevel>0)
        _analyzer->printStatusMessageLine(": "+fileName+" : "+functionName);
    }
  }

  std::list<EState> EStateTransferFunctions::transferFunctionEntry(Edge edge, const EState* estate) {
    Label lab=estate->label();
    SgNode* node=_analyzer->getLabeler()->getNode(lab);
    SgFunctionDefinition* funDef=isSgFunctionDefinition(node);
    if(funDef) {
      string functionName=SgNodeHelper::getFunctionName(node);
      string fileName=SgNodeHelper::sourceFilenameToString(node);
      transferFunctionEntryPrintStatus(edge,estate,functionName,fileName);
      SgInitializedNamePtrList& formalParameters=SgNodeHelper::getFunctionDefinitionFormalParameterList(funDef);
      SAWYER_MESG(logger[TRACE])<<"Function:"<<functionName<<" Parameters: ";
      for(auto fParam : formalParameters) {
        SAWYER_MESG(logger[TRACE])<<fParam->unparseToString()<<" sym:"<<fParam->search_for_symbol_from_symbol_table()<<endl;
      }
      SAWYER_MESG(logger[TRACE])<<endl;
    }
    return transferIdentity(edge,estate);
  }

  std::list<EState> EStateTransferFunctions::transferFunctionExit(Edge edge, const EState* estate) {
    EState currentEState=*estate;
    if(SgFunctionDefinition* funDef=isSgFunctionDefinition(getLabeler()->getNode(edge.source()))) {
      // 1) determine all local variables (including formal parameters) of function
      // 2) delete all local variables from state
      // 2a) remove variable from state
      // 3) create new EState and return

      // ad 1)
      set<SgVariableDeclaration*> varDecls=SgNodeHelper::localVariableDeclarationsOfFunction(funDef);
      // ad 2)
      PState newPState=*(currentEState.pstate());
      VariableIdMapping::VariableIdSet localVars=_analyzer->getVariableIdMapping()->determineVariableIdsOfVariableDeclarations(varDecls);
      SgInitializedNamePtrList& formalParamInitNames=SgNodeHelper::getFunctionDefinitionFormalParameterList(funDef);
      VariableIdMapping::VariableIdSet formalParams=_analyzer->getVariableIdMapping()->determineVariableIdsOfSgInitializedNames(formalParamInitNames);
      VariableIdMapping::VariableIdSet vars=localVars+formalParams;
      set<string> names=_analyzer->variableIdsToVariableNames(vars);

      for(VariableIdMapping::VariableIdSet::iterator i=vars.begin();i!=vars.end();++i) {
        VariableId varId=*i;
        newPState.deleteVar(varId);
      }
      // ad 3)
      return elistify(createEState(edge.target(),estate->callString,newPState));
    } else {
      logger[FATAL] << "no function definition associated with function exit label."<<endl;
      exit(1);
    }
  }

  // called from transferForkFunction
  std::list<EState> EStateTransferFunctions::transferForkFunctionWithExternalTargetFunction(Edge edge, const EState* estate, SgFunctionCallExp* funCall) {
    //_analyzer->recordExternalFunctionCall(funCall); funcall would be forkFunction
    // arg5 is expression with functino pointer to external function
    list<EState> estateList;
    EState estate1=*estate;
    estate1.setLabel(edge.target());
    // no forked state
    estateList.push_back(estate1);
    return estateList;
  }

  std::list<EState> EStateTransferFunctions::transferForkFunction(Edge edge, const EState* estate, SgFunctionCallExp* funCall) {
    EState currentEState=*estate;
    CallString cs=currentEState.callString;
    PState currentPState=*currentEState.pstate();

    SgExpressionPtrList& actualParameters=SgNodeHelper::getFunctionCallActualParameterList(funCall);
    SAWYER_MESG(logger[TRACE])<<getAnalyzer()->getOptionsRef().forkFunctionName<<" #args:"<<actualParameters.size()<<endl;
    // get 5th argument
    SgExpressionPtrList::iterator pIter=actualParameters.begin();
    for(int j=1;j<5;j++) {
      ++pIter;
    }
    SgExpression* actualParameterExpr=*pIter;
    // general case: the argument is an arbitrary expression (including a single variable)
    SingleEvalResult evalResult=evaluateExpression(actualParameterExpr,currentEState);
    AbstractValue arg5Value=evalResult.value();
    // this result value has to be a function pointer value, create a state (representing the fork), and continue with current state
    if(!arg5Value.isFunctionPtr()) {
      // case where no source exists for function pointer
      // handle like any other external function call
      return transferForkFunctionWithExternalTargetFunction(edge,estate,funCall);
    }
    // create state with this function label as start state
    EState forkedEState=*estate;
    // set target label in new state to function pointer label
    forkedEState.setLabel(arg5Value.getLabel());

    // allow both formats x=f(...) and f(...)
    SgAssignOp* assignOp=isSgAssignOp(AstUtility::findExprNodeInAstUpwards(V_SgAssignOp,funCall));
    if(assignOp) {
      list<EState> estateList1=transferAssignOp(assignOp,edge,estate); // use current estate, do not mix with forked state
      ROSE_ASSERT(estateList1.size()==1);
      EState estate1=*estateList1.begin();
      estate1.setLabel(edge.target());
      list<EState> estateList2;
      estateList2.push_back(estate1);
      estateList2.push_back(forkedEState);
      return estateList2;
    } else {
      list<EState> estateList;
      EState estate1=*estate;
      estate1.setLabel(edge.target());
      estateList.push_back(estate1);
      estateList.push_back(forkedEState);
      return estateList;
    }
  }

  std::list<EState> EStateTransferFunctions::transferFunctionCallExternal(Edge edge, const EState* estate) {
    EState currentEState=*estate;
    CallString cs=currentEState.callString;
    PState currentPState=*currentEState.pstate();

    // handle the edge as outgoing edge
    SgNode* nextNodeToAnalyze1=_analyzer->getCFAnalyzer()->getNode(edge.source());
    ROSE_ASSERT(nextNodeToAnalyze1);

    SAWYER_MESG(logger[TRACE]) << "transferFunctionCallExternal: "<<nextNodeToAnalyze1->unparseToString()<<endl;

    InputOutput newio;
    Label lab=_analyzer->getLabeler()->getLabel(nextNodeToAnalyze1);

    VariableId varId;
    bool isFunctionCallWithAssignmentFlag=isFunctionCallWithAssignment(lab,&varId);

    SgFunctionCallExp* funCall=SgNodeHelper::Pattern::matchFunctionCall(nextNodeToAnalyze1);
    _analyzer->recordExternalFunctionCall(funCall);
    evaluateFunctionCallArguments(edge,funCall,*estate,false);

    CTIOLabeler* ctioLabeler=dynamic_cast<CTIOLabeler*>(_analyzer->getLabeler());
    ROSE_ASSERT(ctioLabeler);

    if(ctioLabeler->isStdInLabel(lab,&varId)) {
      if(_analyzer->_inputSequence.size()>0) {
        PState newPState=*currentEState.pstate();
        list<EState> resList;
        int newValue;
        if(_analyzer->_inputSequenceIterator!=_analyzer->_inputSequence.end()) {
          newValue=*_analyzer->_inputSequenceIterator;
          ++_analyzer->_inputSequenceIterator;
        } else {
          return resList; // return no state (this ends the analysis)
        }
        if(_analyzer->getOptionsRef().inputValuesAsConstraints) {
          SAWYER_MESG(logger[FATAL])<<"Option input-values-as-constraints no longer supported."<<endl;
          exit(1);
        } else {
          writeToMemoryLocation(currentEState.label(),&newPState,AbstractValue::createAddressOfVariable(varId),AbstractValue(newValue));
        }
        newio.recordVariable(InputOutput::STDIN_VAR,varId);
        EState newEState=createEState(edge.target(),cs,newPState,newio);
        resList.push_back(newEState);
        return resList;
      } else {
        if(_analyzer->_inputVarValues.size()>0) {
          PState newPState=*currentEState.pstate();
          list<EState> resList;
          for(set<int>::iterator i=_analyzer->_inputVarValues.begin();i!=_analyzer->_inputVarValues.end();++i) {
            PState newPState=*currentEState.pstate();
            if(_analyzer->getOptionsRef().inputValuesAsConstraints) {
              SAWYER_MESG(logger[FATAL])<<"Option input-values-as-constraints no longer supported."<<endl;
              exit(1);
            } else {
              writeToMemoryLocation(currentEState.label(),&newPState,AbstractValue::createAddressOfVariable(varId),AbstractValue(*i));
            }
            newio.recordVariable(InputOutput::STDIN_VAR,varId);
            EState newEState=createEState(edge.target(),estate->callString,newPState,newio);
            resList.push_back(newEState);
          }
          return resList;
        } else {
          // without specified input values (default mode: analysis performed for all possible input values)
          // update state (remove all existing constraint on that variable and set it to top)
          PState newPState=*currentEState.pstate();
          // update input var
          newPState.writeTopToMemoryLocation(varId);
          newio.recordVariable(InputOutput::STDIN_VAR,varId);

          // external call context
          // call string is reused from input-estate. An external function call does not change the call string
          // callReturn node must check for being an external call
          return elistify(createEState(edge.target(),cs,newPState,newio));
        }
      }
    }

    if(_analyzer->getInterpreterMode()!=IM_ENABLED) {
      int constvalue=0;
      if(ctioLabeler->isStdOutVarLabel(lab,&varId)) {
        newio.recordVariable(InputOutput::STDOUT_VAR,varId);
        ROSE_ASSERT(newio.var==varId);
        return elistify(createEState(edge.target(),cs,*currentEState.pstate(), newio));
      } else if(ctioLabeler->isStdOutConstLabel(lab,&constvalue)) {
        newio.recordConst(InputOutput::STDOUT_CONST,constvalue);
        return elistify(createEState(edge.target(),cs,*currentEState.pstate(), newio));
      } else if(ctioLabeler->isStdErrLabel(lab,&varId)) {
        newio.recordVariable(InputOutput::STDERR_VAR,varId);
        ROSE_ASSERT(newio.var==varId);
        return elistify(createEState(edge.target(),cs,*currentEState.pstate(), newio));
      }
    }

    /* handling of specific semantics for external function */
    if(funCall) {
      string funName=SgNodeHelper::getFunctionName(funCall);
      if(getAnalyzer()->getOptionsRef().forkFunctionEnabled) {
        if(funName==getAnalyzer()->getOptionsRef().forkFunctionName) {
          return transferForkFunction(edge,estate,funCall);
        }
      }

      if(isFunctionCallWithAssignmentFlag) {
        // here only the specific format x=f(...) can exist
        SgAssignOp* assignOp=isSgAssignOp(AstUtility::findExprNodeInAstUpwards(V_SgAssignOp,funCall));
        ROSE_ASSERT(assignOp);
        return evalAssignOp3(assignOp,edge.target(),estate);
      } else {
        // all other cases, evaluate function call as expression
        SingleEvalResult evalResult2=evaluateExpression(funCall,currentEState);
        SAWYER_MESG(logger[TRACE])<<"EXTERNAL FUNCTION: "<<SgNodeHelper::getFunctionName(funCall)<<" result(added to state):"<<evalResult2.result.toString()<<endl;

        // create new estate with added return variable (for inter-procedural analysis)
        CallString cs=evalResult2.estate.callString;
        PState newPState=*evalResult2.estate.pstate();
        VariableId returnVarId;
#pragma omp critical(VAR_ID_MAPPING)
        {
          returnVarId=_analyzer->getVariableIdMapping()->getReturnVariableId();
        }
        // added function call result value to state. The returnVarId does not correspond to a declaration, and therefore it ise
        // treated as being initialized (and declared).
        initializeMemoryLocation(currentEState.label(),&newPState,returnVarId,evalResult2.result);
        return elistify(createEState(edge.target(),cs,newPState,evalResult2.estate.io));
      }
    }
    //cout<<"DEBUG: identity: "<<funCall->unparseToString()<<endl; // fflush is an example in the test cases
    // for all other external functions we use identity as transfer function
    EState newEState=currentEState;
    newEState.io=newio;
    newEState.setLabel(edge.target());
    return elistify(newEState);
  }

  std::list<EState> EStateTransferFunctions::transferDefaultOptionStmt(SgDefaultOptionStmt* defaultStmt,Edge edge, const EState* estate) {
    SAWYER_MESG(logger[TRACE])<<"SWITCH CASE DEFAULT: "<<defaultStmt->unparseToString()<<endl;

    Label targetLabel=edge.target();
    CallString cs=estate->callString;
    PState newPState=*estate->pstate();
    SgStatement* blockStmt=isSgBasicBlock(defaultStmt->get_parent());
    ROSE_ASSERT(blockStmt);
    SgSwitchStatement* switchStmt=isSgSwitchStatement(blockStmt->get_parent());
    ROSE_ASSERT(switchStmt);
    SgStatement* condStmt=isSgStatement(SgNodeHelper::getCond(switchStmt));
    ROSE_ASSERT(condStmt);
    SgExpression* condExpr=isSgExpression(SgNodeHelper::getExprStmtChild(condStmt));

    EState currentEState=*estate;

    // value of switch expression
    AbstractValue switchCondVal=evaluateExpressionAV(condExpr,currentEState);

    // if there is at least one case that is definitely reachable, then
    // the default (label) is non-reachable (fall-through still
    // applies), otherwise default is may-reachable
    bool defaultReachable=true;

    // create filter for all case labels (TODO: precompute this set)
    set<SgCaseOptionStmt*> caseStmtSet=SgNodeHelper::switchRelevantCaseStmtNodes(blockStmt); // argument must be the blockStmt of swithStmt
    SAWYER_MESG(logger[TRACE])<<"castStmtSet.size(): "<<caseStmtSet.size()<<endl;
    for(set<SgCaseOptionStmt*>::iterator i=caseStmtSet.begin();i!=caseStmtSet.end();++i) {
      SAWYER_MESG(logger[TRACE])<<"switch-stmt (@default): analyzing case "<<(*i)->unparseToString()<<endl;
      SgCaseOptionStmt* caseStmt=*i;
      SgExpression* caseExpr=caseStmt->get_key();
      SgExpression* caseExprOptionalRangeEnd=caseStmt->get_key_range_end();
      if(caseExprOptionalRangeEnd) {
        AbstractValue caseValRangeBegin=evaluateExpressionAV(caseExpr,currentEState);
        AbstractValue caseValRangeEnd=evaluateExpressionAV(caseExprOptionalRangeEnd,currentEState);
        AbstractValue comparisonValBegin=caseValRangeBegin.operatorLessOrEq(switchCondVal);
        AbstractValue comparisonValEnd=caseValRangeEnd.operatorMoreOrEq(switchCondVal);
        if(comparisonValBegin.isTrue()&&comparisonValEnd.isTrue()) {
          SAWYER_MESG(logger[TRACE])<<"switch-default: non-reachable=false."<<endl;
          defaultReachable=false;
          break;
        }
      }
      // value of constant case value
      AbstractValue caseVal=evaluateExpressionAV(caseExpr,currentEState);
      // compare case constant with switch expression value
      SAWYER_MESG(logger[TRACE])<<"switch-default filter cmp: "<<switchCondVal.toString(getVariableIdMapping())<<"=?="<<caseVal.toString(getVariableIdMapping())<<endl;
      // check that not any case label may be equal to the switch-expr value (exact for concrete values)
      AbstractValue comparisonVal=caseVal.operatorEq(switchCondVal);
      // top is *not* considered here, because only a definitive case makes default non-reachable
      if(comparisonVal.isTrue()) {
        // determined that at least one case may be reachable
        SAWYER_MESG(logger[TRACE])<<"switch-default: continuing."<<endl;
        //return elistify(createEState(targetLabel,cs,newPState));
        SAWYER_MESG(logger[TRACE])<<"switch-default: non-reachable=false."<<endl;
        defaultReachable=false;
        break;
      }
    }
    if(defaultReachable) {
      SAWYER_MESG(logger[TRACE])<<"switch-default: reachable."<<endl;
      return elistify(createEState(targetLabel,cs,newPState));
    } else {
      // detected infeasable path (default is not reachable)
      SAWYER_MESG(logger[TRACE])<<"switch-default: infeasable path."<<endl;
      list<EState> emptyList;
      return emptyList;
    }
  }

  std::list<EState> EStateTransferFunctions::transferCaseOptionStmt(SgCaseOptionStmt* caseStmt,Edge edge, const EState* estate) {
    SAWYER_MESG(logger[TRACE])<<"CASESTMT: "<<caseStmt->unparseToString()<<endl;
    Label targetLabel=edge.target();
    CallString cs=estate->callString;
    PState newPState=*estate->pstate();
    SgStatement* blockStmt=isSgBasicBlock(caseStmt->get_parent());
    ROSE_ASSERT(blockStmt);
    SgSwitchStatement* switchStmt=isSgSwitchStatement(blockStmt->get_parent());
    ROSE_ASSERT(switchStmt);
    SgStatement* condStmt=isSgStatement(SgNodeHelper::getCond(switchStmt));
    ROSE_ASSERT(condStmt);
    SgExpression* condExpr=isSgExpression(SgNodeHelper::getExprStmtChild(condStmt));

    EState currentEState=*estate;

    // value of switch expression
    AbstractValue switchCondVal=evaluateExpressionAV(condExpr,currentEState);

    SgExpression* caseExpr=caseStmt->get_key();
    SgExpression* caseExprOptionalRangeEnd=caseStmt->get_key_range_end();
    if(caseExprOptionalRangeEnd) {
      AbstractValue caseValRangeBegin=evaluateExpressionAV(caseExpr,currentEState);
      AbstractValue caseValRangeEnd=evaluateExpressionAV(caseExprOptionalRangeEnd,currentEState);
      AbstractValue comparisonValBegin=caseValRangeBegin.operatorLessOrEq(switchCondVal);
      AbstractValue comparisonValEnd=caseValRangeEnd.operatorMoreOrEq(switchCondVal);
      if(comparisonValBegin.isTop()||comparisonValEnd.isTop()||(comparisonValBegin.isTrue()&&comparisonValEnd.isTrue())) {
        SAWYER_MESG(logger[TRACE])<<"switch-case GNU Range: continuing."<<endl;
        return elistify(createEState(targetLabel,cs,newPState));
      } else {
        SAWYER_MESG(logger[TRACE])<<"switch-case GNU Range: infeasable path."<<endl;
        // infeasable path
        list<EState> emptyList;
        return emptyList;
      }
    }
    // value of constant case value
    AbstractValue caseVal=evaluateExpressionAV(caseExpr,currentEState);
    // compare case constant with switch expression value
    SAWYER_MESG(logger[TRACE])<<"switch cmp: "<<switchCondVal.toString(getVariableIdMapping())<<"=?="<<caseVal.toString(getVariableIdMapping())<<endl;
    AbstractValue comparisonVal=caseVal.operatorEq(switchCondVal);
    if(comparisonVal.isTop()||comparisonVal.isTrue()) {
      SAWYER_MESG(logger[TRACE])<<"switch-case: continuing."<<endl;
      return elistify(createEState(targetLabel,cs,newPState));
    } else {
      // infeasable path
      SAWYER_MESG(logger[TRACE])<<"switch-case: infeasable path."<<endl;
      list<EState> emptyList;
      return emptyList;
    }
  }

  std::list<EState> EStateTransferFunctions::transferVariableDeclaration(SgVariableDeclaration* decl, Edge edge, const EState* estate) {
    return elistify(transferVariableDeclarationEState(decl,*estate, edge.target()));
  }

  std::list<EState> EStateTransferFunctions::transferGnuExtensionStmtExpr(SgNode* nextNodeToAnalyze1, Edge edge, const EState* estate) {
    //cout<<"WARNING: ignoring GNU extension StmtExpr (EStateTransferFunctions::transferGnuExtensionStmtExpr)"<<endl;
    return elistify(*estate);
  }

  std::list<EState> EStateTransferFunctions::transferExprStmt(SgNode* nextNodeToAnalyze1, Edge edge, const EState* estate) {
    SgNode* nextNodeToAnalyze2=0;
    if(isSgExprStatement(nextNodeToAnalyze1))
      nextNodeToAnalyze2=SgNodeHelper::getExprStmtChild(nextNodeToAnalyze1);
    if(SgNodeHelper::isForIncExpr(nextNodeToAnalyze1)) {
      nextNodeToAnalyze2=nextNodeToAnalyze1;
    }
    ROSE_ASSERT(nextNodeToAnalyze2);

    //Label newLabel;
    //PState newPState;
    if(edge.isType(EDGE_TRUE) || edge.isType(EDGE_FALSE)) {
      return transferTrueFalseEdge(nextNodeToAnalyze2, edge, estate);
    } else if(SgNodeHelper::isPrefixIncDecOp(nextNodeToAnalyze2) || SgNodeHelper::isPostfixIncDecOp(nextNodeToAnalyze2)) {
      return transferIncDecOp(nextNodeToAnalyze2,edge,estate);
    } else if(SgAssignOp* assignOp=isSgAssignOp(nextNodeToAnalyze2)) {
      return transferAssignOp(assignOp, edge, estate);
    } else if(isSgCompoundAssignOp(nextNodeToAnalyze2)) {
      logger[ERROR] <<"compound assignment operators not supported. Normalization required."<<endl;
      logger[ERROR] <<"expr: "<<nextNodeToAnalyze2->unparseToString()<<endl;
      exit(1);
    } else if(isSgConditionalExp(nextNodeToAnalyze2)) {
      // this is meanwhile modeled in the ExprAnalyzer - TODO: utilize as expr-stmt.
      logger[ERROR] <<"found conditional expression outside expression. Normalization required."<<endl;
      exit(1);
    } else {
      return transferIdentity(edge,estate);
    }
  }

  list<EState> EStateTransferFunctions::transferIdentity(Edge edge, const EState* estate) {
    // nothing to analyze, just create new estate (from same State) with target label of edge
    // can be same state if edge is a backedge to same cfg node
    EState newEState=*estate;
    newEState.setLabel(edge.target());
    return elistify(newEState);
  }


  std::list<EState> EStateTransferFunctions::transferAssignOp(SgAssignOp* node, Edge edge, const EState* estate) {

    if(_analyzer->getOptionsRef().info.printTransferFunctionInfo) {
      //printTransferFunctionInfo(TransferFunctionCode::Assign,nextNodeToAnalyze2,edge,estate);
      _analyzer->printStatusMessageLine("subtransfer     : transferAssignOp      : "+node->unparseToString());
    }
    return evalAssignOp3(node,edge.target(),estate);
  }


  list<EState> EStateTransferFunctions::transferFailedAssert(Edge edge, const EState* estate) {
    return elistify(_analyzer->createFailedAssertEState(*estate,edge.target()));
  }

  AbstractValue EStateTransferFunctions::getMemoryRegionAbstractElementSize(AbstractValue memLoc) {
    if(memLoc.isTop()||memLoc.isBot()||memLoc.isNullPtr())
      return AbstractValue::createTop();
    VariableId memId=memLoc.getVariableId();
    CodeThorn::TypeSize elementSize=_variableIdMapping->getElementSize(memId);
    if (VariableIdMapping::isUnknownSizeValue(elementSize)) {
      return AbstractValue::createTop();
    } else {
      return AbstractValue(elementSize);
    }
  }

  AbstractValue EStateTransferFunctions::getMemoryRegionAbstractNumElements(AbstractValue memLoc) {
    VariableId memId=memLoc.getVariableId();
    CodeThorn::TypeSize numElements=_variableIdMapping->getNumberOfElements(memId);
    if(VariableIdMapping::isUnknownSizeValue(numElements)) {
      return AbstractValue::createTop();
    } else {
      return AbstractValue(numElements);
    }
  }

  // wrapper function for calling eval functions for inc/dec ops at top-level AST
  // THIS FUNCTION IS NOT USED YET because evaluateExpression is still using transferIncDecOp (which calls this function)
  list<EState> EStateTransferFunctions::transferIncDecOpEvalWrapper(SgNode* node, Edge edge, const EState* estate) {
    SingleEvalResult res;
    switch(node->variantT()) {
    case V_SgPlusPlusOp:
    case V_SgMinusMinusOp:
      res=evaluateExpression(node,*estate,MODE_VALUE);
      break;
    default:
      logger[ERROR] << "Operator-AST:"<<AstTerm::astTermToMultiLineString(node,2)<<endl;
      logger[ERROR] << "Operator:"<<SgNodeHelper::nodeToString(node)<<endl;
      logger[ERROR] << "transferIncDecOp (top level): programmatic error in handling of inc/dec operators."<<endl;
      exit(1);
    }
    // this builds a new estate (sets new target label)
    EState estate2=res.estate; // use return state from ++/-- TODO: investigate (otherwise use estate->)
    PState newPState=*estate2.pstate();
    CallString cs=estate->callString;
    return elistify(createEState(edge.target(),cs,newPState));
  }


  EState EStateTransferFunctions::cloneEState(const EState* estate) {
    return *estate;
  }

  // used for top-level evaluation
  list<EState> EStateTransferFunctions::transferIncDecOp(SgNode* nextNodeToAnalyze2, Edge edge, const EState* estate) {
    if(_analyzer->getOptionsRef().info.printTransferFunctionInfo) {
      printTransferFunctionInfo(TransferFunctionCode::IncDec,nextNodeToAnalyze2,edge,estate);
    }
    EState currentEState=cloneEState(estate);
    CallString cs=estate->callString;
    SgNode* nextNodeToAnalyze3=SgNodeHelper::getUnaryOpChild(nextNodeToAnalyze2);
    VariableId var;
    if(checkIfVariableAndDetermineVarId(nextNodeToAnalyze3,var)) {
      SingleEvalResult res=evaluateExpression(nextNodeToAnalyze3,currentEState);
      EState estate=res.estate;
      PState newPState=*estate.pstate();

      AbstractValue oldVarVal=readFromAnyMemoryLocation(estate.label(),&newPState,var);
      AbstractValue newVarVal;
      AbstractValue const1=1;
      AbstractValue elemSize=(oldVarVal.isPtr()?getMemoryRegionAbstractElementSize(oldVarVal):AbstractValue(1));
      switch(nextNodeToAnalyze2->variantT()) {
      case V_SgPlusPlusOp:
        newVarVal=AbstractValue::operatorAdd(oldVarVal,const1,elemSize);
        break;
      case V_SgMinusMinusOp:
        newVarVal=AbstractValue::operatorSub(oldVarVal,const1,elemSize);
        break;
      default:
        logger[ERROR] << "Operator-AST:"<<AstTerm::astTermToMultiLineString(nextNodeToAnalyze2,2)<<endl;
        logger[ERROR] << "Operator:"<<SgNodeHelper::nodeToString(nextNodeToAnalyze2)<<endl;
        logger[ERROR] << "Operand:"<<SgNodeHelper::nodeToString(nextNodeToAnalyze3)<<endl;
        logger[ERROR] <<"programmatic error in handling of inc/dec operators."<<endl;
        exit(1);
      }
      writeToAnyMemoryLocation(estate.label(),&newPState,AbstractValue::createAddressOfVariable(var),newVarVal);

      list<EState> estateList;
      estateList.push_back(createEState(edge.target(),cs,newPState));
      return estateList;
    } else {
      throw CodeThorn::Exception("Error: Normalization required. Inc/dec operators are only supported for variables: "+SgNodeHelper::sourceFilenameLineColumnToString(nextNodeToAnalyze2));
    }
  }

  // struct address is already determined, but no memory is reserved
  void EStateTransferFunctions::declareUninitializedStruct(Label lab,PState* pstate,AbstractValue structAddress, VariableId structVarId) {
    //cout<<"DEBUG: declareUninitializedStruct:"<<structAddress.toString()<<endl;
    ROSE_ASSERT(structVarId.isValid());
    SgType* structType=getVariableIdMapping()->getType(structVarId);
    ROSE_ASSERT(structType);
    auto structMemberList=getVariableIdMapping()->getRegisteredClassMemberVars(structType);
    for(auto varId : structMemberList) {
      AbstractValue dmAddress=createStructDataMemberAddress(structAddress,varId);
      SgType* dmType=getVariableIdMapping()->getType(varId);
      if(isSgClassType(dmType)) {
        // nested struct type
        declareUninitializedStruct(lab,pstate,dmAddress,varId);
      } else {
        //cout<<"DEBUG: declare data member: "<<varId.toString()<<":"<<dmAddress.toString()<<endl;
        reserveMemoryLocation(lab,pstate,dmAddress);
      }
    }
  }

  AbstractValue EStateTransferFunctions::createStructDataMemberAddress(AbstractValue structAddress,VariableId varId) {
    ROSE_ASSERT(getVariableIdMapping()->isMemberVariable(varId));
    TypeSize offset=getVariableIdMapping()->getOffset(varId);
    AbstractValue offsetAV(offset);
    AbstractValue structDataMemberAddr=AbstractValue::operatorAdd(structAddress,offsetAV);
    return structDataMemberAddr;
  }

  EState EStateTransferFunctions::transferVariableDeclarationWithInitializerEState(SgVariableDeclaration* decl, SgInitializedName* initName, SgInitializer* initializer, VariableId initDeclVarId, EState& currentEState, Label targetLabel) {
    CallString cs=currentEState.callString;
    Label label=currentEState.label();
    ROSE_ASSERT(currentEState.pstate());
    //cout<<"DEBUG: variable decl with initializer: "<<decl->unparseToString()<<":AST:"<<AstTerm::astTermWithNullValuesToString(initializer)<<endl;
    if(SgAssignInitializer* assignInit=isSgAssignInitializer(initializer)) {
      //cout<<"DEBUG: decl-init: AssignInitializer: "<<assignInit->unparseToString()<<":AST:"<<AstTerm::astTermWithNullValuesToString(assignInit)<<endl;
      SgExpression* assignInitOperand=assignInit->get_operand_i();
      ROSE_ASSERT(assignInitOperand);
      if(SgAssignOp* assignOp=isSgAssignOp(assignInitOperand)) {
        SAWYER_MESG(logger[TRACE])<<"assignment in initializer: "<<decl->unparseToString()<<endl;
        //cout<<"DEBUG: assignment in initializer: "<<decl->unparseToString()<<endl;
        CodeThorn::EStateTransferFunctions::MemoryUpdateList memUpdList=evalAssignOpMemUpdates(assignOp,&currentEState);
        std::list<EState> estateList;
        ROSE_ASSERT(memUpdList.size()==1);
        auto memUpd=*memUpdList.begin();
        // code is normalized, lhs must be a variable : tmpVar= var=val;
        // store result of assignment in declaration variable
        if(memUpdList.size()>1) {
          logger[WARN]<<"transferVariableDeclarationWithInitializerEState: initializer list length > 1 at "<<SgNodeHelper::sourceFilenameLineColumnToString(decl)<<endl;
        }
        EState estate=memUpd.first;
        PState newPState=*estate.pstate();
        AbstractValue initDeclVarAddr=AbstractValue::createAddressOfVariable(initDeclVarId);
        AbstractValue lhsAddr=memUpd.second.first;
        AbstractValue rhsValue=memUpd.second.second;
        writeToMemoryLocation(label,&newPState,lhsAddr,rhsValue); // assignment in initializer
        initializeMemoryLocation(label,&newPState,initDeclVarAddr,rhsValue); // initialization of declared var
        return createEState(targetLabel,cs,newPState);
      } else if(SgFunctionRefExp* funRefExp=isSgFunctionRefExp(assignInitOperand)) {
        //cout<<"DEBUG: DETECTED isSgFunctionRefExp: evaluating expression ..."<<endl;
        SingleEvalResult evalResult=evaluateExpression(funRefExp,currentEState);
        SAWYER_MESG(logger[TRACE])<<"rhs eval result 2: "<<evalResult.result.toString()<<endl;

        EState estate=evalResult.estate;
        PState newPState=*estate.pstate();
        AbstractValue initDeclVarAddr=AbstractValue::createAddressOfVariable(initDeclVarId);
        initializeMemoryLocation(label,&newPState,initDeclVarAddr,evalResult.value());
        return createEState(targetLabel,cs,newPState);
      }
    }
    if(getVariableIdMapping()->isOfClassType(initDeclVarId)) {
      SAWYER_MESG(logger[WARN])<<"initialization of structs not supported yet (not added to state) "<<SgNodeHelper::sourceFilenameLineColumnToString(decl)<<endl;
      // TODO: for(offset(membervar) : membervars {initialize(address(initDeclVarId)+offset,eval(initializer+));}
      //AbstractValue pointerVal=AbstractValue::createAddressOfVariable(initDeclVarId);
      // TODO: STRUCT VARIABLE DECLARATION
      //reserveMemoryLocation(label,&newPState,pointerVal);
      PState newPState=*currentEState.pstate();
      return createEState(targetLabel,cs,newPState);
    }
    if(getVariableIdMapping()->isOfReferenceType(initDeclVarId)) {
      SAWYER_MESG(logger[TRACE])<<"initialization of reference 1:"<<SgNodeHelper::sourceFilenameLineColumnToString(decl)<<endl;
      SgAssignInitializer* assignInit=isSgAssignInitializer(initializer);
      ROSE_ASSERT(assignInit);
      SgExpression* assignInitOperand=assignInit->get_operand_i();
      ROSE_ASSERT(assignInitOperand);
      SAWYER_MESG(logger[TRACE])<<"initialization of reference 2:"<<AstTerm::astTermWithNullValuesToString(assignInitOperand)<<endl;
      SingleEvalResult evalResult=evaluateLExpression(assignInitOperand,currentEState);
      EState estate=evalResult.estate;
      PState newPState=*estate.pstate();
      AbstractValue initDeclVarAddr=AbstractValue::createAddressOfVariable(initDeclVarId);
      //initDeclVarAddr.setRefType(); // known to be ref from isOfReferenceType above
      // creates a memory cell in state that contains the address of the referred memory cell
      initializeMemoryLocation(label,&newPState,initDeclVarAddr,evalResult.value());
      return createEState(targetLabel,cs,newPState);
    }
    // has aggregate initializer
    if(SgAggregateInitializer* aggregateInitializer=isSgAggregateInitializer(initializer)) {
      if(isSgArrayType(aggregateInitializer->get_type())) {
        // only set size from aggregate initializer if not already determined
        if(getVariableIdMapping()->getNumberOfElements(initDeclVarId)==getVariableIdMapping()->unknownSizeValue()) {
          SAWYER_MESG(logger[TRACE])<<"Obtaining number of array elements from initializer in analyze declaration."<<endl;
          SgExprListExp* initListObjPtr=aggregateInitializer->get_initializers();
          SgExpressionPtrList& initList=initListObjPtr->get_expressions();
          // TODO: nested initializers, currently only outermost elements: {{1,2,3},{1,2,3}} evaluates to 2.
          getVariableIdMapping()->setNumberOfElements(initDeclVarId, initList.size());
        }
        PState newPState=*currentEState.pstate();
        newPState=analyzeSgAggregateInitializer(initDeclVarId, aggregateInitializer,newPState, currentEState);
        return createEState(targetLabel,cs,newPState);
      } else {
        // type not supported yet
        SAWYER_MESG(logger[WARN])<<"aggregate initializer: unsupported type at: "<<SgNodeHelper::sourceFilenameLineColumnToString(decl)<<" : "<<aggregateInitializer->get_type()->unparseToString()<<endl;
        // do not modify state. Value remains top.
        PState newPState=*currentEState.pstate();
        return createEState(targetLabel,cs,newPState);
      }
    } else if(SgAssignInitializer* assignInitializer=isSgAssignInitializer(initializer)) {
      SgExpression* rhs=assignInitializer->get_operand_i();
      ROSE_ASSERT(rhs);
      SAWYER_MESG(logger[DEBUG])<<"declaration with assign initializer:"<<" lhs:"<<initDeclVarId.toString(getVariableIdMapping())<<" rhs:"<<assignInitializer->unparseToString()<<" decl-term:"<<AstTerm::astTermWithNullValuesToString(decl)<<endl;

      // only create string in state with variable as pointer-address if it is an array (not for the case it is a char* pointer)
      // in the case of char* it is handled as a pointer initializer (and the string-pointer is already available in state)
      if(SgStringVal* stringValNode=isSgStringVal(assignInitializer->get_operand())) {
<<<<<<< HEAD
	if(isSgArrayType(initName->get_type())) {
	  // handle special cases of: char a[]="abc"; char a[4]="abc";
	  // TODO: a[5]="ab";
	  SAWYER_MESG(logger[TRACE])<<"Initalizing (array) with string: "<<stringValNode->unparseToString()<<endl;
	  if(getVariableIdMapping()->getNumberOfElements(initDeclVarId)==-1) {
	    VariableId stringLiteralId=getVariableIdMapping()->getStringLiteralVariableId(stringValNode);
	    size_t stringLiteralMemoryRegionSize=getVariableIdMapping()->getNumberOfElements(stringLiteralId);
	    getVariableIdMapping()->setNumberOfElements(initDeclVarId,stringLiteralMemoryRegionSize);
	    SAWYER_MESG(logger[TRACE])<<"Determined size of array from literal string memory region size: "<<stringLiteralMemoryRegionSize<<endl;
	  } else {
	    SAWYER_MESG(logger[TRACE])<<"Determined size of array from array variable (containing string memory region) size: "<<getVariableIdMapping()->getNumberOfElements(initDeclVarId)<<endl;
	  }
	  //setElementSize(initDeclVarId,variableType); // set when VIM is created
	  CodeThorn::TypeSize stringLen=stringValNode->get_value().size();
=======
        if(isSgArrayType(initName->get_type())) {
          // handle special cases of: char a[]="abc"; char a[4]="abc";
          // TODO: a[5]="ab";
          SAWYER_MESG(logger[TRACE])<<"Initalizing (array) with string: "<<stringValNode->unparseToString()<<endl;
          if(getVariableIdMapping()->getNumberOfElements(initDeclVarId)==-1) {
            VariableId stringLiteralId=getVariableIdMapping()->getStringLiteralVariableId(stringValNode);
            size_t stringLiteralMemoryRegionSize=getVariableIdMapping()->getNumberOfElements(stringLiteralId);
            getVariableIdMapping()->setNumberOfElements(initDeclVarId,stringLiteralMemoryRegionSize);
            SAWYER_MESG(logger[TRACE])<<"Determined size of array from literal string memory region size: "<<stringLiteralMemoryRegionSize<<endl;
          } else {
            SAWYER_MESG(logger[TRACE])<<"Determined size of array from array variable (containing string memory region) size: "<<getVariableIdMapping()->getNumberOfElements(initDeclVarId)<<endl;
          }
          //SgType* variableType=initializer->get_type(); // for char and wchar
          //setElementSize(initDeclVarId,variableType); // this must be a pointer, if it's not an array
          CodeThorn::TypeSize stringLen=stringValNode->get_value().size();
>>>>>>> 76bc4ba0
          string stringVal=stringValNode->get_value();
          CodeThorn::TypeSize memRegionNumElements=getVariableIdMapping()->getNumberOfElements(initDeclVarId);
          PState newPState=*currentEState.pstate();

          // initialize array elements from string
<<<<<<< HEAD
          // C: stringLen <= memRegionNumElements : C++:stringLen+1 <= memRegionNumElements (checked by frontend)
          ROSE_ASSERT((!getVariableIdMapping()->isUnknownSizeValue(memRegionNumElements)) || (stringLen<=memRegionNumElements)); // isValidTypeSize implies StringLen<memRegionElements
          for(CodeThorn::TypeSize  i=0;i<stringLen;i++) {
=======
          //initializeStringLiteralInState(label,newPState,stringValNode,initDeclVarId); // string literals are initialized before analysis now
          for(CodeThorn::TypeSize  i=0;i<memRegionNumElements;i++) {
>>>>>>> 76bc4ba0
            AbstractValue newArrayElementAddr=AbstractValue::createAddressOfArrayElement(initDeclVarId,AbstractValue(i),AbstractValue(1) /* elemensize */);
            // set default init value for past string elements of reserved array
            //cout<<"DEBUG: stringval at pos "<<i<<":"<<stringVal[i]<<" len:"<<stringVal.size()<<" ADDR:"<<newArrayElementAddr.toString()<<endl;
            ROSE_ASSERT(((size_t)i)<stringVal.size());
            initializeMemoryLocation(label,&newPState,newArrayElementAddr,stringVal[i]);
          }

<<<<<<< HEAD
	  // handle case that string is shorter than allocated memory
	  if(stringLen<=memRegionNumElements) {
	    CodeThorn::TypeSize numDefaultValuesToAdd=memRegionNumElements-stringLen;
	    for(CodeThorn::TypeSize  i=0;i<numDefaultValuesToAdd;i++) {
	      AbstractValue newArrayElementAddr=AbstractValue::createAddressOfArrayElement(initDeclVarId,AbstractValue(stringLen+i),AbstractValue(1) /* element size */);
	      // set default init value for past string elements of reserved array
	      initializeMemoryLocation(label,&newPState,newArrayElementAddr,AbstractValue(0));
	    }

	  }
	  return createEState(targetLabel,cs,newPState);
	}
=======
          // handle case that string is shorter than allocated memory
          if(stringLen+1<memRegionNumElements) {
            CodeThorn::TypeSize numDefaultValuesToAdd=memRegionNumElements-stringLen;
            for(CodeThorn::TypeSize  i=0;i<numDefaultValuesToAdd;i++) {
              AbstractValue newArrayElementAddr=AbstractValue::createAddressOfArrayElement(initDeclVarId,AbstractValue(stringLen+i),AbstractValue(1) /* elemensize */);
              // set default init value for past string elements of reserved array
              initializeMemoryLocation(label,&newPState,newArrayElementAddr,AbstractValue(0));
            }

          }
          return createEState(targetLabel,cs,newPState);
        }
>>>>>>> 76bc4ba0
      }
      // set type info for initDeclVarId
      //getVariableIdMapping()->setNumberOfElements(initDeclVarId,1); // single variable
      //SgType* variableType=initializer->get_type();
      //setElementSize(initDeclVarId,variableType);

      // build lhs-value dependent on type of declared variable
      AbstractValue lhsAbstractAddress=AbstractValue::createAddressOfVariable(initDeclVarId); // creates a pointer to initDeclVar
      ROSE_ASSERT(currentEState.pstate());
      SingleEvalResult evalResult=evaluateExpression(rhs,currentEState);
      SAWYER_MESG(logger[TRACE])<<"rhs eval result 1: "<<rhs->unparseToString()<<" : "<<evalResult.result.toString()<<endl;

      EState estate=evalResult.estate;
      ROSE_ASSERT(estate.pstate());
      PState newPState=*estate.pstate();
      initializeMemoryLocation(label,&newPState,lhsAbstractAddress,evalResult.value());
      return createEState(targetLabel,cs,newPState);
    } else {
      SAWYER_MESG(logger[WARN]) << "unsupported initializer in declaration: "<<decl->unparseToString()<<" (assuming arbitrary value)"<<endl;
      PState newPState=*currentEState.pstate();
      return createEState(targetLabel,cs,newPState);
    }
  }

  EState EStateTransferFunctions::transferVariableDeclarationWithoutInitializerEState(SgVariableDeclaration* decl, SgInitializedName* initName, VariableId initDeclVarId, EState& currentEState, Label targetLabel) {
    CallString cs=currentEState.callString;
    Label label=currentEState.label();
    ROSE_ASSERT(currentEState.pstate());

    SgArrayType* arrayType=isSgArrayType(initName->get_type());
    if(arrayType) {
      //SgType* arrayElementType=arrayType->get_base_type();
      //setElementSize(initDeclVarId,arrayElementType); // DO NOT OVERRIDE
      int numElements=getVariableIdMapping()->getArrayElementCount(arrayType);
      if(numElements==0) {
        SAWYER_MESG(logger[TRACE])<<"Number of elements in array is 0 (from variableIdMapping) - evaluating expression"<<endl;
        std::vector<SgExpression*> arrayDimExps=SageInterface::get_C_array_dimensions(*arrayType);
        if(arrayDimExps.size()>1) {
          if(_analyzer->getAbstractionMode()==3) {
            CodeThorn::Exception("multi-dimensional arrays not supported yet.");
          } else {
            SAWYER_MESG(logger[WARN])<<"multi-dimensional arrays not supported yet. Only linear arrays are supported. Not added to state (assuming arbitrary value)."<<endl;
          }
          // not adding it to state. Will be used as unknown.
          ROSE_ASSERT(currentEState.pstate());
          PState newPState=*currentEState.pstate();
          return createEState(targetLabel,cs,newPState);
        }
        ROSE_ASSERT(arrayDimExps.size()==1);
        SgExpression* arrayDimExp=*arrayDimExps.begin();
        SAWYER_MESG(logger[TRACE])<<"Array dimension expression: "<<arrayDimExp->unparseToString()<<endl;
        SingleEvalResult evalRes=evaluateExpression(arrayDimExp,currentEState);
        AbstractValue arrayDimAVal=evalRes.result;
        SAWYER_MESG(logger[TRACE])<<"Computed array dimension: "<<arrayDimAVal.toString()<<endl;
        if(arrayDimAVal.isConstInt()) {
          numElements=arrayDimAVal.getIntValue();
          getVariableIdMapping()->setNumberOfElements(initDeclVarId,numElements);
        } else {
          if(_analyzer->getAbstractionMode()==3) {
            CodeThorn::Exception("Could not determine size of array (non-const size).");
          }
          // TODO: size of array remains 1?
        }
      } else {
        getVariableIdMapping()->setNumberOfElements(initDeclVarId,numElements);
      }
    } else {
      // set type info for initDeclVarId
      getVariableIdMapping()->setNumberOfElements(initDeclVarId,1); // single variable
      //SgType* variableType=initName->get_type();
      //setElementSize(initDeclVarId,variableType); DO NOT OVERRIDE
    }

    SAWYER_MESG(logger[TRACE])<<"Creating new PState"<<endl;
    ROSE_ASSERT(currentEState.pstate());
    PState newPState=*currentEState.pstate();
    if(getVariableIdMapping()->isOfArrayType(initDeclVarId)) {
      SAWYER_MESG(logger[TRACE])<<"PState: upd: array"<<endl;
      // add default array elements to PState
      auto length=getVariableIdMapping()->getNumberOfElements(initDeclVarId);
      if(length>0) {
        SAWYER_MESG(logger[TRACE])<<"DECLARING ARRAY of size: "<<decl->unparseToString()<<":"<<length<<endl;
        for(CodeThorn::TypeSize elemIndex=0;elemIndex<length;elemIndex++) {
          auto elemSize=getVariableIdMapping()->getElementSize(initDeclVarId);
          if(!getVariableIdMapping()->isUnknownSizeValue(elemSize)) {
            AbstractValue newArrayElementAddr=AbstractValue::createAddressOfArrayElement(initDeclVarId,AbstractValue(elemIndex),AbstractValue(elemSize));
            // set default init value
            reserveMemoryLocation(label,&newPState,newArrayElementAddr);
          }
        }
      } else {
        SAWYER_MESG(logger[TRACE])<<"DECLARING ARRAY of unknown size: "<<decl->unparseToString()<<":"<<length<<endl;
        AbstractValue newArrayElementAddr=AbstractValue::createAddressOfArrayElement(initDeclVarId,AbstractValue(0)); // use elem index 0
        // set default init value
        reserveMemoryLocation(label,&newPState,newArrayElementAddr);
      }

    } else if(getVariableIdMapping()->isOfClassType(initDeclVarId)) {
      SAWYER_MESG(logger[TRACE])<<"PState: upd: class"<<endl;
      // create only address start address of struct (on the
      // stack) alternatively addresses for all member variables
      // can be created; however, a member var can only be
      // assigned by denoting an element relative to the start of
      // the struct, similar only a pointer can be created. the
      // value is actually uninitialized and therefore is
      // implicitly bot.
      AbstractValue pointerVal=AbstractValue::createAddressOfVariable(initDeclVarId);
      SAWYER_MESG(logger[TRACE])<<"declaration of struct: "<<getVariableIdMapping()->getVariableDeclaration(initDeclVarId)->unparseToString()<<" : "<<pointerVal.toString(getVariableIdMapping())<<endl;
      declareUninitializedStruct(label,&newPState,pointerVal,initDeclVarId);
    } else if(getVariableIdMapping()->isOfPointerType(initDeclVarId)) {
      SAWYER_MESG(logger[TRACE])<<"decl of pointer var (undef)"<<endl;
      // create pointer value and set it to top (=any value possible (uninitialized pointer variable declaration))
      AbstractValue pointerVal=AbstractValue::createAddressOfVariable(initDeclVarId);
      writeUndefToMemoryLocation(label, &newPState,pointerVal);
    } else {
      // set it to top (=any value possible (uninitialized)) for
      // all remaining cases. It will become an error-path once
      // all cases are addressed explicitly above.
      SAWYER_MESG(logger[TRACE])<<"declaration of variable (other): "<<getVariableIdMapping()->getVariableDeclaration(initDeclVarId)->unparseToString()<<endl;
      reserveMemoryLocation(label,&newPState,AbstractValue::createAddressOfVariable(initDeclVarId));
    }
    SAWYER_MESG(logger[TRACE])<<"Creating new EState"<<endl;
    return createEState(targetLabel,cs,newPState);
  }

  EState EStateTransferFunctions::transferVariableDeclarationEState(SgVariableDeclaration* decl, EState currentEState, Label targetLabel) {

    /*
      1) declaration of variable or array
      - AggregateInitializer (e.g. T a[]={1,2,3};)
      - AggregateInitializer (e.g. T a[5]={1,2,3};)
      - AssignInitializer (e.g. T x=1+2;)
      2) if array, determine size of array (from VariableIdMapping)
      3) if no size is provided, determine it from the initializer list (and add this information to the variableIdMapping - or update the variableIdMapping).
    */

    SAWYER_MESG(logger[TRACE])<<"transferVariableDeclarationEState:"<<decl->unparseToString()<<" : "<<AstTerm::astTermWithNullValuesToString(decl)<<endl;
    const SgInitializedNamePtrList& initNameList=decl->get_variables();
    if(initNameList.size()>1) {
      SAWYER_MESG(logger[ERROR])<<"Error: variable declaration contains more than one variable. Normalization required."<<endl;
      SAWYER_MESG(logger[ERROR])<<"Error: "<<decl->unparseToString()<<endl;
      exit(1);
    }
    ROSE_ASSERT(initNameList.size()==1);
    SgNode* initName0=*initNameList.begin();
    if(initName0!=nullptr) {
      if(SgInitializedName* initName=isSgInitializedName(initName0)) {
        VariableId initDeclVarId=getVariableIdMapping()->variableId(initName);
        SgInitializer* initializer=initName->get_initializer();
        if(initializer) {
          return transferVariableDeclarationWithInitializerEState(decl, initName, initializer, initDeclVarId, currentEState, targetLabel);
        } else {
          // no initializer (model default cases)
          ROSE_ASSERT(initName!=nullptr);
          return transferVariableDeclarationWithoutInitializerEState(decl, initName, initDeclVarId, currentEState, targetLabel);
        }
      } else {
        fatalErrorExit(decl,"in declaration (@initializedName) no variable found ... bailing out");
      }
    } else {
      fatalErrorExit(decl,"in declaration: no variable found ... bailing out");
    }
    ROSE_ASSERT(false); // non-reachable
  }

  // set the size of an element determined by this type
  void EStateTransferFunctions::setElementSize(VariableId variableId, SgType* elementType) {
    unsigned int typeSize=getVariableIdMapping()->getTypeSize(elementType);
    if(getVariableIdMapping()->getElementSize(variableId)!=getVariableIdMapping()->unknownSizeValue()
       && getVariableIdMapping()->getElementSize(variableId)!=typeSize) {
      SAWYER_MESG(logger[WARN])<<"Element type size mismatch: "
                               <<"EStateTransferFunctions::setElementSize: variableId name: "<<getVariableIdMapping()->variableName(variableId)
                               <<"typesize(from VID):"<<getVariableIdMapping()->getElementSize(variableId)
                               <<" typeSize(fromtype): "<<typeSize<<" of "<<elementType->unparseToString()
                               <<endl;
      // keep existing size from variableIdMapping
      return;
    }
    getVariableIdMapping()->setElementSize(variableId,typeSize);
  }

  void EStateTransferFunctions::fatalErrorExit(SgNode* node, string errorMessage) {
    SAWYER_MESG(logger[ERROR])<<errorMessage<<": "<<SgNodeHelper::locationAndSourceCodeToString(node)<<endl;
    exit(1);
  }
  void EStateTransferFunctions::warning(SgNode* node, string errorMessage) {
    SAWYER_MESG(logger[WARN])<<errorMessage<<": "<<SgNodeHelper::locationAndSourceCodeToString(node)<<endl;
  }

  CodeThorn::VariableIdSet EStateTransferFunctions::determineUsedGlobalVars(SgProject* project, CodeThorn::VariableIdSet& setOfGlobalVars) {
    CodeThorn::VariableIdSet setOfUsedVars=AstUtility::usedVariablesInsideFunctions(project,getVariableIdMapping());
    CodeThorn::VariableIdSet setOfUsedGlobalVars;
    int32_t numUsedVars=0;
    int32_t numStringLiterals=0;
    for(auto var : setOfGlobalVars) {
      bool isUsed=(setOfUsedVars.find(var)!=setOfUsedVars.end());
      bool isStringLiteral=getVariableIdMapping()->isStringLiteralAddress(var);
      if(isUsed)
        numUsedVars++;
      if(isStringLiteral)
        numStringLiterals++;
      if(isUsed||isStringLiteral) {
        setOfUsedGlobalVars.insert(var);
      }
    }
    if(false && getAnalyzer()->getOptionsRef().status) {
      SAWYER_MESG(logger[INFO])<< "STATUS: Number of global variables     : "<<setOfGlobalVars.size()<<endl;
      SAWYER_MESG(logger[INFO])<< "STATUS: Number of used variables       : "<<setOfUsedVars.size()<<endl;
      SAWYER_MESG(logger[INFO])<< "STATUS: Number of string literals      : "<<numStringLiterals<<endl;
      SAWYER_MESG(logger[INFO])<< "STATUS: Number of used global variables: "<<numUsedVars<<endl;
    }
    return setOfUsedGlobalVars;
  }

  void EStateTransferFunctions::initializeGlobalVariables(SgProject* root, EState& estate) {
    if(isSgProject(root)) {
      ROSE_ASSERT(getVariableIdMapping());
      CodeThorn::VariableIdSet setOfGlobalVars=getVariableIdMapping()->getSetOfGlobalVarIds();
      std::set<VariableId> setOfUsedGlobalVars=determineUsedGlobalVars(root,setOfGlobalVars);
      std::list<SgVariableDeclaration*> relevantGlobalVariableDecls=(getAnalyzer()->getOptionsRef().initialStateFilterUnusedVariables)?
        getVariableIdMapping()->getVariableDeclarationsOfVariableIdSet(setOfUsedGlobalVars)
        : getVariableIdMapping()->getVariableDeclarationsOfVariableIdSet(setOfGlobalVars)
        ;
      uint32_t declaredInGlobalState=0;
      for(auto decl : relevantGlobalVariableDecls) {
        if(decl) {

          Label declLabel=getLabeler()->getLabel(decl);
          Label originalEstateLabel=estate.label();
          // use decl label when initializing global var to ensure errors in global var init are not associated with current estate
          estate=transferVariableDeclarationEState(decl,estate,declLabel);
          estate.setLabel(originalEstateLabel); // set estate label back to original label (was set to declLabel by transfer function)

          //if(getAnalyzer()->getOptionsRef().status)
          //  cout<<"STATUS: init global decl: "<<SgNodeHelper::locationAndSourceCodeToString(decl)<<": entries: "<<numNewEntries<<endl;
          declaredInGlobalState++;
          // this data is only used by globalVarIdByName to determine rers 'output' variable name in binary mode
          globalVarName2VarIdMapping[getVariableIdMapping()->variableName(getVariableIdMapping()->variableId(decl))]=getVariableIdMapping()->variableId(decl);
        } else {
          //cout<<"DEBUG: init global decl: 0 !!!"<<endl;
        }
      }
      if(getAnalyzer()->getOptionsRef().status) {
        //uint32_t numFilteredVars=setOfGlobalVars.size()-setOfUsedGlobalVars.size();
        //cout<< "STATUS: Number of unused variables filtered in initial state: "<<numFilteredVars<<endl;
        _analyzer->printStatusMessageLine("STATUS: Number of global variables declared in initial state: "+std::to_string(declaredInGlobalState));
      }
    } else {
      _analyzer->printStatusMessageLine("STATUS: no global scope. Global state remains without entries.");
    }
  }

  VariableId EStateTransferFunctions::globalVarIdByName(std::string varName) {
    return globalVarName2VarIdMapping[varName];
  }

  // sets all elements in PState according to aggregate
  // initializer. Also models default values of Integers (floats not
  // supported yet). EState is only used for lookup (modified is only
  // the PState object).
  PState EStateTransferFunctions::analyzeSgAggregateInitializer(VariableId initDeclVarId, SgAggregateInitializer* aggregateInitializer,PState pstate, /* for evaluation only  */ EState currentEState) {
    //cout<<"DEBUG: AST:"<<AstTerm::astTermWithNullValuesToString(aggregateInitializer)<<endl;
    ROSE_ASSERT(aggregateInitializer);
    SAWYER_MESG(logger[TRACE])<<"analyzeSgAggregateInitializer::array-initializer:"<<aggregateInitializer->unparseToString()<<endl;
    Label label=currentEState.label();
    PState newPState=pstate;
    int elemIndex=0;
    SgExprListExp* initListObjPtr=aggregateInitializer->get_initializers();
    SgExpressionPtrList& initList=initListObjPtr->get_expressions();

    AbstractValue elementSize=getMemoryRegionAbstractElementSize(initDeclVarId);
    for(SgExpressionPtrList::iterator i=initList.begin();i!=initList.end();++i) {
      AbstractValue arrayElemAddr=AbstractValue::createAddressOfArrayElement(initDeclVarId,AbstractValue(elemIndex),elementSize);
      SgExpression* exp=*i;
      SgAssignInitializer* assignInit=isSgAssignInitializer(exp);
      if(assignInit==nullptr) {
        SAWYER_MESG(logger[WARN])<<"expected assign initializer but found "<<exp->unparseToString();
        SAWYER_MESG(logger[WARN])<<"AST: "<<AstTerm::astTermWithNullValuesToString(exp)<<endl;
        AbstractValue newVal=AbstractValue::createTop(); // was createBot before
        initializeMemoryLocation(label,&newPState,arrayElemAddr,newVal);
      } else {
        // initialize element of array initializer in state
        SgExpression* assignInitExpr=assignInit->get_operand();
        // currentEState from above, newPState must be the same as in currentEState.
        AbstractValue newVal=evaluateExpressionAV(assignInitExpr,currentEState);
        initializeMemoryLocation(label,&newPState,arrayElemAddr,newVal);
      }
      elemIndex++;
    }

    // initialize remaining elements (if there are any) with default value
    AbstractValue aggregateSizeAV=getMemoryRegionAbstractNumElements(initDeclVarId);

    // otherwise the size is determined from the aggregate initializer itself (done above)
    if(aggregateSizeAV.isConstInt()) {
      int aggregateSize=aggregateSizeAV.getIntValue();
      for(int i=elemIndex;i<aggregateSize;i++) {
        AbstractValue arrayElemAddr=AbstractValue::createAddressOfArrayElement(initDeclVarId,AbstractValue(i),elementSize);
        SAWYER_MESG(logger[TRACE])<<"Init aggregate default value: "<<arrayElemAddr.toString()<<endl;
        // there must be a default value because an aggregate initializer exists (it is never undefined in this case)
        // note: int a[3]={}; also forces the array to be initialized with {0,0,0}, the list can be empty.
        // whereas with int a[3]; all 3 are undefined
        AbstractValue defaultValue=AbstractValue(0); // TODO: cases where default value is not 0.
        initializeMemoryLocation(label,&newPState,arrayElemAddr,defaultValue);
      }
    } else {
      // if aggregate size is 0 there is nothing to do
    }
    return newPState;
  }

  AbstractValue EStateTransferFunctions::evaluateExpressionAV(SgExpression* expr,EState currentEState) {
    SingleEvalResult valueResult=evaluateExpression(expr,currentEState);
    AbstractValue val=valueResult.result;
    return val;
  }

  list<EState> EStateTransferFunctions::transferTrueFalseEdge(SgNode* nextNodeToAnalyze2, Edge edge, const EState* estate) {
    EState currentEState=*estate;
    CallString cs=estate->callString;
    Label newLabel;
    PState newPState;
    SingleEvalResult evalResult=evaluateExpression(nextNodeToAnalyze2,currentEState);
    list<EState> newEStateList;
    if(evalResult.isBot()) {
      SAWYER_MESG(logger[WARN])<<"PSTATE: "<<estate->pstate()->toString(getVariableIdMapping())<<endl;
      SAWYER_MESG(logger[WARN])<<"CONDITION EVALUATES TO BOT : "<<nextNodeToAnalyze2->unparseToString()<<endl;
      SAWYER_MESG(logger[WARN])<<"CONDITION EVALUATES TO BOT at: "
                               <<ProgramLocationsReport::findOriginalProgramLocationOfLabel(getLabeler(),estate->label())
                               <<endl;
      newLabel=edge.target();
      newPState=*evalResult.estate.pstate();
      EState newEstate=createEState(newLabel,cs,newPState);
      newEStateList.push_back(newEstate);
    } else if((evalResult.isTrue() && edge.isType(EDGE_TRUE)) || (evalResult.isFalse() && edge.isType(EDGE_FALSE)) || evalResult.isTop()) {
      // pass on EState
      newLabel=edge.target();
      newPState=*evalResult.estate.pstate();

#pragma omp critical(VIOLATIONRECORDING)
      {
        if(numberOfReadWriteListeners()>0) {
          for(auto p : _readWriteListenerMap) {
            ReadWriteListener* readWriteListener=p.second;
            readWriteListener->trueFalseEdgeEvaluation(edge,evalResult,estate);
          }
        }
      }

      EState newEstate=createEState(newLabel,cs,newPState);
      newEStateList.push_back(newEstate);
    } else if((evalResult.isFalse() && edge.isType(EDGE_TRUE)) || (evalResult.isTrue() && edge.isType(EDGE_FALSE))) {
      // we determined not to be on an execution path, therefore do nothing (do not add any result to resultlist)
      //cout<<"DEBUG: not on feasable execution path. skipping."<<endl;
    } else {
      // all other cases (assume evaluating to true or false, sane as top)
      // pass on EState
      newLabel=edge.target();
      newPState=*evalResult.estate.pstate();

#pragma omp critical(VIOLATIONRECORDING)
      {
        if(numberOfReadWriteListeners()>0) {
          for(auto p : _readWriteListenerMap) {
            ReadWriteListener* readWriteListener=p.second;
            readWriteListener->trueFalseEdgeEvaluation(edge,evalResult,estate);
          }
        }
      }

      EState newEstate=createEState(newLabel,cs,newPState);
      newEStateList.push_back(newEstate);
    }
    return newEStateList;
  }

  CodeThorn::EStateTransferFunctions::MemoryUpdateList
  CodeThorn::EStateTransferFunctions::evalAssignOpMemUpdates(SgAssignOp* nextNodeToAnalyze2, const EState* estatePtr) {

    MemoryUpdateList memoryUpdateList;
    CallString cs=estatePtr->callString;
    EState currentEState=*estatePtr;
    SgNode* lhs=SgNodeHelper::getLhs(nextNodeToAnalyze2);
    SgNode* rhs=SgNodeHelper::getRhs(nextNodeToAnalyze2);
    SAWYER_MESG(logger[TRACE])<<"evalAssignOpMemUpdates: lhs:"<<lhs->unparseToString()<<":"<<lhs->class_name()<<" rhs:"<<rhs->unparseToString()<<endl;
    SingleEvalResult rhsRes=evaluateExpression(rhs,currentEState, CodeThorn::EStateTransferFunctions::MODE_VALUE);
    VariableId lhsVar;
    bool isLhsVar=checkIfVariableAndDetermineVarId(lhs,lhsVar);
    if(isLhsVar) {
      EState estate=rhsRes.estate;
      if(getVariableIdMapping()->isOfClassType(lhsVar)) {
        // assignments to struct variables are not supported yet (this test does not detect s1.s2 (where s2 is a struct, see below)).
        SAWYER_MESG(logger[WARN])<<"assignment of structs (copy constructor) is not supported yet. Target update ignored! (unsound)"<<endl;
      } else if(getVariableIdMapping()->isOfCharType(lhsVar)) {
        memoryUpdateList.push_back(make_pair(estate,make_pair(lhsVar,rhsRes.result)));
      } else if(getVariableIdMapping()->isOfIntegerType(lhsVar)) {
        memoryUpdateList.push_back(make_pair(estate,make_pair(lhsVar,rhsRes.result)));
      } else if(getVariableIdMapping()->isOfEnumType(lhsVar)) /* PP */ {
        memoryUpdateList.push_back(make_pair(estate,make_pair(lhsVar,rhsRes.result)));
      } else if(getVariableIdMapping()->isOfFloatingPointType(lhsVar)) {
        memoryUpdateList.push_back(make_pair(estate,make_pair(lhsVar,rhsRes.result)));
      } else if(getVariableIdMapping()->isOfBoolType(lhsVar)) {
        memoryUpdateList.push_back(make_pair(estate,make_pair(lhsVar,rhsRes.result)));
      } else if(getVariableIdMapping()->isOfPointerType(lhsVar)) {
        // assume here that only arrays (pointers to arrays) are assigned
        memoryUpdateList.push_back(make_pair(estate,make_pair(lhsVar,rhsRes.result)));
      } else if(isSgTypeString(getVariableIdMapping()->getType(lhsVar))) {
        // assume here that only arrays (pointers to arrays) are assigned
        memoryUpdateList.push_back(make_pair(estate,make_pair(lhsVar,rhsRes.result)));
      } else if(getVariableIdMapping()->isOfReferenceType(lhsVar)) {
        memoryUpdateList.push_back(make_pair(estate,make_pair(lhsVar,rhsRes.result)));
      } else {
        // other types (e.g. function pointer type)
        memoryUpdateList.push_back(make_pair(estate,make_pair(lhsVar,rhsRes.result)));
      }
    } else if(isSgDotExp(lhs)) {
      SAWYER_MESG(logger[TRACE])<<"detected dot operator on lhs "<<lhs->unparseToString()<<"."<<endl;
      SingleEvalResult lhsResAddressResult=evaluateExpression(lhs,currentEState, CodeThorn::EStateTransferFunctions::MODE_ADDRESS);
      EState estate=rhsRes.estate; // TODO: investigate res.estate
      AbstractValue lhsAddress=lhsResAddressResult.result;
      SAWYER_MESG(logger[TRACE])<<"detected dot operator on lhs: writing to "<<lhsAddress.toString(getVariableIdMapping())<<"."<<endl;
      memoryUpdateList.push_back(make_pair(estate,make_pair(lhsAddress,rhsRes.result))); // TODO: investigate rhsRes.result
    } else if(isSgArrowExp(lhs)) {
      SAWYER_MESG(logger[TRACE])<<"detected arrow operator on lhs "<<lhs->unparseToString()<<"."<<endl;
      SingleEvalResult lhsResAddressResult=evaluateExpression(lhs,currentEState, CodeThorn::EStateTransferFunctions::MODE_ADDRESS);
      EState estate=rhsRes.estate; // TODO: investigate rhsRes.estate
      AbstractValue lhsAddress=lhsResAddressResult.result;
      SAWYER_MESG(logger[TRACE])<<"detected arrow operator on lhs: writing to "<<lhsAddress.toString(getVariableIdMapping())<<"."<<endl;
      memoryUpdateList.push_back(make_pair(estate,make_pair(lhsAddress,rhsRes.result))); // TODO: investigate rhsRes.result
    } else if(isSgPntrArrRefExp(lhs)) {
      EState estate=rhsRes.estate;
      PState oldPState=*estate.pstate();
      if(_analyzer->getSkipArrayAccesses()) {
        // nothing to do (no memory access to add to list)
      } else {
        SgExpression* arrExp=isSgExpression(SgNodeHelper::getLhs(lhs));
        SgExpression* indexExp=isSgExpression(SgNodeHelper::getRhs(lhs));
        if(SgVarRefExp* varRefExp=isSgVarRefExp(arrExp)) {
          PState pstate2=oldPState;
          VariableId arrayVarId=getVariableIdMapping()->variableId(varRefExp);
          AbstractValue arrayPtrValue;
          // two cases
          if(getVariableIdMapping()->isOfArrayType(arrayVarId)) {
            // create array element 0 (in preparation to have index added, or, if not index is used, it is already the correct index (=0).
            arrayPtrValue=AbstractValue::createAddressOfArray(arrayVarId);
          } else if(getVariableIdMapping()->isOfPointerType(arrayVarId)) {
            // in case it is a pointer retrieve pointer value
            AbstractValue ptr=AbstractValue::createAddressOfArray(arrayVarId);
            if(pstate2.memLocExists(ptr)) {
              arrayPtrValue=readFromMemoryLocation(estate.label(),&pstate2,ptr);
              //cout<<"DEBUG: arrayPtrValue: "<<arrayPtrValue.toString(getVariableIdMapping())<<endl;
              // convert integer to VariableId
              if(arrayPtrValue.isTop()||arrayPtrValue.isBot()) {

                SAWYER_MESG(logger[WARN])<<"Warning: "+nextNodeToAnalyze2->unparseToString()+arrayPtrValue.toString(getVariableIdMapping())+" array index is top or bot."<<endl;
              }
              // logger[DEBUG]<<"defering pointer-to-array: ptr:"<<getVariableIdMapping()->variableName(arrayVarId);
            } else {
              SAWYER_MESG(logger[WARN])<<"Warning: lhs array access: pointer variable does not exist in PState:"+ptr.toString()<<endl;;
              arrayPtrValue=AbstractValue::createTop();
            }
          } else if(getVariableIdMapping()->isOfReferenceType(arrayVarId)) {
            AbstractValue ptr=AbstractValue::createAddressOfArray(arrayVarId);
            if(pstate2.memLocExists(ptr)) {
              arrayPtrValue=readFromReferenceMemoryLocation(estate.label(),&pstate2,ptr);
            } else {
              SAWYER_MESG(logger[WARN])<<"Warning: lhs array access: address of array does not exist in PState:"+ptr.toString()<<endl;;
              arrayPtrValue=AbstractValue::createTop();
            }
          } else {
            fatalErrorExit(nextNodeToAnalyze2,"lhs array access: unknown type of array or pointer.");
          }

          SingleEvalResult res2=evaluateExpression(indexExp,currentEState);
          AbstractValue indexValue=res2.value();
          if(_variableIdMapping->isFunctionParameter(arrayVarId)) {
            arrayPtrValue=readFromMemoryLocation(estate.label(),&pstate2,arrayVarId); // pointer value of array function parameter
          }
          AbstractValue elementSize=getMemoryRegionAbstractElementSize(arrayPtrValue);

          if(elementSize.isTop()) {
            logger[WARN]<<"evalAssignOpMemUpdates: element size is unknown (top). Array element address becomes top. arrayptrvalue:"<<arrayPtrValue.toString()<<endl;
          }

          AbstractValue arrayElementAddr=AbstractValue::operatorAdd(arrayPtrValue,indexValue,elementSize);
          if(arrayElementAddr.isBot()) {
            // inaccessible memory location, return empty estate list
            return memoryUpdateList;
          }
          //cout<<"DEBUG: P10:"<<arrayPtrValue.toString()<<":"<<indexValue.toString()<<":"<<elementSize.toString()<<":"<<arrayElementAddr.toString()<<endl;
          memoryUpdateList.push_back(make_pair(estate,make_pair(arrayElementAddr,rhsRes.result)));
        } else if(isSgAddressOfOp(lhs)) {
          // address of op, need to compute an l-value and use as address
        } else {
          SingleEvalResult arrExpRes=evaluateExpression(arrExp,currentEState);
          AbstractValue arrPtrValue=arrExpRes.value();
          SingleEvalResult indexExpRes=evaluateExpression(indexExp,currentEState);
          AbstractValue indexValue=indexExpRes.value();
          AbstractValue elementSize=getMemoryRegionAbstractElementSize(arrPtrValue);
          AbstractValue arrayElementAddr=AbstractValue::operatorAdd(arrPtrValue,indexValue,elementSize);
          if(arrayElementAddr.isBot()) {
            return memoryUpdateList; // inaccessible memory location, return empty estate list
          }
          memoryUpdateList.push_back(make_pair(estate,make_pair(arrayElementAddr,rhsRes.result)));
        }
      }
    } else if(SgPointerDerefExp* lhsDerefExp=isSgPointerDerefExp(lhs)) {
      SgExpression* lhsOperand=lhsDerefExp->get_operand();
      SAWYER_MESG(logger[TRACE])<<"lhsOperand: "<<lhsOperand->unparseToString()<<endl;
      SingleEvalResult resLhs=evaluateExpression(lhsOperand,currentEState);
      AbstractValue lhsPointerValue=resLhs.result;
      SAWYER_MESG(logger[TRACE])<<"lhsPointerValue: "<<lhsPointerValue.toString(getVariableIdMapping())<<endl;
      if(lhsPointerValue.isNullPtr()) {
        recordDefinitiveNullPointerDereferenceLocation(estatePtr->label());
        notifyReadWriteListenersOnReading(estatePtr->label(),estatePtr->pstate(),lhsPointerValue);
        //return estateList;
        if(_analyzer->getOptionsRef().nullPointerDereferenceKeepGoing) {
          // no state can follow, but as requested keep going without effect
        } else {
          // no state can follow
          return memoryUpdateList;
        }
      } else if(lhsPointerValue.isTop()) {
        recordPotentialNullPointerDereferenceLocation(estatePtr->label());
        // specific case a pointer expr evaluates to top. Dereference operation
        // potentially modifies any memory location in the state.
        AbstractValue lhsAddress=lhsPointerValue;
        memoryUpdateList.push_back(make_pair(*estatePtr,make_pair(lhsAddress,rhsRes.result))); // lhsAddress is top (must NOT be notified, because entered in updateList)
      } else if(!(lhsPointerValue.isPtr())) {
        // changed isUndefined to isTop (2/17/20)
        if(lhsPointerValue.isTop() && _analyzer->getIgnoreUndefinedDereference()) {
          //cout<<"DEBUG: lhsPointerValue:"<<lhsPointerValue.toString(getVariableIdMapping())<<endl;
          // skip write access, just create new state (no effect)
          // nothing to do, as it request to not update the state in this case
        } else {
          SAWYER_MESG(logger[WARN])<<"not a pointer value (or top) in dereference operator: lhs-value:"<<lhsPointerValue.toLhsString(getVariableIdMapping())<<" lhs: "<<lhs->unparseToString()<<" : assuming change of any memory location."<<endl;
          recordPotentialNullPointerDereferenceLocation(estatePtr->label());
          // specific case a pointer expr evaluates to top. Dereference operation
          // potentially modifies any memory location in the state.
          // iterate over all elements of the state and merge with rhs value
          memoryUpdateList.push_back(make_pair(*estatePtr,make_pair(lhsPointerValue,rhsRes.result))); // lhsPointerValue is TOP!!!
        }
      } else {
        memoryUpdateList.push_back(make_pair(*estatePtr,make_pair(lhsPointerValue,rhsRes.result)));
      }
    } else {
      //cout<<"DEBUG: else (no var, no ptr) ... "<<endl;
      if(_analyzer->getSkipArrayAccesses()&&isSgPointerDerefExp(lhs)) {
        SAWYER_MESG(logger[WARN])<<"skipping pointer dereference: "<<lhs->unparseToString()<<endl;
      } else {
        fatalErrorExit(nextNodeToAnalyze2,"transferfunction:SgAssignOp: unrecognized expression on lhs.");
      }
    }
#if 0
    cout<<"DEBUG: EStateTransferFunctions::evalAssignOpMemUpdates:"<<endl;
    int i=0;
    cout<<"--------start---------------"<<endl;
    for(auto e:memoryUpdateList) {
      cout<<"memupdatelist["<<i<<": "<<e.second.first.toString(_variableIdMapping)<<" : "<<e.second.second.toString(_variableIdMapping)<<endl;
    }
    cout<<"--------end-----------------"<<endl;
#endif
    return memoryUpdateList;
  }

  // value semantics for upates
  CallString EStateTransferFunctions::transferFunctionCallContext(CallString cs, Label lab) {
    SAWYER_MESG(logger[TRACE])<<"FunctionCallTransfer: adding "<<lab.toString()<<" to cs: "<<cs.toString()<<endl;
    cs.addLabel(lab);
    return cs;
  }
  bool EStateTransferFunctions::isFeasiblePathContext(CallString& cs,Label lab) {
    return cs.getLength()==0||cs.isLastLabel(lab);
  }

  std::string EStateTransferFunctions::transferFunctionCodeToString(TransferFunctionCode tfCode) {
    static std::map<TransferFunctionCode,string> tfCodeInfo=
      {
       {TransferFunctionCode::Unknown,"unknown"},
       {TransferFunctionCode::FunctionCall,"FunctionCall"},
       {TransferFunctionCode::FunctionCallLocalEdge,"FunctionCallLocalEdge"},
       {TransferFunctionCode::FunctionCallExternal,"FunctionCallExternal"},
       {TransferFunctionCode::FunctionCallReturn,"FunctionCallReturn"},
       {TransferFunctionCode::FunctionEntry,"FunctionEntry"},
       {TransferFunctionCode::FunctionExit,"FunctionExit"},
       {TransferFunctionCode::ReturnStmt,"ReturnStmt"},
       {TransferFunctionCode::FailedAssert,"FailedAssert"},
       {TransferFunctionCode::AsmStmt,"AsmStmt"},
       {TransferFunctionCode::ExprStmt,"ExprStmt"},
       {TransferFunctionCode::GnuExtensionStmtExpr,"GnuExtensionStmtExpr"},
       {TransferFunctionCode::Identity,"Identity"},
       {TransferFunctionCode::VariableDeclaration,"VariableDeclaration"},
       {TransferFunctionCode::CaseOptionStmt,"CaseOptionStmt"},
       {TransferFunctionCode::DefaultOptionStmt,"DefaultOptionStmt"},
       {TransferFunctionCode::Assign,"Assign"},
       {TransferFunctionCode::IncDec,"IncDec"},
       {TransferFunctionCode::ForkFunction,"ForkFunction"},
       {TransferFunctionCode::ForkFunctionWithExternalTargetFunction,"ForkFunctionWithExternalTargetFunction"},
      };
    ROSE_ASSERT(tfCode<tfCodeInfo.size());
    return tfCodeInfo[tfCode];
  }

  void EStateTransferFunctions::printTransferFunctionInfo(TransferFunctionCode tfCode, SgNode* node, Edge edge, const EState* estate) {
    stringstream ss;
    ss<<"transfer: "<<std::setw(6)<<"L"+estate->label().toString()<<": "<<std::setw(22)<<std::left<<transferFunctionCodeToString(tfCode)<<": ";
    if(getLabeler()->isFunctionEntryLabel(edge.source())||getLabeler()->isFunctionExitLabel(edge.source())) {
      ss<<SgNodeHelper::locationToString(node)<<": "<<SgNodeHelper::getFunctionName(node);
    } else {
      ss<<SgNodeHelper::locationAndSourceCodeToString(node);
    }
    #pragma omp critical (STATUS_MESSAGES)
    cout << ss.str()<<endl;
  }

  void EStateTransferFunctions::printEvaluateExpressionInfo(SgNode* node,EState& estate, EvalMode mode) {
    stringstream ss;
    ss<<"          "<<std::setw(6+2)<<" "<<"evaluateExpression    : "<<node->unparseToString()<<" [evalmode"<<mode<<": "<<AstTerm::astTermWithNullValuesToString(node)<<"]";
    #pragma omp critical (STATUS_MESSAGES)
    cout<<ss.str()<<endl;
  }

  list<EState> EStateTransferFunctions::transferEdgeEStateDispatch(TransferFunctionCode tfCode, SgNode* node, Edge edge, const EState* estate) {
    ROSE_ASSERT(estate->pstate());
    if(_analyzer->getOptionsRef().info.printTransferFunctionInfo) {
      printTransferFunctionInfo(tfCode,node,edge,estate);
    }
    switch(tfCode) {
    case TransferFunctionCode::FunctionCall: return transferFunctionCall(edge,estate);
    case TransferFunctionCode::FunctionCallLocalEdge: return transferFunctionCallLocalEdge(edge,estate);
    case TransferFunctionCode::FunctionCallExternal: return transferFunctionCallExternal(edge,estate);
    case TransferFunctionCode::FunctionCallReturn: return transferFunctionCallReturn(edge,estate);
    case TransferFunctionCode::FunctionEntry: return transferFunctionEntry(edge,estate);
    case TransferFunctionCode::FunctionExit: return transferFunctionExit(edge,estate);
    case TransferFunctionCode::ReturnStmt: return transferReturnStmt(edge,estate);
    case TransferFunctionCode::AsmStmt: return transferAsmStmt(edge,estate);
    case TransferFunctionCode::FailedAssert: return transferFailedAssert(edge,estate);
    case TransferFunctionCode::ExprStmt: return transferExprStmt(node,edge,estate);
    case TransferFunctionCode::GnuExtensionStmtExpr: return transferGnuExtensionStmtExpr(node,edge,estate);
    case TransferFunctionCode::Identity: return transferIdentity(edge,estate);
    case TransferFunctionCode::VariableDeclaration: return transferVariableDeclaration(isSgVariableDeclaration(node),edge,estate);
    case TransferFunctionCode::CaseOptionStmt: return transferCaseOptionStmt(isSgCaseOptionStmt(node),edge,estate);
    case TransferFunctionCode::DefaultOptionStmt: return transferDefaultOptionStmt(isSgDefaultOptionStmt(node),edge,estate);
    case TransferFunctionCode::Assign: return transferAssignOp(isSgAssignOp(node),edge,estate);
    case TransferFunctionCode::IncDec: return transferIncDecOp(node,edge,estate);
    case TransferFunctionCode::ForkFunction: return transferForkFunction(edge,estate,isSgFunctionCallExp(node));
    case TransferFunctionCode::ForkFunctionWithExternalTargetFunction: return transferForkFunctionWithExternalTargetFunction(edge,estate,isSgFunctionCallExp(node));
    default:
      return transferIdentity(edge,estate);
    }
    //unreachable
  }

  list<EState> EStateTransferFunctions::transferEdgeEState(Edge edge, const EState* estate) {
    pair<TransferFunctionCode,SgNode*> tfCodeNodePair=determineTransferFunctionCode(edge,estate);
    EStateTransferFunctions::TransferFunctionCode tfCode=tfCodeNodePair.first;
    SgNode* nextNodeToAnalyze=tfCodeNodePair.second;
    return transferEdgeEStateDispatch(tfCode,nextNodeToAnalyze,edge,estate);
  }

  std::pair<EStateTransferFunctions::TransferFunctionCode,SgNode*> EStateTransferFunctions::determineTransferFunctionCode(Edge edge, const EState* estate) {
    ROSE_ASSERT(edge.source()==estate->label());
    ROSE_ASSERT(estate->pstate());
    EState currentEState=*estate;
    ROSE_ASSERT(currentEState.pstate());
    PState currentPState=*currentEState.pstate();
    // handle the edge as outgoing edge
    ROSE_ASSERT(_analyzer->getCFAnalyzer());
    SgNode* nextNodeToAnalyze=_analyzer->getCFAnalyzer()->getNode(edge.source());
    ROSE_ASSERT(nextNodeToAnalyze);
    TransferFunctionCode tfCode=TransferFunctionCode::Unknown;
    if(edge.isType(EDGE_LOCAL)) {
      tfCode=TransferFunctionCode::FunctionCallLocalEdge;
    } else if(SgNodeHelper::Pattern::matchAssertExpr(nextNodeToAnalyze)) {
      // handle assert(0)
      tfCode=TransferFunctionCode::FailedAssert;
    } else if(edge.isType(EDGE_CALL)) {
      tfCode=TransferFunctionCode::FunctionCall;
    } else if(edge.isType(EDGE_EXTERNAL)) {
#pragma omp critical(VIOLATIONRECORDING)
      {
        if(numberOfReadWriteListeners()>0) {
          for(auto p : _readWriteListenerMap) {
            ReadWriteListener* readWriteListener=p.second;
            readWriteListener->functionCallExternal(edge,estate);
          }
        }
      }
      tfCode=TransferFunctionCode::FunctionCallExternal;
    } else if(isSgReturnStmt(nextNodeToAnalyze) && !SgNodeHelper::Pattern::matchReturnStmtFunctionCallExp(nextNodeToAnalyze)) {
      // "return x;": adds returnVar=eval() [but not for "return f();"]
      tfCode=TransferFunctionCode::ReturnStmt;
    } else if(isSgAsmStmt(nextNodeToAnalyze)) {
      tfCode=TransferFunctionCode::AsmStmt;
    } else if(getLabeler()->isFunctionEntryLabel(edge.source())) {
      tfCode=TransferFunctionCode::FunctionEntry;
    } else if(getLabeler()->isFunctionExitLabel(edge.source())) {
      tfCode=TransferFunctionCode::FunctionExit;
    } else if(getLabeler()->isFunctionCallReturnLabel(edge.source())) {
      tfCode=TransferFunctionCode::FunctionCallReturn;
    } else if(isSgCaseOptionStmt(nextNodeToAnalyze)) {
      tfCode=TransferFunctionCode::CaseOptionStmt;
    } else if(isSgDefaultOptionStmt(nextNodeToAnalyze)) {
      tfCode=TransferFunctionCode::DefaultOptionStmt;
    } else if(isSgVariableDeclaration(nextNodeToAnalyze)) {
      tfCode=TransferFunctionCode::VariableDeclaration;
    } else if(isSgExprStatement(nextNodeToAnalyze) || SgNodeHelper::isForIncExpr(nextNodeToAnalyze)) {
      tfCode=TransferFunctionCode::ExprStmt;
    } else if(isSgStatementExpression(nextNodeToAnalyze)) {
      // GNU extension
      tfCode=TransferFunctionCode::GnuExtensionStmtExpr;
    } else if(SgFunctionCallExp* funCall=SgNodeHelper::Pattern::matchFunctionCall(nextNodeToAnalyze)) {
      // TODO: this case should be handled as part of transferExprStmt (or ExpressionRoot)
      //cout<<"DEBUG: function call"<<(isCondition?" (inside condition) ":"")<<nextNodeToAnalyze->unparseToString()<<endl;
      // this case cannot happen for normalized code
      fatalErrorExit(funCall,"Function call detected not represented in ICFG. Normalization required.");
    } else {
      ROSE_ASSERT(!edge.isType(EDGE_EXTERNAL));
      ROSE_ASSERT(!edge.isType(EDGE_CALLRETURN));
      tfCode=TransferFunctionCode::Identity;
    }
    return std::make_pair(tfCode,nextNodeToAnalyze);
  }

  // ExprAnalyzer functions
  void EStateTransferFunctions::setVariableIdMapping(VariableIdMappingExtended* variableIdMapping) {
    _variableIdMapping=variableIdMapping;
  }
  CodeThorn::InterpreterMode EStateTransferFunctions::getInterpreterMode() {
    return _interpreterMode;
  }
  void EStateTransferFunctions::setInterpreterMode(CodeThorn::InterpreterMode im) {
    _interpreterMode=im;
  }

  string EStateTransferFunctions::getInterpreterModeFileName() {
    return _interpreterModeFileName;
  }
  void EStateTransferFunctions::setInterpreterModeFileName(string imFileName) {
    _interpreterModeFileName=imFileName;
  }

  bool EStateTransferFunctions::getIgnoreUndefinedDereference() {
    return _analyzer->getOptionsRef().ignoreUndefinedDereference;
  }

  bool EStateTransferFunctions::getIgnoreFunctionPointers() {
    return _analyzer->getOptionsRef().ignoreFunctionPointers;
  }

  // TODO: all following options to read from ctOpt (as above)
  void EStateTransferFunctions::setSkipUnknownFunctionCalls(bool skip) {
    _skipSelectedFunctionCalls=skip;
  }

  bool EStateTransferFunctions::getSkipUnknownFunctionCalls() {
    return _skipSelectedFunctionCalls;
  }

  void EStateTransferFunctions::setSkipArrayAccesses(bool skip) {
    _skipArrayAccesses=skip;
  }

  bool EStateTransferFunctions::getSkipArrayAccesses() {
    return _skipArrayAccesses;
  }

  void EStateTransferFunctions::setSVCompFunctionSemantics(bool flag) {
    _svCompFunctionSemantics=flag;
  }

  bool EStateTransferFunctions::getSVCompFunctionSemantics() {
    return _svCompFunctionSemantics;
  }

  bool EStateTransferFunctions::stdFunctionSemantics() {
    return _stdFunctionSemantics;
  }

  bool EStateTransferFunctions::getStdFunctionSemantics() {
    return _stdFunctionSemantics;
  }

  void EStateTransferFunctions::setStdFunctionSemantics(bool flag) {
    _stdFunctionSemantics=flag;
  }

  bool EStateTransferFunctions::checkIfVariableAndDetermineVarId(SgNode* node, VariableId& varId) {
    assert(node);
    if(SgNodeHelper::isArrayAccess(node)) {
      // 1) array variable id
      // 2) eval array-index expr
      // 3) if const then compute variable id otherwise return non-valid var id (would require set)
      return false;
    }
    if(SgVarRefExp* varref=isSgVarRefExp(node)) {
      // found variable
      ROSE_ASSERT(_variableIdMapping);
      varId=_variableIdMapping->variableId(varref);
      return true;
    } else {
      VariableId defaultVarId;
      varId=defaultVarId;
      return false;
    }
  }

  // macro for repeating code pattern to get correctly typed values from value expressions
#define CASE_ABSTRACT_VALUE_FROM_SG_VALUE_EXP(SG_VALUE_EXP_TYPE, CPP_TYPE) \
  case V_ ## SG_VALUE_EXP_TYPE: {                                       \
    SG_VALUE_EXP_TYPE* exp=is ## SG_VALUE_EXP_TYPE(valueExp);           \
    ROSE_ASSERT(exp);                                                   \
    CPP_TYPE val=exp->get_value();                                      \
    return AbstractValue(val); }

  AbstractValue EStateTransferFunctions::abstractValueFromSgValueExp(SgValueExp* valueExp, EvalMode mode) {
    ROSE_ASSERT(valueExp);
    switch(valueExp->variantT()) {
      CASE_ABSTRACT_VALUE_FROM_SG_VALUE_EXP(SgFloatVal, float);
      CASE_ABSTRACT_VALUE_FROM_SG_VALUE_EXP(SgDoubleVal, double);
      //    CASE_ABSTRACT_VALUE_FROM_SG_VALUE_EXP(SgLongDoubleVal, long double);
      CASE_ABSTRACT_VALUE_FROM_SG_VALUE_EXP(SgShortVal, short int);
      CASE_ABSTRACT_VALUE_FROM_SG_VALUE_EXP(SgIntVal, int);
      CASE_ABSTRACT_VALUE_FROM_SG_VALUE_EXP(SgLongIntVal, long int);
      CASE_ABSTRACT_VALUE_FROM_SG_VALUE_EXP(SgLongLongIntVal, long long int);
      CASE_ABSTRACT_VALUE_FROM_SG_VALUE_EXP(SgUnsignedCharVal, unsigned char);
      CASE_ABSTRACT_VALUE_FROM_SG_VALUE_EXP(SgUnsignedShortVal, unsigned short);
      CASE_ABSTRACT_VALUE_FROM_SG_VALUE_EXP(SgUnsignedIntVal, unsigned int);
      CASE_ABSTRACT_VALUE_FROM_SG_VALUE_EXP(SgUnsignedLongVal, unsigned long int);
      CASE_ABSTRACT_VALUE_FROM_SG_VALUE_EXP(SgUnsignedLongLongIntVal, unsigned long long int);
      // following are all cases that require specific handling in ROSE AST
    case  V_SgCharVal: {
      SgCharVal* exp=isSgCharVal(valueExp);
      unsigned char val=(unsigned char)(signed char)exp->get_value();
      return AbstractValue(val);
    }
    case V_SgWcharVal: {
      SgWcharVal* exp=isSgWcharVal(valueExp);
      long int val=exp->get_value();
      return AbstractValue(val);
    }
    case V_SgComplexVal: {
      return AbstractValue(CodeThorn::Top());
    }
    case V_SgNullptrValExp: {
      return AbstractValue((int)0); // null pointer value
    }
    case V_SgEnumVal: {
      SgEnumVal* exp=isSgEnumVal(valueExp);
      int val=exp->get_value();
      return AbstractValue(val);
    }
    case V_SgStringVal: {
      SgStringVal* stringVal=isSgStringVal(valueExp);
      if(mode==MODE_EMPTY_STATE) {
        // string val addresses are only available if variable ids are available
        return AbstractValue::createTop();
      }
      // handle string literals
      std::string s=stringVal->get_value();
      VariableId stringValVarId=_variableIdMapping->getStringLiteralVariableId(stringVal);
      AbstractValue val=AbstractValue::createAddressOfVariable(stringValVarId);
      SAWYER_MESG(logger[TRACE])<<"Created abstract string literal value: "<<"\""<<s<<"\""<<": abstract value: "<<val.toString(_variableIdMapping)<<endl;
      return val;
    }
    case V_SgBoolValExp: {
      SgBoolValExp* exp=isSgBoolValExp(valueExp);
      // ROSE uses an integer for a bool
      int val=exp->get_value();
      if(val==0)
        return AbstractValue(false);
      else if(val==1)
        return AbstractValue(true);
      else {
        stringstream ss;
        ss<<"Error: unknown bool value (not 0 or 1): SgBoolExp::get_value()=="<<val;
        fatalErrorExit(valueExp,ss.str());
      }
    }
    default:
      return AbstractValue::createTop();
    }
  }

  //////////////////////////////////////////////////////////////////////
  // EVAL CONSTINT
  //////////////////////////////////////////////////////////////////////

  void SingleEvalResult::init(EState estate, AbstractValue result) {
    this->estate=estate;
    this->result=result;
  }

#define CASE_EXPR_ANALYZER_EVAL(ROSENODENAME,EVALFUNCTIONNAME) case V_ ## ROSENODENAME: return EVALFUNCTIONNAME(is ## ROSENODENAME(node),lhsResult,rhsResult,estate,mode);break

#define CASE_EXPR_ANALYZER_EVAL_UNARY_OP(ROSENODENAME,EVALFUNCTIONNAME) case V_ ## ROSENODENAME: return EVALFUNCTIONNAME(is ## ROSENODENAME(node),operandResult,estate,mode);break

  namespace
  {
    SingleEvalResult
    notImplementedPlaceholder(EState estate) {
      SingleEvalResult res;
      res.init(estate,AbstractValue::createTop());
      return res;
    }
  }

  SingleEvalResult EStateTransferFunctions::evaluateLExpression(SgNode* node,EState estate) {
    AbstractValue result;
    if(SgVarRefExp* varExp=isSgVarRefExp(node)) {
      return evalLValueVarRefExp(varExp,estate);
    } else if(SgPntrArrRefExp* arrRef=isSgPntrArrRefExp(node)) {
      return evalLValuePntrArrRefExp(arrRef,estate);
    } else if(SgDotExp* dotExp=isSgDotExp(node)) {
      return evalLValueDotOrArrowExp(dotExp,estate);
    } else if(SgArrowExp* arrowExp=isSgArrowExp(node)) {
      return evalLValueDotOrArrowExp(arrowExp,estate);
    } else if(SgPointerDerefExp* ptrDerefExp=isSgPointerDerefExp(node)) {
      return evalLValuePointerDerefExp(ptrDerefExp,estate);
    } else if(/*SgAddressOfOp* addrOf=*/isSgAddressOfOp(node)) {
      return notImplementedPlaceholder(estate);
    } else if(/* SgCastExp* castExp=*/isSgCastExp(node)) {
      return notImplementedPlaceholder(estate);
    } else if(/*SgMemberFunctionRefExp* memFnExp=*/isSgMemberFunctionRefExp(node)) {
      return notImplementedPlaceholder(estate);
    } else {
      cerr<<"Error: unsupported lvalue expression2: "<<node->get_parent()->get_parent()->unparseToString()<<endl;
      cerr<<"     : "<<SgNodeHelper::sourceLineColumnToString(node)<<" : "<<AstTerm::astTermWithNullValuesToString(node)<<endl;
      exit(1);
    }
    // unreachable
  }

  bool EStateTransferFunctions::isLValueOp(SgNode* node) {
    // assign operators not included yet
    return isSgAddressOfOp(node)
      || SgNodeHelper::isPrefixIncDecOp(node)
      || SgNodeHelper::isPostfixIncDecOp(node)
      ;
  }

  SingleEvalResult EStateTransferFunctions::evaluateShortCircuitOperators(SgNode* node,EState estate, EvalMode mode) {
    SgNode* lhs=SgNodeHelper::getLhs(node);
    SingleEvalResult lhsResult=evaluateExpression(lhs,estate,mode);
    switch(node->variantT()) {
    case V_SgAndOp: {
      // short circuit semantics
      if(lhsResult.isTrue()||lhsResult.isTop()||lhsResult.isBot()) {
        SgNode* rhs=SgNodeHelper::getRhs(node);
        SingleEvalResult rhsResult=evaluateExpression(rhs,estate,mode);
        return evalAndOp(isSgAndOp(node),lhsResult,rhsResult,estate,mode);
      } else {
        // rhs not executed
        ROSE_ASSERT(lhsResult.isFalse());
        // result must be zero (=false)
        return lhsResult;
      }
      break;
    }
    case V_SgOrOp: {
      if(lhsResult.isFalse()||lhsResult.isTop()||lhsResult.isBot()) {
        SgNode* rhs=SgNodeHelper::getRhs(node);
        SingleEvalResult rhsResult=evaluateExpression(rhs,estate,mode);
        return evalOrOp(isSgOrOp(node),lhsResult,rhsResult,estate,mode);
      } else {
        // rhs not executed
        ROSE_ASSERT(lhsResult.isTrue());
        // bugfix MS 05/06/2020: convert any true value to true/1: (10||x)=>1
        lhsResult.result=AbstractValue(true);
        return lhsResult;
      }
      break;
    }
    default:
      fatalErrorExit(node, "Unknown short circuit binary op, nodetype:"+node->class_name());
    }
    ROSE_ASSERT(false);
  }

  AbstractValue EStateTransferFunctions::evaluateExpressionWithEmptyState(SgExpression* expr) {
    SAWYER_MESG(logger[TRACE])<<"evaluateExpressionWithEmptyState(1):"<<expr->unparseToString()<<endl;
    ROSE_ASSERT(AbstractValue::getVariableIdMapping());
    if(EState::sharedPStates) {
      EState emptyEState;
      PState emptyPState;
      emptyEState.setPState(&emptyPState);
      EStateTransferFunctions::EvalMode evalMode=EStateTransferFunctions::MODE_EMPTY_STATE;
      SingleEvalResult res=evaluateExpression(expr,emptyEState,evalMode);
      return res.value();
    } else {
      EState emptyEState; // in non-shared pstate mode an empty pstate is allocated by the estate
      EStateTransferFunctions::EvalMode evalMode=EStateTransferFunctions::MODE_EMPTY_STATE;
      SingleEvalResult res=evaluateExpression(expr,emptyEState,evalMode);
      return res.value();
    }
  }

  SingleEvalResult EStateTransferFunctions::evalOp(SgNode* node,
                                                                 SingleEvalResult lhsResult,
                                                                 SingleEvalResult rhsResult,
                                                                 EState estate, EvalMode mode) {
     SingleEvalResult res;
    AbstractValue::Operator op=sgNodeToAbstractValueOperator(node);
    res.estate=estate;
    res.result=AbstractValue::applyOperator(op,lhsResult.result,rhsResult.result);
    return res;
   }

  SingleEvalResult EStateTransferFunctions::evaluateExpression(SgNode* node,EState estate, EvalMode mode) {
    ROSE_ASSERT(estate.pstate()); // ensure state exists

    if(_analyzer->getOptionsRef().info.printTransferFunctionInfo) {
      printEvaluateExpressionInfo(node,estate,mode);
    }


    // initialize with default values from argument(s)
    SingleEvalResult res;
    res.estate=estate;
    res.result=AbstractValue::createBot();

    if(mode==EStateTransferFunctions::MODE_EMPTY_STATE) {
      if(isSgAssignOp(node)||isSgFunctionCallExp(node)||isSgVarRefExp(node)||isSgPlusPlusOp(node)||isSgMinusMinusOp(node)||isSgCompoundAssignOp(node)||isSgConditionalExp(node)) {
        res.result=AbstractValue::createTop();
        return res;
      }
      //cout<<"DEBUG: evalExp at: "<<AstTerm::astTermWithNullValuesToString(node)<<endl;
    }

    SAWYER_MESG(logger[TRACE])<<"evalExp at: "<<node->unparseToString()<<endl;

    if(SgStatementExpression* gnuExtensionStmtExpr=isSgStatementExpression(node)) {
      warning(gnuExtensionStmtExpr,"ignoring GNU extension StmtExpr:");
      res.result=AbstractValue::createTop();
      return res;
    }

    if(SgConditionalExp* condExp=isSgConditionalExp(node)) {
      return evalConditionalExpr(condExp,estate,mode);
    }

    if(dynamic_cast<SgBinaryOp*>(node)) {
      // special handling of short-circuit operators
      if(isSgAndOp(node)||isSgOrOp(node)) {
        return evaluateShortCircuitOperators(node,estate,mode);
      }
      SgNode* lhs=SgNodeHelper::getLhs(node);
      SingleEvalResult lhsResult=evaluateExpression(lhs,estate,mode);
      SgNode* rhs=SgNodeHelper::getRhs(node);
      SingleEvalResult rhsResult=evaluateExpression(rhs,estate,mode);
      // handle binary pointer operators
      switch(node->variantT()) {
        CASE_EXPR_ANALYZER_EVAL(SgArrowExp,evalArrowOp);
        CASE_EXPR_ANALYZER_EVAL(SgDotExp,evalDotOp);
      default:
        // fall through;
        ;
      }
      switch(node->variantT()) {
        CASE_EXPR_ANALYZER_EVAL(SgEqualityOp,evalEqualOp);
        CASE_EXPR_ANALYZER_EVAL(SgNotEqualOp,evalNotEqualOp);
        CASE_EXPR_ANALYZER_EVAL(SgAddOp,evalAddOp);
        CASE_EXPR_ANALYZER_EVAL(SgSubtractOp,evalSubOp);
        CASE_EXPR_ANALYZER_EVAL(SgMultiplyOp,evalMulOp);
        CASE_EXPR_ANALYZER_EVAL(SgDivideOp,evalDivOp);
        CASE_EXPR_ANALYZER_EVAL(SgModOp,evalModOp);
        CASE_EXPR_ANALYZER_EVAL(SgBitAndOp,evalBitwiseAndOp);
        CASE_EXPR_ANALYZER_EVAL(SgBitOrOp,evalBitwiseOrOp);
        CASE_EXPR_ANALYZER_EVAL(SgBitXorOp,evalBitwiseXorOp);
        CASE_EXPR_ANALYZER_EVAL(SgGreaterOrEqualOp,evalGreaterOrEqualOp);
        CASE_EXPR_ANALYZER_EVAL(SgGreaterThanOp,evalGreaterThanOp);
        CASE_EXPR_ANALYZER_EVAL(SgLessThanOp,evalLessThanOp);
        CASE_EXPR_ANALYZER_EVAL(SgLessOrEqualOp,evalLessOrEqualOp);
        CASE_EXPR_ANALYZER_EVAL(SgLshiftOp,evalBitwiseShiftLeftOp);
        CASE_EXPR_ANALYZER_EVAL(SgRshiftOp,evalBitwiseShiftRightOp);

        CASE_EXPR_ANALYZER_EVAL(SgPntrArrRefExp,evalArrayReferenceOp);
        CASE_EXPR_ANALYZER_EVAL(SgCommaOpExp,evalCommaOp);
      case V_SgAssignOp: {
        SingleEvalResult lhsAddress=evaluateLExpression(lhs,estate);
        Label fakeLabel; // ensures it is detected if not properly overwritten
        return evalAssignOp(isSgAssignOp(node),lhsResult /*ignored*/,rhsResult,fakeLabel,estate,mode);
        break;
      }
      default:
        fatalErrorExit(node,"EStateTransferFunctions: unknown binary operator ("+node->class_name()+")");
      }
    }

    // unary ops (1 of 2)
    if(isLValueOp(node)) {
      if(mode==EStateTransferFunctions::MODE_EMPTY_STATE) {
        // arbitrary value
        res.init(estate,CodeThorn::Top());
        return res;
      }
      SgNode* child=SgNodeHelper::getFirstChild(node);
      SingleEvalResult operandResult=evaluateLExpression(child,estate);
      switch(node->variantT()) {
      case V_SgAddressOfOp: return evalAddressOfOp(isSgAddressOfOp(node),operandResult,estate,mode);
      case V_SgPlusPlusOp: return evalPlusPlusOp(isSgPlusPlusOp(node),operandResult,estate,mode);
      case V_SgMinusMinusOp: return evalMinusMinusOp(isSgMinusMinusOp(node),operandResult,estate,mode);
        // SgPointerDerefExp??
      default:
        ; // nothing to do, fall through to next loop on unary ops
      }
    }

    // unary ops (2 of 2)
    if(dynamic_cast<SgUnaryOp*>(node)) {
      SgNode* child=SgNodeHelper::getFirstChild(node);
      SingleEvalResult operandResult=evaluateExpression(child,estate,mode); // operandResult used in macro
      switch(node->variantT()) {
        CASE_EXPR_ANALYZER_EVAL_UNARY_OP(SgNotOp,evalNotOp);
        CASE_EXPR_ANALYZER_EVAL_UNARY_OP(SgCastExp,evalCastOp);
        CASE_EXPR_ANALYZER_EVAL_UNARY_OP(SgBitComplementOp,evalBitwiseComplementOp);
        CASE_EXPR_ANALYZER_EVAL_UNARY_OP(SgMinusOp,evalUnaryMinusOp);
        CASE_EXPR_ANALYZER_EVAL_UNARY_OP(SgPointerDerefExp,evalDereferenceOp);
      default:
        fatalErrorExit(node,string("evaluateExpression::unknown unary operation at node ")+node->sage_class_name());
      } // end switch
    }

    ROSE_ASSERT(!dynamic_cast<SgBinaryOp*>(node) && !dynamic_cast<SgUnaryOp*>(node));

    // EXPRESSION LEAF NODES

    // special case sizeof operator (operates on types and types of expressions)
    if(SgSizeOfOp* sizeOfOp=isSgSizeOfOp(node)) {
      return evalSizeofOp(sizeOfOp,estate);
    }
    if(SgValueExp* exp=isSgValueExp(node)) {
      ROSE_ASSERT(exp!=nullptr);
      return evalValueExp(exp,estate,mode);
    }
    switch(node->variantT()) {
    case V_SgVarRefExp: {
      //SAWYER_MESG(logger[TRACE])<<"case V_SgVarRefExp: started"<<endl;
      auto ret=evalRValueVarRefExp(isSgVarRefExp(node),estate,mode);
      //SAWYER_MESG(logger[TRACE])<<"case V_SgVarRefExp: done"<<endl;
      return ret;
    }
    case V_SgFunctionCallExp: {
      return evalFunctionCall(isSgFunctionCallExp(node),estate);
    }
    case V_SgNullExpression: {
      res.result=AbstractValue::createTop();
      return res;
    }
    case V_SgFunctionRefExp: {
      if(getIgnoreFunctionPointers()) {
        // just ignore the call (this is unsound and only for testing)
        res.result=AbstractValue::createTop();
        return res;
      } else {
        // use of function addresses as values. Being implemented now.
        return evalFunctionRefExp(isSgFunctionRefExp(node),estate,mode);
      }
    }
    case V_SgThisExp: {
      res.result=AbstractValue::createTop();
      printLoggerWarning(estate);
      return res;
    }
    case V_SgNewExp: {
      res.result=AbstractValue::createTop();
      printLoggerWarning(estate);
      return res;
    }
    case V_SgDeleteExp: {
      res.result=AbstractValue::createTop();
      printLoggerWarning(estate);
      return res;
    }
    case V_SgAssignInitializer: {
      res.result=AbstractValue::createTop();
      printLoggerWarning(estate);
      return res;
    }
    case V_SgConstructorInitializer: {
      res.result=AbstractValue::createTop();
      printLoggerWarning(estate);
      return res;
    }
    case V_SgAggregateInitializer: {
      res.result=AbstractValue::createTop();
      SAWYER_MESG(logger[WARN])<<"AggregateInitializer in expression (only handled at stmt level, returning top)"<<endl;
      return res;
    }
    case V_SgExprListExp: {
      res.result=AbstractValue::createTop();
      SAWYER_MESG(logger[WARN])<<"AggregateInitializer's ExprListExp in expression (only handled at stmt level, returning top)"<<endl;
      return res;
    }
    default:
      throw CodeThorn::Exception("Error: evaluateExpression::unknown node in expression: "+string(node->sage_class_name())+" at "+SgNodeHelper::sourceFilenameToString(node)+" in file "+SgNodeHelper::sourceFilenameToString(node)+string(":")+node->unparseToString());
    } // end of switch
    throw CodeThorn::Exception("Error: evaluateExpression failed.");
  }

  /////////////////////////////////////////////////////////////////////////////////////////////////
  // EVAL FUNCTIONS
  /////////////////////////////////////////////////////////////////////////////////////////////////

  // evaluation functions
  SingleEvalResult EStateTransferFunctions::evalConditionalExpr(SgConditionalExp* condExp, EState estate, EvalMode mode) {
    SgExpression* cond=condExp->get_conditional_exp();
    SingleEvalResult condResult=evaluateExpression(cond,estate);
    SingleEvalResult singleResult=condResult;
    if(singleResult.result.isTop()) {
      SgExpression* trueBranch=condExp->get_true_exp();
      SingleEvalResult trueBranchResult=evaluateExpression(trueBranch,estate);
      SgExpression* falseBranch=condExp->get_false_exp();
      SingleEvalResult falseBranchResult=evaluateExpression(falseBranch,estate);
      // merge falseBranchResult and trueBranchResult
      SingleEvalResult res;
      res.init(estate,AbstractValue::combine(trueBranchResult.result,falseBranchResult.result));
      return res;
    } else if(singleResult.result.isTrue()) {
      SgExpression* trueBranch=condExp->get_true_exp();
      SingleEvalResult trueBranchResult=evaluateExpression(trueBranch,estate);
      return trueBranchResult;
    } else if(singleResult.result.isFalse()) {
      SgExpression* falseBranch=condExp->get_false_exp();
      SingleEvalResult falseBranchResult=evaluateExpression(falseBranch,estate);
      return falseBranchResult;
    } else {
      fatalErrorExit(condExp,"Error: evaluating conditional operator inside expressions - unknown behavior (condition may have evaluated to bot).");
    }
    ROSE_ASSERT(false);
  }

  SingleEvalResult EStateTransferFunctions::evalCommaOp(SgCommaOpExp* node,
                                                                      SingleEvalResult lhsResult,
                                                                      SingleEvalResult rhsResult,
                                                                      EState estate, EvalMode mode) {
    SingleEvalResult res;
    res.estate=estate;
    // lhsResult is ignored in comma op
    // result of the expression is the rhs's value
    res.result=rhsResult.result;
    return res;
  }

  SingleEvalResult EStateTransferFunctions::evalEqualOp(SgEqualityOp* node,
                                                                      SingleEvalResult lhsResult,
                                                                      SingleEvalResult rhsResult,
                                                                      EState estate, EvalMode mode) {
    SingleEvalResult res;
    res.estate=estate;
    res.result=(lhsResult.result.operatorEq(rhsResult.result));
    return res;
  }

  SingleEvalResult EStateTransferFunctions::evalNotEqualOp(SgNotEqualOp* node,
                                                                         SingleEvalResult lhsResult,
                                                                         SingleEvalResult rhsResult,
                                                                         EState estate, EvalMode mode) {
    SingleEvalResult res;
    res.estate=estate;
    res.result=(lhsResult.result.operatorNotEq(rhsResult.result));
    return res;
  }

  SingleEvalResult EStateTransferFunctions::evalAndOp(SgAndOp* node,
                                                                    SingleEvalResult lhsResult,
                                                                    SingleEvalResult rhsResult,
                                                                    EState estate, EvalMode mode) {
    SingleEvalResult res;
    res.estate=estate;
    res.result=(lhsResult.result.operatorAnd(rhsResult.result));
    return res;
  }

  SingleEvalResult EStateTransferFunctions::evalOrOp(SgOrOp* node,
                                                                   SingleEvalResult lhsResult,
                                                                   SingleEvalResult rhsResult,
                                                                   EState estate, EvalMode mode) {
    SingleEvalResult res;
    res.estate=estate;
    res.result=lhsResult.result.operatorOr(rhsResult.result);

    // encode short-circuit CPP-OR-semantics // TODO: investigate: should this be moved upwards?
    if(lhsResult.result.isTrue()) {
      res.result=lhsResult.result;
    }
    return res;
  }

  SingleEvalResult EStateTransferFunctions::evalAddOp(SgAddOp* node,
                                                                    SingleEvalResult lhsResult,
                                                                    SingleEvalResult rhsResult,
                                                                    EState estate, EvalMode mode) {
    SingleEvalResult res;
    res.estate=estate;
    if(lhsResult.result.isPtr()) {
      AbstractValue elementSize=getMemoryRegionAbstractElementSize(lhsResult.result);
      res.result=AbstractValue::operatorAdd(lhsResult.result,rhsResult.result,elementSize);
    } else if(rhsResult.result.isPtr()) {
      AbstractValue elementSize=getMemoryRegionAbstractElementSize(rhsResult.result);
      res.result=AbstractValue::operatorAdd(lhsResult.result,rhsResult.result,elementSize);
    } else {
      res.result=AbstractValue::operatorAdd(lhsResult.result,rhsResult.result);
    }
    return res;
  }

  SingleEvalResult EStateTransferFunctions::evalSubOp(SgSubtractOp* node,
                                                                    SingleEvalResult lhsResult,
                                                                    SingleEvalResult rhsResult,
                                                                    EState estate, EvalMode mode) {
    SingleEvalResult res;
    res.estate=estate;
    if(lhsResult.result.isPtr() && rhsResult.result.isPtr()) {
      // TODO?: can check here for incompatible pointer type subtraction if lhs and rhs point into different memory regions
      AbstractValue elementSize=getMemoryRegionAbstractElementSize(lhsResult.result);
      res.result=AbstractValue::operatorSub(lhsResult.result,rhsResult.result,elementSize);
    } else if(lhsResult.result.isPtr()) {
      AbstractValue elementSize=getMemoryRegionAbstractElementSize(lhsResult.result);
      res.result=AbstractValue::operatorSub(lhsResult.result,rhsResult.result,elementSize);
    } else if(rhsResult.result.isPtr()) {
      AbstractValue elementSize=getMemoryRegionAbstractElementSize(rhsResult.result);
      res.result=AbstractValue::operatorSub(lhsResult.result,rhsResult.result,elementSize);
    } else {
      res.result=AbstractValue::operatorSub(lhsResult.result,rhsResult.result);
    }
    return res;
  }

  SingleEvalResult EStateTransferFunctions::evalMulOp(SgMultiplyOp* node,
                                                                    SingleEvalResult lhsResult,
                                                                    SingleEvalResult rhsResult,
                                                                    EState estate, EvalMode mode) {
    SingleEvalResult res;
    res.estate=estate;
    res.result=AbstractValue::operatorMul(lhsResult.result,rhsResult.result);
    return res;
  }

  SingleEvalResult EStateTransferFunctions::evalDivOp(SgDivideOp* node,
                                                                    SingleEvalResult lhsResult,
                                                                    SingleEvalResult rhsResult,
                                                                    EState estate, EvalMode mode) {
    SingleEvalResult res;
    res.estate=estate;
    res.result=AbstractValue::operatorDiv(lhsResult.result,rhsResult.result);
    return res;
  }

  SingleEvalResult EStateTransferFunctions::evalModOp(SgModOp* node,
                                                                    SingleEvalResult lhsResult,
                                                                    SingleEvalResult rhsResult,
                                                                    EState estate, EvalMode mode) {
    SingleEvalResult res;
    res.estate=estate;
    res.result=AbstractValue::operatorMod(lhsResult.result,rhsResult.result);
    return res;
  }

  SingleEvalResult EStateTransferFunctions::evalBitwiseAndOp(SgBitAndOp* node,
                                                                           SingleEvalResult lhsResult,
                                                                           SingleEvalResult rhsResult,
                                                                           EState estate, EvalMode mode) {
    SingleEvalResult res;
    res.estate=estate;
    res.result=(lhsResult.result.operatorBitwiseAnd(rhsResult.result));
    return res;
  }

  SingleEvalResult EStateTransferFunctions::evalBitwiseOrOp(SgBitOrOp* node,
                                                                          SingleEvalResult lhsResult,
                                                                          SingleEvalResult rhsResult,
                                                                          EState estate, EvalMode mode) {
    SingleEvalResult res;
    res.estate=estate;
    res.result=(lhsResult.result.operatorBitwiseOr(rhsResult.result));
    return res;
  }

  SingleEvalResult EStateTransferFunctions::evalBitwiseXorOp(SgBitXorOp* node,
                                                                           SingleEvalResult lhsResult,
                                                                           SingleEvalResult rhsResult,
                                                                           EState estate, EvalMode mode) {
    SingleEvalResult res;
    res.estate=estate;
    res.result=(lhsResult.result.operatorBitwiseXor(rhsResult.result));
    return res;
  }

  SingleEvalResult
  EStateTransferFunctions::evalGreaterOrEqualOp(SgGreaterOrEqualOp* node,
                                                SingleEvalResult lhsResult,
                                                SingleEvalResult rhsResult,
                                                EState estate, EvalMode mode) {
    SingleEvalResult res;
    res.estate=estate;
    res.result=(lhsResult.result.operatorMoreOrEq(rhsResult.result));
    return res;
  }

  SingleEvalResult
  EStateTransferFunctions::evalGreaterThanOp(SgGreaterThanOp* node,
                                             SingleEvalResult lhsResult,
                                             SingleEvalResult rhsResult,
                                             EState estate, EvalMode mode) {
    SingleEvalResult res;
    res.estate=estate;
    res.result=(lhsResult.result.operatorMore(rhsResult.result));
    return res;
  }

  SingleEvalResult
  EStateTransferFunctions::evalAssignOp(SgAssignOp* node,
                                        SingleEvalResult lhsResult /* ignored */,
                                        SingleEvalResult rhsResult,
                                        Label targetLabel, EState estate, EvalMode mode) {
    SingleEvalResult res;
    std::list<EState> estateList=evalAssignOp3(node, targetLabel, &estate);
    ROSE_ASSERT(estateList.size()==1);
    res.result=rhsResult.result; // value result of assignment
    res.estate=*estateList.begin();
    return res;
  }

  std::list<EState> EStateTransferFunctions::evalAssignOp3(SgAssignOp* node, Label targetLabel, const EState* estate) {
    SAWYER_MESG(logger[TRACE])<<"evalAssignOp3:"<<node->unparseToString()<<": started"<<endl;
    auto pList=evalAssignOpMemUpdates(node, estate);
    std::list<EState> estateList;
    for (auto p : pList) {
      EState estate=p.first;
      AbstractValue lhsAddress=p.second.first;
      AbstractValue rhsValue=p.second.second;
      //cout<<"DEBUG: ASSIGN: lhsAddress:"<<lhsAddress.toString()<<" rhsValue:"<<rhsValue.toString()<<endl;
      Label label=estate.label();
      PState newPState=*estate.pstate();
      writeToAnyMemoryLocation(label,&newPState,lhsAddress,rhsValue);
      CallString cs=estate.callString;
      estateList.push_back(createEState(targetLabel,cs,newPState));
    }
    if(estateList.size()==0) {
      // no effects recorded, create copy-state to continue
      estateList.push_back(createEState(targetLabel,estate->callString,*estate->pstate()));
    }
    SAWYER_MESG(logger[TRACE])<<"evalAssignOp3:"<<node->unparseToString()<<": done"<<endl;
    return estateList;
  }

  SingleEvalResult
  EStateTransferFunctions::evalLessOrEqualOp(SgLessOrEqualOp* node,
                                             SingleEvalResult lhsResult,
                                             SingleEvalResult rhsResult,
                                             EState estate, EvalMode mode) {
    SingleEvalResult res;
    res.estate=estate;
    res.result=(lhsResult.result.operatorLessOrEq(rhsResult.result));
    return res;
  }

  SingleEvalResult
  EStateTransferFunctions::evalLessThanOp(SgLessThanOp* node,
                                          SingleEvalResult lhsResult,
                                          SingleEvalResult rhsResult,
                                          EState estate, EvalMode mode) {
    SingleEvalResult res;
    res.estate=estate;
    res.result=(lhsResult.result.operatorLess(rhsResult.result));
    return res;
  }

  SingleEvalResult
  EStateTransferFunctions::evalBitwiseShiftLeftOp(SgLshiftOp* node,
                                                  SingleEvalResult lhsResult,
                                                  SingleEvalResult rhsResult,
                                                  EState estate, EvalMode mode) {
    SingleEvalResult res;
    res.estate=estate;
    res.result=(lhsResult.result.operatorBitwiseShiftLeft(rhsResult.result));
    return res;
  }

  SingleEvalResult
  EStateTransferFunctions::evalBitwiseShiftRightOp(SgRshiftOp* node,
                                                   SingleEvalResult lhsResult,
                                                   SingleEvalResult rhsResult,
                                                   EState estate, EvalMode mode) {
    SingleEvalResult res;
    res.estate=estate;
    res.result=(lhsResult.result.operatorBitwiseShiftRight(rhsResult.result));
    return res;
  }

  // array variable NOT in state. Special space optimization case for constant array.
  // option: --arrays-not-in-state=on
  SingleEvalResult EStateTransferFunctions::evalArrayNotInState(SgNode* node, SingleEvalResult& res, VariableId arrayVarId, AbstractValue arrayPtrPlusIndexValue) {
    if(_variableIdMapping->hasAssignInitializer(arrayVarId)) {
      // special case of string initializer: x[2]="";
      SAWYER_MESG(logger[WARN])<<"array assign initializer is not supported yet (assuming any value):"<<node->unparseToString()<<" AST:"<<AstTerm::astTermWithNullValuesToString(node)<<endl;
      AbstractValue val=AbstractValue::createTop();
      res.result=val;
      return res;
    }
    if(_variableIdMapping->isAggregateWithInitializerList(arrayVarId)) {
      SgExpressionPtrList& initList=_variableIdMapping->getInitializerListOfArrayVariable(arrayVarId);
      int elemIndex=0;
      // TODO: slow linear lookup (TODO: pre-compute all values and provide access function)
      for(SgExpressionPtrList::iterator i=initList.begin();i!=initList.end();++i) {
        SgExpression* exp=*i;
        SgAssignInitializer* assignInit=isSgAssignInitializer(exp);
        if(assignInit) {
          SgExpression* initExp=assignInit->get_operand_i();
          ROSE_ASSERT(initExp);
          if(SgIntVal* intValNode=isSgIntVal(initExp)) {
            int intVal=intValNode->get_value();
            int index2=arrayPtrPlusIndexValue.getIndexIntValue();
            if(elemIndex==index2) {
              AbstractValue val=AbstractValue(intVal); // TODO BYTEMODE?
              res.result=val;
              return res;
            }
          } else {
            SAWYER_MESG(logger[WARN])<<"unsupported array initializer value (assuming any value):"<<exp->unparseToString()<<" AST:"<<AstTerm::astTermWithNullValuesToString(exp)<<endl;
            AbstractValue val=AbstractValue::createTop();
            res.result=val;
            return res;
          }
        } else {
          SAWYER_MESG(logger[WARN])<<"no assign initialize:"<<exp->unparseToString()<<" AST:"<<AstTerm::astTermWithNullValuesToString(exp)<<endl;
          AbstractValue val=AbstractValue::createTop();
          res.result=val;
          return res;
        }
        elemIndex++;
      } // for loop
      // index not within array bounds, out-of-bounds access
      res.result=AbstractValue::createTop();
      return res;
    } else {
      // no initializer, initialize with top
      AbstractValue val=AbstractValue::createTop();
      res.result=val;
      return res;
    }
  }

  SingleEvalResult
  EStateTransferFunctions::evalArrayReferenceOp(SgPntrArrRefExp* node,
                                                SingleEvalResult arrayExprResult,
                                                SingleEvalResult indexExprResult,
                                                EState estate, EvalMode mode) {
    SAWYER_MESG(logger[TRACE])<<"evalArrayReferenceOp: "<<node->unparseToString()<<"arrayExprResult:"<<arrayExprResult.result.toString()<<" indexExprResult:"<<indexExprResult.result.toString()<<" mode:"<<mode<<endl;
    SAWYER_MESG(logger[TRACE])<<"evalArrayReferenceOp: AST:"<<AstTerm::astTermWithNullValuesToString(node)<<endl;
    SingleEvalResult res;
    res.estate=estate;

    if(mode==EStateTransferFunctions::MODE_EMPTY_STATE) {
      // arbitrary value
      res.result=CodeThorn::Top();
      return res;
    }

    SgNode* arrayExpr=SgNodeHelper::getLhs(node);
    SAWYER_MESG(logger[TRACE])<<"arrayExpr: "<<arrayExpr->unparseToString()<<endl;

    if(indexExprResult.value().isTop()||getSkipArrayAccesses()==true) {
      // set result to top when index is top [imprecision]
      // assume top for array elements if skipped
      // Precision: imprecise
      SAWYER_MESG(logger[TRACE])<<"EStateTransferFunctions::evalArrayReferenceOp: returns top"<<endl;
      res.result=CodeThorn::Top();
      return res;
    } else {
      if(SgVarRefExp* varRefExp=isSgVarRefExp(arrayExpr)) {
        AbstractValue arrayPtrValue=arrayExprResult.result;
        PStatePtr const_pstate=estate.pstate();
        PState pstate2=*const_pstate; // also removes constness
        VariableId arrayVarId=_variableIdMapping->variableId(varRefExp);
        // two cases
        if(_variableIdMapping->isOfArrayType(arrayVarId)) {
          if(_variableIdMapping->isFunctionParameter(arrayVarId)) {
            // function parameter of array type contains a pointer value in C/C++
            //cout<<"evalArrayReferenceOp:"<<" arrayPtrValue (of function parameter1) read from memory, arrayPtrValue: "<<arrayPtrValue.toString(_variableIdMapping)<<": mode"<<mode<<endl;
            arrayPtrValue=readFromMemoryLocation(estate.label(),&pstate2,arrayVarId); // pointer value of array function paramter
            SAWYER_MESG(logger[TRACE])<<"evalArrayReferenceOp:"<<" arrayPtrValue (of function parameter) read from memory, arrayPtrValue: "<<arrayPtrValue.toString(_variableIdMapping)<<": mode"<<mode<<endl;
            //cout<<"evalArrayReferenceOp:"<<" arrayPtrValue (of function parameter2) read from memory, arrayPtrValue: "<<arrayPtrValue.toString(_variableIdMapping)<<endl;
          } else {
            arrayPtrValue=AbstractValue::createAddressOfArray(arrayVarId);
            SAWYER_MESG(logger[TRACE])<<"evalArrayReferenceOp: created array address (from array type): "<<arrayPtrValue.toString(_variableIdMapping)<<endl;
          }
        } else if(_variableIdMapping->isOfPointerType(arrayVarId)) {
          // in case it is a pointer retrieve pointer value
          SAWYER_MESG(logger[DEBUG])<<"pointer-array access."<<endl;
          if(pstate2.varExists(arrayVarId)) {
            arrayPtrValue=readFromMemoryLocation(estate.label(),&pstate2,arrayVarId); // pointer value (without index)
            SAWYER_MESG(logger[TRACE])<<"evalArrayReferenceOp:"<<" arrayPtrValue read from memory (in state), arrayPtrValue:"<<arrayPtrValue.toString(_variableIdMapping)<<endl;
            if(!(arrayPtrValue.isTop()||arrayPtrValue.isBot()||arrayPtrValue.isPtr()||arrayPtrValue.isNullPtr())) {
              logger[ERROR]<<"@"<<SgNodeHelper::lineColumnNodeToString(node)<<": value not a pointer value: "<<arrayPtrValue.toString()<<endl;
              logger[ERROR]<<estate.toString(_variableIdMapping)<<endl;
              exit(1);
            }
          } else {
            //cerr<<"Error: pointer variable does not exist in PState: "<<arrayVarId.toString()<<endl  ;
            // TODO PRECISION 2
            // variable may have been not written because abstraction is too coarse (subsummed in write to top)
            // => reading from anywhere, returning any value
            SAWYER_MESG(logger[WARN])<<"pointer variable does not exist in PState: "<<arrayVarId.toString()<<endl  ;
            res.result=CodeThorn::Top();
            return res;
          }
        } else if(_variableIdMapping->isOfReferenceType(arrayVarId)) {
          SAWYER_MESG(logger[TRACE])<<"before reference array variable access"<<endl;
          arrayPtrValue=readFromReferenceMemoryLocation(estate.label(),&pstate2,arrayVarId);
          SAWYER_MESG(logger[TRACE])<<"after reference array variable access"<<endl;
          if(arrayPtrValue.isBot()) {
            // if referred memory location is not in state
            res.result=CodeThorn::Top();
            return res;
          }
          //cout<<"DEBUG: array reference value: "<<arrayPtrValue.toString()<<endl;
          //cout<<"PSTATE:"<<pstate2.toString(_variableIdMapping)<<endl;
          //cerr<<node->unparseToString()<<" of type "<<node->get_type()->unparseToString()<<endl;
        } else {
          cerr<<"Error: unknown type of array or pointer."<<endl;
          cerr<<node->unparseToString()<<" of type "<<node->get_type()->unparseToString()<<endl;
          exit(1);
        }
        if(arrayPtrValue.isNullPtr()) {
          recordDefinitiveViolatingLocation(ANALYSIS_NULL_POINTER,estate.label());
          notifyReadWriteListenersOnReading(estate.label(),const_pstate,arrayPtrValue);
          res.result=CodeThorn::Top();
          res.estate.io.recordVerificationError();
          return res;
        }
        AbstractValue indexExprResultValue=indexExprResult.value();
        AbstractValue elementSize=getMemoryRegionAbstractElementSize(arrayPtrValue);
        AbstractValue arrayPtrPlusIndexValue=AbstractValue::operatorAdd(arrayPtrValue,indexExprResultValue,elementSize);
        //cout<<"DEBUG: array reference value + index val: "<<arrayPtrPlusIndexValue.toString(_variableIdMapping)<<endl;
        if(arrayPtrPlusIndexValue.isNullPtr()) {
          notifyReadWriteListenersOnReading(estate.label(),const_pstate,arrayPtrPlusIndexValue);
          recordDefinitiveViolatingLocation(ANALYSIS_NULL_POINTER,estate.label()); // NP_SOUNDNESS
          // there is no state following a definitive null pointer
          // dereference. An error-state recording this property is
          // created to allow analysis of errors on the programs
          // transition graph. In addition the property is also recorded in the _nullPointerDereferenceLocations list.
          res.result=CodeThorn::Top(); // consider returning bot here?
          // verification error states are detected in the solver and no successor states are computed.
          res.estate.io.recordVerificationError();
          return res;
        }
        if(pstate2.memLocExists(arrayPtrValue)) {
          // required for the following index computation (nothing to do here)
        } else {
          if(arrayPtrValue.isTop()) {
            //logger[ERROR]<<"@"<<SgNodeHelper::lineColumnNodeToString(node)<<" evalArrayReferenceOp: pointer is top. Pointer abstraction too coarse."<<endl;
            // TODO: PRECISION 1
            res.result=CodeThorn::Top();
            recordPotentialNullPointerDereferenceLocation(estate.label()); // NP_SOUNDNESS
            recordPotentialViolatingLocation(ANALYSIS_UNINITIALIZED,estate.label()); // UNINIT_SOUNDNESS
            notifyReadWriteListenersOnReading(estate.label(),estate.pstate(),arrayPtrValue);
            return res;
          } else {
            res.result=CodeThorn::Top();
            return res;
          }
          ROSE_ASSERT(false); // not reachable
        }
        if(pstate2.memLocExists(arrayPtrPlusIndexValue)) {
          // address of denoted memory location
          switch(mode) {
          case MODE_VALUE:
            res.result=readFromMemoryLocation(estate.label(),&pstate2,arrayPtrPlusIndexValue);
            SAWYER_MESG(logger[TRACE])<<"retrieved array element value:"<<res.result<<" from "<<arrayPtrPlusIndexValue.toString(_variableIdMapping)<<endl;
            return res;
          case MODE_ADDRESS:
            res.result=arrayPtrPlusIndexValue;
            return res;
          default:
            SAWYER_MESG(logger[FATAL])<<"Internal error: evalArrayReferenceOp: unsupported EvalMode."<<endl;
            exit(1);
          }
        } else {
          SAWYER_MESG(logger[WARN])<<"evalArrayReferenceOp:"<<" array memory location not in state: "<<arrayPtrPlusIndexValue.toString(_variableIdMapping)<<endl;
          if(mode==MODE_ADDRESS) {
            SAWYER_MESG(logger[WARN])<<"EStateTransferFunctions::evalArrayReferenceOp: address mode not possible for variables not in state."<<endl;
            res.result=CodeThorn::Top();
            return res;
          }

          if(_variableIdMapping->isOfArrayType(arrayVarId)) {
            if(_analyzer->getOptionsRef().arraysNotInState) {
              return evalArrayNotInState(node,res,arrayVarId,arrayPtrPlusIndexValue);
            } else {
              res.result=AbstractValue::createTop();
              return res;
            }
          } else if(_variableIdMapping->isStringLiteralAddress(arrayVarId)) {
            SAWYER_MESG(logger[WARN])<<"Error: Found string literal address, but data not present in state."<<endl;
            AbstractValue val=AbstractValue::createTop();
            res.result=val;
            return res;
          } else {
            //cout<<estate.toString(_variableIdMapping)<<endl;
            //cout<<"DEBUG: array-element: "<<arrayPtrPlusIndexValue.toString(_variableIdMapping)<<endl;
            //cerr<<"PState: "<<pstate->toString(_variableIdMapping)<<endl;
            //cerr<<"AST: "<<node->unparseToString()<<endl;
            recordPotentialViolatingLocation(ANALYSIS_NULL_POINTER,estate.label()); // NP_SOUNDNESS
            // continue after potential out-of-bounds access (assume any value can have been read)
            AbstractValue val=AbstractValue::createTop();
            notifyReadWriteListenersOnReading(estate.label(),const_pstate,val); // this triggers NP+OB violation
            res.result=val;
            return res;
          }
        }
      } else {
        warning(node,"Unsupported array-access of multi-dimensional array (assuming top.");
        AbstractValue val=AbstractValue::createTop();
        res.result=val;
        notifyReadWriteListenersOnReading(estate.label(),estate.pstate(),val); // this triggers NP+OB violation
        return res;
      }
    }
    ROSE_ASSERT(false); // not reachable
  }

  SingleEvalResult EStateTransferFunctions::evalNotOp(SgNotOp* node,
                                                                    SingleEvalResult operandResult,
                                                                    EState estate, EvalMode mode) {
    SingleEvalResult res;
    res.estate=estate;
    res.result=operandResult.result.operatorNot();
    return res;
  }
  SingleEvalResult EStateTransferFunctions::evalUnaryMinusOp(SgMinusOp* node,
                                                                           SingleEvalResult operandResult,
                                                                           EState estate, EvalMode mode) {
    SingleEvalResult res;
    res.estate=estate;
    res.result=operandResult.result.operatorUnaryMinus();
    return res;
  }

  SingleEvalResult EStateTransferFunctions::evalSizeofOp(SgSizeOfOp* node,
                                                                       EState estate, EvalMode mode) {
    // two cases: (1) operand is a type, operand is a an expression
    SAWYER_MESG(logger[TRACE])<<"evalSizeofOp(started):"<<node->unparseToString()<<endl;
    SgType* operandType=node->get_operand_type();
    CodeThorn::TypeSize typeSize=-1; // remains -1 if no size can be determined
    AbstractValue sizeValue=AbstractValue::createTop();

    if(operandType) {
      typeSize=_variableIdMapping->getTypeSize(operandType);
      SAWYER_MESG(logger[TRACE])<<"typesize: "<<typeSize<<":"<<operandType->unparseToString()<<endl;
    } else if(SgExpression* exp=node->get_operand_expr()) {
      if(SgVarRefExp* varRefExp=isSgVarRefExp(exp)) {
        typeSize=_variableIdMapping->getTypeSize(_variableIdMapping->variableId(varRefExp));
      } else if(SgType* expType=exp->get_type()) {
        typeSize=_variableIdMapping->getTypeSize(expType);
      } else {
        SAWYER_MESG(logger[WARN])<<"sizeof: could not determine any type of sizeof argument and unsupported argument expression: "<<SgNodeHelper::sourceLineColumnToString(exp)<<": "<<exp->unparseToString()<<endl<<AstTerm::astTermWithNullValuesToDot(exp)<<endl;
      }
    } else {
      SAWYER_MESG(logger[WARN]) <<"sizeof: could not determine any type of sizeof argument and no expression found either: "<<SgNodeHelper::sourceLineColumnToString(exp)<<": "<<exp->unparseToString()<<endl;
    }

    // determines sizeValue based on typesize
    if(typeSize==-1) {
      SAWYER_MESG(logger[WARN])<<"sizeof: could not determine size (= zero) of argument, assuming top "<<SgNodeHelper::sourceLineColumnToString(node)<<": "<<node->unparseToString()<<endl;
      sizeValue=AbstractValue::createTop();
    } else {
      SAWYER_MESG(logger[TRACE])<<"DEBUG: @"<<SgNodeHelper::sourceLineColumnToString(node)<<": sizeof("<<typeSize<<")"<<endl;
      sizeValue=AbstractValue(typeSize);
      SAWYER_MESG(logger[TRACE])<<"DEBUG: @"<<SgNodeHelper::sourceLineColumnToString(node)<<": sizevalue of sizeof("<<typeSize<<"):"<<sizeValue.toString()<<endl;
    }
    SingleEvalResult res;
    res.init(estate,sizeValue);
    SAWYER_MESG(logger[TRACE])<<"evalSizeofOp(finished):"<<node->unparseToString()<<endl;
    return res;
  }

  SingleEvalResult EStateTransferFunctions::evalCastOp(SgCastExp* node,
                                                                     SingleEvalResult operandResult,
                                                                     EState estate, EvalMode mode) {
    // TODO: truncation of values
    // TODO: adapt pointer value element size
    SgType* targetType=node->get_type();
    targetType=targetType->stripType(SgType::STRIP_TYPEDEF_TYPE|SgType::STRIP_MODIFIER_TYPE);
    if(AbstractValue::byteMode) {
      if(SgPointerType* ptrType=isSgPointerType(targetType)) {
        SgType* elementType=ptrType->get_base_type();
        long int elementTypeSize=_variableIdMapping->getTypeSize(elementType);
        SAWYER_MESG(logger[DEBUG])<<"casting pointer to element type size: "<<elementTypeSize<<":"<<elementType->unparseToString()<<endl;
      }
    }
    SingleEvalResult res;
    res.init(estate,operandResult.result);
    //cout<<"evalCastOp: result: "<<operandResult.result.toString()<<endl;
    return res;
  }

  SingleEvalResult EStateTransferFunctions::evalBitwiseComplementOp(SgBitComplementOp* node,
                                                                                  SingleEvalResult operandResult,
                                                                                  EState estate, EvalMode mode) {
    SingleEvalResult res;
    res.estate=estate;
    res.result=operandResult.result.operatorBitwiseComplement();
    return res;
  }

  SingleEvalResult EStateTransferFunctions::evalArrowOp(SgArrowExp* node,
                                                                      SingleEvalResult lhsResult,
                                                                      SingleEvalResult rhsResult,
                                                                      EState estate, EvalMode mode) {
    SingleEvalResult res;
    res.estate=estate;

    if(mode==EStateTransferFunctions::MODE_EMPTY_STATE) {
      // arbitrary value
      res.result=CodeThorn::Top();
      return res;
    }

    // L->R : L evaluates to pointer value (address), R evaluates to offset value (a struct member always evaluates to an offset)
    AbstractValue referencedAddress=lhsResult.result;
    bool continueExec=checkAndRecordNullPointer(referencedAddress, estate.label());
    if(continueExec) {
      SAWYER_MESG(logger[TRACE])<<"ArrowOp: referencedAddress(lhs):"<<referencedAddress.toString(_variableIdMapping)<<endl;
      AbstractValue offset=rhsResult.result;
      AbstractValue denotedAddress=AbstractValue::operatorAdd(referencedAddress,offset); // data member offset
      SAWYER_MESG(logger[TRACE])<<"ArrowOp: denoted Address(lhs):"<<denotedAddress.toString(_variableIdMapping)<<endl;

      switch(mode) {
      case MODE_VALUE:
        SAWYER_MESG(logger[TRACE])<<"Arrow op: reading value from arrowop-struct location."<<denotedAddress.toString(_variableIdMapping)<<endl;
        res.result=readFromMemoryLocation(estate.label(),estate.pstate(),denotedAddress);
        break;
      case MODE_ADDRESS:
        res.result=denotedAddress;
        break;
      case MODE_EMPTY_STATE:
        throw CodeThorn::Exception("Interal error: EStateTransferFunctions::evalArrowOp: empty state mode.");
        // intentionally no default case, all cases must be represented
      }
      return res;
    } else {
      SingleEvalResult empty;
      notifyReadWriteListenersOnReading(estate.label(),estate.pstate(),referencedAddress);
      empty.init(estate,CodeThorn::Bot()); // indicates unreachable, could also mark state as unreachable
      return empty;
    }
  }

  SingleEvalResult EStateTransferFunctions::evalDotOp(SgDotExp* node,
                                                                    SingleEvalResult lhsResult,
                                                                    SingleEvalResult rhsResult,
                                                                    EState estate, EvalMode mode) {
    SingleEvalResult res;
    res.estate=estate;
    // L.R : L evaluates to address, R evaluates to offset value (a struct member always evaluates to an offset)
    SAWYER_MESG(logger[TRACE])<<"evalDotOp: lhs:"<<lhsResult.result.toString(_variableIdMapping)<<" rhs: "<<rhsResult.result.toString(_variableIdMapping)<<endl;

    if(mode==EStateTransferFunctions::MODE_EMPTY_STATE) {
      // arbitrary value
      res.result=CodeThorn::Top();
      return res;
    }

    //bool continueExec=checkAndRecordNullPointer(lhsResult.result, estate.label());
    AbstractValue address=AbstractValue::operatorAdd(lhsResult.result,rhsResult.result); // data member offset
    SAWYER_MESG(logger[TRACE])<<"DotOp: address:"<<address.toString(_variableIdMapping)<<endl;
    switch(mode) {
    case MODE_VALUE:
      if(isSgDotExp(node->get_parent())) {
        res.result=address;
      } else {
        res.result=readFromMemoryLocation(estate.label(),estate.pstate(),address);
        SAWYER_MESG(logger[TRACE])<<"DotOp: reading from memory:@"<<address.toString()<<" : "<<res.result.toString()<<endl;
      }
      break;
    case MODE_ADDRESS:
      res.result=address;
      break;
    case MODE_EMPTY_STATE:
      throw CodeThorn::Exception("Interal error: EStateTransferFunctions::evalDotOp: empty state mode.");
      // intentionally no default case, all cases must be represented
    }

    SAWYER_MESG(logger[TRACE])<<"DotOp: result:"<<res.result.toString(_variableIdMapping)<<endl;
    return res;
  }

  // returns true if execution should continue, otherwise false
  bool EStateTransferFunctions::checkAndRecordNullPointer(AbstractValue derefOperandValue, Label label) {
    if(derefOperandValue.isTop()) {
      recordPotentialNullPointerDereferenceLocation(label);
      return true;
    } else if(derefOperandValue.isNullPtr()) {
      recordDefinitiveNullPointerDereferenceLocation(label);
      return false;
    }
    return true;
  }

  SingleEvalResult EStateTransferFunctions::evalAddressOfOp(SgAddressOfOp* node,
                                                                          SingleEvalResult operandResult,
                                                                          EState estate, EvalMode mode) {
    SingleEvalResult res;
    res.estate=estate;
    AbstractValue operand=operandResult.result;
    SAWYER_MESG(logger[TRACE])<<"AddressOfOp: "<<node->unparseToString()<<" - operand: "<<operand.toString(_variableIdMapping)<<endl;
    if(operand.isTop()||operand.isBot()) {
      res.result=operand;
    } else {
      res.result=operand;
    }
    return res;
  }

  SingleEvalResult EStateTransferFunctions::semanticEvalDereferenceOp(SingleEvalResult operandResult,
                                                                                    EState estate, EvalMode mode) {
    SingleEvalResult res;
    res.estate=estate;
    AbstractValue derefOperandValue=operandResult.result;
    SAWYER_MESG(logger[DEBUG])<<"derefOperandValue: "<<derefOperandValue.toRhsString(_variableIdMapping);

    if(mode==EStateTransferFunctions::MODE_EMPTY_STATE) {
      // arbitrary value
      res.result=CodeThorn::Top();
      return res;
    }

    // null pointer check
    bool continueExec=checkAndRecordNullPointer(derefOperandValue, estate.label());
    if(continueExec) {
      switch(mode) {
      case EStateTransferFunctions::MODE_VALUE :res.result=readFromMemoryLocation(estate.label(),estate.pstate(),derefOperandValue);break;
      case EStateTransferFunctions::MODE_ADDRESS:res.result=derefOperandValue;;break;
      default:
        cerr<<"Error: EStateTransferFunctions::semanticEvalDereferenceOp: unknown evaluation mode: "<<mode<<endl;
        exit(1);
      }
      return res;
    } else {
      // Alternative to above null pointer dereference recording: build
      // proper error state and check error state in solver.  once this
      // is added above null pointer recording should be adapated to use
      // the generated error state.
      // TODO: create null-pointer deref error state
      SingleEvalResult empty;
      notifyReadWriteListenersOnReading(estate.label(),estate.pstate(),derefOperandValue);
      empty.init(estate,CodeThorn::Bot()); // indicates unreachable, could also mark state as unreachable
      return empty;
    }
  }

  SingleEvalResult EStateTransferFunctions::evalDereferenceOp(SgPointerDerefExp* node,
                                                                            SingleEvalResult operandResult,
                                                                            EState estate, EvalMode mode) {
    return semanticEvalDereferenceOp(operandResult,estate,mode);
  }

  SingleEvalResult EStateTransferFunctions::evalPreComputationOp(EState estate, AbstractValue address, AbstractValue change) {
    SingleEvalResult res;
    AbstractValue oldValue=readFromAnyMemoryLocation(estate.label(),estate.pstate(),address);
    AbstractValue elementSize=(oldValue.isPtr()?getMemoryRegionAbstractElementSize(oldValue):AbstractValue(1));
    AbstractValue newValue=AbstractValue::operatorAdd(oldValue,change,elementSize);
    CallString cs=estate.callString;
    PState newPState=*estate.pstate();
    writeToAnyMemoryLocation(estate.label(),&newPState,address,newValue);
    ROSE_ASSERT(_analyzer);
    res.init(createEState(estate.label(),cs,newPState),newValue);
    return res;
  }

  SingleEvalResult EStateTransferFunctions::evalPostComputationOp(EState estate, AbstractValue address, AbstractValue change) {
    // TODO?: change from precomp to postcomp (is correct for normalized code)
    SingleEvalResult res;
    AbstractValue oldValue=readFromAnyMemoryLocation(estate.label(),estate.pstate(),address);
    AbstractValue elementSize=(oldValue.isPtr()?getMemoryRegionAbstractElementSize(oldValue):AbstractValue(1));
    AbstractValue newValue=AbstractValue::operatorAdd(oldValue,change,elementSize);
    CallString cs=estate.callString;
    PState newPState=*estate.pstate();
    writeToAnyMemoryLocation(estate.label(),&newPState,address,newValue);
    ROSE_ASSERT(_analyzer);
    res.init(createEState(estate.label(),cs,newPState),oldValue);
    return res;
  }

  SingleEvalResult EStateTransferFunctions::evalPreIncrementOp(SgPlusPlusOp* node,
                                                                             SingleEvalResult operandResult,
                                                                             EState estate, EvalMode mode) {
    AbstractValue address=operandResult.result;
    ROSE_ASSERT(address.isPtr()||address.isTop());
    AbstractValue change=1;
    return evalPreComputationOp(estate,address,change);
  }

  SingleEvalResult EStateTransferFunctions::evalPreDecrementOp(SgMinusMinusOp* node,
                                                                             SingleEvalResult operandResult,
                                                                             EState estate, EvalMode mode) {
    AbstractValue address=operandResult.result;
    ROSE_ASSERT(address.isPtr()||address.isTop());
    AbstractValue change=-1;
    return evalPreComputationOp(estate,address,change);
  }

  SingleEvalResult EStateTransferFunctions::evalPostIncrementOp(SgPlusPlusOp* node,
                                                                              SingleEvalResult operandResult,
                                                                              EState estate, EvalMode mode) {
    AbstractValue address=operandResult.result;
    ROSE_ASSERT(address.isPtr()||address.isTop());
    AbstractValue change=1;
    return evalPostComputationOp(estate,address,change);
  }


  SingleEvalResult EStateTransferFunctions::evalPostDecrementOp(SgMinusMinusOp* node,
                                                                              SingleEvalResult operandResult,
                                                                              EState estate, EvalMode mode) {
    AbstractValue address=operandResult.result;
    ROSE_ASSERT(address.isPtr()||address.isTop());
    AbstractValue change=-1;
    return evalPostComputationOp(estate,address,change);
  }

  SingleEvalResult EStateTransferFunctions::evalPlusPlusOp(SgPlusPlusOp* node,
                                                                         SingleEvalResult operandResult,
                                                                         EState estate, EvalMode mode) {
    SingleEvalResult res;
    res.estate=estate;
    if(SgNodeHelper::isPrefixIncDecOp(node)) {
      // preincrement ++E
      return evalPreIncrementOp(node,operandResult,estate);
    } else if(SgNodeHelper::isPostfixIncDecOp(node)) {
      // postincrement E++
      return evalPostIncrementOp(node,operandResult,estate);
    }
    fatalErrorExit(node, "Interal error: EStateTransferFunctions::evalPlusPlusOp");
    ROSE_ASSERT(false);
  }

  SingleEvalResult EStateTransferFunctions::evalMinusMinusOp(SgMinusMinusOp* node,
                                                                           SingleEvalResult operandResult,
                                                                           EState estate, EvalMode mode) {
    SingleEvalResult res;
    res.estate=estate;
    if(SgNodeHelper::isPrefixIncDecOp(node)) {
      // predecrement --E
      return evalPreDecrementOp(node,operandResult,estate);
    } else if(SgNodeHelper::isPostfixIncDecOp(node)) {
      // postdecrement E--
      return evalPostDecrementOp(node,operandResult,estate);
    }
    fatalErrorExit(node, "Interal error: EStateTransferFunctions::evalMinusMinusOp");
    ROSE_ASSERT(false);
  }

  SingleEvalResult EStateTransferFunctions::evalLValueDotOrArrowExp(SgNode* node, EState estate, EvalMode mode) {
    ROSE_ASSERT(isSgDotExp(node)||isSgArrowExp(node));
    PState oldPState=*estate.pstate();
    SingleEvalResult res;
    res.init(estate,AbstractValue::createBot());

    SgExpression* arrExp=isSgExpression(SgNodeHelper::getLhs(node));
    SgExpression* indexExp=isSgExpression(SgNodeHelper::getRhs(node));

    //SingleEvalResult lhsResultList=evaluateExpression(arrExp,estate,MODE_VALUE);
    //SingleEvalResult rhsResultList=evaluateExpression(indexExp,estate,MODE_VALUE);
    SingleEvalResult lhsResult=evaluateExpression(arrExp,estate,MODE_ADDRESS);
    SingleEvalResult rhsResult=evaluateExpression(indexExp,estate,MODE_ADDRESS);
    SAWYER_MESG(logger[DEBUG])<<"lhs-val: "<<lhsResult.result.toString()<<endl;
    SAWYER_MESG(logger[DEBUG])<<"rhs-val: "<<rhsResult.result.toString()<<endl;
    SingleEvalResult intermediateResultList;
    if(SgDotExp* dotExp=isSgDotExp(node)) {
      return evalDotOp(dotExp,lhsResult,rhsResult,estate,MODE_ADDRESS);
    } else if(SgArrowExp* arrowExp=isSgArrowExp(node)) {
      return evalArrowOp(arrowExp,lhsResult,rhsResult,estate,MODE_ADDRESS);
    } else {
      fatalErrorExit(node,string("Internal error: EStateTransferFunctions::evalLValueExp: wrong operator node type: ")+node->class_name());
    }
    ROSE_ASSERT(false);
  }

  SingleEvalResult EStateTransferFunctions::evalLValuePntrArrRefExp(SgPntrArrRefExp* node, EState estate, EvalMode mode) {
    // for now we ignore array refs on lhs
    // TODO: assignments in index computations of ignored array ref
    // see ExprAnalyzer.C: case V_SgPntrArrRefExp:
    // since nothing can change (because of being ignored) state remains the same
    SAWYER_MESG(logger[TRACE])<<"evalLValuePntrArrRefExp"<<endl;
    PState oldPState=*estate.pstate();
    SingleEvalResult res;
    res.init(estate,AbstractValue::createBot());
    if(getSkipArrayAccesses()) {
      res.result=CodeThorn::Top();
      return res;
    } else {
      SgExpression* arrExp=isSgExpression(SgNodeHelper::getLhs(node));
      SgExpression* indexExp=isSgExpression(SgNodeHelper::getRhs(node));
      SingleEvalResult lhsResult=evaluateExpression(arrExp,estate,MODE_VALUE);
      SingleEvalResult rhsResult=evaluateExpression(indexExp,estate,MODE_VALUE);
      SingleEvalResult res=evalArrayReferenceOp(node,lhsResult,rhsResult,estate,MODE_ADDRESS);
      return res;
    }
    // unreachable
    ROSE_ASSERT(false);
  }


  SingleEvalResult EStateTransferFunctions::evalLValueVarRefExp(SgVarRefExp* node, EState estate, EvalMode mode) {
    SAWYER_MESG(logger[TRACE])<<"evalLValueVarRefExp: "<<node->unparseToString()<<" label:"<<estate.label().toString()<<endl;
    SingleEvalResult res;
    res.init(estate,AbstractValue::createBot());
    PStatePtr pstate=estate.pstate();
    VariableId varId=_variableIdMapping->variableId(node);
    ROSE_ASSERT(varId.isValid());
    if(isMemberVariable(varId)) {
      ROSE_ASSERT(_variableIdMapping);
      CodeThorn::TypeSize offset=AbstractValue::getVariableIdMapping()->getOffset(varId);
      SAWYER_MESG(logger[TRACE])<<"evalLValueVarRefExp found STRUCT member: "<<_variableIdMapping->variableName(varId)<<" offset: "<<offset<<endl;
      if(!VariableIdMapping::isUnknownSizeValue(offset)) {
        res.result=AbstractValue::createTop();
        return res;
      } else {
        res.result=AbstractValue(offset);
        return res;
      }
    }
    if(pstate->varExists(varId)) {
      SAWYER_MESG(logger[TRACE])<<"evalLValueVarRefExp: var exists: "<<_variableIdMapping->variableName(varId)<<endl;
      if(_variableIdMapping->isOfArrayType(varId)) {
        SAWYER_MESG(logger[TRACE])<<"lvalue array address(?): "<<node->unparseToString()<<"EState label:"<<estate.label().toString()<<endl;
        res.result=AbstractValue::createAddressOfArray(varId);
      } else if(_variableIdMapping->isOfReferenceType(varId)) {
        res.result=readFromMemoryLocation(estate.label(),pstate,varId); // address of a reference is the value it contains
      } else {
        res.result=AbstractValue::createAddressOfVariable(varId);
      }
      return res;
    } else {
      // special mode to represent information not stored in the state
      // i) unmodified arrays: data can be stored outside the state
      // ii) undefined variables mapped to 'top' (abstraction by removing variables from state)
      if(_variableIdMapping->isOfArrayType(varId) && _analyzer->getOptionsRef().arraysNotInState==true) {
        // variable is used on the rhs and it has array type implies it avalates to a pointer to that array
        //res.result=AbstractValue(varId.getIdCode());
        SAWYER_MESG(logger[TRACE])<<"lvalue array address (non-existing in state)(?): "<<node->unparseToString()<<endl;
        res.result=AbstractValue::createAddressOfArray(varId);
        return res;
      } else {
        Label lab=estate.label();
        res.result=CodeThorn::Top();
        SAWYER_MESG(logger[WARN]) << "at label "<<lab<<": "<<(_analyzer->getLabeler()->getNode(lab)->unparseToString())<<": variable not in PState (LValue VarRefExp) (var="<<_variableIdMapping->uniqueVariableName(varId)<<"). Initialized with top."<<endl;
        //cerr << "WARNING: estate: "<<estate.toString(_variableIdMapping)<<endl;
        return res;
      }
    }
    // unreachable
  }

  SingleEvalResult EStateTransferFunctions::evalLValuePointerDerefExp(SgPointerDerefExp* node, EState estate) {
    SAWYER_MESG(logger[TRACE])<<"evalLValuePtrDerefExp: "<<node->unparseToString()<<" label:"<<estate.label().toString()<<endl;
    // abstract_value(*p) = abstract_eval(p) : the value of 'p' is an abstract address stored in p, which is the lvalue of *p
    SgExpression* operand=node->get_operand_i();
    return evaluateExpression(operand,estate,EStateTransferFunctions::MODE_VALUE);
  }


  SingleEvalResult EStateTransferFunctions::evalFunctionRefExp(SgFunctionRefExp* node, EState estate, EvalMode mode) {
    SAWYER_MESG(logger[TRACE])<<"evalFunctionRefExp:"<<node->unparseToString()<<" : "<<AstTerm::astTermWithNullValuesToString(node)<<endl;
    if(mode==EStateTransferFunctions::MODE_EMPTY_STATE) {
      SingleEvalResult res;
      res.init(estate,AbstractValue::createTop());
      return res;
    }
    // create address of function
    SingleEvalResult res;
    ROSE_ASSERT(_analyzer);

    SgFunctionSymbol* functionSym=node->get_symbol_i();
    ROSE_ASSERT(functionSym);
    SgFunctionDeclaration* funDecl=functionSym->get_declaration();
    //SgFunctionDeclaration* funDecl=SgNodeHelper::findFunctionDeclarationWithFunctionSymbol(functionSym);
    SgDeclarationStatement* defFunDecl=funDecl->get_definingDeclaration();
    if(defFunDecl) {
      // if not resolved, funDef will be 0, and functionEntryLabel will be an invalid label id.
      funDecl=isSgFunctionDeclaration(defFunDecl);
    }
    ROSE_ASSERT(funDecl);
    //cout<<"DEBUG: isForwardDecl:"<<SgNodeHelper::isForwardFunctionDeclaration(funDecl)<<endl;
    //cout<<"DEBUG: fundecl:"<<funDecl->unparseToString()<<endl;
    SgFunctionDefinition* funDef=funDecl->get_definition();
    if(funDef) {
      Label funLab=_analyzer->getLabeler()->functionEntryLabel(funDef);

      // label of corresponding entry label of function of node; if function is external, then label is an invalid label.
      //cout<<"DEBUG: evalFunctionRefExp: label:"<<funLab.toString()<<endl;
      res.init(estate,AbstractValue::createAddressOfFunction(funLab));
      SAWYER_MESG(logger[TRACE])<<"evalFunctionRefExp:"<<node->unparseToString()<<" : done1"<<endl;
      return res;
    } else {
      SAWYER_MESG(logger[WARN])<<"EStateTransferFunctions::evalFunctionRefExp: funRefExp==0 (function pointer? - creating top)"<<endl;
      res.init(estate,AbstractValue::createTop());
      SAWYER_MESG(logger[TRACE])<<"evalFunctionRefExp:"<<node->unparseToString()<<" : done2"<<endl;
      return res;
    }
  }

  SingleEvalResult EStateTransferFunctions::evalRValueVarRefExp(SgVarRefExp* node, EState estate, EvalMode mode) {
    if(mode==EStateTransferFunctions::MODE_EMPTY_STATE) {
      SingleEvalResult res;
      res.init(estate,AbstractValue::createTop());
      return res;
    }
    //SAWYER_MESG(logger[TRACE])<<"evalRValueVarRefExp: "<<node->unparseToString()<<" id:"<<_variableIdMapping->variableId(isSgVarRefExp(node)).toString()<<" MODE:"<<mode<<" Symbol:"<<node->get_symbol()<<endl;
    SingleEvalResult res;
    res.init(estate,AbstractValue::createTop());

    PStatePtr pstate=estate.pstate();
    ROSE_ASSERT(pstate);
    VariableId varId=_variableIdMapping->variableId(node);
    if(!varId.isValid()) {
      SAWYER_MESG(logger[ERROR])<<"Invalid varId: "<<node->unparseToString()<<" Parent: "<<node->get_parent()->unparseToString()<<" Symbol:"<<node->get_symbol()<<endl;
      ROSE_ASSERT(varId.isValid());
    }
    // check if var is a struct member. if yes return struct-offset.
    //SAWYER_MESG(logger[TRACE])<<"VarRefExp name: "<<_variableIdMapping->variableName(varId)<<endl;
    if(isMemberVariable(varId)) {
      int offset=AbstractValue::getVariableIdMapping()->getOffset(varId);
      ROSE_ASSERT(_variableIdMapping);
      SAWYER_MESG(logger[TRACE])<<"evalRValueVarRefExp: evalRValueVarRefExp STRUCT member: "<<_variableIdMapping->variableName(varId)<<" offset: "<<offset<<endl;
      res.result=AbstractValue(offset); // TODO BYTEMODE ?
      //cout<<"DEBUG1 STRUCT MEMBER: "<<_variableIdMapping->variableName(varId)<<" offset: "<<offset<<endl;
      return res;
    }
    // TODO: as rvalue it represents the entire class
    if(_variableIdMapping->isOfClassType(varId)) {
      res.result=AbstractValue::createAddressOfVariable(varId);
      return res;
    }

    if(pstate->varExists(varId)) {
      if(_variableIdMapping->isOfArrayType(varId)) {
        res.result=AbstractValue::createAddressOfArray(varId);
      } else {
        if(_variableIdMapping->isOfReferenceType(varId)) {
          if(mode==MODE_ADDRESS) {
            res.result=readFromMemoryLocation(estate.label(),pstate,varId); // address of a reference is the value it contains
          } else {
            res.result=readFromReferenceMemoryLocation(estate.label(),pstate,varId);
          }
        } else {
          res.result=readFromMemoryLocation(estate.label(),pstate,varId);
        }
      }
      return res;
    } else {

      // special mode to represent information not stored in the state
      // i) unmodified arrays: data can be stored outside the state
      // ii) undefined variables mapped to 'top' (abstraction by removing variables from state)
      if(_variableIdMapping->isOfArrayType(varId) && _analyzer->getOptionsRef().arraysNotInState==true) {
        // variable is used on the rhs and it has array type implies it avalates to a pointer to that array
        //res.result=AbstractValue(varId.getIdCode());
        res.result=AbstractValue::createAddressOfArray(varId);
        return res;
      } else {
        res.result=CodeThorn::Top();
        //cerr << "WARNING: variable not in PState (var="<<_variableIdMapping->uniqueVariableName(varId)<<"). Initialized with top."<<endl;
        Label lab=estate.label();
        SAWYER_MESG(logger[WARN]) << "at label "<<lab<<": "<<(_analyzer->getLabeler()->getNode(lab)->unparseToString())<<": variable not in PState (RValue VarRefExp) (var="<<_variableIdMapping->uniqueVariableName(varId)<<"). Initialized with top."<<endl;

        return res;
      }
    }
    // unreachable
    ROSE_ASSERT(false);
  }

  SingleEvalResult EStateTransferFunctions::evalValueExp(SgValueExp* node, EState estate, EvalMode mode) {
    ROSE_ASSERT(node);
    SingleEvalResult res;
    res.init(estate,AbstractValue::createBot());
    res.result=abstractValueFromSgValueExp(node,mode);
    return res;
  }

  SingleEvalResult EStateTransferFunctions::evalFunctionCallArguments(SgFunctionCallExp* funCall, EState estate) {
    SgExpressionPtrList& argsList=SgNodeHelper::getFunctionCallActualParameterList(funCall);
    for (auto arg : argsList) {
      SAWYER_MESG(logger[TRACE])<<"evaluating function call argument: "<<arg->unparseToString()<<endl;
      // Requirement: code is normalized, does not contain state modifying operations in function arguments
      SingleEvalResult resList=evaluateExpression(arg,estate);
    }
    SingleEvalResult res;
    AbstractValue evalResultValue=CodeThorn::Top();
    res.init(estate,evalResultValue);
    return res;
  }

  SingleEvalResult EStateTransferFunctions::evalFunctionCall(SgFunctionCallExp* funCall, EState estate) {
    SingleEvalResult res;
    res.init(estate,AbstractValue::createTop());
    SAWYER_MESG(logger[TRACE])<<"Evaluating function call: "<<funCall->unparseToString()<<endl;
    SAWYER_MESG(logger[TRACE])<<"AST function call: "<<AstTerm::astTermWithNullValuesToString(funCall)<<endl;
    if(getStdFunctionSemantics()) {
      string funName=SgNodeHelper::getFunctionName(funCall);
      if(funName=="malloc"||funName=="alloca"||funName=="ct_alloca"||funName=="__builtin_alloca") {
        return evalFunctionCallMalloc(funCall,estate);
      } else if(funName=="free") {
        return evalFunctionCallFree(funCall,estate);
      } else if(funName=="strlen") {
        return PredefinedSemanticFunctions::evalFunctionCallStrLen(this,funCall,estate);
      } else if(funName=="memcpy") {
        return PredefinedSemanticFunctions::evalFunctionCallMemCpy(this,funCall,estate);
      } else if(funName=="fflush") {
        // ignoring fflush
        // res initialized above
        return evalFunctionCallArguments(funCall,estate);
      } else if(funName=="time"||funName=="srand"||funName=="rand") {
        // arguments must already be analyzed (normalized code) : TODO check that it is a single variable
        // result is top (time/srand/rand return any value)
        return res; // return top (initialized above (res.init))
      } else if(funName=="__assert_fail") {
        // TODO: create state
        evalFunctionCallArguments(funCall,estate);
        estate.io.recordVerificationError();
        return res;
      } else if(funName=="printf" && (getInterpreterMode()==IM_ENABLED)) {
        // call fprint function in mode CONCRETE and generate output
        // (1) obtain arguments from estate
        // (2) marshall arguments
        // (3) perform function call (causing side effect on stdout (or written to provided file))
        return execFunctionCallPrintf(funCall,estate);
      } else if(funName=="scanf" && (getInterpreterMode()==IM_ENABLED)) {
        // call scanf function in mode CONCRETE and generate output
        // (1) obtain arguments from estate
        // (2) marshall arguments
        // (3) perform function call (causing side effect on stdin)
        return execFunctionCallScanf(funCall,estate);
      }
    }
    if(getSkipUnknownFunctionCalls()) {
      return evalFunctionCallArguments(funCall,estate);
    } else {
      string s=funCall->unparseToString();
      fatalErrorExit(funCall, "unknown semantics of function call inside expression: "+s);
    }
    ROSE_ASSERT(false);
  }

  SingleEvalResult EStateTransferFunctions::execFunctionCallPrintf(SgFunctionCallExp* funCall, EState estate) {
    //cout<<"DEBUG: EStateTransferFunctions::execFunctionCallPrintf"<<endl;
    SingleEvalResult res;
    res.init(estate,AbstractValue::createTop()); // default value for void function call
    ROSE_ASSERT(_variableIdMapping);
    SgExpressionPtrList& argsList=SgNodeHelper::getFunctionCallActualParameterList(funCall);
    auto iter=argsList.begin();
    ROSE_ASSERT(iter!=argsList.end());
    SgNode* arg=*iter++;
    while(SgCastExp* castExp=isSgCastExp(arg)) {
      arg=castExp->get_operand_i();
    }
    if(SgStringVal* formatStringVal=isSgStringVal(arg)) {
      ROSE_ASSERT(formatStringVal);
      string formatString=formatStringVal->get_value();
      vector<string> avStringVector;
      for(size_t i=1;i<argsList.size();i++) {
        SgExpression* arg=*iter++;
        SingleEvalResult argRes=evaluateExpression(arg,estate);
        AbstractValue av=argRes.value();
        avStringVector.push_back(av.toString(_variableIdMapping));
      }
      // replace all uses of %? with respective AVString
      string concAVString;
      size_t j=0;
      for(size_t i=0;i<formatString.size();++i) {
        if(formatString[i]=='%') {
          i++; // go to next character after '%'
          if(formatString.size()>2 && formatString[i]=='l') // for handling %ld, %lf
            i+=1;
          if(j>=avStringVector.size()) {
            // number of arguments and uses of '%' don't match in input
            // program. This could be reported as program error.  For now
            // we just do not produce an output (as the original program
            // does not either)
            // TODO: report input program error
            continue; // continue to print other characters
          }
          concAVString+=avStringVector[j++];
        } else if(formatString[i]=='\\') {
          if(i+1<=formatString.size()-1 && formatString[i+1]=='%') {
            i+=1; // process additional character '%'
            concAVString+="\%";
          } else if(i+1<=formatString.size()-1 && formatString[i+1]=='n') {
            concAVString+='\n'; // this generates a proper newline
            i+=1; // process additional character 'n'
          } else {
            concAVString+='\\';
          }
        } else {
          // any other character
          concAVString+=formatString[i];
        }
      }
      string fileName=getInterpreterModeFileName();
      if(fileName!="") {
        bool ok=CppStdUtilities::appendFile(fileName,concAVString);
        if(!ok) {
          cerr<<"Error: could not open output file "<<fileName<<endl;
          exit(1);
        }
      } else {
        cout<<concAVString; // interpreter mode output
      }
    } else {
      // first argument is not a string, must be some constant
      // since it is only printed, it is not modifying the state
      // TODO: it could be recorded as output state
      SAWYER_MESG(logger[WARN])<<"unsupported printf argument: "<<(arg)->class_name()<<" : "<<(arg)->unparseToString()<<endl;
    }
    return res;
  }

  SingleEvalResult EStateTransferFunctions::execFunctionCallScanf(SgFunctionCallExp* funCall, EState estate) {
    //cout<<"DEBUG: EStateTransferFunctions::execFunctionCallScanf"<<endl;
    SingleEvalResult res;
    res.init(estate,AbstractValue::createTop()); // default value for void function call
    ROSE_ASSERT(_variableIdMapping);
    SgExpressionPtrList& argsList=SgNodeHelper::getFunctionCallActualParameterList(funCall);
    auto iter=argsList.begin();
    ROSE_ASSERT(iter!=argsList.end());
    SgStringVal* formatStringVal=isSgStringVal(*iter++);
    ROSE_ASSERT(formatStringVal);
    string formatString=formatStringVal->get_value();
    vector<string> avStringVector;
    for(size_t i=1;i<argsList.size();i++) {
      SgExpression* arg=*iter++;
      SingleEvalResult argRes=evaluateExpression(arg,estate);
      AbstractValue av=argRes.value();
      avStringVector.push_back(av.toString(_variableIdMapping));
    }
    // replace all uses of %? with respective AVString
    string concAVString;
    size_t j=0;
    for(size_t i=0;i<formatString.size();++i) {
      if(formatString[i]=='%') {
        char controlChar=formatString[i];
        i++; // skip next character
        if(j>=avStringVector.size()) {
          // number of arguments and uses of '%' don't match in input
          // program. This could be reported as program error.  For now
          // we just do not produce an output (as the original program
          // does not either)
          // TODO: report input program error
          continue; // continue to print other characters
        }
        switch(controlChar) {
        case 'd': {
          int val;
          int numParsed=scanf("%d",&val); // read integer from stdin
          AbstractValue av=((numParsed==1)?argsList[j]:AbstractValue::createTop()); // assume any value in case of error
          // write val into state at address argsList[j]
          if(av.isPtr()) {
            PState pstate=*estate.pstate();
            writeToMemoryLocation(estate.label(),&pstate,av,val);
            // TODO: pstate is not used yet, because estate is only read but not returned (hence this is a noop and not an update)
            cout<<"Warning: interpreter mode: scanf: memory location "<<av.toString(_variableIdMapping)<<" not updated (not implemented yet)."<<endl;
          } else {
            cerr<<"Warning: interpreter mode: scanf writing to non-address value (ignored)"<<endl;
          }
          break;
        }
        default:
          cerr<<"Warning: interpreter mode: scanf using unknown type "<<endl;
        }
      } else if(formatString[i]=='\\') {
        if(i+1<=formatString.size()-1 && formatString[i+1]=='%') {
          i+=1; // process additional character '%'
          concAVString+="\%";
        } else if(i+1<=formatString.size()-1 && formatString[i+1]=='n') {
          i+=1; // process additional character 'n'
        } else {
          // nothing to do (do not match)
        }
      } else {
        // any other character
      }
    }
    return res;
  }

  SingleEvalResult EStateTransferFunctions::evalFunctionCallMalloc(SgFunctionCallExp* funCall, EState estate) {
    // create two cases: (i) allocation successful, (ii) allocation fails (null pointer is returned, and no memory is allocated).
    SingleEvalResult res;
    static int memorylocid=0; // to be integrated in VariableIdMapping
    memorylocid++;
    stringstream ss;
    ss<<"$MEM"<<memorylocid;
    ROSE_ASSERT(_variableIdMapping);
    SgExpressionPtrList& argsList=SgNodeHelper::getFunctionCallActualParameterList(funCall);
    if(argsList.size()==1) {
      // (i) create state for successful allocation of memory (do not reserve memory yet, only pointer is reserved and size of memory is recorded)
      // memory is allocated when written to it. Otherwise it is assumed to be uninitialized
      SgExpression* arg1=*argsList.begin();
      SingleEvalResult sres=evaluateExpression(arg1,estate);
      AbstractValue arg1val=sres.result;
      int memoryRegionSize;
      if(arg1val.isConstInt()) {
        memoryRegionSize=arg1val.getIntValue();
      } else {
        // unknown size
        memoryRegionSize=0;
      }

      // create 2nd memory state for null pointer (requires extended domain, not active)
      VariableId memLocVarId=_variableIdMapping->createAndRegisterNewMemoryRegion(ss.str(),memoryRegionSize);
      AbstractValue allocatedMemoryPtr=AbstractValue::createAddressOfArray(memLocVarId);
      SAWYER_MESG(logger[TRACE])<<"function call malloc: allocated at: "<<allocatedMemoryPtr.toString()<<endl;
      res.init(estate,allocatedMemoryPtr);
      //cout<<"DEBUG: evaluating function call malloc:"<<funCall->unparseToString()<<endl;
      ROSE_ASSERT(allocatedMemoryPtr.isPtr());
      //cout<<"Generated malloc-allocated mem-chunk pointer is OK."<<endl;
      // create resList with two states now
#if 0
      // (ii) add memory allocation case: null pointer (allocation failed)
      SingleEvalResult resNullPtr;
      AbstractValue nullPtr=AbstractValue::createNullPtr();
      resNullPtr.init(estate,nullPtr);
      // TODO: return resNullPtr as well
#endif
      return res;
    } else {
      cerr<<"WARNING: unknown malloc/alloc function "<<funCall->unparseToString()<<" (ignored)"<<endl;
    }
    return res;
  }

  SingleEvalResult EStateTransferFunctions::evalFunctionCallFree(SgFunctionCallExp* funCall, EState estate) {
    SingleEvalResult res;
    SgExpressionPtrList& argsList=SgNodeHelper::getFunctionCallActualParameterList(funCall);
    if(argsList.size()==1) {
      SgExpression* arg1=*argsList.begin();
      SingleEvalResult sres=evaluateExpression(arg1,estate);
      AbstractValue arg1val=sres.result;
      if(arg1val.isPtr()) {
        // TODO: mark memory as (possibly) deallocated (currently not supported)
      }
      res.init(estate,AbstractValue::createTop()); // void result (using top here)
    } else {
      cerr<<"WARNING: unknown free function "<<funCall->unparseToString()<<endl;
    }
    return res;
  }

  // returns size, or -1 (=any) in case pointer is top.
  int EStateTransferFunctions::getMemoryRegionNumElements(CodeThorn::AbstractValue ptrToRegion) {
    if(ptrToRegion.isTop()) {
      return -1;
    }
    ROSE_ASSERT(ptrToRegion.isPtr());
    VariableId ptrVariableId=ptrToRegion.getVariableId();
    int size=_variableIdMapping->getNumberOfElements(ptrVariableId);
    SAWYER_MESG(logger[TRACE])<<"getMemoryRegionNumElements(ptrToRegion): ptrToRegion with ptrVariableId:"<<ptrVariableId<<" "<<_variableIdMapping->variableName(ptrVariableId)<<" numberOfElements: "<<size<<endl;
    return size;
  }

  int EStateTransferFunctions::getMemoryRegionElementSize(CodeThorn::AbstractValue ptrToRegion) {
    if(ptrToRegion.isTop()) {
      return -1;
    }
    ROSE_ASSERT(ptrToRegion.isPtr());
    VariableId ptrVariableId=ptrToRegion.getVariableId();
    int size=_variableIdMapping->getElementSize(ptrVariableId);
    SAWYER_MESG(logger[TRACE])<<"getMemoryRegionNumElements(ptrToRegion): ptrToRegion with ptrVariableId:"<<ptrVariableId<<" "<<_variableIdMapping->variableName(ptrVariableId)<<" numberOfElements: "<<size<<endl;
    return size;
  }


  enum MemoryAccessBounds EStateTransferFunctions::checkMemoryAccessBounds(AbstractValue address) {
    if(address.isTop()) {
      return ACCESS_POTENTIALLY_OUTSIDE_BOUNDS;
    } if(address.isBot()) {
      return ACCESS_NON_EXISTING;
    } if(address.isNullPtr()) {
      return ACCESS_DEFINITELY_NP;
    } else {
      AbstractValue offset=address.getIndexValue();
      if(offset.isTop()) {
        return ACCESS_POTENTIALLY_OUTSIDE_BOUNDS;
      } else if(offset.isBot()) {
        return ACCESS_NON_EXISTING;
      } else {
        VariableId memId=address.getVariableId();
        // this must be the only remaining case
        if(offset.isConstInt()) {
          // check array bounds
          int memRegionSize=_variableIdMapping->getNumberOfElements(memId);
          if(memRegionSize==0)
            return ACCESS_POTENTIALLY_OUTSIDE_BOUNDS; // will become ACCESS_DEFINITELY_OUTSIDE_BOUNDS;
          int accessIndex=offset.getIntValue();
          if(!(accessIndex<0||accessIndex>=memRegionSize)) {
            return ACCESS_DEFINITELY_INSIDE_BOUNDS;
          } else {
            return ACCESS_DEFINITELY_OUTSIDE_BOUNDS;
          }
        } else {
          return ACCESS_POTENTIALLY_OUTSIDE_BOUNDS;
        }
      }
    }
  }

  ProgramLocationsReport EStateTransferFunctions::getProgramLocationsReport(enum AnalysisSelector analysisSelector) {
    ProgramLocationsReport report;
#pragma omp critical(VIOLATIONRECORDING)
    ROSE_ASSERT(analysisSelector<_violatingLocations.size());
    report=_violatingLocations.at(analysisSelector);
    return report;
  }

  void EStateTransferFunctions::initViolatingLocations() {
    for(int i=ANALYSIS_NULL_POINTER;i<ANALYSIS_NUM;i++) {
      _violatingLocations.push_back(ProgramLocationsReport());
    }
  }
  std::string EStateTransferFunctions::analysisSelectorToString(AnalysisSelector sel) {
    switch(sel) {
    case ANALYSIS_NULL_POINTER: return "null-pointer";
    case ANALYSIS_OUT_OF_BOUNDS: return "out-of-bounds";
    case ANALYSIS_UNINITIALIZED: return "unitialized";
    case ANALYSIS_DEAD_CODE: return "dead-code";
    case ANALYSIS_OPAQUE_PREDICATE: return "opaque-predicate";
    default:
      SAWYER_MESG(logger[FATAL])<<"EStateTransferFunctions::analysisSelectorToString: unknown selector."<<endl;
      exit(1);
    }
  }

  std::string EStateTransferFunctions::sourceLocationAndNodeToString(Label lab) {
    SgNode* node=_analyzer->getLabeler()->getNode(lab);
    return SgNodeHelper::locationAndSourceCodeToString(node);
  }

  void EStateTransferFunctions::recordDefinitiveViolatingLocation(enum AnalysisSelector analysisSelector, Label label) {
#pragma omp critical(VIOLATIONRECORDING)
    {
      ROSE_ASSERT(analysisSelector<_violatingLocations.size());
      //_violatingLocations.at(analysisSelector).recordDefinitiveLocation(label);
    }
  }

  void EStateTransferFunctions::recordPotentialViolatingLocation(enum AnalysisSelector analysisSelector, Label label) {
#pragma omp critical(VIOLATIONRECORDING)
    {
      ROSE_ASSERT(analysisSelector<_violatingLocations.size());
      //      _violatingLocations.at(analysisSelector).recordPotentialLocation(label);
    }
  }

  void EStateTransferFunctions::recordDefinitiveViolatingLocation2(enum AnalysisSelector analysisSelector, Label label) {
    #pragma omp critical(VIOLATIONRECORDING2)
    {
      ROSE_ASSERT(analysisSelector<_violatingLocations.size());
      _violatingLocations.at(analysisSelector).recordDefinitiveLocation(label);
    }
  }

  void EStateTransferFunctions::recordPotentialViolatingLocation2(enum AnalysisSelector analysisSelector, Label label) {
    #pragma omp critical(VIOLATIONRECORDING2)
    {
      ROSE_ASSERT(analysisSelector<_violatingLocations.size());
      _violatingLocations.at(analysisSelector).recordPotentialLocation(label);
    }
  }

  void EStateTransferFunctions::recordDefinitiveNullPointerDereferenceLocation(Label label) {
    recordDefinitiveViolatingLocation(ANALYSIS_NULL_POINTER,label);
  }

  void EStateTransferFunctions::recordPotentialNullPointerDereferenceLocation(Label label) {
    recordPotentialViolatingLocation(ANALYSIS_NULL_POINTER,label);
  }

  void EStateTransferFunctions::recordDefinitiveOutOfBoundsAccessLocation(Label label) {
    recordDefinitiveViolatingLocation(ANALYSIS_OUT_OF_BOUNDS,label);
    if(_printDetectedViolations)
      cout<<"Violation detected: definitive out of bounds access at label "<<label.toString()<<endl;
  }

  void EStateTransferFunctions::recordPotentialOutOfBoundsAccessLocation(Label label) {
    recordPotentialViolatingLocation(ANALYSIS_OUT_OF_BOUNDS,label);
    if(_printDetectedViolations)
      cout<<"Violation detected: potential out of bounds access at label "<<label.toString()<<endl;
  }

  void EStateTransferFunctions::recordDefinitiveUninitializedAccessLocation(Label label) {
    recordDefinitiveViolatingLocation(ANALYSIS_UNINITIALIZED,label);
    if(_printDetectedViolations)
      cout<<"Violation detected: definitive uninitialized value read at label "<<label.toString()<<endl;
  }

  void EStateTransferFunctions::recordPotentialUninitializedAccessLocation(Label label) {
    recordPotentialViolatingLocation(ANALYSIS_UNINITIALIZED,label);
    if(_printDetectedViolations)
      cout<<"Violation detected: potential uninitialized value read at label "<<label.toString()<<endl;
  }

  bool EStateTransferFunctions::getPrintDetectedViolations() {
    return _printDetectedViolations;
  }
  void EStateTransferFunctions::setPrintDetectedViolations(bool flag) {
    _printDetectedViolations=flag;
  }

  bool EStateTransferFunctions::isMemberVariable(CodeThorn::VariableId varId) {
    return AbstractValue::getVariableIdMapping()->isMemberVariable(varId);
  }

  bool EStateTransferFunctions::definitiveErrorDetected() {
    for(int i=ANALYSIS_NULL_POINTER;i<ANALYSIS_NUM;i++) {
      if(_violatingLocations.at(i).numDefinitiveLocations()>0)
        return true;
    }
    return false;
  }

  bool EStateTransferFunctions::potentialErrorDetected() {
    for(int i=ANALYSIS_NULL_POINTER;i<ANALYSIS_NUM;i++) {
      if(_violatingLocations.at(i).numPotentialLocations()>0)
        return true;
    }
    return false;
  }

  bool EStateTransferFunctions::isGlobalAddress(AbstractValue val) {
    VariableId varId=val.getVariableId();
    if(varId.isValid()) {
      return getVariableIdMapping()->getVariableIdInfoPtr(varId)->variableScope==VariableIdMapping::VariableScope::VS_GLOBAL;
    }
    return false;
  }

  AbstractValue EStateTransferFunctions::conditionallyApplyArrayAbstraction(AbstractValue val) {
    return AbstractValue::conditionallyApplyArrayAbstraction(val);
  }

  AbstractValue EStateTransferFunctions::readFromMemoryLocation(Label lab, PStatePtr pstate, AbstractValue memLoc) {
    memLoc=conditionallyApplyArrayAbstraction(memLoc);
    notifyReadWriteListenersOnReading(lab,pstate,memLoc);

    // inspect memory location here
    if(memLoc.isNullPtr()) {
      recordDefinitiveNullPointerDereferenceLocation(lab);
      //return AbstractValue::createBot();
      return AbstractValue::createTop();
    }
    if(memLoc.isTop()) {
      recordPotentialNullPointerDereferenceLocation(lab);
      recordPotentialOutOfBoundsAccessLocation(lab);
      recordPotentialViolatingLocation(ANALYSIS_UNINITIALIZED,lab);
    } else if(!pstate->memLocExists(memLoc)) {
      //recordPotentialOutOfBoundsAccessLocation(lab);
      recordPotentialUninitializedAccessLocation(lab);
    }
    AbstractValue val=pstate->readFromMemoryLocation(memLoc); // relegating to pstate in esate->readFromMemoryLocation
    // investigate value here
    if(val.isUndefined()) {
      recordPotentialUninitializedAccessLocation(lab);
    }

    return val;
  }

  void EStateTransferFunctions::writeToMemoryLocation(Label lab, PState* pstate, AbstractValue memLoc, AbstractValue newValue) {
    memLoc=conditionallyApplyArrayAbstraction(memLoc);
    notifyReadWriteListenersOnWriting(lab,pstate,memLoc,newValue);

    // inspect everything here
    SAWYER_MESG(logger[TRACE])<<"EStateTransferFunctions::writeToMemoryLocation1:"<<memLoc.toString(_variableIdMapping)<<endl;
    if(memLoc.isTop()) {
      SAWYER_MESG(logger[WARN])<<"writing to arbitrary memloc: "<<lab.toString()<<":"<<memLoc.toString(_variableIdMapping)<<":="<<newValue.toString(_variableIdMapping)<<endl;
      recordPotentialOutOfBoundsAccessLocation(lab);
      return;
    } else if(!pstate->memLocExists(memLoc)) {
      SAWYER_MESG(logger[TRACE])<<"EStateTransferFunctions::writeToMemoryLocation1: memloc does not exist"<<endl;
      if(!newValue.isUndefined()) {
        recordPotentialOutOfBoundsAccessLocation(lab);
        SAWYER_MESG(logger[WARN])<<"writing defined value to memloc not in state: L"<<lab.toString()<<": "<<memLoc.toString(_variableIdMapping)<<":="<<newValue.toString(_variableIdMapping)<<endl;
      }
    }
    if(memLoc.isNullPtr()) {
      recordDefinitiveNullPointerDereferenceLocation(lab);
    } else {
      pstate->writeToMemoryLocation(memLoc,newValue);
    }
  }

  void EStateTransferFunctions::notifyReadWriteListenersOnReading(Label lab, PStatePtr pstate, AbstractValue& memLoc) {
#pragma omp critical(VIOLATIONRECORDING)
    {
      if(numberOfReadWriteListeners()>0) {
        for(auto p : _readWriteListenerMap) {
          ReadWriteListener* readWriteListener=p.second;
          readWriteListener->readingFromMemoryLocation(lab,pstate,memLoc);
        }
      }
    }
  }

  void EStateTransferFunctions::notifyReadWriteListenersOnWriting(Label lab, PState* pstate, AbstractValue& memLoc, AbstractValue& newValue) {
#pragma omp critical(VIOLATIONRECORDING)
    {
      if(numberOfReadWriteListeners()>0) {
        for(auto p : _readWriteListenerMap) {
          ReadWriteListener* readWriteListener=p.second;
          readWriteListener->writingToMemoryLocation(lab,pstate,memLoc,newValue);
        }
      }
    }
  }

  AbstractValue EStateTransferFunctions::readFromReferenceMemoryLocation(Label lab, PStatePtr pstate, AbstractValue memLoc) {
    AbstractValue referedMemLoc=readFromMemoryLocation(lab,pstate,memLoc);
    return readFromMemoryLocation(lab,pstate,referedMemLoc);
  }

  void EStateTransferFunctions::writeToReferenceMemoryLocation(Label lab, PState* pstate, AbstractValue memLoc, AbstractValue newValue) {
    AbstractValue referedMemLoc=readFromMemoryLocation(lab,pstate,memLoc);
    writeToMemoryLocation(lab,pstate,referedMemLoc,newValue);
  }

  AbstractValue EStateTransferFunctions::readFromAnyMemoryLocation(Label lab, PStatePtr pstate, AbstractValue memLoc) {
    SAWYER_MESG(logger[TRACE])<<"readFromAnyMemoryLocation: "<<memLoc.toString()<<"=>"<<memLoc.isReferenceVariableAddress()<<endl;
    if(memLoc.isReferenceVariableAddress())
      return readFromReferenceMemoryLocation(lab,pstate,memLoc);
    else
      return readFromMemoryLocation(lab,pstate,memLoc);
  }

  void EStateTransferFunctions::writeToAnyMemoryLocation(Label lab, PState* pstate, AbstractValue memLoc, AbstractValue newValue) {
    if(memLoc.isReferenceVariableAddress())
      writeToReferenceMemoryLocation(lab,pstate,memLoc,newValue);
    else
      writeToMemoryLocation(lab,pstate,memLoc,newValue);
  }

  void EStateTransferFunctions::initializeMemoryLocation(Label lab, PState* pstate, AbstractValue memLoc, AbstractValue newValue) {
    if(memLoc.isBot()) {
      return;
    }
    // in case of intra-procedural analysis all global addresses are
    // modeled as summaries (to enusure only weak updates happen and
    // no definitive errors are reported as any function may modify
    // those shared variables
    //cout<<"DEBUG NP: initializing: "<<_analyzer->getOptionsRef().getIntraProceduralFlag()<<": "<<memLoc.toString(getVariableIdMapping())<<endl;
    if(_analyzer->getOptionsRef().getIntraProceduralFlag()) {
      if(isGlobalAddress(memLoc)) {
        memLoc.setSummaryFlag(true);
      }
    }
    SAWYER_MESG(logger[TRACE])<<"initializeMemoryLocation: "<<memLoc.toString()<<" := "<<newValue.toString()<<endl;
    memLoc=conditionallyApplyArrayAbstraction(memLoc);
    reserveMemoryLocation(lab,pstate,memLoc);
    writeToMemoryLocation(lab,pstate,memLoc,newValue);
    SAWYER_MESG(logger[TRACE])<<"initializeMemoryLocation: done: "<<memLoc.toString()<<endl;
  }

  void EStateTransferFunctions::reserveMemoryLocation(Label lab, PState* pstate, AbstractValue memLoc) {
    if(memLoc.isBot()) {
      return;
    }
    writeUndefToMemoryLocation(lab,pstate,memLoc);
  }

  void EStateTransferFunctions::writeUndefToMemoryLocation(Label lab, PState* pstate, AbstractValue memLoc) {
    if(memLoc.isBot()) {
      return;
    }

    if(_analyzer->getOptionsRef().getIntraProceduralFlag()) {
      if(isGlobalAddress(memLoc)) {
        memLoc.setSummaryFlag(true);
      }
    }

    memLoc=conditionallyApplyArrayAbstraction(memLoc);
    pstate->writeUndefToMemoryLocation(memLoc);
  }

  void EStateTransferFunctions::writeUndefToMemoryLocation(PState* pstate, AbstractValue memLoc) {
    if(memLoc.isBot()) {
      return;
    }
    memLoc=conditionallyApplyArrayAbstraction(memLoc);
    pstate->writeUndefToMemoryLocation(memLoc);
  }

  void EStateTransferFunctions::printLoggerWarning(EState& estate) {
    Label lab=estate.label();
    if(_analyzer) {
      SAWYER_MESG(logger[WARN]) << "at label "<<lab<<": "<<(_analyzer->getLabeler()->getNode(lab)->unparseToString())<<": this pointer set to top."<<endl;
    } else {
      SAWYER_MESG(logger[WARN]) << "at label "<<lab<<": "<<": this pointer set to top."<<endl;
    }
  }

  size_t EStateTransferFunctions::numberOfReadWriteListeners() {
    return _readWriteListenerMap.size();
  }

  void EStateTransferFunctions::registerReadWriteListener(ReadWriteListener* rwl, std::string name) {
    ROSE_ASSERT(_readWriteListenerMap.find(name)==_readWriteListenerMap.end());
    _readWriteListenerMap[name]=rwl;
  }

  ReadWriteListener* EStateTransferFunctions::getReadWriteListener(std::string name) {
    auto iter=_readWriteListenerMap.find(name);
    if(iter==_readWriteListenerMap.end()) {
      return nullptr;
    } else {
      return _readWriteListenerMap.at(name);
    }
  }

  bool EStateTransferFunctions::isFunctionCallWithAssignment(Label lab,VariableId* varIdPtr){
    //return _labeler->isFunctionCallWithAssignment(lab,varIdPtr);
    SgNode* node=getLabeler()->getNode(lab);
    if(getLabeler()->isFunctionCallLabel(lab)) {
      std::pair<SgVarRefExp*,SgFunctionCallExp*> p=SgNodeHelper::Pattern::matchExprStmtAssignOpVarRefExpFunctionCallExp2(node);
      if(p.first) {
        if(varIdPtr) {
          *varIdPtr=getVariableIdMapping()->variableId(p.first);
        }
        return true;
      }
    }
    return false;
  }

  // wrapper function for reusing exprAnalyzer's function. This function
  // is only relevant for external functions (when the implementation
  // does not exist in input program and the semantics are available in
  // the analyzer (e.g. malloc, strlen, etc.))
  list<EState> EStateTransferFunctions::evaluateFunctionCallArguments(Edge edge, SgFunctionCallExp* funCall, EState currentEState, bool useConstraints) {
    CallString cs=currentEState.callString;
    SAWYER_MESG(logger[TRACE]) <<"evaluating arguments of function call:"<<funCall->unparseToString()<<endl;
    SingleEvalResult evalResult=evalFunctionCallArguments(funCall, currentEState);
    PState newPState=*evalResult.estate.pstate();
    return elistify(createEState(edge.target(),cs,newPState));
  }

  void EStateTransferFunctions::initializeStringLiteralInState(Label lab, PState& initialPState,SgStringVal* stringValNode, VariableId stringVarId) {
    SAWYER_MESG(logger[TRACE])<<"initializeStringLiteralInState: "<<stringValNode->unparseToString()<<endl;
    string theString=stringValNode->get_value();
    size_t pos;
    for(pos=0;pos<theString.size();pos++) {
      AbstractValue character(theString[pos]);
      AbstractValue address=AbstractValue::createAddressOfArrayElement(stringVarId,pos);
      reserveMemoryLocation(lab, &initialPState,address);
      writeToMemoryLocation(lab, &initialPState, address,character);
    }
    // add terminating 0 to string in state
    reserveMemoryLocation(lab, &initialPState, AbstractValue::createAddressOfArrayElement(stringVarId,pos));
    writeToMemoryLocation(lab, &initialPState, AbstractValue::createAddressOfArrayElement(stringVarId,pos),AbstractValue(0));
  }

  void EStateTransferFunctions::initializeStringLiteralsInState(Label lab, PState& initialPState) {
    ROSE_ASSERT(getVariableIdMapping());
    std::map<SgStringVal*,VariableId>* map=getVariableIdMapping()->getStringLiteralsToVariableIdMapping();
    SAWYER_MESG(logger[INFO])<<"Creating "<<map->size()<<" string literals in state."<<endl;
    for(auto iter=map->begin();iter!=map->end();++iter) {
      auto dataPair=*iter;
      SgStringVal* stringValNode=dataPair.first;
      VariableId stringVarId=dataPair.second;
      initializeStringLiteralInState(lab,initialPState,stringValNode,stringVarId);
    }
  }

  void EStateTransferFunctions::initializeCommandLineArgumentsInState(Label lab, PState& initialPState) {
    // SgFunctionDefinition* startFunRoot: node of function
    SgNode* startFunRoot=_analyzer->getStartFunRoot();
    if(startFunRoot==0) {
      // no main function, therefore nothing to initialize
      return;
    }
    string functionName=SgNodeHelper::getFunctionName(startFunRoot);
    SgInitializedNamePtrList& initNamePtrList=SgNodeHelper::getFunctionDefinitionFormalParameterList(startFunRoot);
    VariableId argcVarId;
    VariableId argvVarId;
    size_t mainFunArgNr=0;
    for(SgInitializedNamePtrList::iterator i=initNamePtrList.begin();i!=initNamePtrList.end();++i) {
      VariableId varId=getVariableIdMapping()->variableId(*i);
      if(functionName=="main" && initNamePtrList.size()==2) {
        switch(mainFunArgNr) {
        case 0:
          argcVarId=varId;
          SAWYER_MESG(logger[TRACE])<<"INIT CLARGS: found argc in main function."<<endl;
          break;
        case 1:
          argvVarId=varId;
          SAWYER_MESG(logger[TRACE])<<"INIT CLARGS: found argv in main function."<<endl;
          break;
        default:
          throw CodeThorn::Exception("Error: main function has more than 2 parameters.");
        }
        mainFunArgNr++;
      }
      ROSE_ASSERT(varId.isValid());
    }
    // if function main exists and has 2 arguments then argcvarid and argvvarid have valid ids now.
    // otherwise the command line options are ignored (because this is the correct behaviour)
    CodeThorn::TypeSize ptrSize=getVariableIdMapping()->getBuiltInTypeSize(CodeThorn::BuiltInType::BITYPE_POINTER);
    if(argcVarId.isValid() && argvVarId.isValid()) {
      auto commandLineOptions=_analyzer->getCommandLineOptions();
      // argv is an array of pointers to memory regions
      if(commandLineOptions.size()>0) {
        // create command line option array argv and argc in initial pstate if argv and argc exist in the program
        int argc=0;
        VariableId argvArrayMemoryId=getVariableIdMapping()->createAndRegisterNewMemoryRegion("$argvmem",(int)commandLineOptions.size());
        getVariableIdMapping()->setElementSize(argvArrayMemoryId,ptrSize);
        AbstractValue argvArrayAddress=AbstractValue::createAddressOfArray(argvArrayMemoryId);
        AbstractValue argvElementAddress=argvArrayAddress; // element [0]
        initializeMemoryLocation(lab,&initialPState,AbstractValue::createAddressOfVariable(argvVarId),argvArrayAddress); // argv
        for (auto argvElem:commandLineOptions) {
          SAWYER_MESG(logger[TRACE])<<"INIT: Initial state: "
                                    <<getVariableIdMapping()->variableName(argvVarId)<<"["<<argc+1<<"]: "
                                    <<argvElem<<endl;
          int stringLen=(int)string(argvElem).size();
          SAWYER_MESG(logger[TRACE])<<"argv["<<argc+1<<"] size (num elements): "<<stringLen<<endl;
          stringstream memRegionName;
          memRegionName<<"$argv"<<argc<<"mem";
          VariableId stringMemoryId_i=getVariableIdMapping()->createAndRegisterNewMemoryRegion(memRegionName.str(),stringLen+1);
          getVariableIdMapping()->setElementSize(stringMemoryId_i,1);
          AbstractValue stringAddress=AbstractValue::createAddressOfArray(stringMemoryId_i);
          // argv[i]=&string_i[0]
          initializeMemoryLocation(lab,&initialPState,argvElementAddress,stringAddress); // argv[i]=&string_i[0]
          // copy concrete command line argument strings char by char to State
          int j; // also used after loop
          AbstractValue stringCharAddress=stringAddress;
          AbstractValue plusOne(1);
          for(j=0;commandLineOptions[argc][j]!=0;j++) {
            SAWYER_MESG(logger[TRACE])<<"INIT: Copying: @argc="<<argc<<" char: "<<commandLineOptions[argc][j]<<endl;
            initializeMemoryLocation(lab,&initialPState,stringCharAddress,AbstractValue(commandLineOptions[argc][j]));
            stringCharAddress=AbstractValue::operatorAdd(stringCharAddress,plusOne,AbstractValue(1));
          }
          // write terminating 0
          initializeMemoryLocation(lab,&initialPState,stringCharAddress,AbstractValue(0));
          argvElementAddress=AbstractValue::operatorAdd(argvElementAddress,plusOne,AbstractValue(ptrSize)); // argv++;
          argc++;
        }
        // this also covers the case that no command line options were provided. In this case argc==0. argv is non initialized.
        SAWYER_MESG(logger[TRACE])<<"INIT: Initial state argc:"<<argc<<endl;
        AbstractValue abstractValueArgc(argc);
        initializeMemoryLocation(lab,&initialPState,argcVarId,abstractValueArgc);
      } else {
        // argc and argv present in program but no command line arguments provided
        SAWYER_MESG(logger[TRACE])<<"INIT: no command line arguments provided. Initializing argc=0."<<endl;
        AbstractValue abstractValueArgc(0);
        initializeMemoryLocation(lab,&initialPState,argcVarId,abstractValueArgc);
      }
    } else {
      // argv and argc not present in program. argv and argc are not added to initialPState.
      // in this case it is irrelevant whether command line arguments were provided (correct behaviour)
      // nothing to do.
    }
  }

  // only used in analyzeDeclaration
  int EStateTransferFunctions::computeNumberOfElements(SgVariableDeclaration* decl) {
    SgNode* initName0=decl->get_traversalSuccessorByIndex(1);
    if(SgInitializedName* initName=isSgInitializedName(initName0)) {
      SgInitializer* initializer=initName->get_initializer();
      if(SgAggregateInitializer* aggregateInitializer=isSgAggregateInitializer(initializer)) {
        SgArrayType* arrayType=isSgArrayType(aggregateInitializer->get_type());
        ROSE_ASSERT(arrayType);
        //SgType* arrayElementType=arrayType->get_base_type();
        SgExprListExp* initListObjPtr=aggregateInitializer->get_initializers();
        SgExpressionPtrList& initList=initListObjPtr->get_expressions();
        // TODO: nested initializers, currently only outermost elements: {{1,2,3},{1,2,3}} evaluates to 2.
        SAWYER_MESG(logger[TRACE])<<"computeNumberOfElements returns "<<initList.size()<<": case : SgAggregateInitializer"<<aggregateInitializer->unparseToString()<<endl;
        return initList.size();
      } else if(isSgAssignInitializer(initializer)) {
        SAWYER_MESG(logger[TRACE])<<"computeNumberOfElements returns 0: case SgAssignInitializer: "<<initializer->unparseToString()<<endl;
        return 0; // MS 3/5/2019: changed from 1 to 0
      }
    }
    return 0;
  }

} // end of namespace<|MERGE_RESOLUTION|>--- conflicted
+++ resolved
@@ -1213,10 +1213,8 @@
       // only create string in state with variable as pointer-address if it is an array (not for the case it is a char* pointer)
       // in the case of char* it is handled as a pointer initializer (and the string-pointer is already available in state)
       if(SgStringVal* stringValNode=isSgStringVal(assignInitializer->get_operand())) {
-<<<<<<< HEAD
 	if(isSgArrayType(initName->get_type())) {
-	  // handle special cases of: char a[]="abc"; char a[4]="abc";
-	  // TODO: a[5]="ab";
+	  // handle special cases such as: char a[5]="abc";
 	  SAWYER_MESG(logger[TRACE])<<"Initalizing (array) with string: "<<stringValNode->unparseToString()<<endl;
 	  if(getVariableIdMapping()->getNumberOfElements(initDeclVarId)==-1) {
 	    VariableId stringLiteralId=getVariableIdMapping()->getStringLiteralVariableId(stringValNode);
@@ -1228,36 +1226,14 @@
 	  }
 	  //setElementSize(initDeclVarId,variableType); // set when VIM is created
 	  CodeThorn::TypeSize stringLen=stringValNode->get_value().size();
-=======
-        if(isSgArrayType(initName->get_type())) {
-          // handle special cases of: char a[]="abc"; char a[4]="abc";
-          // TODO: a[5]="ab";
-          SAWYER_MESG(logger[TRACE])<<"Initalizing (array) with string: "<<stringValNode->unparseToString()<<endl;
-          if(getVariableIdMapping()->getNumberOfElements(initDeclVarId)==-1) {
-            VariableId stringLiteralId=getVariableIdMapping()->getStringLiteralVariableId(stringValNode);
-            size_t stringLiteralMemoryRegionSize=getVariableIdMapping()->getNumberOfElements(stringLiteralId);
-            getVariableIdMapping()->setNumberOfElements(initDeclVarId,stringLiteralMemoryRegionSize);
-            SAWYER_MESG(logger[TRACE])<<"Determined size of array from literal string memory region size: "<<stringLiteralMemoryRegionSize<<endl;
-          } else {
-            SAWYER_MESG(logger[TRACE])<<"Determined size of array from array variable (containing string memory region) size: "<<getVariableIdMapping()->getNumberOfElements(initDeclVarId)<<endl;
-          }
-          //SgType* variableType=initializer->get_type(); // for char and wchar
-          //setElementSize(initDeclVarId,variableType); // this must be a pointer, if it's not an array
-          CodeThorn::TypeSize stringLen=stringValNode->get_value().size();
->>>>>>> 76bc4ba0
           string stringVal=stringValNode->get_value();
           CodeThorn::TypeSize memRegionNumElements=getVariableIdMapping()->getNumberOfElements(initDeclVarId);
           PState newPState=*currentEState.pstate();
 
           // initialize array elements from string
-<<<<<<< HEAD
           // C: stringLen <= memRegionNumElements : C++:stringLen+1 <= memRegionNumElements (checked by frontend)
           ROSE_ASSERT((!getVariableIdMapping()->isUnknownSizeValue(memRegionNumElements)) || (stringLen<=memRegionNumElements)); // isValidTypeSize implies StringLen<memRegionElements
           for(CodeThorn::TypeSize  i=0;i<stringLen;i++) {
-=======
-          //initializeStringLiteralInState(label,newPState,stringValNode,initDeclVarId); // string literals are initialized before analysis now
-          for(CodeThorn::TypeSize  i=0;i<memRegionNumElements;i++) {
->>>>>>> 76bc4ba0
             AbstractValue newArrayElementAddr=AbstractValue::createAddressOfArrayElement(initDeclVarId,AbstractValue(i),AbstractValue(1) /* elemensize */);
             // set default init value for past string elements of reserved array
             //cout<<"DEBUG: stringval at pos "<<i<<":"<<stringVal[i]<<" len:"<<stringVal.size()<<" ADDR:"<<newArrayElementAddr.toString()<<endl;
@@ -1265,7 +1241,6 @@
             initializeMemoryLocation(label,&newPState,newArrayElementAddr,stringVal[i]);
           }
 
-<<<<<<< HEAD
 	  // handle case that string is shorter than allocated memory
 	  if(stringLen<=memRegionNumElements) {
 	    CodeThorn::TypeSize numDefaultValuesToAdd=memRegionNumElements-stringLen;
@@ -1278,20 +1253,6 @@
 	  }
 	  return createEState(targetLabel,cs,newPState);
 	}
-=======
-          // handle case that string is shorter than allocated memory
-          if(stringLen+1<memRegionNumElements) {
-            CodeThorn::TypeSize numDefaultValuesToAdd=memRegionNumElements-stringLen;
-            for(CodeThorn::TypeSize  i=0;i<numDefaultValuesToAdd;i++) {
-              AbstractValue newArrayElementAddr=AbstractValue::createAddressOfArrayElement(initDeclVarId,AbstractValue(stringLen+i),AbstractValue(1) /* elemensize */);
-              // set default init value for past string elements of reserved array
-              initializeMemoryLocation(label,&newPState,newArrayElementAddr,AbstractValue(0));
-            }
-
-          }
-          return createEState(targetLabel,cs,newPState);
-        }
->>>>>>> 76bc4ba0
       }
       // set type info for initDeclVarId
       //getVariableIdMapping()->setNumberOfElements(initDeclVarId,1); // single variable
