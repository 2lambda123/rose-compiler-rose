--- conflicted
+++ resolved
@@ -77,23 +77,17 @@
   * \date 2014.
  */
 void SPRAY::LVTransferFunctions::transferFunctionCall(Label lab,  SgFunctionCallExp* callExp, SgExpressionPtrList& arguments,Lattice& element0) {
-<<<<<<< HEAD
-=======
   LVLattice& element=dynamic_cast<LVLattice&>(element0);
 
->>>>>>> 0dc97091
   // uses and defs in argument-expressions
   int paramNr=0;
   for(SgExpressionPtrList::iterator i=arguments.begin();i!=arguments.end();++i) {
     transferExpression(lab,*i,element0);
-<<<<<<< HEAD
-=======
 
     // kill parameter variables
     VariableId paramId=getParameterVariableId(paramNr);
     element.removeVariableId(paramId);
     paramNr++;
->>>>>>> 0dc97091
   }
 
 }
@@ -106,14 +100,8 @@
 
   // kill
   if(lhsVar) {
-<<<<<<< HEAD
-    LVLattice& element=dynamic_cast<LVLattice&>(element0);
-    VariableId varId=getVariableIdMapping()->variableId(lhsVar);
-    element.insertVariableId(varId);
-=======
     VariableId varId=getVariableIdMapping()->variableId(lhsVar);
     element.removeVariableId(varId);
->>>>>>> 0dc97091
   }
   // gen return variable
   VariableId resVarId=getResultVariableId();
