--- conflicted
+++ resolved
@@ -180,12 +180,7 @@
     assert(formalParameterName);
     VariableId formalParameterVarId=getVariableIdMapping()->variableId(formalParameterName);
     element.insertPair(lab,formalParameterVarId);
-<<<<<<< HEAD
-    VariableId paramId=getParameterVariableId(paramNr);
-    element.removeAllPairsWithVariableId(paramId);
-=======
-
->>>>>>> 0dc97091
+
     paramNr++;
   }
 }
