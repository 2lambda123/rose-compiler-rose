#ifndef RTEDVISITVAR_H
#define RTEDVISITVAR_H

#include "RtedTransformation.h"

// Build an inherited attribute for the tree traversal to test the rewrite mechanism

namespace rted
{
  struct InheritedAttribute
  {
    bool          function;
    bool          isAssignInitializer;
    bool          isVariableDecl;
    bool          isArrowExp;
    bool          isAddressOfOp;
    bool          isForStatement;
<<<<<<< HEAD
    bool          isBinaryOp;
    size_t        openBlocks;
    SgStatement*  lastGForLoop;
    SgBinaryOp*   lastBinary;

    InheritedAttribute()
    : function(false),  isAssignInitializer(false), isVariableDecl(false),
      isArrowExp(false), isAddressOfOp(false), isForStatement(false),
      isBinaryOp(false), openBlocks(0), lastGForLoop(NULL), lastBinary(NULL)
=======

    InheritedAttribute()
    : function(false),  isAssignInitializer(false), isArrowExp(false),
      isAddressOfOp(false), isForStatement(false)
>>>>>>> 9d464e1a
    {}
  };


  struct VariableTraversal : public SgTopDownProcessing<InheritedAttribute>
  {
    typedef SgTopDownProcessing<InheritedAttribute> Base;

     explicit
     VariableTraversal(RtedTransformation* t) ;

       // Functions required
    InheritedAttribute evaluateInheritedAttribute (SgNode* astNode, InheritedAttribute inheritedAttribute );

    friend class InheritedAttributeHandler;

  private:
    RtedTransformation* const   transf;

    // should fail when needed
    VariableTraversal();
    VariableTraversal(const VariableTraversal&);
    VariableTraversal& operator=(const VariableTraversal&);
  };
}

#endif<|MERGE_RESOLUTION|>--- conflicted
+++ resolved
@@ -15,8 +15,6 @@
     bool          isArrowExp;
     bool          isAddressOfOp;
     bool          isForStatement;
-<<<<<<< HEAD
-    bool          isBinaryOp;
     size_t        openBlocks;
     SgStatement*  lastGForLoop;
     SgBinaryOp*   lastBinary;
@@ -24,13 +22,7 @@
     InheritedAttribute()
     : function(false),  isAssignInitializer(false), isVariableDecl(false),
       isArrowExp(false), isAddressOfOp(false), isForStatement(false),
-      isBinaryOp(false), openBlocks(0), lastGForLoop(NULL), lastBinary(NULL)
-=======
-
-    InheritedAttribute()
-    : function(false),  isAssignInitializer(false), isArrowExp(false),
-      isAddressOfOp(false), isForStatement(false)
->>>>>>> 9d464e1a
+      openBlocks(0), lastGForLoop(NULL), lastBinary(NULL)
     {}
   };
 
