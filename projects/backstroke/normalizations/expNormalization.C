#include "expNormalization.h"
#include "utilities/utilities.h"
#include <boost/foreach.hpp>
#include <utility>
#include <boost/tuple/tuple.hpp>
#include <boost/lexical_cast.hpp>

#define foreach BOOST_FOREACH

namespace BackstrokeNorm
{
	
using namespace std;
using namespace boost;
using namespace SageBuilder;
using namespace SageInterface;
using namespace BackstrokeUtility;
using namespace BackstrokeNormUtility;
	
SgFunctionDeclaration* normalizeEvent(SgFunctionDeclaration* func_decl)
{
<<<<<<< HEAD
#if 0


#if 0
	ROSE_ASSERT(func_decl->get_definingDeclaration() == func_decl);

    SgFunctionDeclaration* defining_decl = isSgFunctionDeclaration(func_decl->get_definingDeclaration());
    ROSE_ASSERT(defining_decl && defining_decl->get_definition());
	//ROSE_ASSERT(defining_decl->get_symbol_from_symbol_table());
#endif

	// Check if the function declaration passed in is not a constructor/destructor or overloaded operator.
	const SgSpecialFunctionModifier func_modifier = func_decl->get_specialFunctionModifier();
	if (func_modifier.isConstructor() ||
			func_modifier.isDestructor() ||
			func_modifier.isOperator())
	{
		cout << "Warning: The function to be normalized is a constructor/destructor/overloaded operator "
				"which cannot be normalized." << endl;
		return NULL;
	}

	// We don't normalize template functions.
	if (func_decl->get_file_info()->isCompilerGenerated() ||
			isSgTemplateInstantiationFunctionDecl(func_decl) ||
			func_decl->isTemplateFunction() ||
			func_decl->isSpecialization() ||
			func_decl->isPartialSpecialization())
		return NULL;

	if (const SgMemberFunctionDeclaration* mem_func = isSgMemberFunctionDeclaration(func_decl))
	{
		// Currently jump the case of member functions.
		return NULL;
		
		SgClassDeclaration* class_decl = mem_func->get_associatedClassDeclaration();
		if (isSgTemplateInstantiationDecl(class_decl))
			return NULL;
	}

	// Ignore friend functions.
	if (func_decl->get_declarationModifier().isFriend())
		return NULL;

	// Ignore declarations in functions.
	if (isSgBasicBlock(func_decl->get_parent()))
		return NULL;

	// We cannot copy a defining function declaration using copyStatement function.
	// So we build a new function below.
	
	string func_name = func_decl->get_name() + string("_normalized");


	SgFunctionParameterList* para_list = buildFunctionParameterList();
	foreach (SgInitializedName* init_name, func_decl->get_parameterList()->get_args())
	{
		para_list->append_arg(buildInitializedName(init_name->get_name(), init_name->get_type()));
	}

#if 0
	// For a non-defining declaration, we also build a non-defining normalized declaration.
	if (func_decl->isForward())
	{
		SgFunctionDeclaration* decl_normalized =
				buildNondefiningFunctionDeclaration(
					func_name, func_decl->get_orig_return_type(),
					para_list, 
					getScope(func_decl));
		return decl_normalized;
	}
#endif

	ROSE_ASSERT(func_decl->get_definition());

	SgFunctionDeclaration* decl_normalized =
			buildDefiningFunctionDeclaration(
				func_name, func_decl->get_orig_return_type(),
				para_list, //isSgFunctionParameterList(copyStatement(func_decl->get_parameterList())),
				getScope(func_decl));
	SgFunctionDefinition* def_normalized = decl_normalized->get_definition();

#if 1
	foreach (SgInitializedName* init_name, decl_normalized->get_parameterList()->get_args())
	{
		init_name->set_scope(def_normalized);
		//ROSE_ASSERT(getScope(init_name) == def_normalized);
	}
#endif

	replaceStatement(def_normalized->get_body(),
			isSgBasicBlock(copyStatement(func_decl->get_definition()->get_body())));
	ROSE_ASSERT(def_normalized->get_body());

	//FIXME This part should be refined later!!!

	// One of our test cases shows a bug here. We should remove preprocessing info from copies body.
	// See test case "rose_test2003_16.C".
	//if (def_normalized->get_body())
	vector<SgLocatedNode*> located_nodes =
			BackstrokeUtility::querySubTree<SgLocatedNode>(decl_normalized);
	foreach (SgLocatedNode* located_node, located_nodes)
	{
		AttachedPreprocessingInfoType*& preprocess_info = located_node->getAttachedPreprocessingInfo();
		if (preprocess_info)
		{
			preprocess_info->clear();
#if 0
			foreach (PreprocessingInfo* info, *preprocess_info)
			{
				if (info)
				{
					switch (info->getTypeOfDirective())
					{
						case PreprocessingInfo::CpreprocessorIfdefDeclaration:
						case PreprocessingInfo::CpreprocessorIfndefDeclaration:
						case PreprocessingInfo::CpreprocessorIfDeclaration:
						case PreprocessingInfo::CpreprocessorDeadIfDeclaration:
						case PreprocessingInfo::CpreprocessorElseDeclaration:
						case PreprocessingInfo::CpreprocessorElifDeclaration:
						case PreprocessingInfo::CpreprocessorEndifDeclaration:
							//info->setString("");
							break;
						default:
							break;
					}
				}
			}
#endif
		}
	}

	ROSE_ASSERT(decl_normalized->get_symbol_from_symbol_table());


	//SgFunctionDefinition* def_normalized = decl_normalized->get_definition();
=======
	func_decl = isSgFunctionDeclaration(func_decl->get_definingDeclaration());
	ROSE_ASSERT(func_decl != NULL);
	ROSE_ASSERT(func_decl->get_definition() != NULL);

	SgFunctionDefinition* def_normalized = func_decl->get_definition();

>>>>>>> 5936b856
	ExtractFunctionArguments::NormalizeTree(def_normalized);
	BackstrokeNormUtility::normalize(def_normalized->get_body());

<<<<<<< HEAD

	return decl_normalized;
#endif

	SgFunctionDefinition* def_normalized = isSgFunctionDeclaration(func_decl->get_definingDeclaration())->get_definition();
	

	//SgFunctionDefinition* def_normalized = decl_normalized->get_definition();
	ExtractFunctionArguments::NormalizeTree(def_normalized);
    //normalizeEvent(defining_decl->get_definition());
	BackstrokeNormUtility::normalize(def_normalized->get_body());

	
	//return decl_normalized;
=======
>>>>>>> 5936b856
	return func_decl;
}

namespace BackstrokeNormUtility
{

void normalizeExpressions(SgNode* node)
{
    // Note that postorder traversal is required here.
    vector<SgExpression*> exp_list = BackstrokeUtility::querySubTree<SgExpression>(node, postorder);
    foreach (SgExpression* exp, exp_list)
    {
		// If the expression is inside of a sizeof operator, we don't normalize it.
		if (isInSizeOfOp(exp)) continue;

        // First step, transform modifying expressions, like assignment, into comma expressions.
        // a += (b += c);  ==>  a += (b += c, b);
        getAndReplaceModifyingExpression(exp);

        // Then propagate those comma expressions.
        // a += (b += c, b);  ==>  b += c, a += b;
        exp = propagateCommaOpAndConditionalExp(exp);

        // Split those comma expressions.
        // b += c, a += b;  ==>  b += c; a += b;
		turnCommaOpExpIntoStmt(exp);

		// Turn conditional expression into if statement like:
		// a ? b : c;  ==>  if (a) b; else c;
		turnConditionalExpIntoStmt(exp);
    }
}


void normalize(SgNode* node)
{
	// To know what thie preprocess does, please see the definition of it.
    preprocess(node);

    //Rose_STL_Container<SgNode*> exp_list = NodeQuery::querySubTree(func->get_body(), V_SgExpression, postorder);

	// Normalize all expressions inside of this node.
	normalizeExpressions(node);

    // To improve the readibility of the transformed code.
    removeUselessBraces(node);
    removeUselessParen(node);
}

/** Get the closest basic block which contains the expression passed in. */
SgBasicBlock* getCurrentBody(SgExpression* e)
{
    SgNode* parent = e->get_parent();
    SgBasicBlock* body = isSgBasicBlock(parent);
    while (body == NULL)
    {
        parent = parent->get_parent();
        if (parent == NULL)
            return NULL;
        body = isSgBasicBlock(parent);
    }
    return body;
}

void getAndReplaceModifyingExpression(SgExpression*& e)
{
    // Avoid to bring variable reference expressions which are not used.
    // For example, 
    //     a = b = c;  ==>  a = (b = c, b);
    // but not
    //     a = b = c;  ==>  (a = (b = c, b), a);
    if (!BackstrokeUtility::isReturnValueUsed(e))
        return;

    // The following binary expressions return lvalue.
    if (SageInterface::isAssignmentStatement(e))
    {
        // a = b  ==>  a = b, a
        SgExpression* new_exp = buildBinaryExpression<SgCommaOpExp>(
                    copyExpression(e), 
                    copyExpression(isSgBinaryOp(e)->get_lhs_operand()));
        replaceExpression(e, new_exp);
        e = new_exp;
    }
    else if (isSgPlusPlusOp(e) || isSgMinusMinusOp(e))
    {
        // prefix ++ or -- returns lvalues, which we can hoist.
        // --a  ==>  --a, a
        if (isSgUnaryOp(e)->get_mode() == SgUnaryOp::prefix)
        {
            SgExpression* new_exp = buildBinaryExpression<SgCommaOpExp>(
                    copyExpression(e), 
                    copyExpression(isSgUnaryOp(e)->get_operand()));
            replaceExpression(e, new_exp);
            e = new_exp;
        }
        
        // Postfix ++ or -- returns rvalues, which is not the same value as after
        // this operation. We can delay them, but should take care when doing it.
        // a--  ==>  t = a, --a, t
        else
        {
            // A temporary variable is declared to hold the old value of the operand.
            // This declaration is put at the beginning of its closest basic block.

            // Get the closest basic block which contains the expression e.
            SgBasicBlock* body = getCurrentBody(e);
            SgName name = BackstrokeUtility::GenerateUniqueVariableName(body, "t");
            SgVariableDeclaration* temp_decl = buildVariableDeclaration(name, e->get_type(), NULL, getScope(e));
            body->prepend_statement(temp_decl);

            // The following code replaces
            //    a--
            // by
            //    t = a, --a, t
            SgInitializedName* init_name = temp_decl->get_decl_item(name);
            ROSE_ASSERT(init_name->get_scope());
            SgExpression* ass = buildBinaryExpression<SgAssignOp>(
                    buildVarRefExp(init_name, getScope(e)), 
                    copyExpression(isSgUnaryOp(e)->get_operand()));
            SgExpression* comma_exp = buildBinaryExpression<SgCommaOpExp>(
                    ass, copyExpression(e));
            comma_exp = buildBinaryExpression<SgCommaOpExp>(comma_exp, buildVarRefExp(init_name, getScope(e)));
            replaceExpression(e, comma_exp);
            e = comma_exp;
        }
    }
#if 0
    else if (isSgAndOp(e) || isSgOrOp(e))
    {
        // a && b  ==>  t = a, t && (t = b), t
        // a || b  ==>  t = a, t || (t = b), t
       
        SgBasicBlock* body = getCurrentBody(e);
        SgName name = BackstrokeUtility::GenerateUniqueVariableName(body, "t");
        SgVariableDeclaration* temp_decl = buildVariableDeclaration(name, buildBoolType(), NULL, getScope(e));
        body->prepend_statement(temp_decl);

        SgInitializedName* init_name = temp_decl->get_decl_item(name);
        SgVarRefExp* temp_var = buildVarRefExp(init_name, getScope(e));

        SgExpression* ass1 = buildBinaryExpression<SgAssignOp>(
                copyExpression(temp_var),
                copyExpression(isSgBinaryOp(e)->get_lhs_operand()));
        SgExpression* ass2 = buildBinaryExpression<SgAssignOp>(
                copyExpression(temp_var),
                copyExpression(isSgBinaryOp(e)->get_rhs_operand()));


        SgBinaryOp* new_exp = isSgBinaryOp(copyExpression(e));
        new_exp->set_lhs_operand(copyExpression(temp_var));
        new_exp->set_rhs_operand(ass2);

        SgExpression* comma_exp = buildBinaryExpression<SgCommaOpExp>(ass1, new_exp);
        comma_exp = buildBinaryExpression<SgCommaOpExp>(comma_exp, copyExpression(temp_var));
        replaceExpression(e, comma_exp);

        ass1 = propagateCommaOpExp(ass1);
        ass2 = propagateCommaOpExp(ass2);
    }
    else if (isSgConditionalExp(e))
    {
        // If the conditional expression returns rvalue, we can transform it into
        // a ? b : c  ==>  a ? (t = b) : (t = c), t
        // Else, if it returns and is used as a lvalue, we need more agressive transformation:
        // (a ? b : c) = d  ==>  a ? (b = d) : (c = d)
    }
#endif
}

SgExpression* propagateCommaOpExp(SgExpression* exp)
{
    if (SgBinaryOp* bin_op = isSgBinaryOp(exp))
    {
        // Ignore comma operator.
        if (isSgCommaOpExp(bin_op))
            return exp;

        SgExpression* lhs = bin_op->get_lhs_operand();
        SgExpression* rhs = bin_op->get_rhs_operand();

        // (a, b) + c  ==>  (a, b + c)
        if (SgCommaOpExp* comma_op = isSgCommaOpExp(lhs))
        {
            SgBinaryOp* new_exp = isSgBinaryOp(copyExpression(bin_op));
            new_exp->set_lhs_operand(copyExpression(comma_op->get_rhs_operand()));
            new_exp->set_rhs_operand(copyExpression(rhs));

            SgCommaOpExp* new_comma_op = buildBinaryExpression<SgCommaOpExp>(
                    copyExpression(comma_op->get_lhs_operand()), new_exp);
            replaceExpression(bin_op, new_comma_op);

            propagateCommaOpAndConditionalExp(new_comma_op->get_lhs_operand());
            propagateCommaOpAndConditionalExp(new_comma_op->get_rhs_operand());

            return new_comma_op;
        }

        // Operator || and && cannot use the following transformation
        if (!isSgAndOp(bin_op) && !isSgOrOp(bin_op))
        {
            // a + (b, c)  ==>  (b, a + c)
            if (SgCommaOpExp* comma_op = isSgCommaOpExp(rhs))
            {
                SgBinaryOp* new_exp = isSgBinaryOp(copyExpression(bin_op));
                new_exp->set_lhs_operand(copyExpression(lhs));
                new_exp->set_rhs_operand(copyExpression(comma_op->get_rhs_operand()));

                SgCommaOpExp* new_comma_op = buildBinaryExpression<SgCommaOpExp>(
                        copyExpression(comma_op->get_lhs_operand()), new_exp);
                replaceExpression(bin_op, new_comma_op);

                propagateCommaOpAndConditionalExp(new_comma_op->get_lhs_operand());
                propagateCommaOpAndConditionalExp(new_comma_op->get_rhs_operand());

                return new_comma_op;
            }
        }
    }

    if (SgUnaryOp* unary_op = isSgUnaryOp(exp))
    {
        SgExpression* operand = unary_op->get_operand();

        // !(a, b)  ==>  (a, !b)
        if (SgCommaOpExp* comma_op = isSgCommaOpExp(operand))
        {
            SgUnaryOp* new_exp = isSgUnaryOp(copyExpression(unary_op));
            new_exp->set_operand(copyExpression(comma_op->get_rhs_operand()));

            SgCommaOpExp* new_comma_op = buildBinaryExpression<SgCommaOpExp>(
                    copyExpression(comma_op->get_lhs_operand()), new_exp);
            replaceExpression(unary_op, new_comma_op);

            propagateCommaOpAndConditionalExp(new_comma_op->get_lhs_operand());
            propagateCommaOpAndConditionalExp(new_comma_op->get_rhs_operand());

            return new_comma_op;
        }
    }

    if (SgConditionalExp* cond_exp = isSgConditionalExp(exp))
    {   
        SgExpression* cond = cond_exp->get_conditional_exp();

        // (a, b) ? c : d  ==>  (a, b ? c : d)
        if (SgCommaOpExp* comma_op = isSgCommaOpExp(cond))
        {
            SgConditionalExp* new_cond_exp = isSgConditionalExp(copyExpression(cond_exp));
            new_cond_exp->set_conditional_exp(copyExpression(comma_op->get_rhs_operand()));
            SgCommaOpExp* new_comma_op = buildBinaryExpression<SgCommaOpExp>(
                    copyExpression(comma_op->get_lhs_operand()), new_cond_exp);
            replaceExpression(cond_exp, new_comma_op);

            propagateCommaOpAndConditionalExp(new_comma_op->get_lhs_operand());
            propagateCommaOpAndConditionalExp(new_comma_op->get_rhs_operand());

            return new_comma_op;
        }
    }
    return exp;
}

// After the following transformation, a conditional expression should not be the operand
// of another expression except comma and conditional expressions. This will make its forward
// and reverse code generation easier.
SgExpression* propagateConditionalExp(SgExpression* exp)
{
    if (SgBinaryOp* bin_op = isSgBinaryOp(exp))
    {
        // Ignore comma operator.
        if (isSgCommaOpExp(bin_op))
            return exp;

        SgExpression* lhs = bin_op->get_lhs_operand();
        SgExpression* rhs = bin_op->get_rhs_operand();

        // (a ? b : c) + d  ==>  a ? (b + d) : (c + d)
        if (SgConditionalExp* cond_op = isSgConditionalExp(lhs))
        {
            SgExpression* true_exp = cond_op->get_true_exp();
            SgExpression* false_exp = cond_op->get_false_exp();

            SgBinaryOp* new_true_exp = isSgBinaryOp(copyExpression(bin_op));
            new_true_exp->set_lhs_operand(copyExpression(true_exp));
            new_true_exp->set_rhs_operand(copyExpression(rhs));
            replaceExpression(true_exp, new_true_exp);

            SgBinaryOp* new_false_exp = isSgBinaryOp(copyExpression(bin_op));
            new_false_exp->set_lhs_operand(copyExpression(false_exp));
            new_false_exp->set_rhs_operand(copyExpression(rhs));
            replaceExpression(false_exp, new_false_exp);

            // Copy the old cond_op since replacement will destroy it.
            SgConditionalExp* new_cond_op = isSgConditionalExp(copyExpression(cond_op));
            replaceExpression(bin_op, new_cond_op);

            propagateCommaOpAndConditionalExp(new_cond_op->get_true_exp());
            propagateCommaOpAndConditionalExp(new_cond_op->get_false_exp());

            return new_cond_op;
        }

        // Operator || and && cannot use the following transformation
        if (!isSgAndOp(bin_op) && !isSgOrOp(bin_op))
        {
            // a + (b ? c : d)  ==>  b ? (a + c) : (a + d)
            if (SgConditionalExp* cond_op = isSgConditionalExp(rhs))
            {
                SgExpression* true_exp = cond_op->get_true_exp();
                SgExpression* false_exp = cond_op->get_false_exp();

                SgBinaryOp* new_true_exp = isSgBinaryOp(copyExpression(bin_op));
                new_true_exp->set_lhs_operand(copyExpression(lhs));
                new_true_exp->set_rhs_operand(copyExpression(true_exp));
                replaceExpression(true_exp, new_true_exp);

                SgBinaryOp* new_false_exp = isSgBinaryOp(copyExpression(bin_op));
                new_false_exp->set_lhs_operand(copyExpression(lhs));
                new_false_exp->set_rhs_operand(copyExpression(false_exp));
                replaceExpression(false_exp, new_false_exp);

                // Copy the old cond_op since replacement will destroy it.
                SgConditionalExp* new_cond_op = isSgConditionalExp(copyExpression(cond_op));
                replaceExpression(bin_op, new_cond_op);

                propagateCommaOpAndConditionalExp(new_cond_op->get_true_exp());
                propagateCommaOpAndConditionalExp(new_cond_op->get_false_exp());

                return new_cond_op;
            }
        }
    }

    if (SgUnaryOp* unary_op = isSgUnaryOp(exp))
    {
        SgExpression* operand = unary_op->get_operand();

        // !(a ? b : c)  ==>  a ? !b : !c
        if (SgConditionalExp* cond_op = isSgConditionalExp(operand))
        {
            SgExpression* true_exp = cond_op->get_true_exp();
            SgExpression* false_exp = cond_op->get_false_exp();

            SgUnaryOp* new_true_exp = isSgUnaryOp(copyExpression(unary_op));
            new_true_exp->set_operand(copyExpression(true_exp));
            replaceExpression(true_exp, new_true_exp);

            SgUnaryOp* new_false_exp = isSgUnaryOp(copyExpression(unary_op));
            new_false_exp->set_operand(copyExpression(false_exp)); 
            replaceExpression(false_exp, new_false_exp);

            // Copy the old cond_op since replacement will destroy it.
            SgConditionalExp* new_cond_op = isSgConditionalExp(copyExpression(cond_op));
            replaceExpression(unary_op, new_cond_op);

            propagateCommaOpAndConditionalExp(new_cond_op->get_true_exp());
            propagateCommaOpAndConditionalExp(new_cond_op->get_false_exp());

            return new_cond_op;
        }
    }

    // Condtional exp as condition of another conditional exp.
    // (a ? b : c) ? d : e  ==>  a ? (b ? d : e) : (c ? d : e)
    if (SgConditionalExp* cond_exp = isSgConditionalExp(exp))
    {   
        SgExpression* cond = cond_exp->get_conditional_exp();

        if (SgConditionalExp* cond_op = isSgConditionalExp(cond))
        {
            SgConditionalExp* cond_true_exp = isSgConditionalExp(copyExpression(cond_exp));
            SgConditionalExp* cond_false_exp = isSgConditionalExp(copyExpression(cond_exp));

            cond_true_exp->set_conditional_exp(copyExpression(cond_op->get_true_exp()));
            cond_false_exp->set_conditional_exp(copyExpression(cond_op->get_false_exp()));

            SgConditionalExp* new_cond_op = buildConditionalExp(
                    copyExpression(cond_op->get_conditional_exp()), 
                    cond_true_exp, 
                    cond_false_exp);
            replaceExpression(cond_exp, new_cond_op);

            propagateCommaOpAndConditionalExp(new_cond_op->get_true_exp());
            propagateCommaOpAndConditionalExp(new_cond_op->get_false_exp());

            return new_cond_op;
        }
    }

    return exp;
}


/** Move all declarations in condition/test/selector part in if/while/for/switch statements out to
    a new basic block which also contains that if/while/for/switch statement. */
void moveDeclarationsOut(SgNode* node)
{
    // Before dealing with variable declarations, all for loops should be processed first.
    // This is because that SgForInitStatement is special in which several declarations can
    // coexist. We will hoist it outside of its for loop statement.
    
    vector<SgForInitStatement*> for_init_stmts = BackstrokeUtility::querySubTree<SgForInitStatement >(node);
    foreach (SgForInitStatement* for_init_stmt, for_init_stmts)
    {
        // A SgForInitStatement object can contain several variable declarations, or one expression statement.
        SgStatementPtrList stmts = for_init_stmt->get_init_stmt();
        if (!stmts.empty() && isSgVariableDeclaration(stmts[0]))
        {
            SgForStatement* for_stmt = isSgForStatement(for_init_stmt->get_parent());
            SgBasicBlock* new_block = buildBasicBlock();
            foreach (SgStatement* decl, stmts)
            {
                SgVariableDeclaration* var_decl = isSgVariableDeclaration(decl);
                ROSE_ASSERT(var_decl);
                new_block->append_statement(copyStatement(var_decl));
                //delete var_decl;
            }

            // Since there is no builder function for SgForInitStatement, we build it by ourselves
            SgForInitStatement* null_for_init = new SgForInitStatement();
            setOneSourcePositionForTransformation(null_for_init);
            replaceStatement(for_init_stmt, null_for_init);

            // It seems that 'for_init_stmt' should be deleted explicitly.
            //deepDelete(for_init_stmt);

            new_block->append_statement(copyStatement(for_stmt));
            replaceStatement(for_stmt, new_block);
            //deepDelete(for_stmt);
        }
    }

    // Separate variable's definition from its declaration
    // FIXME It is not sure that whether to permit declaration in condition of if (if the varible declared
    // is not of scalar type?).
    vector<SgVariableDeclaration*> var_decl_list = BackstrokeUtility::querySubTree<SgVariableDeclaration>(node);
    foreach (SgVariableDeclaration* var_decl, var_decl_list)
    {
        SgInitializedName* init = var_decl->get_variables()[0];
        //SgAssignInitializer* initializer = isSgAssignInitializer(init->get_initializer());

        SgStatement* parent = isSgStatement(var_decl->get_parent());
        ROSE_ASSERT(parent);

        //if (isScalarType(init->get_type()) || isSgPointerType(init->get_type()))
        {
            // Miss catch here?
            if (isSgIfStmt(parent) ||
                    isSgWhileStmt(parent) ||
                    isSgSwitchStatement(parent) ||
                    isSgForStatement(parent))
            {
                // if (int i = j);  ==>  { int i = j; if (i); }
                // new_exp  <==  j
                SgExpression* new_exp = buildVarRefExp(init, getScope(var_decl));

                SgBasicBlock* block = buildBasicBlock();

                // Note that we cannot just copy the declaration because doing so will not
                // build a new symbol for the variable declared.
                //SgVariableDeclaration* new_decl = isSgVariableDeclaration(copyStatement(var_decl));

                // To build the correct symbols, we build a new variable declaration.
                // new_decl  <==  int i = j;
                SgVariableDeclaration* new_decl = buildVariableDeclaration(
                        init->get_name(),
                        init->get_type(),
                        init->get_initializer(),
                        block);
                // Remember to move the preprocessing information from the old declaration to the new one.
                movePreprocessingInfo(var_decl, new_decl);

                replaceStatement(var_decl, buildExprStatement(new_exp));
                //SgBasicBlock* block = buildBasicBlock(copyStatement(parent));
                block->append_statement(new_decl);
                block->append_statement(copyStatement(parent));

                replaceStatement(parent, block);
            }
        }
    }
}

void preprocess(SgNode* node)
{
    /******************************************************************************/
    // To ensure every if, while, etc. has a basic block as its body.
    
    vector<SgStatement*> stmt_list = BackstrokeUtility::querySubTree<SgStatement>(node);
    foreach (SgStatement* stmt, stmt_list)
    {
        ensureBasicBlockAsParent(stmt);

        // If the if statement does not have a else body, we will build one for it.
        if (SgIfStmt* if_stmt = isSgIfStmt(stmt))
        {
            if (if_stmt->get_false_body() == NULL)
            {
                SgBasicBlock* empty_block = buildBasicBlock();
                if_stmt->set_false_body(empty_block);
                empty_block->set_parent(if_stmt);
            }
        }
    }

    /******************************************************************************/
    // Move all declarations in condition/test/selector part in if/while/for/switch 
    // statements out to a new basic block which also contains that if/while/for/switch statement.

    moveDeclarationsOut(node);


    /******************************************************************************/
    // Transform logical and & or operators into conditional expression if the rhs operand contains defs.
    // a && b  ==>  a ? b : false
    // a || b  ==>  a ? true : b

    vector<SgAndOp*> and_exps = BackstrokeUtility::querySubTree<SgAndOp>(node);
    foreach (SgAndOp* and_op, and_exps)
    {
        if (containsModifyingExpression(and_op->get_rhs_operand()))
        {
            SgConditionalExp* cond = buildConditionalExp(
                    copyExpression(and_op->get_lhs_operand()),
                    copyExpression(and_op->get_rhs_operand()),
                    buildBoolValExp(true));
            replaceExpression(and_op, cond);
        }
    }

    vector<SgOrOp*> or_exps = BackstrokeUtility::querySubTree<SgOrOp>(node);
    foreach (SgOrOp* or_op, or_exps)
    {
        if (containsModifyingExpression(or_op->get_rhs_operand()))
        {
            SgConditionalExp* cond = buildConditionalExp(
                    copyExpression(or_op->get_lhs_operand()),
                    buildBoolValExp(true),
                    copyExpression(or_op->get_rhs_operand()));
            replaceExpression(or_op, cond);
        }
    }
}

bool isInSizeOfOp(SgNode* node)
{
	while ((node = node->get_parent()))
	{
		if (isSgSizeOfOp(node))
			return true;
	}
	return false;
}

/** Split a comma expression into several statements. */
void turnCommaOpExpIntoStmt(SgExpression* exp)
{
	SgCommaOpExp* comma_op = isSgCommaOpExp(exp);
	if (!comma_op) return;

	SgExpression* lhs = comma_op->get_lhs_operand();
	SgExpression* rhs = comma_op->get_rhs_operand();

	//lhs->set_need_paren(false);
	//rhs->set_need_paren(false);

	SgNode* parent = comma_op->get_parent();

	if (SgStatement* stmt = isSgExprStatement(parent))
	{
		switch (stmt->get_parent()->variantT())
		{
			case V_SgBasicBlock:
			{
				// Note that in Rose, the condition part in if statement can be an expression statement.
				// (a, b);  ==>  a; b;
				
				SgExprStatement* lhs_stmt = buildExprStatement(copyExpression(lhs));
				SgExprStatement* rhs_stmt = buildExprStatement(copyExpression(rhs));
				SgStatement* new_stmt = buildBasicBlock(lhs_stmt, rhs_stmt);
				replaceStatement(stmt, new_stmt, true);
				
				normalizeExpressions(new_stmt);
				break;
			}

			case V_SgIfStmt:
			case V_SgSwitchStatement:
			{
				// Split comma expression in if, while, switch condition or selection part.
				// For example, if (a, b);  ==>  a; if (b);
				
				SgExprStatement* new_stmt = buildExprStatement(copyExpression(lhs));
				SgExpression* new_exp = copyExpression(rhs);
				replaceExpression(comma_op, new_exp);
				insertStatement(isSgStatement(stmt->get_parent()), new_stmt);

				normalizeExpressions(new_stmt);
				normalizeExpressions(new_exp);
				break;
			}

			case V_SgWhileStmt:
			{
				SgExprStatement* new_stmt = buildExprStatement(copyExpression(lhs));
				SgExpression* new_exp = copyExpression(rhs);
				replaceExpression(comma_op, new_exp);
				insertStatement(isSgStatement(stmt->get_parent()), new_stmt);

				normalizeExpressions(new_stmt);
				normalizeExpressions(new_exp);

				// FIXME!: Now it's not clear how to deal with continue in while. If it's transformed into
				// goto, then we don't have to put the side effect in condition before continue.
				
				break;
			}
			
			case V_SgForStatement:
			case V_SgDoWhileStmt:
			{
				// FIXME  while?? do-while?? for???
				//ROSE_ASSERT(false);
				break;
			}

			default:
				break;
		}
	}

	// Split comma expression across declarations.
	// For example, int a = (b, c);  ==>  b; int a = c;
	else if (SgAssignInitializer* ass_init = isSgAssignInitializer(parent))
	{
		if (SgVariableDeclaration* var_decl = isSgVariableDeclaration(ass_init->get_parent()->get_parent()))
		{
			// This is very important!
			ROSE_ASSERT(var_decl->get_variables().size() == 1);

			// Note that a variable declaration can appear in the condition part of if, for, etc.
			// Here we only deal with those which are exactly in a basic block.
			// After preprocessing, all declarations inside of if/for/etc. will be extracted out.
			// int i = (a, b);  ==>  a; int i = b;
			if (isSgBasicBlock(var_decl->get_parent()))
			{
				SgExprStatement* new_stmt = buildExprStatement(copyExpression(lhs));
				SgExpression* new_exp = copyExpression(rhs);
				replaceExpression(comma_op, new_exp);
				insertStatementBefore(var_decl, new_stmt);

				normalizeExpressions(new_stmt);
				normalizeExpressions(new_exp);
			}
		}
		//FIXME other cases
		else
		{
			cout << ass_init->get_parent()->get_parent()->class_name() << endl;
			//ROSE_ASSERT(false);
		}
	}

	else if (SgReturnStmt* return_stmt = isSgReturnStmt(parent))
	{
		SgExprStatement* lhs_stmt = buildExprStatement(copyExpression(lhs));
		SgReturnStmt* rhs_stmt = buildReturnStmt(copyExpression(rhs));
		SgStatement* new_stmt = buildBasicBlock(lhs_stmt, rhs_stmt);
		replaceStatement(return_stmt, new_stmt, true);
		
		normalizeExpressions(new_stmt);
	}

	else
	{
		//cout << parent->class_name() << ':' << get_name(parent) << endl;
		//ROSE_ASSERT(false);
	}
}


void turnConditionalExpIntoStmt(SgExpression* exp)
{
	SgConditionalExp* conditional_exp = isSgConditionalExp(exp);
	if (!conditional_exp) return;

	SgExpression* cond = conditional_exp->get_conditional_exp();
	SgExpression* true_exp = conditional_exp->get_true_exp();
	SgExpression* false_exp = conditional_exp->get_false_exp();

	SgNode* parent = conditional_exp->get_parent();
	
	if (SgExprStatement* stmt = isSgExprStatement(parent))
	{
		switch (stmt->get_parent()->variantT())
		{
			case V_SgBasicBlock:
			{
				// a ? b : c  ==>  if (a) b; else c;
				
				SgStatement* cond_stmt = buildExprStatement(copyExpression(cond));
				SgStatement* true_stmt = buildBasicBlock(buildExprStatement(copyExpression(true_exp)));
				SgStatement* false_stmt = buildBasicBlock(buildExprStatement(copyExpression(false_exp)));
				SgStatement* new_stmt = buildIfStmt(cond_stmt, true_stmt, false_stmt);
				
				replaceStatement(stmt, new_stmt, true);
				normalizeExpressions(new_stmt);
				break;
			}

			default:
				break;
		}
	}
	
	else if (SgReturnStmt* return_stmt = isSgReturnStmt(parent))
	{
		SgStatement* cond_stmt = buildExprStatement(copyExpression(cond));
		SgStatement* true_stmt = buildBasicBlock(buildReturnStmt(copyExpression(true_exp)));
		SgStatement* false_stmt = buildBasicBlock(buildReturnStmt(copyExpression(false_exp)));
		SgStatement* new_stmt = buildIfStmt(cond_stmt, true_stmt, false_stmt);
		
		replaceStatement(return_stmt, new_stmt, true);
		normalizeExpressions(new_stmt);
	}

	// Split conditional expression across declarations.
	// For example, int i = a ? b : c;  ==>  int i; a ? i = b : i = c;
	// Note now we can only perform this transformation on scalar types!
	else if (SgAssignInitializer* ass_init = isSgAssignInitializer(parent))
	{
		if (SgVariableDeclaration* var_decl = isSgVariableDeclaration(ass_init->get_parent()->get_parent()))
		{
			// This is very important!
			ROSE_ASSERT(var_decl->get_variables().size() == 1);

			SgType* type = var_decl->get_variables().front()->get_type();
			ROSE_ASSERT(isScalarType(type));
			
			// Note that a variable declaration can appear in the condition part of if, for, etc.
			// Here we only deal with those which are exactly in a basic block.
			// After preprocessing, all declarations inside of if/for/etc. will be extracted out.
			// int i = a ? b : c;  ==>  int i; i = a ? b : c;
			
			if (isSgBasicBlock(var_decl->get_parent()))
			{
				SgExpression* new_exp =	buildBinaryExpression<SgAssignOp>(
						buildVarRefExp(var_decl->get_variables().front()),
						copyExpression(conditional_exp));
				SgExprStatement* new_stmt = buildExprStatement(new_exp);

				// Remove the previous initializer
				deepDelete(var_decl->get_variables().front()->get_initializer());
				var_decl->get_variables().front()->set_initializer(NULL);

				insertStatementAfter(var_decl, new_stmt);
				normalizeExpressions(new_stmt);
			}
		}
		
		//FIXME other cases
		else
			ROSE_ASSERT(false);
	}

	else
	{
		cout << parent->class_name() << ':' << get_name(parent) << endl;
		//ROSE_ASSERT(false);
	}
}

} // namespace BackstrokeNormUtility

} // namespace BackstrokeNorm
<|MERGE_RESOLUTION|>--- conflicted
+++ resolved
@@ -19,171 +19,15 @@
 	
 SgFunctionDeclaration* normalizeEvent(SgFunctionDeclaration* func_decl)
 {
-<<<<<<< HEAD
-#if 0
-
-
-#if 0
-	ROSE_ASSERT(func_decl->get_definingDeclaration() == func_decl);
-
-    SgFunctionDeclaration* defining_decl = isSgFunctionDeclaration(func_decl->get_definingDeclaration());
-    ROSE_ASSERT(defining_decl && defining_decl->get_definition());
-	//ROSE_ASSERT(defining_decl->get_symbol_from_symbol_table());
-#endif
-
-	// Check if the function declaration passed in is not a constructor/destructor or overloaded operator.
-	const SgSpecialFunctionModifier func_modifier = func_decl->get_specialFunctionModifier();
-	if (func_modifier.isConstructor() ||
-			func_modifier.isDestructor() ||
-			func_modifier.isOperator())
-	{
-		cout << "Warning: The function to be normalized is a constructor/destructor/overloaded operator "
-				"which cannot be normalized." << endl;
-		return NULL;
-	}
-
-	// We don't normalize template functions.
-	if (func_decl->get_file_info()->isCompilerGenerated() ||
-			isSgTemplateInstantiationFunctionDecl(func_decl) ||
-			func_decl->isTemplateFunction() ||
-			func_decl->isSpecialization() ||
-			func_decl->isPartialSpecialization())
-		return NULL;
-
-	if (const SgMemberFunctionDeclaration* mem_func = isSgMemberFunctionDeclaration(func_decl))
-	{
-		// Currently jump the case of member functions.
-		return NULL;
-		
-		SgClassDeclaration* class_decl = mem_func->get_associatedClassDeclaration();
-		if (isSgTemplateInstantiationDecl(class_decl))
-			return NULL;
-	}
-
-	// Ignore friend functions.
-	if (func_decl->get_declarationModifier().isFriend())
-		return NULL;
-
-	// Ignore declarations in functions.
-	if (isSgBasicBlock(func_decl->get_parent()))
-		return NULL;
-
-	// We cannot copy a defining function declaration using copyStatement function.
-	// So we build a new function below.
-	
-	string func_name = func_decl->get_name() + string("_normalized");
-
-
-	SgFunctionParameterList* para_list = buildFunctionParameterList();
-	foreach (SgInitializedName* init_name, func_decl->get_parameterList()->get_args())
-	{
-		para_list->append_arg(buildInitializedName(init_name->get_name(), init_name->get_type()));
-	}
-
-#if 0
-	// For a non-defining declaration, we also build a non-defining normalized declaration.
-	if (func_decl->isForward())
-	{
-		SgFunctionDeclaration* decl_normalized =
-				buildNondefiningFunctionDeclaration(
-					func_name, func_decl->get_orig_return_type(),
-					para_list, 
-					getScope(func_decl));
-		return decl_normalized;
-	}
-#endif
-
-	ROSE_ASSERT(func_decl->get_definition());
-
-	SgFunctionDeclaration* decl_normalized =
-			buildDefiningFunctionDeclaration(
-				func_name, func_decl->get_orig_return_type(),
-				para_list, //isSgFunctionParameterList(copyStatement(func_decl->get_parameterList())),
-				getScope(func_decl));
-	SgFunctionDefinition* def_normalized = decl_normalized->get_definition();
-
-#if 1
-	foreach (SgInitializedName* init_name, decl_normalized->get_parameterList()->get_args())
-	{
-		init_name->set_scope(def_normalized);
-		//ROSE_ASSERT(getScope(init_name) == def_normalized);
-	}
-#endif
-
-	replaceStatement(def_normalized->get_body(),
-			isSgBasicBlock(copyStatement(func_decl->get_definition()->get_body())));
-	ROSE_ASSERT(def_normalized->get_body());
-
-	//FIXME This part should be refined later!!!
-
-	// One of our test cases shows a bug here. We should remove preprocessing info from copies body.
-	// See test case "rose_test2003_16.C".
-	//if (def_normalized->get_body())
-	vector<SgLocatedNode*> located_nodes =
-			BackstrokeUtility::querySubTree<SgLocatedNode>(decl_normalized);
-	foreach (SgLocatedNode* located_node, located_nodes)
-	{
-		AttachedPreprocessingInfoType*& preprocess_info = located_node->getAttachedPreprocessingInfo();
-		if (preprocess_info)
-		{
-			preprocess_info->clear();
-#if 0
-			foreach (PreprocessingInfo* info, *preprocess_info)
-			{
-				if (info)
-				{
-					switch (info->getTypeOfDirective())
-					{
-						case PreprocessingInfo::CpreprocessorIfdefDeclaration:
-						case PreprocessingInfo::CpreprocessorIfndefDeclaration:
-						case PreprocessingInfo::CpreprocessorIfDeclaration:
-						case PreprocessingInfo::CpreprocessorDeadIfDeclaration:
-						case PreprocessingInfo::CpreprocessorElseDeclaration:
-						case PreprocessingInfo::CpreprocessorElifDeclaration:
-						case PreprocessingInfo::CpreprocessorEndifDeclaration:
-							//info->setString("");
-							break;
-						default:
-							break;
-					}
-				}
-			}
-#endif
-		}
-	}
-
-	ROSE_ASSERT(decl_normalized->get_symbol_from_symbol_table());
-
-
-	//SgFunctionDefinition* def_normalized = decl_normalized->get_definition();
-=======
 	func_decl = isSgFunctionDeclaration(func_decl->get_definingDeclaration());
 	ROSE_ASSERT(func_decl != NULL);
 	ROSE_ASSERT(func_decl->get_definition() != NULL);
 
 	SgFunctionDefinition* def_normalized = func_decl->get_definition();
 
->>>>>>> 5936b856
 	ExtractFunctionArguments::NormalizeTree(def_normalized);
 	BackstrokeNormUtility::normalize(def_normalized->get_body());
 
-<<<<<<< HEAD
-
-	return decl_normalized;
-#endif
-
-	SgFunctionDefinition* def_normalized = isSgFunctionDeclaration(func_decl->get_definingDeclaration())->get_definition();
-	
-
-	//SgFunctionDefinition* def_normalized = decl_normalized->get_definition();
-	ExtractFunctionArguments::NormalizeTree(def_normalized);
-    //normalizeEvent(defining_decl->get_definition());
-	BackstrokeNormUtility::normalize(def_normalized->get_body());
-
-	
-	//return decl_normalized;
-=======
->>>>>>> 5936b856
 	return func_decl;
 }
 
