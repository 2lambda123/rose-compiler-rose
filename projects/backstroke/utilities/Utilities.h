#pragma once

#include "rose.h"
#include <string>
#include <boost/tuple/tuple.hpp>

namespace backstroke_util
{
	/** Generate a name that is unique in the current scope and any parent and children scopes.
	  * @param baseName the word to be included in the variable names. */
	std::string GenerateUniqueVariableName(SgScopeStatement* scope, std::string baseName = "temp");

	/** Returns true if the given expression refers to a variable. This could include using the
	  * dot and arrow operator to access member variables and the dereferencing / addressof operators.
	  * Note that an expression which is a variable reference necessarily has no side effects. */
	bool IsVariableReference(SgExpression* expression);

	/** Given an expression, generates a temporary variable whose initializer optionally evaluates
	  * that expression. Then, the var reference expression returned can be used instead of the original
	  * expression. The temporary variable created can be reassigned to the expression by the returned SgAssignOp;
	  * this can be used when the expression the variable represents needs to be evaluated. NOTE: This handles
	  * reference types correctly by using pointer types for the temporary.
	  * @param expression Expression which will be replaced by a variable
	  * @param scope scope in which the temporary variable will be generated
	  * @return declaration of the temporary variable, an assignment op to
	  *			reevaluate the expression, and a a variable reference expression to use instead of
	  *         the original expression. Delete the results that you don't need! */
	boost::tuple<SgVariableDeclaration*, SgAssignOp*, SgExpression* > CreateTempVariableForExpression(SgExpression* expression,
		SgScopeStatement* scope, bool initializeInDeclaration);

	/** Return if the value in a SgValueExp object is zero. */
	bool isZero(SgValueExp* value);

	/** Reverse the Sgop_mode from prefix to postfix, or vice versa. */
	SgUnaryOp::Sgop_mode reverseOpMode(SgUnaryOp::Sgop_mode mode);

	/** Check if there is another used variable with the same name in the current scope.
	 * If yes, alter the name until it does not conflict with any other variable name. */
	void validateName(std::string& name, SgNode* root);

	/** Identify if two variables are the same. A variable may be a SgVarRefExp object,
	  * a SgDotExp object, or a SgArrowExp object. */
	bool areSameVariable(SgExpression* exp1, SgExpression* exp2);

	/** If the expression contains the given variable. */
	bool containsVariable(SgExpression* exp, SgExpression* var);

	/** Return whether a basic block contains a break statement. */
	bool hasBreakStmt(SgBasicBlock* body);

	/** If two expressions can be reorderd (in other word, reordering does not change the result). */
	bool canBeReordered(SgExpression* exp1, SgExpression* exp2);

	/** Tell if a type is a STL container type. */
	bool isSTLContainer(SgType* type);

	/** Get the defined copy constructors in a given class. Returns empty vector if the copy constructor is implicit. */
	std::vector<SgMemberFunctionDeclaration*> getCopyConstructors(SgClassDeclaration* class_decl);

	/** Returns a boolean value to indicate whether the return value (rvalue) of the given expression is used. */
	bool isReturnValueUsed(SgExpression* exp);

	/** Prints an error message associated with a certain node. Also outputs the file and location
<<<<<<< HEAD
	 * of the node. */
	void printCompilerError(SgNode* badNode, const char * message);

	/** Returns aT* vector of nodes of specific type indicated by the template parameter, and the traversal
	 * order can also be passed in. */
	template <class T>
	inline std::vector<T*> querySubTree(SgNode* root, t_traverseOrder order = postorder)
	{
		struct Traversal : public AstSimpleProcessing
		{
			std::vector<T*> all_nodes;

			virtual void visit(SgNode * n)
			{
				T* node = dynamic_cast<T*> (n);
				if (node) all_nodes.push_back(node);
			}
		};

		Traversal traversal;
		traversal.traverse(root, order);
		return traversal.all_nodes;
	}

	/** Remove braces of a basic block in which there is no variable declared. */
	void removeUselessBraces(SgNode* root);

	/** Returns if an expression modifies any value. */
	bool isModifyingExpression(SgExpression* exp);

	/** Returns if an expression contains any subexpression which modifies any value. */
	bool containsModifyingExpression(SgExpression* exp);

	/** Returns if an expression is an assignment operator (including +=, etc.). */
	bool isAssignmentOp(SgExpression* e);
=======
	  * of the node. */
        void printCompilerError(SgNode* badNode, const char * message);

        namespace util_private
        {
            template <class T>
                struct Traversal : public AstSimpleProcessing
            {
                std::vector<T*> all_nodes;
                virtual void visit(SgNode* n)
                {
                    T* node = dynamic_cast<T*>(n);
                    if (node) all_nodes.push_back(node);
                }
            }; 
        }

        /** Returns a vector of nodes of specific type indicated by the template parameter, and the traversal 
         * order can also be passed in. */
        template <class T>
        std::vector<T*> querySubTree(SgNode* root, t_traverseOrder order = postorder)
        {
            util_private::Traversal<T> traversal;
            traversal.traverse(root, order);
            return traversal.all_nodes;
        }

        /** Remove braces of a basic block in which there is no variable declared. */
        void removeUselessBraces(SgNode* root);

        /** Returns if an expression modifies any value. */
        bool isModifyingExpression(SgExpression* exp);
        
        /** Returns if an expression contains any subexpression which modifies any value. */
        bool containsModifyingExpression(SgExpression* exp);

        /** Returns if an expression is an assignment operator (including +=, etc.). */
        bool isAssignmentOp(SgExpression* e);
>>>>>>> c6e10943
}
<|MERGE_RESOLUTION|>--- conflicted
+++ resolved
@@ -61,43 +61,6 @@
 	bool isReturnValueUsed(SgExpression* exp);
 
 	/** Prints an error message associated with a certain node. Also outputs the file and location
-<<<<<<< HEAD
-	 * of the node. */
-	void printCompilerError(SgNode* badNode, const char * message);
-
-	/** Returns aT* vector of nodes of specific type indicated by the template parameter, and the traversal
-	 * order can also be passed in. */
-	template <class T>
-	inline std::vector<T*> querySubTree(SgNode* root, t_traverseOrder order = postorder)
-	{
-		struct Traversal : public AstSimpleProcessing
-		{
-			std::vector<T*> all_nodes;
-
-			virtual void visit(SgNode * n)
-			{
-				T* node = dynamic_cast<T*> (n);
-				if (node) all_nodes.push_back(node);
-			}
-		};
-
-		Traversal traversal;
-		traversal.traverse(root, order);
-		return traversal.all_nodes;
-	}
-
-	/** Remove braces of a basic block in which there is no variable declared. */
-	void removeUselessBraces(SgNode* root);
-
-	/** Returns if an expression modifies any value. */
-	bool isModifyingExpression(SgExpression* exp);
-
-	/** Returns if an expression contains any subexpression which modifies any value. */
-	bool containsModifyingExpression(SgExpression* exp);
-
-	/** Returns if an expression is an assignment operator (including +=, etc.). */
-	bool isAssignmentOp(SgExpression* e);
-=======
 	  * of the node. */
         void printCompilerError(SgNode* badNode, const char * message);
 
@@ -134,7 +97,12 @@
         /** Returns if an expression contains any subexpression which modifies any value. */
         bool containsModifyingExpression(SgExpression* exp);
 
-        /** Returns if an expression is an assignment operator (including +=, etc.). */
-        bool isAssignmentOp(SgExpression* e);
->>>>>>> c6e10943
+	/** Returns if an expression modifies any value. */
+	bool isModifyingExpression(SgExpression* exp);
+
+	/** Returns if an expression contains any subexpression which modifies any value. */
+	bool containsModifyingExpression(SgExpression* exp);
+
+	/** Returns if an expression is an assignment operator (including +=, etc.). */
+	bool isAssignmentOp(SgExpression* e);
 }
