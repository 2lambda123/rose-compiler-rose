#pragma once

#include "rose.h"
#include <string>
#include <boost/tuple/tuple.hpp>
#include <VariableRenaming.h>

namespace backstroke_util
{
<<<<<<< HEAD
	/** Generate a name that is unique in the current scope and any parent and children scopes.
	* @param baseName the word to be included in the variable names. */
	std::string GenerateUniqueVariableName(SgScopeStatement* scope, std::string baseName = "temp");

	/** Returns true if the given expression refers to a variable. This could include using the
	* dot and arrow operator to access member variables. A comma op conunts as a variable references
	* if all its members are variable references (not just the last expression in the list).
	* Note that an expression which is a variable reference necessarily has no side effects. */
	bool IsVariableReference(SgExpression* expression);

	/** Given an expression, generates a temporary variable whose initializer optionally evaluates
	* that expression. Then, the var reference expression returned can be used instead of the original
	* expression. The temporary variable created can be reassigned to the expression by the returned SgAssignOp;
	* this can be used when the expression the variable represents needs to be evaluated. NOTE: This handles
	* reference types correctly by using pointer types for the temporary.
	* @param expression Expression which will be replaced by a variable
	* @param scope scope in which the temporary variable will be generated
	* @return declaration of the temporary variable, an assignment op to
	* reevaluate the expression, and a a variable reference expression to use instead of
	* the original expression. Delete the results that you don't need! */
	boost::tuple<SgVariableDeclaration*, SgAssignOp*, SgExpression* > CreateTempVariableForExpression(SgExpression* expression,
			SgScopeStatement* scope, bool initializeInDeclaration);

	//! Collects all the uses of the given variable in the given subtree. Correctly handles expanded
	//! variables, such a p.x. All the reference expressions for p.x would be SgDotOp's or SgArrowOp's
	std::vector<SgExpression*> findVarReferences(VariableRenaming::VarName var, SgNode* root);

	/** Return if the value in a SgValueExp object is zero. */
	bool isZero(SgValueExp* value);

	/** Reverse the Sgop_mode from prefix to postfix, or vice versa. */
	SgUnaryOp::Sgop_mode reverseOpMode(SgUnaryOp::Sgop_mode mode);

	/** Check if there is another used variable with the same name in the current scope.
	* If yes, alter the name until it does not conflict with any other variable name. */
	void validateName(std::string& name, SgNode* root);

	/** Identify if two variables are the same. A variable may be a SgVarRefExp object,
	* a SgDotExp object, or a SgArrowExp object. */
	bool areSameVariable(SgExpression* exp1, SgExpression* exp2);

	/** If the expression contains the given variable. */
	bool containsVariable(SgExpression* exp, SgExpression* var);

	/** Return whether a basic block contains a break statement. */
	bool hasBreakStmt(SgBasicBlock* body);

	/** If two expressions can be reorderd (in other word, reordering does not change the result). */
	bool canBeReordered(SgExpression* exp1, SgExpression* exp2);

	/** Tell if a type is a STL container type. */
	bool isSTLContainer(SgType* type);

	/** Get the defined copy constructors in a given class. Returns empty vector if the copy constructor is implicit. */
	std::vector<SgMemberFunctionDeclaration*> getCopyConstructors(SgClassDeclaration* class_decl);

	/** Returns a boolean value to indicate whether the return value (rvalue) of the given expression is used. */
	bool isReturnValueUsed(SgExpression* exp);

	/** Prints an error message associated with a certain node. Also outputs the file and location
	 * of the node. */
	void printCompilerError(SgNode* badNode, const char * message);

	namespace util_private
	{

		template <class T>
		struct Traversal : public AstSimpleProcessing
		{
			std::vector<T*> all_nodes;

			virtual void visit(SgNode * n)
			{
				T* node = dynamic_cast<T*> (n);
				if (node) all_nodes.push_back(node);
			}
		};
	}

	/** Returns a vector of nodes of specific type indicated by the template parameter, and the traversal
	* order can also be passed in. */
	template <class T>
	std::vector<T*> querySubTree(SgNode* root, t_traverseOrder order = postorder)
	{
		util_private::Traversal<T> traversal;
		traversal.traverse(root, order);
		return traversal.all_nodes;
	}

	/** Remove braces of a basic block in which there is no variable declared. */
	void removeUselessBraces(SgNode* root);

	/** Remove useless parenthesis of some specific expresssions which will damage the readability. */
	void removeUselessParen(SgNode* root);

	/** Returns if an expression modifies any value. */
	bool isModifyingExpression(SgExpression* exp);

	/** Returns if an expression contains any subexpression which modifies any value. */
	bool containsModifyingExpression(SgExpression* exp);

	/** Returns if an expression is an assignment operator (including +=, etc.). */
	bool isAssignmentOp(SgExpression* e);

	/** Given a function declaration, get its definition's body. If it does not have a definition, return NULL. */
	SgBasicBlock* getFunctionBody(SgFunctionDeclaration* func_decl);
=======
        /** Generate a name that is unique in the current scope and any parent and children scopes.
          * @param baseName the word to be included in the variable names. */
        std::string GenerateUniqueVariableName(SgScopeStatement* scope, std::string baseName = "temp");

        /** Returns true if the given expression refers to a variable. This could include using the
         * dot and arrow operator to access member variables. A comma op conunts as a variable references
         * if all its members are variable references (not just the last expression in the list). 
         * Note that an expression which is a variable reference necessarily has no side effects. */
        bool IsVariableReference(SgExpression* expression);

        /** Given an expression, generates a temporary variable whose initializer optionally evaluates
          * that expression. Then, the var reference expression returned can be used instead of the original
          * expression. The temporary variable created can be reassigned to the expression by the returned SgAssignOp;
          * this can be used when the expression the variable represents needs to be evaluated. NOTE: This handles
          * reference types correctly by using pointer types for the temporary.
          * @param expression Expression which will be replaced by a variable
          * @param scope scope in which the temporary variable will be generated
          * @return declaration of the temporary variable, an assignment op to
          * reevaluate the expression, and a a variable reference expression to use instead of
          * the original expression. Delete the results that you don't need! */
        boost::tuple<SgVariableDeclaration*, SgAssignOp*, SgExpression* > CreateTempVariableForExpression(SgExpression* expression,
                SgScopeStatement* scope, bool initializeInDeclaration);

        /** Return if the value in a SgValueExp object is zero. */
        bool isZero(SgValueExp* value);

        /** Reverse the Sgop_mode from prefix to postfix, or vice versa. */
        SgUnaryOp::Sgop_mode reverseOpMode(SgUnaryOp::Sgop_mode mode);

        /** Check if there is another used variable with the same name in the current scope.
         * If yes, alter the name until it does not conflict with any other variable name. */
        void validateName(std::string& name, SgNode* root);

        /** Identify if two variables are the same. A variable may be a SgVarRefExp object,
          * a SgDotExp object, or a SgArrowExp object. */
        bool areSameVariable(SgExpression* exp1, SgExpression* exp2);

        /** If the expression contains the given variable. */
        bool containsVariable(SgExpression* exp, SgExpression* var);

        /** Return whether a basic block contains a break statement. */
        bool hasBreakStmt(SgBasicBlock* body);

        /** If two expressions can be reorderd (in other word, reordering does not change the result). */
        bool canBeReordered(SgExpression* exp1, SgExpression* exp2);

        /** Tell if a type is a STL container type. */
        bool isSTLContainer(SgType* type);

        /** Get the defined copy constructors in a given class. Returns empty vector if the copy constructor is implicit. */
        std::vector<SgMemberFunctionDeclaration*> getCopyConstructors(SgClassDeclaration* class_decl);

        /** Returns a boolean value to indicate whether the return value (rvalue) of the given expression is used. */
        bool isReturnValueUsed(SgExpression* exp);

        /** Prints an error message associated with a certain node. Also outputs the file and location
          * of the node. */
        void printCompilerError(SgNode* badNode, const char * message);

        namespace util_private
        {
            template <class T>
                struct Traversal : public AstSimpleProcessing
            {
                std::vector<T*> all_nodes;
                virtual void visit(SgNode* n)
                {
                    T* node = dynamic_cast<T*>(n);
                    if (node) all_nodes.push_back(node);
                }
            }; 
        }

        /** Returns a vector of nodes of specific type indicated by the template parameter, and the traversal 
         * order can also be passed in. */
        template <class T>
        std::vector<T*> querySubTree(SgNode* root, t_traverseOrder order = postorder)
        {
            util_private::Traversal<T> traversal;
            traversal.traverse(root, order);
            return traversal.all_nodes;
        }

        /** Remove braces of a basic block in which there is no variable declared. */
        void removeUselessBraces(SgNode* root);

        /** Remove useless parenthesis of some specific expresssions which will damage the readability. */
        void removeUselessParen(SgNode* root);

        /** Returns if an expression modifies any value. */
        bool isModifyingExpression(SgExpression* exp);
        
        /** Returns if an expression contains any subexpression which modifies any value. */
        bool containsModifyingExpression(SgExpression* exp);

        /** Returns if an expression is an assignment operator (including +=, etc.). */
        bool isAssignmentOp(SgExpression* e);

		/** Given a function declaration, get its definition's body. If it does not have a definition, return NULL. */
		SgBasicBlock* getFunctionBody(SgFunctionDeclaration* func_decl);

		//! Get the closest enclosing if body (either true or false body) of the given node.
		SgStatement* getEnclosingIfBody(SgNode* node);
>>>>>>> 517a610b
}
<|MERGE_RESOLUTION|>--- conflicted
+++ resolved
@@ -7,7 +7,6 @@
 
 namespace backstroke_util
 {
-<<<<<<< HEAD
 	/** Generate a name that is unique in the current scope and any parent and children scopes.
 	* @param baseName the word to be included in the variable names. */
 	std::string GenerateUniqueVariableName(SgScopeStatement* scope, std::string baseName = "temp");
@@ -114,109 +113,7 @@
 
 	/** Given a function declaration, get its definition's body. If it does not have a definition, return NULL. */
 	SgBasicBlock* getFunctionBody(SgFunctionDeclaration* func_decl);
-=======
-        /** Generate a name that is unique in the current scope and any parent and children scopes.
-          * @param baseName the word to be included in the variable names. */
-        std::string GenerateUniqueVariableName(SgScopeStatement* scope, std::string baseName = "temp");
 
-        /** Returns true if the given expression refers to a variable. This could include using the
-         * dot and arrow operator to access member variables. A comma op conunts as a variable references
-         * if all its members are variable references (not just the last expression in the list). 
-         * Note that an expression which is a variable reference necessarily has no side effects. */
-        bool IsVariableReference(SgExpression* expression);
-
-        /** Given an expression, generates a temporary variable whose initializer optionally evaluates
-          * that expression. Then, the var reference expression returned can be used instead of the original
-          * expression. The temporary variable created can be reassigned to the expression by the returned SgAssignOp;
-          * this can be used when the expression the variable represents needs to be evaluated. NOTE: This handles
-          * reference types correctly by using pointer types for the temporary.
-          * @param expression Expression which will be replaced by a variable
-          * @param scope scope in which the temporary variable will be generated
-          * @return declaration of the temporary variable, an assignment op to
-          * reevaluate the expression, and a a variable reference expression to use instead of
-          * the original expression. Delete the results that you don't need! */
-        boost::tuple<SgVariableDeclaration*, SgAssignOp*, SgExpression* > CreateTempVariableForExpression(SgExpression* expression,
-                SgScopeStatement* scope, bool initializeInDeclaration);
-
-        /** Return if the value in a SgValueExp object is zero. */
-        bool isZero(SgValueExp* value);
-
-        /** Reverse the Sgop_mode from prefix to postfix, or vice versa. */
-        SgUnaryOp::Sgop_mode reverseOpMode(SgUnaryOp::Sgop_mode mode);
-
-        /** Check if there is another used variable with the same name in the current scope.
-         * If yes, alter the name until it does not conflict with any other variable name. */
-        void validateName(std::string& name, SgNode* root);
-
-        /** Identify if two variables are the same. A variable may be a SgVarRefExp object,
-          * a SgDotExp object, or a SgArrowExp object. */
-        bool areSameVariable(SgExpression* exp1, SgExpression* exp2);
-
-        /** If the expression contains the given variable. */
-        bool containsVariable(SgExpression* exp, SgExpression* var);
-
-        /** Return whether a basic block contains a break statement. */
-        bool hasBreakStmt(SgBasicBlock* body);
-
-        /** If two expressions can be reorderd (in other word, reordering does not change the result). */
-        bool canBeReordered(SgExpression* exp1, SgExpression* exp2);
-
-        /** Tell if a type is a STL container type. */
-        bool isSTLContainer(SgType* type);
-
-        /** Get the defined copy constructors in a given class. Returns empty vector if the copy constructor is implicit. */
-        std::vector<SgMemberFunctionDeclaration*> getCopyConstructors(SgClassDeclaration* class_decl);
-
-        /** Returns a boolean value to indicate whether the return value (rvalue) of the given expression is used. */
-        bool isReturnValueUsed(SgExpression* exp);
-
-        /** Prints an error message associated with a certain node. Also outputs the file and location
-          * of the node. */
-        void printCompilerError(SgNode* badNode, const char * message);
-
-        namespace util_private
-        {
-            template <class T>
-                struct Traversal : public AstSimpleProcessing
-            {
-                std::vector<T*> all_nodes;
-                virtual void visit(SgNode* n)
-                {
-                    T* node = dynamic_cast<T*>(n);
-                    if (node) all_nodes.push_back(node);
-                }
-            }; 
-        }
-
-        /** Returns a vector of nodes of specific type indicated by the template parameter, and the traversal 
-         * order can also be passed in. */
-        template <class T>
-        std::vector<T*> querySubTree(SgNode* root, t_traverseOrder order = postorder)
-        {
-            util_private::Traversal<T> traversal;
-            traversal.traverse(root, order);
-            return traversal.all_nodes;
-        }
-
-        /** Remove braces of a basic block in which there is no variable declared. */
-        void removeUselessBraces(SgNode* root);
-
-        /** Remove useless parenthesis of some specific expresssions which will damage the readability. */
-        void removeUselessParen(SgNode* root);
-
-        /** Returns if an expression modifies any value. */
-        bool isModifyingExpression(SgExpression* exp);
-        
-        /** Returns if an expression contains any subexpression which modifies any value. */
-        bool containsModifyingExpression(SgExpression* exp);
-
-        /** Returns if an expression is an assignment operator (including +=, etc.). */
-        bool isAssignmentOp(SgExpression* e);
-
-		/** Given a function declaration, get its definition's body. If it does not have a definition, return NULL. */
-		SgBasicBlock* getFunctionBody(SgFunctionDeclaration* func_decl);
-
-		//! Get the closest enclosing if body (either true or false body) of the given node.
-		SgStatement* getEnclosingIfBody(SgNode* node);
->>>>>>> 517a610b
+	//! Get the closest enclosing if body (either true or false body) of the given node.
+	SgStatement* getEnclosingIfBody(SgNode* node);
 }
