--- conflicted
+++ resolved
@@ -43,13 +43,9 @@
         set<SgVarRefExp*> uses = ssa.getUsesAtNode(node);
         foreach (SgVarRefExp* varRef, uses)
         {
-<<<<<<< HEAD
             StaticSingleAssignment::ReachingDefPtr reachingDef = ssa.getDefinitionForUse(varRef);
             
             if (!reachingDef) continue;
-=======
-            SSA_UnfilteredCfg::ReachingDefPtr reachingDef = ssa.getDefinitionForUse(varRef);
->>>>>>> b7af9fdb
 
             set<VirtualCFG::CFGNode> defs = reachingDef->getActualDefinitions();
 
