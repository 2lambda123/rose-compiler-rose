#include "valueGraph.h"
#include <utilities/utilities.h>
#include <boost/assign/list_inserter.hpp>
#include <boost/bind.hpp>
#include <boost/foreach.hpp>
#include <boost/graph/graphviz.hpp>
#include <boost/graph/topological_sort.hpp>

namespace Backstroke
{

using namespace std;

#define foreach         BOOST_FOREACH
#define reverse_foreach BOOST_REVERSE_FOREACH


void EventReverser::buildValueGraph()
{
    // First, build the basic part of the value graph.
    buildBasicValueGraph();

    // Process all variable of their last versions.
    processLastVersions();

    // Add all state saving edges.
    addStateSavingEdges();

    // Add path information to edges.
    //addPathsToEdges();
    
    // Add a reverse edge for every non-ordered edge, and add extra nodes for + and -.
    addExtraNodesAndEdges();

    // Remove useless nodes.
    //removeUselessNodes();

    // Assign a global unique name for each node in VG.
    assignNameToNodes();
    
    valueGraphToDot("VG.dot");
}

namespace
{
    struct OperationTypeTable
    {
        OperationTypeTable()
        {
            boost::assign::insert(table)
            (V_SgPlusAssignOp,      V_SgAddOp)
            (V_SgMinusAssignOp,     V_SgSubtractOp)
            (V_SgMultAssignOp,      V_SgMultiplyOp)
            (V_SgDivAssignOp,       V_SgDivideOp)
            (V_SgAndAssignOp,       V_SgAndOp)
            (V_SgIorAssignOp,       V_SgOrOp)
            (V_SgModAssignOp,       V_SgModOp)
            (V_SgXorAssignOp,       V_SgBitXorOp)
            (V_SgLshiftAssignOp,    V_SgLshiftOp)
            (V_SgRshiftAssignOp,    V_SgRshiftOp);
        }

        map<VariantT, VariantT> table;
    };

    VariantT getOriginalType(VariantT t)
    {
        static OperationTypeTable typeTable = OperationTypeTable();
        ROSE_ASSERT(typeTable.table.count(t) > 0);
        return typeTable.table[t];
    }

} // end of anonymous

void EventReverser::buildBasicValueGraph()
{
    // Build the SSA form of the given function.
    //SSA::NodeReachingDefTable defTable = getUsesAtNode(funcDef);

    // Build a vertex which is the start point of the search.
    //root_ = addValueGraphNode(new ValueGraphNode);
    root_ = addValueGraphNode(new ValueGraphNode);

    /***************************************************************************/
    // We search state variables here. This part should use a functor to determine
    // which variables are state ones.
    // Currently, we assume the parameters are state variables in C style, while
    // all data members are state variables in C++ style.


    SgFunctionDeclaration* funcDecl = funcDef_->get_declaration();
    // If the event is a member function.
    if (SgMemberFunctionDeclaration* memFuncDecl = isSgMemberFunctionDeclaration(funcDecl))
    {
        SgClassDefinition* classDef = memFuncDecl->get_class_scope();
        foreach (SgDeclarationStatement* decl, classDef->get_members())
        {
            SgVariableDeclaration* varDecl = isSgVariableDeclaration(decl);
            if (varDecl == NULL)
                continue;
            foreach (SgInitializedName* initName, varDecl->get_variables())
            {
                VarName varName(1, initName);
                VGVertex newNode = createValueNode(initName, NULL);
                valuesToRestore_.push_back(newNode);
                stateVariables_.insert(VarName(1, initName));
            }
        }
        
        // Add all parameters of the event to the value graph.
        SgInitializedNamePtrList& paraList = funcDef_->get_declaration()->get_args();
        foreach (SgInitializedName* initName, paraList)
            createValueNode(initName, NULL);
    }
    else
    {
        // Add all parameters of the event to the value graph.
        SgInitializedNamePtrList& paraList = funcDef_->get_declaration()->get_args();
        foreach (SgInitializedName* initName, paraList)
        {
            VGVertex newNode = createValueNode(initName, NULL);

            // FIXME State variable may not be parameters.
            // Add the variable into wanted set.
            valuesToRestore_.push_back(newNode);
            stateVariables_.insert(VarName(1, initName));
        } 
    }

    /***************************************************************************/

    vector<SgNode*> nodes = BackstrokeUtility::querySubTree<SgNode>(funcDef_);
    
    // FIXME Here we assume the CFG is a DAG.
    
    // Traverse the CFG in topological order instead of AST can make sure that each 
    // use at any point is already added to VG.
    
    vector<BackstrokeCFG::Vertex> cfgNodes;
    boost::topological_sort(*cfg_, back_inserter(cfgNodes));
    
    vector<SgNode*> astNodes;
    reverse_foreach (BackstrokeCFG::Vertex v, cfgNodes)
        astNodes.push_back((*cfg_)[v]->getNode());
    
    foreach (SgNode* node, astNodes)
    {
        //cout << node->class_name() << endl;

        // Statement case: variable declaration.
        if (SgStatement* stmt = isSgStatement(node))
        {
            SgVariableDeclaration* varDecl = isSgVariableDeclaration(stmt);
            if (varDecl == NULL) continue;

            foreach (SgInitializedName* initName, varDecl->get_variables())
            {
                SgInitializer* initalizer = initName->get_initializer();

                // A declaration without definition
                if (initalizer == NULL)
                {
                    createValueNode(initName, NULL);
                }
                else if (SgAssignInitializer* assignInit =
                        isSgAssignInitializer(initalizer))
                {
                    SgExpression* operand = assignInit->get_operand();
                    createValueNode(initName, operand);
                    //addVariableToNode(rhsVertex, initName);
                }
                else
                {
                    //cout << initalizer->class_name() << endl;
                    ROSE_ASSERT(!"Can only deal with assign initializer now!");
                }
            }
        }

        // Expression case.
        if (SgExpression* expr = isSgExpression(node))
        {
            // For a variable reference, if its def is a phi node, we build this phi node here.
            if (BackstrokeUtility::isVariableReference(expr))
            {
                // For data member access, ignore its corresponding "this" pointer.
                if (SgThisExp* thisExp = isSgThisExp(expr))
                {
                    createThisExpNode(thisExp);
                }

                else if (SgArrowExp* arrowExp = isSgArrowExp(expr))
                {
                    if (isSgThisExp(arrowExp->get_lhs_operand()))
                    {
                        SgExpression* rhsExp = arrowExp->get_rhs_operand();
                        // It is possible that this var ref is actually a def.
                        // For example, this->a = 0;
                        if (nodeVertexMap_.count(rhsExp) > 0)
                            nodeVertexMap_[arrowExp] = nodeVertexMap_[rhsExp];
                    }
                }

                // A cast expression may be a variable reference.
                else if (SgCastExp* castExp = isSgCastExp(expr))
                {
                    //castExp->get_operand()->get_file_info()->display();
                    ROSE_ASSERT(nodeVertexMap_.count(castExp->get_operand()));
                    nodeVertexMap_[castExp] = nodeVertexMap_[castExp->get_operand()];
                }
                
                else if (SgPointerDerefExp* ptrDerefExp = isSgPointerDerefExp(expr))
                {
                    // ...
                }

                else
                {
                    // Get the var name and version for lhs.
                    // We don't know if this var is a use or def now.
                    //cout << expr->unparseToString() << endl;
                    VersionedVariable var = getVersionedVariable(expr);

                    // It is possible that this var ref is actually a def. For example, a = 0;
                    if (varVertexMap_.count(var) > 0)
                        nodeVertexMap_[expr] = varVertexMap_[var];
                }
                continue;
            }

            // Value expression.
            if (SgValueExp* valueExp = isSgValueExp(expr))
            {
                createValueNode(NULL, valueExp);
                //addValueGraphNode(new ValueNode(valueExp), expr);
            }

            // Cast expression.
            else if (SgCastExp* castExp = isSgCastExp(expr))
            {
                ROSE_ASSERT(nodeVertexMap_.count(castExp->get_operand()));
                nodeVertexMap_[castExp] = nodeVertexMap_[castExp->get_operand()];
            }
            
            else if (SgFunctionCallExp* funcCall = isSgFunctionCallExp(expr))
            {
#if 1
                const SSA::NodeReachingDefTable& defTable =
<<<<<<< HEAD
                    ssa_->getReachingDefsAtNode(funcCall);
                cout << "Print def table:\n";
                typedef map<VarName, SSA::ReachingDefPtr>::value_type PT;
                foreach(const PT& pt, defTable)
                {
                    cout << "!" << SSA::varnameToString(pt.first) << " " << 
                            pt.second->getRenamingNumber() << endl;
                }
#endif
                
                createFunctionCallNode(funcCall);
                
                
                //// If this function call returns a value, create a temporary value node.
                //createValueNode(NULL, funcCall);
#if 0
                const SSA::NodeReachingDefTable& defTable =
                    ssa_->getReachingDefsAtNode(funcCall->get_parent());
=======
                            ssa_->getOutgoingDefsAtNode(funcCall->get_parent());
>>>>>>> 984d11db

                cout << "Print def table:\n";
                typedef map<VarName, SSA::ReachingDefPtr>::value_type PT;
                foreach(const PT& pt, defTable)
                cout << "!" << SSA::varnameToString(pt.first) << " " << pt.second->getRenamingNumber() << endl;
#endif              
                
                //createFunctionCallNode(funcCall);

                   
            }

            // Unary expressions.
            else if (SgUnaryOp* unaryOp = isSgUnaryOp(expr))
            {
                SgExpression* operand = unaryOp->get_operand();

                VariantT t = unaryOp->variantT();
                switch (t)
                {
                case V_SgPlusPlusOp:
                case V_SgMinusMinusOp:
                    {
                        if (nodeVertexMap_.count(operand) == 0)
                        {
                            cout << "The operand of ++ or -- is not added to VG yet!\n";
                            continue;
                        }
                        ROSE_ASSERT(nodeVertexMap_.count(operand) > 0);

                        VGVertex operandNode = nodeVertexMap_[operand];
                        VGVertex result = createValueNode(operand, NULL);

                        createOperatorNode(t, unaryOp, result, operandNode);
                        //addVariableToNode(result, operand);

                        // For postfix ++ and --, we should assign the value node
                        // before modified to this expression.
                        if (unaryOp->get_mode() == SgUnaryOp::postfix)
                            nodeVertexMap_[unaryOp] = operandNode;
                        else
                            nodeVertexMap_[unaryOp] = result;

                        break;
                    }
                
                case V_SgAddressOfOp:
                case V_SgNotOp:
                case V_SgMinusOp:
                //case V_SgPointerDerefExp:
                case V_SgUnaryAddOp:
                    ROSE_ASSERT(nodeVertexMap_.count(operand) > 0);
                    createOperatorNode(t, unaryOp, createValueNode(NULL, unaryOp), 
                        nodeVertexMap_[operand]);
                    break;

                default:
                    ROSE_ASSERT("Unary op not handled yet!");
                    break;
                }
            }

            // Binary expressions.
            else if (SgBinaryOp* binOp = isSgBinaryOp(expr))
            {
                SgExpression* lhs = binOp->get_lhs_operand();
                SgExpression* rhs = binOp->get_rhs_operand();

                VariantT t = binOp->variantT();
                switch (t)
                {
                // For assign op, we assign the node which is assigned to with a variable name.
                case V_SgAssignOp:
                    if (BackstrokeUtility::isVariableReference(lhs))
                    {
                        VGVertex result = createValueNode(lhs, rhs);
                        // Update the node-vertex table.
                        nodeVertexMap_[binOp] = result;
                    }
                    else
                    {
                        ROSE_ASSERT(!"Only variable can be assigned now.");
                    }

                    break;

                case V_SgAddOp:
                case V_SgSubtractOp:
                case V_SgMultiplyOp:
                case V_SgDivideOp:
                case V_SgGreaterThanOp:
                case V_SgGreaterOrEqualOp:
                case V_SgLessThanOp:
                case V_SgLessOrEqualOp:
                case V_SgEqualityOp:
                case V_SgNotEqualOp:
                case V_SgAndOp:
                case V_SgOrOp:
                case V_SgBitAndOp:
                case V_SgBitOrOp:
                case V_SgBitXorOp:
                    ROSE_ASSERT(nodeVertexMap_.count(lhs) > 0);
                    ROSE_ASSERT(nodeVertexMap_.count(rhs) > 0);

                    createOperatorNode(t, binOp, createValueNode(NULL, binOp),
                            nodeVertexMap_[lhs], nodeVertexMap_[rhs]);
                    break;

                case V_SgPlusAssignOp:
                case V_SgMinusAssignOp:
                case V_SgMultAssignOp:
                case V_SgDivAssignOp:
                case V_SgAndAssignOp:
                case V_SgIorAssignOp:
                case V_SgModAssignOp:
                case V_SgXorAssignOp:
                case V_SgLshiftAssignOp:
                case V_SgRshiftAssignOp:
                    {
                        VersionedVariable use = getVersionedVariable(lhs);

                        ROSE_ASSERT(varVertexMap_.count(use) > 0);
                        ROSE_ASSERT(nodeVertexMap_.count(rhs) > 0);

                        VGVertex result = createValueNode(lhs, NULL);
                        createOperatorNode(
                                getOriginalType(t), binOp, result,
                                varVertexMap_[use], nodeVertexMap_[rhs]);

                        // Update the node-vertex table.
                        nodeVertexMap_[binOp] = result;
                        break;
                    }

                case V_SgCommaOpExp:
                    nodeVertexMap_[binOp] = nodeVertexMap_[rhs];
                    break;

                default:
                    break;
                }
            }
        }
    }
}


void EventReverser::assignNameToNodes()
{
    static int counter = 0;

    set<string> names;
    foreach (VGVertex node, boost::vertices(valueGraph_))
    {
        ValueNode* valNode = isValueNode(valueGraph_[node]);
        if (valNode == NULL) continue;
        if (valNode->isAvailable()) continue;

        string name;
        if (valNode->isTemp())
            name = "temp" + boost::lexical_cast<string>(counter++);
        else
            name = valNode->var.toString();
        
        while (names.count(name) > 0)
            name += "_";
        names.insert(name);
        valNode->str = name;
    }
}


void EventReverser::addPathsToEdges()
{    
    vector<VGVertex> phiNodes;

    foreach (const VGEdge& e, boost::edges(valueGraph_))
    {
        ValueGraphEdge* edge = valueGraph_[e];

        // The ordered edge (edge from operator node) does not have path info.
        if (isOrderedEdge(edge)) continue;

        VGVertex src = boost::source(e, valueGraph_);
        //VGVertex tar = boost::target(e, valueGraph_);
        //ValueGraphNode* srcNode = valueGraph_[src];
        //ValueGraphNode* tarNode = valueGraph_[tar];

        // Phi nodes are taken care specially.
        if (isPhiNode(valueGraph_[src]))
        {
            phiNodes.push_back(src);
            continue;
        }

        if (ValueNode* valNode = isValueNode(valueGraph_[src]))
        {
            boost::tie(edge->dagIndex, edge->paths) =
                    pathNumManager_->getPathNumbers(valNode->astNode);
        }
    }

#if 0
    set<VGVertex> processedPhiNodes;
    foreach (VGVertex phiNode, phiNodes)
    {
        ValueGraphEdge* stateSavingEdge = 0;
        int dagIdx;
        PathSet paths;
        
        foreach (const VGEdge& e, boost::out_edges(phiNode, valueGraph_))
        {
            VGVertex tar = boost::target(e, valueGraph_);
            ValueGraphEdge* edge = valueGraph_[e];
            ValueGraphNode* node = valueGraph_[tar];

            if (isPhiNode(node))
                addPathsForPhiNodes(tar, processedPhiNodes);
            else if (tar == root_)
                stateSavingEdge = edge;
            else
            {
                ValueNode* valNode = isValueNode(node);
                ROSE_ASSERT(valNode);
                boost::tie(edge->dagIndex, edge->paths) =
                    pathNumManager_->getPathNumbers(valNode->astNode);

                // Collect information for state saving edge from this phi node.
                if (paths.empty())
                {
                    dagIdx = edge->dagIndex;
                    paths = edge->paths;
                }
                else
                    paths |= edge->paths;
            }
        }

        // Add the path information to the state saving edge from phi node.
        ROSE_ASSERT(stateSavingEdge);
        stateSavingEdge->dagIndex = dagIdx;
        stateSavingEdge->paths = paths;
    }
#endif
}

#if 0
EventReverser::PathSetWithIndex EventReverser::addPathsForPhiNodes(
        EventReverser::VGVertex phiNode,
        set<EventReverser::VGVertex>& processedPhiNodes)
{
    // Suppose all paths are in the same set.
    //map<VGEdge, PathSetWithIndex> paths;

    foreach (VGVertex tar, boost::adjacent_vertices(phiNode, valueGraph_))
    {
        if (isPhiNode(valueGraph_[tar]))
        {
            if (processedPhiNodes.count(phiNode) == 0)
                addPathsForPhiNodes(tar, processedPhiNodes);
        }
        if (isValueNode(valueGraph_[tar]))
        {
            
        }

    }

    processedPhiNodes.insert(phiNode);
}
#endif

void EventReverser::processLastVersions()
{
    // Collect all variables visible at the end of the event. It is needed since
    // a data member is not shown from SSA::getLastVersions() for a member event
    // function. So if a state variable does not appear the following set, it is
    // still available.
    set<VarName> varNamesAtEventEnd;
    
    // At the end of the event, find the versions of all variables,
    // and determine which variables are avaiable during the search of VG.
    typedef SSA::NodeReachingDefTable::value_type VarNameDefPair;
    foreach (const VarNameDefPair& nameDef,
             ssa_->getLastVersions(funcDef_->get_declaration()))
    {
        VarName name = nameDef.first;
        VGVertex node;
        
        varNamesAtEventEnd.insert(name);

        // For every variable, if it is not added into VG, add it now.
        VersionedVariable var(name, nameDef.second->getRenamingNumber());
        
        //cout << "VersionedVariable:" << var.toString() << endl;
        //printVarVertexMap();
        
        if (varVertexMap_.count(var) == 0)
        {
            //pseudoDefMap_[var] = nameDef.second;

            // Currently an object's member access is not added to VG.
            if (var.name.size() == 1)
            {
                if (nameDef.second->isPhiFunction())
                    node = createPhiNode(var, nameDef.second);
                else
                {
                    cout << "Unhandled variable: " << var << endl;
                }
            }
        }
        else
            node = varVertexMap_[var];

        if (isStateVariable(name))
        {
            // If the variable is a state variable, make it available.
            availableValues_.insert(node);
        }
        else
        {
            // If this variable is not the state, it will be killed at the end
            // of the function. Add it to the killed set, then a state saving edge
            // is added to it.
            varsKilledAtEventEnd_.insert(node);
        }
    }
    
    foreach (const VarName& name, stateVariables_)
    {
        if (varNamesAtEventEnd.count(name) == 0)
        {
            VersionedVariable var(name, 0);
            ROSE_ASSERT(varVertexMap_.count(var));
            availableValues_.insert(varVertexMap_[var]);
        }
    }
}

void EventReverser::addExtraNodesAndEdges()
{
    //! Add reverse edges for phi nodes.
    vector<VGEdge> edges;
    foreach (const VGEdge& edge, boost::edges(valueGraph_))
        edges.push_back(edge);

    foreach (const VGEdge& edge, edges)
    {
        VGVertex src = boost::source(edge, valueGraph_);
        VGVertex tar = boost::target(edge, valueGraph_);

        // State saving edge.
        if (tar == root_)
            continue;

        // If the edge is not connected to an operator node or function call node,
        // make a reverse copy.
        if (isOperatorNode(valueGraph_[src]) || isOperatorNode(valueGraph_[tar]) ||
            isFunctionCallNode(valueGraph_[src]) || isFunctionCallNode(valueGraph_[tar]))
            continue;

        addValueGraphEdge(tar, src, valueGraph_[edge]);
    }

    //! Add + and - nodes and edges for + and - operations.
    vector<VGVertex> vertices;
    foreach (VGVertex v, boost::vertices(valueGraph_))
        vertices.push_back(v);

    foreach (VGVertex node, vertices)
    {
        OperatorNode* opNode = isOperatorNode(valueGraph_[node]);
        if (opNode == NULL)
            continue;

        if (boost::in_degree(node, valueGraph_) == 0)
            continue;
        
        // The ingoing edge to this operation node.
        VGEdge inEdge = *(boost::in_edges(node, valueGraph_).first);
        
        // For + and - operations.
        if (opNode->type == V_SgAddOp || opNode->type == V_SgSubtractOp)
        {
            // Get all 3 operands first.
            VGVertex result, lhs, rhs;
            result = boost::source(inEdge, valueGraph_);

            foreach (const VGEdge& e, boost::out_edges(node, valueGraph_))
            {
                if (isOrderedEdge(valueGraph_[e])->index == 0)
                    lhs = boost::target(e, valueGraph_);
                else
                    rhs = boost::target(e, valueGraph_);
            }

            // a = b + b cannot be transformed to b = a - b
            if (lhs == rhs)
                continue;

            ValueGraphNode* lhsNode = valueGraph_[lhs];
            ValueGraphNode* rhsNode = valueGraph_[rhs];

            ValueNode* lhsValNode = isValueNode(lhsNode);
            ValueNode* rhsValNode = isValueNode(rhsNode);

            // If the operand is a constant, we don't have to build the relationship.
            if (!(lhsValNode && lhsValNode->isAvailable()))
            {
                VariantT tRev = (opNode->type == V_SgAddOp) ? V_SgSubtractOp : V_SgAddOp;
                VGVertex newNode = createOperatorNode(
                        tRev, opNode->astNode, lhs, result, rhs, valueGraph_[inEdge]);

                VGEdge newEdge = boost::edge(lhs, newNode, valueGraph_).first;
                VGEdge e = *(boost::in_edges(node, valueGraph_).first);
                *valueGraph_[newEdge] = *valueGraph_[e];
            }
            if (!(rhsValNode && rhsValNode->isAvailable()))
            {
                VGVertex newNode = createOperatorNode(
                        V_SgSubtractOp, opNode->astNode, rhs, result, lhs, valueGraph_[inEdge]);

                VGEdge newEdge = boost::edge(rhs, newNode, valueGraph_).first;
                VGEdge e = *(boost::in_edges(node, valueGraph_).first);
                *valueGraph_[newEdge] = *valueGraph_[e];
            }
        }
        // For ++ and -- operations.
        else if (opNode->type == V_SgPlusPlusOp || opNode->type == V_SgMinusMinusOp)
        {
            // Get both 2 operands first.
            VGVertex result, operand;
            result = *(boost::inv_adjacent_vertices(node, valueGraph_).first);
            operand = *(boost::adjacent_vertices(node, valueGraph_).first);

            VariantT tRev = (opNode->type == V_SgPlusPlusOp) ?
                V_SgMinusMinusOp : V_SgPlusPlusOp;
            VGVertex newNode = createOperatorNode(
                    tRev, opNode->astNode, operand, result, nullVertex(), valueGraph_[inEdge]);

            VGEdge newEdge = boost::edge(operand, newNode, valueGraph_).first;
            VGEdge e = *(boost::in_edges(node, valueGraph_).first);
            *valueGraph_[newEdge] = *valueGraph_[e];
        }
    }
}

EventReverser::VGVertex 
EventReverser::createPhiNode(VersionedVariable& var, SSA::ReachingDefPtr reachingDef)
{
    //cout << var.toString() << endl;
    
    //ROSE_ASSERT(pseudoDefMap_.count(var) > 0);
    //SSA::ReachingDefPtr reachingDef = pseudoDefMap_[var];
    SgNode* astNode = reachingDef->getDefinitionNode();

    // Add the phi node.
    VGVertex node = addValueGraphNode(new PhiNode(var, astNode));
    varVertexMap_[var] = node;

    // For every phi function parameter, check if it is also a pseudo def.
    // If it is, add another phi node and connect them. Else, add an edge.
    typedef pair<SSA::ReachingDefPtr, set<ReachingDef::FilteredCfgEdge> > PairT;
	//pair<SSA::ReachingDefPtr, set<CFGEdge> > defEdgePair;
    foreach (const PairT& defEdgePair, reachingDef->getJoinedDefs())
    {
        SSA::ReachingDefPtr def = defEdgePair.first;
        const set<ReachingDef::FilteredCfgEdge>& cfgEdges = defEdgePair.second;
        int version = def->getRenamingNumber();

        //VGEdge newEdge;

        // If this def is also a phi node, add a varWithVersin entry
        // to the varReachingDefMap_ table.
        if (def->isPhiFunction())
        {
            VersionedVariable phiVar(var.name, version, true);
            // If this phi node is not added to VG.
            if (varVertexMap_.count(phiVar) == 0)
            //if (pseudoDefMap_.count(phiVar) == 0)
            {
                //pseudoDefMap_[phiVar] = def;
                VGVertex phiNode = createPhiNode(phiVar, def);
                addValueGraphPhiEdge(node, phiNode, cfgEdges);
            }
            else
            {
                ROSE_ASSERT(varVertexMap_.count(phiVar) > 0);
                addValueGraphPhiEdge(node, varVertexMap_[phiVar], cfgEdges);
            }
        }
        else
        {
            VersionedVariable defVar(var.name, version);
            cout << defVar << endl;
            ROSE_ASSERT(varVertexMap_.count(defVar) > 0);

            addValueGraphPhiEdge(node, varVertexMap_[defVar], cfgEdges);
        }

        // If this def is not in the value graph, add it.

        //var.phiVersions.push_back(PhiNodeDependence(v));
    }

#if 0
    // Connect the pseudo def to real defs.
    foreach (const PhiNodeDependence& def, var.phiVersions)
    {
        // We cannot build a var like this since it may be another phi node.
        VersionedVariable varInPhi(var.name, def.version);

        cout << "Phi node dependence:" << varInPhi << endl;

        // If the node which defines this phi node is not in the table,
        // it should be another phi node.
        if (varVertexMap_.count(varInPhi) > 0)
        {
            // If this node is also a pseudo node.
            if (pseudoDefMap_.count(varInPhi) > 0)
            {
                varInPhi.isPseudoDef = true;
                createPhiNode(varInPhi);
            }
            else
                ROSE_ASSERT(false);
            ROSE_ASSERT(varVertexMap_.count(varInPhi) > 0);
        }

        addValueGraphEdge(node, varVertexMap_[varInPhi], 0);
    }
#endif

    return node;
}

EventReverser::VGVertex EventReverser::addValueGraphNode(ValueGraphNode* newNode)
{
#if 0
    if (VariableNode* varNode = isVariableNode(newNode))
        cout << "New var added:" << varNode->var << endl;
#endif

    VGVertex v = boost::add_vertex(valueGraph_);
    valueGraph_[v] = newNode;
    //	if (sgNode)
    //		nodeVertexMap_[sgNode] = v;
    return v;
}

EventReverser::VGEdge EventReverser::addValueGraphEdge(
        EventReverser::VGVertex src, 
        EventReverser::VGVertex tar,
        ValueGraphEdge* edgeToCopy)
{
    VGEdge newEdge = boost::add_edge(src, tar, valueGraph_).first;

    if (edgeToCopy)
    {
        valueGraph_[newEdge] = new ValueGraphEdge(*edgeToCopy);
        return newEdge;
    }

    ValueNode* valNode = isValueNode(valueGraph_[src]);
    ROSE_ASSERT(valNode);

    // Get the path information of this edge from the source node.
    int dagIndex;
    PathSet paths;
    boost::tie(dagIndex, paths) =
            pathNumManager_->getPathNumbers(valNode->astNode);
    
    ControlDependences controlDeps = cdg_->getControlDependences(valNode->astNode);
    
    //valueGraph_[e] = new ValueGraphEdge(valNode->getCost(), dagIndex, paths);
    //valueGraph_[newEdge] = new ValueGraphEdge(0, dagIndex, paths);
    
    valueGraph_[newEdge] = new ValueGraphEdge(0, dagIndex, paths, controlDeps);
    
    return newEdge;
}

void EventReverser::addValueGraphPhiEdge(
        EventReverser::VGVertex src, EventReverser::VGVertex tar,
        const std::set<ReachingDef::FilteredCfgEdge>& cfgEdges)
{
    // For every CFG edge, we add a VG edge. This is because we want each VG
    // edge to correspond a CFG edge.
    foreach (const ReachingDef::FilteredCfgEdge& cfgEdge, cfgEdges)
    {
        //cout << "!!!" << cfgEdge.toString() << endl;
        SgNode* node1 = cfgEdge.source().getNode();
        SgNode* node2 = cfgEdge.target().getNode();

        int dagIndex;
        PathSet paths;
        boost::tie(dagIndex, paths) =
            pathNumManager_->getPathNumbers(node1, node2);

        VGEdge newEdge = boost::add_edge(src, tar, valueGraph_).first;
        
        // Note that this way works since the function is normalized and every if has
        // two bodies (SgBasicBlock), so there is always a control dependence in CDG
        // for either true or false body. It is like a trick here.
        ControlDependences controlDeps = cdg_->getControlDependences(node1);
        valueGraph_[newEdge] = new ValueGraphEdge(0, dagIndex, paths, controlDeps);
    }

    //valueGraph_[e] = new ValueGraphEdge(valNode->getCost(), dagIndex, paths);
    //valueGraph_[newEdge] = new ValueGraphEdge(0, dagIndex, paths);
    //return newEdge;
}

EventReverser::VGEdge EventReverser::addValueGraphOrderedEdge(
        EventReverser::VGVertex src, EventReverser::VGVertex tar, int index)
{
    VGEdge newEdge = boost::add_edge(src, tar, valueGraph_).first;
    valueGraph_[newEdge] = new OrderedEdge(index);
    return newEdge;
}

void EventReverser::addValueGraphStateSavingEdges(VGVertex src, SgNode* killer)
{
    // Get the cost to save this node.
    int cost = 0;
    if (availableValues_.count(src) == 0)
        cost = valueGraph_[src]->getCost();
    
    // Get the path information of this edge.
    int dagIndex;
    map<int, PathSet> visiblePaths;
    boost::tie(dagIndex, visiblePaths) =
            pathNumManager_->getVisiblePathNumbers(killer);
    
    PathSet paths;
    
    typedef map<int, PathSet>::value_type IntPathsPair;
    foreach (const IntPathsPair& intPaths, visiblePaths)
    {
        if (paths.empty())
            paths = intPaths.second;
        else
            paths |= intPaths.second;
    }

    VGEdge newEdge = boost::add_edge(src, root_, valueGraph_).first;
    
    ControlDependences controlDeps = cdg_->getControlDependences(killer);
    valueGraph_[newEdge] = new StateSavingEdge(
            cost, dagIndex, paths, controlDeps, visiblePaths, killer);
    
    ///cout << "***" << paths.size() << endl;

//    typedef map<int, PathSet>::value_type NumPathPair;
//    foreach (const NumPathPair& numPath, paths)
//    {
//        VGEdge newEdge = boost::add_edge(src, root_, valueGraph_).first;
//        valueGraph_[newEdge] = new StateSavingEdge(
//                cost, dagIndex, numPath.first, numPath.second, killer);
//    }
}

vector<EventReverser::VGEdge>
EventReverser::addValueGraphStateSavingEdges(VGVertex src)
{
    // Get the cost to save this node.
    int cost = 0;
    if (availableValues_.count(src) == 0)
        cost = valueGraph_[src]->getCost();

    vector<VGEdge> newEdges;

    VGEdge newEdge = boost::add_edge(src, root_, valueGraph_).first;

    SgNode* astNode = NULL;
    if (ValueNode* valNode = isValueNode(valueGraph_[src]))
        astNode = valNode->astNode;
    ROSE_ASSERT(astNode);

    // Get the path information of this edge.
    int dagIndex;
    PathSet paths;
    boost::tie(dagIndex, paths) = pathNumManager_->getPathNumbers(astNode);

    valueGraph_[newEdge] = new ValueGraphEdge(cost, dagIndex, paths);

    // If the variable is killed at the exit of a scope, add a state saving edge to it.

    return newEdges;
}

set<EventReverser::VGVertex> EventReverser::getKillers(VGVertex killedNode)
{
    return set<VGVertex>();
}

EventReverser::VGVertex EventReverser::createThisExpNode(SgThisExp* thisExp)
{
    VGVertex newNode = addValueGraphNode(new ValueNode(thisExp));
    nodeVertexMap_[thisExp] = newNode;        
    return newNode;
}

EventReverser::VGVertex EventReverser::createFunctionCallNode(SgFunctionCallExp* funcCallExp)
{
    // Build a node for this function call in VG.
    FunctionCallNode* funcCallNode = new FunctionCallNode(funcCallExp);
    VGVertex funcCallVertex = addValueGraphNode(funcCallNode);
    nodeVertexMap_[funcCallExp] = funcCallVertex;
    
    const SSA::NodeReachingDefTable& defTable =
            ssa_->getDefsAtNode(funcCallExp);
    typedef map<VarName, SSA::ReachingDefPtr>::value_type PT;

    foreach(const PT& pt, defTable)
    {
        // Build a node for the value defined in this function call in VG.
        VersionedVariable var(pt.first, pt.second->getRenamingNumber());
        createValueNode(NULL, funcCallExp);
        
        // Here we set the AST node of this value to be the function call expression
        // in order to get its correct path information.
        ValueNode* valNode = new ValueNode(var, funcCallExp);
        VGVertex lhsVertex = addValueGraphNode(valNode);
        varVertexMap_[var] = lhsVertex;
        
        // Add an edge from the value to the function call.
        addValueGraphEdge(lhsVertex, funcCallVertex);
        
        // Add state saving edges for killed defs.
        addStateSavingEdges(var, funcCallExp);
    }    
    
    return funcCallVertex;
}

void EventReverser::addStateSavingEdges(const VersionedVariable& var, SgNode* astNode)
{
    if (astNode == NULL) return;
    // If the lhs node is a declaration, no state saving is added here.
    if (isSgInitializedName(astNode)) return;
    
    // Once a variable is defined, it may kill it previous def. Here we detect
    // all it killed defs then add state saving edges for them in this specific
    //cout << "New Var Defined: " << var.toString() << endl;
    SSA::NodeReachingDefTable defTable = ssa_->getReachingDefsAtNode(astNode);
    
    typedef SSA::NodeReachingDefTable::value_type reachingDefPair;
    foreach (const reachingDefPair& def, defTable)
    {
<<<<<<< HEAD
        if (def.first == var.name)
=======
        // Once a variable is defined, it may kill it previous def. Here we detect
        // all it killed defs then add state saving edges for them in this specific
        VersionedVariable var = getVersionedVariable(lhsNode, false);
        //cout << "New Var Defined: " << var.toString() << endl;
        SSA::NodeReachingDefTable defTable = ssa_->getOutgoingDefsAtNode(lhsNode);
        typedef SSA::NodeReachingDefTable::value_type reachingDefPair;
        foreach (const reachingDefPair& def, defTable)
>>>>>>> 984d11db
        {
            cout << "Killed: " << def.second->getRenamingNumber() << endl;

            int version = def.second->getRenamingNumber();
            //ROSE_ASSERT(version != var.version);
            
            VersionedVariable killedVar(var.name, version);

#if 1
            // It is possible that the phi node is not built at this point.
            if (varVertexMap_.count(killedVar) == 0)
            {
                ROSE_ASSERT(def.second->isPhiFunction());
                createPhiNode(killedVar, def.second);
            }
#endif
            ROSE_ASSERT(varVertexMap_.count(killedVar));

            addValueGraphStateSavingEdges(varVertexMap_[killedVar], astNode);
        }
    }
}

EventReverser::VGVertex EventReverser::createValueNode(SgNode* lhsNode, SgNode* rhsNode)
{
    VGVertex lhsVertex;
    VGVertex rhsVertex;
    VersionedVariable var = getVersionedVariable(lhsNode, false);
    
    if (lhsNode)
    {
        // Add state saving edge here
        addStateSavingEdges(var, lhsNode);
    }

    if (rhsNode)
    {
        // If rhs node is not created yet, create it first.
        if (nodeVertexMap_.count(rhsNode) == 0)
        {
            //ROSE_ASSERT(!"Infeasible path???");
            rhsVertex = addValueGraphNode(new ValueNode(rhsNode));
            nodeVertexMap_[rhsNode] = rhsVertex;
        }
        else
            rhsVertex = nodeVertexMap_[rhsNode];
    }

    // If rhsNode just contains a rvalue, combine those two nodes.
    if (lhsNode && rhsNode)
    {
        ValueNode* rhsValNode = isValueNode(valueGraph_[rhsVertex]);
        ROSE_ASSERT(rhsValNode);
        if (rhsValNode->var.isNull())
        {
            //rhsValNode->var = getVersionedVariable(lhsNode, false);
            rhsValNode->var = var;
            varVertexMap_[rhsValNode->var] = rhsVertex;
            nodeVertexMap_[lhsNode] = rhsVertex;
            return rhsVertex;
        }
    }

    if (lhsNode)
    {
        //VersionedVariable var = getVersionedVariable(lhsNode, false);
        ValueNode* valNode = new ValueNode(var, lhsNode);
        lhsVertex = addValueGraphNode(valNode);

        varVertexMap_[var] = lhsVertex;
        nodeVertexMap_[lhsNode] = lhsVertex;

        // If rhs node is not NULL, add an edge.
        if (rhsNode)
            addValueGraphEdge(lhsVertex, rhsVertex);
        
        return lhsVertex;
    }

    return rhsVertex;
}

EventReverser::VGVertex EventReverser::createOperatorNode(
        VariantT t,
        SgNode* astNode,
        EventReverser::VGVertex result,
        EventReverser::VGVertex lhs,
        EventReverser::VGVertex rhs,
        ValueGraphEdge* edgeToCopy)
{
    // Add an operator node to VG.
    VGVertex op = addValueGraphNode(new OperatorNode(t, astNode));

    addValueGraphEdge(result, op, edgeToCopy);
    addValueGraphOrderedEdge(op, lhs, 0);
    if (rhs != nullVertex())
        addValueGraphOrderedEdge(op, rhs, 1);

    return op;
}

void EventReverser::addStateSavingEdges()
{
    foreach (VGVertex v, boost::vertices(valueGraph_))
    {
        ValueGraphNode* node = valueGraph_[v];

        // SS edges are only added to phi nodes and value nodes.
        ValueNode* valNode = isValueNode(node);
        if (valNode == NULL) continue;
        
#if 0
        // If the variable in this node is a stack variable, find its scope
        // and add a state saving edge for it containing the scope.
        SgNode* astNode = valNode->astNode;
        if (SgInitializedName* initName = isSgInitializedName(astNode))
        {
            // Note that the scope of a variable may be class (data member) or
            // function parameters, in which case we set its scope as function body.
            SgScopeStatement* scope = initName->get_scope();
            SgBasicBlock* funcBody = funcDef_->get_body();
            if (!SageInterface::isAncestor(funcBody, scope))
                scope = funcBody;
            
            // Find the last def of this variable in its definition scope.
            const SSA::NodeReachingDefTable& defTable = ssa_->getOutgoingDefsAtNode(scope);
            
            const VarName& varName = valNode->var.name;
            SSA::NodeReachingDefTable::const_iterator iter = defTable.find(varName);
            //ROSE_ASSERT(iter != defTable.end());
            if (iter != defTable.end())
            {
                SSA::ReachingDefPtr reachingDef = defTable.find(varName)->second;
                int version = reachingDef->getRenamingNumber();
                VersionedVariable var(varName, version);
                ROSE_ASSERT(varVertexMap_.count(var));
            
                addValueGraphStateSavingEdges(varVertexMap_[var], scope);
            }
        }
        
#endif
        
        // A temporary work-around for lacking of getting last defs for a variable.
        if (availableValues_.count(v) > 0)
        {
            addValueGraphStateSavingEdges(v, funcDef_);
        }
        
        // Add 
        
#if 0

        addValueGraphStateSavingEdges(v);
        
        // for backup
#if 0
        int cost  = 0;
        if (availableValues_.count(v) == 0)
            cost = node->getCost();
        addStateSavingEdge(v, cost);
#endif
        
#endif
    }
}

VersionedVariable EventReverser::getVersionedVariable(SgNode* node, bool isUse)
{
    if (node == NULL)
        return VersionedVariable();
    
    //cout << node->class_name() << endl;
    //node->get_file_info()->display();
    VarName varName = SSA::getVarName(node);
    int version = -1;
#if 1
    // The following code is needed since SSA cannot give us the version of date members.
    SgInitializedName* initName = isSgInitializedName(node);
    if (initName && isSgClassDefinition(initName->get_declaration()->get_parent()))
    {
        varName = VarName(1, initName);
        version = 0;
    }
#endif
    ROSE_ASSERT(!varName.empty());

    // First, check if there is any use at the given node. If not, it should be a def.
    if (isUse)
    {
        const SSA::NodeReachingDefTable& defTable = ssa_->getUsesAtNode(node);

#if 0
        cout << "Print use table:\n";
        typedef map<VarName, SSA::ReachingDefPtr>::value_type PT;
        foreach (const PT& pt, defTable)
        cout << "!" << SSA::varnameToString(pt.first) << " " << pt.second->getRenamingNumber() << endl;
#endif
        
        SSA::NodeReachingDefTable::const_iterator iter = defTable.find(varName);
        if (iter != defTable.end())
        {
            //ROSE_ASSERT(defTable.count(varName) > 0);
            SSA::ReachingDefPtr reachingDef = iter->second;
            version = reachingDef->getRenamingNumber();

            // If its reaching def is a phi function, it's a pseudo def.
            // Note why we capture the phi node here is because we cannot access phi
            // nodes directly now from SSA.
            if (reachingDef->isPhiFunction())
            {
                VersionedVariable var(varName, version, true);
#if 0
                cout << "Found a phi node: " << var.toString() << "\n\n";
#endif
                //pseudoDefMap_[var] = reachingDef;
                createPhiNode(var, reachingDef);
                return var;
            }
        }
    }
    else
    {
#if 0
        cout << node->class_name() << endl;
        cout << node->get_parent()->class_name() << endl;
        cout << node->get_parent()->get_parent()->class_name() << endl;
#endif
        const SSA::NodeReachingDefTable& defTable =
            ssa_->getOutgoingDefsAtNode(node->get_parent());
            //ssa_->getReachingDefsAtNode(node->get_parent()->get_parent());

#if 0
        cout << "Print def table:\n";
        typedef map<VarName, SSA::ReachingDefPtr>::value_type PT;
        foreach (const PT& pt, defTable)
        cout << "!" << SSA::varnameToString(pt.first) << " " << pt.second->getRenamingNumber() << endl;
#endif

        SSA::NodeReachingDefTable::const_iterator iter = defTable.find(varName);
        if (iter != defTable.end())
        {
            SSA::ReachingDefPtr reachingDef = defTable.find(varName)->second;
            version = reachingDef->getRenamingNumber();
        }
        else
        {
#if 0
            // If the AST node is a variable declaration in a class, assign version
            // 0 to it.
            SgInitializedName* initName = isSgInitializedName(node);
            if (initName == NULL)
            {
                ROSE_ASSERT(!"Cannot find the given node in the def table.");
            }

            if (isSgClassDefinition(initName->get_declaration()->get_parent()))
            {
                //VersionedVariable vv(varName, 1);
                //cout << vv.toString() << endl;
                // Due to the bug in SSA, return a versioned variable with initname
                // with version 1 here.
                return VersionedVariable(VarName(1, initName), 1);
            }
#endif
        }
    }

    return VersionedVariable(varName, version);
}

void EventReverser::removeUselessEdges()
{
    vector<VGEdge> edgesToRemove;
    foreach (const VGEdge& e, boost::edges(valueGraph_))
    {
        // We do an optimization here by removing all out edges except state
        // saving one from an available node.
        VGVertex src = boost::source(e, valueGraph_);
        if (availableValues_.count(src) > 0)
        {
            VGVertex tar = boost::target(e, valueGraph_);
            if (tar != root_)
                edgesToRemove.push_back(e);
        }
    }

    foreach (const VGEdge& edge, edgesToRemove)
    {
        delete valueGraph_[edge];
        boost::remove_edge(edge, valueGraph_);
    }
}

void EventReverser::removeUselessNodes()
{
    // Remove redundant edges first, then more nodes can be removed.
    removeUselessEdges();
    
    set<VGVertex> usableNodes;

    stack<VGVertex> nodes;
    foreach(VGVertex node, valuesToRestore_)
    {
        usableNodes.insert(node);
        nodes.push(node);
    }

    while (!nodes.empty())
    {
        VGVertex n = nodes.top();
        nodes.pop();

        foreach (VGVertex tar, boost::adjacent_vertices(n, valueGraph_))
        {
            if (usableNodes.count(tar) == 0)
            {
                usableNodes.insert(tar);
                nodes.push(tar);
            }
        }
    }

    vector<VGEdge> edgesToRemove;

    // Remove edges first.
    foreach (const VGEdge& e, boost::edges(valueGraph_))
    {
        if (usableNodes.count(boost::source(e, valueGraph_)) == 0)
        {
            edgesToRemove.push_back(e);
            continue;
        }
    }

    foreach (const VGEdge& edge, edgesToRemove)
    {
        delete valueGraph_[edge];
        boost::remove_edge(edge, valueGraph_);
    }

    vector<VGVertex> verticesToRemove;

    // Then remove nodes.
    foreach (VGVertex v, boost::vertices(valueGraph_))
    {
        if (usableNodes.count(v) == 0)
            verticesToRemove.push_back(v);
    }

    foreach (VGVertex v, verticesToRemove)
    {
        delete valueGraph_[v];
        boost::remove_vertex(v, valueGraph_);
    }
}

void EventReverser::valueGraphToDot(const std::string& filename) const
{
    // Since the vetices are stored in a list, we have to give each vertex
    // a unique id here.
    int counter = 0;
    map<VGVertex, int> vertexIDs;
    foreach (VGVertex v, boost::vertices(valueGraph_))
        vertexIDs[v] = counter++;

    // Turn a std::map into a property map.
    boost::associative_property_map<map<VGVertex, int> > vertexIDMap(vertexIDs);

    ofstream ofile(filename.c_str(), std::ios::out);
    boost::write_graphviz(ofile, valueGraph_,
            boost::bind(&EventReverser::writeValueGraphNode, this, ::_1, ::_2),
            boost::bind(&EventReverser::writeValueGraphEdge, this, ::_1, ::_2),
            boost::default_writer(), vertexIDMap);
}

void EventReverser::routeGraphToDot(const std::string& filename) const
{
    // Since the vetices are stored in a list, we have to give each vertex
    // a unique id here.
    int counter = 0;
    map<VGVertex, int> vertexIDs;
    foreach (VGVertex v, boost::vertices(routeGraph_))
        vertexIDs[v] = counter++;

    // Turn a std::map into a property map.
    boost::associative_property_map<map<VGVertex, int> > vertexIDMap(vertexIDs);

    ofstream ofile(filename.c_str(), std::ios::out);
    boost::write_graphviz(ofile, routeGraph_,
            boost::bind(&EventReverser::writeValueGraphNode, this, ::_1, ::_2),
            boost::bind(&EventReverser::writeValueGraphEdge, this, ::_1, ::_2),
            boost::default_writer(), vertexIDMap);
}

SgNode* EventReverser::RouteGraphEdgeComp::getAstNode(const VGEdge& edge) const
{
    VGVertex src = boost::source(edge, routeGraph);
    VGVertex tgt = boost::target(edge, routeGraph);
    
    if (StateSavingEdge* ssEdge = isStateSavingEdge(routeGraph[edge]))
        return ssEdge->killer;
    if (isOperatorNode(routeGraph[tgt]))
        return routeGraph[tgt]->astNode;   
    if (isPhiNode(routeGraph[src]))
        return routeGraph[src]->astNode;
    if (isPhiNode(routeGraph[tgt]))
        return routeGraph[tgt]->astNode;
    return routeGraph[tgt]->astNode;  
}

bool EventReverser::RouteGraphEdgeComp::operator ()(
        const VGEdge& edge1, const VGEdge& edge2) const
{
//    cout << routeGraph[edge1]->paths << endl;
//    cout << routeGraph[edge2]->paths << endl;
//
    // Instead of comparing the index of path set, we compare the index of AST node
    // here. This is because several pushes in the same scope should correspond several
    // pops in the reverse order, which the index of path set cannot guarentee.
    
    SgNode* node1 = getAstNode(edge1);
    SgNode* node2 = getAstNode(edge2);
    //cout << node1->class_name() << endl;
    //cout << node2->class_name() << endl;
    ROSE_ASSERT(nodeIndexTable.count(node1));
    ROSE_ASSERT(nodeIndexTable.count(node2));
    return nodeIndexTable.find(node1)->second <
           nodeIndexTable.find(node2)->second;
    
#if 0
    ROSE_ASSERT(pathsIndexTable.count(routeGraph[edge1]->paths));
    ROSE_ASSERT(pathsIndexTable.count(routeGraph[edge2]->paths));
    return pathsIndexTable.find(routeGraph[edge1]->paths)->second > 
           pathsIndexTable.find(routeGraph[edge2]->paths)->second;
#endif
}

void EventReverser::writeValueGraphNode(std::ostream& out, const VGVertex& node) const
{
    string str = valueGraph_[node]->toString();
    if (SgNode* astNode = valueGraph_[node]->astNode)
        str += "\\n" + astNode->class_name();
    out << "[label=\"" << str << "\"";
    
    if (node == root_)
        out << ", color=blue";
    
    cout << "]";
}

void EventReverser::writeValueGraphEdge(std::ostream& out, const VGEdge& edge) const
{
    out << "[label=\"" << valueGraph_[edge]->toString() << "\", fontsize = 8";
    
    if (isStateSavingEdge(valueGraph_[edge]))
        out << ", color = red";
    
    out << "]";
}

} // End of namespace Backstroke<|MERGE_RESOLUTION|>--- conflicted
+++ resolved
@@ -246,7 +246,6 @@
             {
 #if 1
                 const SSA::NodeReachingDefTable& defTable =
-<<<<<<< HEAD
                     ssa_->getReachingDefsAtNode(funcCall);
                 cout << "Print def table:\n";
                 typedef map<VarName, SSA::ReachingDefPtr>::value_type PT;
@@ -265,9 +264,6 @@
 #if 0
                 const SSA::NodeReachingDefTable& defTable =
                     ssa_->getReachingDefsAtNode(funcCall->get_parent());
-=======
-                            ssa_->getOutgoingDefsAtNode(funcCall->get_parent());
->>>>>>> 984d11db
 
                 cout << "Print def table:\n";
                 typedef map<VarName, SSA::ReachingDefPtr>::value_type PT;
@@ -1019,17 +1015,7 @@
     typedef SSA::NodeReachingDefTable::value_type reachingDefPair;
     foreach (const reachingDefPair& def, defTable)
     {
-<<<<<<< HEAD
         if (def.first == var.name)
-=======
-        // Once a variable is defined, it may kill it previous def. Here we detect
-        // all it killed defs then add state saving edges for them in this specific
-        VersionedVariable var = getVersionedVariable(lhsNode, false);
-        //cout << "New Var Defined: " << var.toString() << endl;
-        SSA::NodeReachingDefTable defTable = ssa_->getOutgoingDefsAtNode(lhsNode);
-        typedef SSA::NodeReachingDefTable::value_type reachingDefPair;
-        foreach (const reachingDefPair& def, defTable)
->>>>>>> 984d11db
         {
             cout << "Killed: " << def.second->getRenamingNumber() << endl;
 
