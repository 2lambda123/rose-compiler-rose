--- conflicted
+++ resolved
@@ -349,15 +349,9 @@
 		// Print all handlers used in this result.
 		if (SgProject::get_verbose() > 0 )
 		{
-<<<<<<< HEAD
-			res.printHandlers();
-			res.getCost().print();
-			res.getVarTable().print();
-=======
 			reversalResult.printHandlers();
 			reversalResult.getCost().print();
 			reversalResult.getVarTable().print();
->>>>>>> 5936b856
 		}
 
 		StatementReversal stmt = reversalResult.generateReverseStatement();
