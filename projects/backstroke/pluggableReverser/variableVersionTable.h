--- conflicted
+++ resolved
@@ -67,13 +67,14 @@
 	//! correct vartable at the end of each body. At the end of if statement, for each variable,
 	//! check the def node for its each version. If that version is defined in true body, remove
 	//! this version in var table of the false body, and if thie def's enclosing if body is true body,
-<<<<<<< HEAD
-	//! remove the versions killed by this def in var table of the true body. And vice versa. 
-=======
 	//! remove the versions killed by this def in var table of the true body. And vice versa.
->>>>>>> b352b2ad
 	std::pair<VariableVersionTable, VariableVersionTable>
 	getVarTablesForIfBodies(SgStatement* true_body, SgStatement* false_body) const;
+
+	//! This function gets the variable version tables for the loop body in an for/while/do-while statement.
+	//! Since currently there is no fi function in implementation, this is a workaround to get the
+	//! correct vartable at the end of the body.
+	VariableVersionTable getVarTablesForLoopBody(SgStatement* loop_body) const;
 
 	/** Intersect this variable version table to another one. For each variable inside, we set its
 	* new version which is the common indices from those two tables. */
