--- conflicted
+++ resolved
@@ -1065,25 +1065,14 @@
 ###############################################################################################################################
 
 
-check-local: check-syscalls check-pthread
+run-tests: check-syscalls check-pthread
 	@$(RTH_STATS)
 
-<<<<<<< HEAD
-# "tmp-sim" is the temp directory used to run the tests. See syscall_tests.conf and pthread_tests.conf
-=======
-MOSTLYCLEANFILES += $(SYS_TEST_TARGETS) $(patsubst %.passed, %.failed, $(SYS_TEST_TARGETS))
-
-check-local:
-	echo "This project is excluded from make check due to random hanging problem"
-#check-local: $(PTHREAD_TEST_TARGETS)  $(SYS_TEST_TARGETS)
-#	@$(RTH_STATS)
-
-run-tests: $(PTHREAD_TEST_TARGETS)  $(SYS_TEST_TARGETS)
-	@$(RTH_STATS)
+check-local:  #run-tests
+	@echo "The simulator project is excluded from make check for now due to random hanging problems."
+	@echo "Run 'make run-tests' in $(pwd) instead."
 
 # "tmp-sim" is the temp directory used to run the tests. See x86sim.conf.
->>>>>>> dac34723
 clean-local:
-	if [ -d tmp-sim ]; then chmod -f a+rwx -R tmp-sim; fi
-	rm -rf tmp-sim x-core.rose test-file-fchown32
-	rm -f $(PTHREAD_TEST_INPUTS) $(PTHREAD_TEST_TARGETS) +	-chmod -f -R a+rwx tmp-sim
+	rm -rf tmp-sim x-core.rose test-file-fchown32