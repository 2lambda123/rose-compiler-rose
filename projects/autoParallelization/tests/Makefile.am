--- conflicted
+++ resolved
@@ -97,41 +97,18 @@
 test20100223.C \
 Hydro_applyVelocityBC.C \
 Hydro_max_min.C \
-<<<<<<< HEAD
-DelVolBaseLoopAlgorithm_loopExecute.C \
-StressWork_setup.C
-
-=======
 pointer_dereference.C \
 DelVolBaseLoopAlgorithm_loopExecute.C \
 ofstream.C \
 pointer_noaliasing.C
 
 # current failing if no aliasing cannot be assumed.
->>>>>>> 98080942
 # name qualification of constructor is wrongly unparsed for 4.2 and 4.4 testing
 if ROSE_USING_GCC_VERSION_LATER_4_8
 CXX_TESTCODES_REQUIRED_TO_PASS += \
 Hydro_constructor_1.C
 
 endif
-<<<<<<< HEAD
-
-# the code which can not yet be parallelized now
-# Or the needed analyses(def-use, liveness, or dependence analysis) cannot handle them yet
-TESTCODE_CURRENTLY_FAILING = \
-multiReduction.c \
-iterator1.C \
-iterator_const1.C \
-list1.C \
-pointer.c \
-tricky_1.c \
-tricky_2.c \
-vectorize_1.c \
-vector_1.C \
-vector_2.C
-=======
->>>>>>> 98080942
 
 ALL_TESTCODES = \
 $(C_TESTCODES_REQUIRED_TO_PASS) \
