--- conflicted
+++ resolved
@@ -9,13 +9,8 @@
 
 my $dry_run = 1;      # Set true if you only want to see what would have been done.
 my $dropdb = 1;       # Set true to try to drop each database before the test runs (tests are skipped if a database exists).
-<<<<<<< HEAD
-my $max_pairs = 1;    # Maximum number of pairs to run, selected at random.
-my $per_program = 1;  # If true, select $max_pairs on a per program basis rather than over all.
-=======
 my $max_pairs = 5;    # Maximum number of pairs to run, selected at random.
 my $per_program = 0;  # If true, select $max_pairs on a per program basis rather than over all.
->>>>>>> 7a57a006
 my $same_program = 1; # If true, then pairs of functions must be the same program (e.g., both "egrep")
 my $symmetric = 1;    # If true, avoid generating pair (a, b) if pair (b, a) was selected.
 my $dbprefix = "ncomp_"; # Prefix to add to each database name
@@ -31,16 +26,13 @@
 #   program  => name of the program, as in "egrep"
 #   compiler => as in "gcc", "icc", "llvm"
 #   optim    => optimization level, as in "s", "0", "3", etc.
-<<<<<<< HEAD
 sub selection_predicate {
     my($a, $b) = @_;
     # Example, specimens that were compiled with different optimization levels of the same compiler.
     $a->{compiler} eq $b->{compiler} && $a->{optim} eq '3' && $b->{optim} eq '3';
 };
-=======
 #
 # See the examples below that return predicates.
->>>>>>> 7a57a006
 
 # Configuration for the run-analysis.sh script
 my $configuration = <<'EOF';
