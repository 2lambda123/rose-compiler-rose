--- conflicted
+++ resolved
@@ -186,22 +186,22 @@
 typedef boost::shared_ptr<class CachedOutput> CachedOutputPtr;
 class CachedOutput { // abstract
 protected:
-    int64_t ogroup_id;
-    CachedOutput(int64_t ogroup_id): ogroup_id(ogroup_id) {}
+    int64_t ogroup_id; // from the database
+
 public:
-<<<<<<< HEAD
     const boost::scoped_array<uint16_t>* signature_vector;
     int syntactic_ninsns;
- 
-    CachedOutput() : syntactic_ninsns(0) {}
-    virtual ~CachedOutput() {}
-=======
+
+protected:
+    CachedOutput(int64_t ogroup_id): ogroup_id(ogroup_id), signature_vector(NULL), syntactic_ninsns(0) {}
+
+public:
     virtual ~CachedOutput() {
+        delete signature_vector;
         if (opt.verbose)
             std::cerr <<argv0 <<": deleted output group " <<ogroup_id <<"\n";
     }
     int64_t get_id() const { return ogroup_id; }
->>>>>>> 767623fe
     // Similarity of two objects as a value between zero and one (one being identical).
     virtual double similarity(const CachedOutput *other, const FuncInfo &finfo1, const FuncInfo &finfo2) const = 0;
     virtual void print(std::ostream&, const std::string &prefix) const = 0;
@@ -215,19 +215,18 @@
 class FullEquality: public CachedOutput {
 private:
     const CloneDetection::OutputGroup *ogroup;
-<<<<<<< HEAD
-    FullEquality(const CloneDetection::OutputGroup *ogroup, const std::string& array_from_db, int tmp_syntactic_ninsns) {
-=======
 protected: // use create() instead
-    FullEquality(int64_t ogroup_id, const CloneDetection::OutputGroup *ogroup): CachedOutput(ogroup_id) {
->>>>>>> 767623fe
+    FullEquality(int64_t ogroup_id, const CloneDetection::OutputGroup *ogroup,
+                 const std::string& array_from_db, int tmp_syntactic_ninsns)
+        : CachedOutput(ogroup_id) {
         ogroup = new CloneDetection::OutputGroup(*ogroup); // because caller is about to delete it
         signature_vector = decompress_string_to_array(array_from_db);
         syntactic_ninsns = tmp_syntactic_ninsns;
     }
 public:
-    static FullEqualityPtr create(int64_t ogroup_id, const CloneDetection::OutputGroup *ogroup) {
-        return FullEqualityPtr(new FullEquality(ogroup_id, ogroup));
+    static FullEqualityPtr create(int64_t ogroup_id, const CloneDetection::OutputGroup *ogroup,
+                                  const std::string& array_from_db, int tmp_syntactic_ninsns) {
+        return FullEqualityPtr(new FullEquality(ogroup_id, ogroup, array_from_db, tmp_syntactic_ninsns));
     }
     virtual double similarity(const CachedOutput *other_, const FuncInfo &finfo1, const FuncInfo &finfo2) const /*override*/ {
         const FullEquality *other = dynamic_cast<const FullEquality*>(other_);
@@ -248,12 +247,10 @@
     std::pair<bool, CloneDetection::OutputGroup::value_type> retval;
     CloneDetection::AnalysisFault::Fault fault;
 
-<<<<<<< HEAD
-    ValuesetEquality(const CloneDetection::OutputGroup *ogroup, const std::string& array_from_db, int tmp_syntactic_ninsns) {
-=======
 protected: // use create() instead
-    ValuesetEquality(int64_t ogroup_id, const CloneDetection::OutputGroup *ogroup): CachedOutput(ogroup_id) {
->>>>>>> 767623fe
+    ValuesetEquality(int64_t ogroup_id, const CloneDetection::OutputGroup *ogroup,
+                     const std::string& array_from_db, int tmp_syntactic_ninsns)
+        : CachedOutput(ogroup_id) {
         std::vector<VSet::value_type> vvec = ogroup->get_values();
         for (size_t i=0; i<vvec.size(); ++i)
             values.insert(vvec[i]);
@@ -265,8 +262,9 @@
     }
 
 public:
-    static ValuesetEqualityPtr create(int64_t ogroup_id, const CloneDetection::OutputGroup *ogroup) {
-        return ValuesetEqualityPtr(new ValuesetEquality(ogroup_id, ogroup));
+    static ValuesetEqualityPtr create(int64_t ogroup_id, const CloneDetection::OutputGroup *ogroup,
+                                      const std::string& array_from_db, int tmp_syntactic_ninsns) {
+        return ValuesetEqualityPtr(new ValuesetEquality(ogroup_id, ogroup, array_from_db, tmp_syntactic_ninsns));
     }
 
     virtual double similarity(const CachedOutput *other_, const FuncInfo &finfo1, const FuncInfo &finfo2) const /*override*/ {
@@ -301,12 +299,10 @@
     ValVector values;
     std::pair<bool, CloneDetection::OutputGroup::value_type> retval;
 
-<<<<<<< HEAD
-    ValuesDamerauLevenshtein(const CloneDetection::OutputGroup *ogroup, const std::string& array_from_db, int tmp_syntactic_ninsns) {
-=======
 protected: // use create() instead
-    ValuesDamerauLevenshtein(int64_t ogroup_id, const CloneDetection::OutputGroup *ogroup): CachedOutput(ogroup_id) {
->>>>>>> 767623fe
+    ValuesDamerauLevenshtein(int64_t ogroup_id, const CloneDetection::OutputGroup *ogroup,
+                             const std::string& array_from_db, int tmp_syntactic_ninsns)
+        : CachedOutput(ogroup_id) {
         values = ogroup->get_values();
         retval = ogroup->get_retval();
         signature_vector = decompress_string_to_array(array_from_db);
@@ -315,8 +311,9 @@
     }
 
 public:
-    static ValuesDamerauLevenshteinPtr create(int64_t ogroup_id, const CloneDetection::OutputGroup *ogroup) {
-        return ValuesDamerauLevenshteinPtr(new ValuesDamerauLevenshtein(ogroup_id, ogroup));
+    static ValuesDamerauLevenshteinPtr create(int64_t ogroup_id, const CloneDetection::OutputGroup *ogroup,
+                                              const std::string& array_from_db, int tmp_syntactic_ninsns) {
+        return ValuesDamerauLevenshteinPtr(new ValuesDamerauLevenshtein(ogroup_id, ogroup, array_from_db, tmp_syntactic_ninsns));
     }
 
     virtual double similarity(const CachedOutput *other_, const FuncInfo &finfo1, const FuncInfo &finfo2) const /*override*/ {
@@ -353,17 +350,16 @@
 typedef boost::shared_ptr<class ValuesetJaccard> ValuesetJaccardPtr;
 class ValuesetJaccard: public ValuesetEquality {
 protected: // use create() instead
-    ValuesetJaccard(int64_t ogroup_id, const CloneDetection::OutputGroup *ogroup): ValuesetEquality(ogroup_id, ogroup) {}
+    ValuesetJaccard(int64_t ogroup_id, const CloneDetection::OutputGroup *ogroup,
+                    const std::string& array_from_db, int tmp_syntactic_ninsns)
+        : ValuesetEquality(ogroup_id, ogroup, array_from_db, tmp_syntactic_ninsns) {}
 
 public:
-<<<<<<< HEAD
-    ValuesetJaccard(const CloneDetection::OutputGroup *ogroup, const std::string& array_from_db, int tmp_syntactic_ninsns): ValuesetEquality(ogroup, array_from_db, tmp_syntactic_ninsns) {}
-=======
-    static ValuesetJaccardPtr create(int64_t ogroup_id, const CloneDetection::OutputGroup *ogroup) {
-        return ValuesetJaccardPtr(new ValuesetJaccard(ogroup_id, ogroup));
-    }
-
->>>>>>> 767623fe
+    static ValuesetJaccardPtr create(int64_t ogroup_id, const CloneDetection::OutputGroup *ogroup,
+                                     const std::string& array_from_db, int tmp_syntactic_ninsns) {
+        return ValuesetJaccardPtr(new ValuesetJaccard(ogroup_id, ogroup, array_from_db, tmp_syntactic_ninsns));
+    }
+
     virtual double similarity(const CachedOutput *other_, const FuncInfo &finfo1, const FuncInfo &finfo2) const /*override*/ {
         const ValuesetJaccard *other = dynamic_cast<const ValuesetJaccard*>(other_);
         VSet vs1, vs2;
@@ -413,13 +409,8 @@
 
 
 // Load output group if it isn't loaded already. Return its pointer in any case.
-<<<<<<< HEAD
-static CachedOutput *
+static CachedOutputPtr
 load_output(CachedOutputs &all_outputs, int64_t ogroup_id, const std::string& array_from_db, int syntactic_ninsns)
-=======
-static CachedOutputPtr
-load_output(CachedOutputs &all_outputs, int64_t ogroup_id)
->>>>>>> 767623fe
 {
     CachedOutputs::iterator found = all_outputs.find(ogroup_id);
     if (found!=all_outputs.end())
@@ -429,39 +420,21 @@
     CachedOutputPtr output;
     switch (opt.output_cmp) {
         case OC_FULL_EQUALITY:
-<<<<<<< HEAD
-            output = new FullEquality(ogs.lookup(ogroup_id), array_from_db, syntactic_ninsns);
+            output = FullEquality::create(ogroup_id, ogs.lookup(ogroup_id), array_from_db, syntactic_ninsns);
             break;
         case OC_VALUESET_EQUALITY:
-            output = new ValuesetEquality(ogs.lookup(ogroup_id), array_from_db, syntactic_ninsns);
+            output = ValuesetEquality::create(ogroup_id, ogs.lookup(ogroup_id), array_from_db, syntactic_ninsns);
             break;
         case OC_VALUESET_JACCARD:
-            output = new ValuesetJaccard(ogs.lookup(ogroup_id), array_from_db, syntactic_ninsns);
+            output = ValuesetJaccard::create(ogroup_id, ogs.lookup(ogroup_id), array_from_db, syntactic_ninsns);
             break;
         case OC_DAMERAU_LEVENSHTEIN:
-            output = new ValuesDamerauLevenshtein(ogs.lookup(ogroup_id), array_from_db, syntactic_ninsns);
-            break;
-    }
-
-
-
-=======
-            output = FullEquality::create(ogroup_id, ogs.lookup(ogroup_id));
-            break;
-        case OC_VALUESET_EQUALITY:
-            output = ValuesetEquality::create(ogroup_id, ogs.lookup(ogroup_id));
-            break;
-        case OC_VALUESET_JACCARD:
-            output = ValuesetJaccard::create(ogroup_id, ogs.lookup(ogroup_id));
-            break;
-        case OC_DAMERAU_LEVENSHTEIN:
-            output = ValuesDamerauLevenshtein::create(ogroup_id, ogs.lookup(ogroup_id));
+            output = ValuesDamerauLevenshtein::create(ogroup_id, ogs.lookup(ogroup_id), array_from_db, syntactic_ninsns);
             break;
     }
     all_outputs.insert(std::make_pair(ogroup_id, output));
     if (opt.verbose)
         std::cerr <<argv0 <<": loaded output group " <<ogroup_id <<" (cache size=" <<all_outputs.size() <<")\n";
->>>>>>> 767623fe
     return output;
 }
 
@@ -508,13 +481,9 @@
         for (SqlDatabase::Statement::iterator row=stmt->begin(); row!=stmt->end(); ++row) {
             int igroup_id = row.get<int>(0);
             int64_t ogroup_id = row.get<int64_t>(1);
-<<<<<<< HEAD
             std::string array_from_db = row.get<std::string>(2);
             int syntactic_ninsns = row.get<int>(3);
-            CachedOutput *output = load_output(all_outputs, ogroup_id, array_from_db, syntactic_ninsns);
-=======
-            CachedOutputPtr output = load_output(all_outputs, ogroup_id);
->>>>>>> 767623fe
+            CachedOutputPtr output = load_output(all_outputs, ogroup_id, array_from_db, syntactic_ninsns);
             outputs.insert(std::make_pair(igroup_id, output));
         }
         function_outputs.insert(std::make_pair(func_id, outputs));
@@ -626,89 +595,66 @@
 
             // Pairwise compare the selected output groups from the f1_bucket with those selected from the f2_bucket
             for (size_t i=0; i<nsel1; ++i) {
-<<<<<<< HEAD
-                const CachedOutput *f1_ogroup = f1_outs.find(f1_bucket[i])->second;
+                const CachedOutputPtr f1_ogroup = f1_outs.find(f1_bucket[i])->second;
 
                 const boost::scoped_array<uint16_t>& f1_signature_vector = *f1_ogroup->signature_vector;
                 const int f1_syntactic_ninsns = f1_ogroup->syntactic_ninsns;
 
                 for (size_t j=0; j<nsel2; ++j) {
-                  const CachedOutput *f2_ogroup = f2_outs.find(f2_bucket[j])->second;
-                  double sim = f1_ogroup->similarity(f2_ogroup, func1_info, func2_info);
-                  total_sim += sim;
-                  max_sim = std::max(max_sim, sim);
-                  min_sim = std::min(min_sim, sim);
-
-
-                  //compute syntactic similarity
-
-                  const int f2_syntactic_ninsns = f2_ogroup->syntactic_ninsns;
-                  const boost::scoped_array<uint16_t>& f2_signature_vector = *f2_ogroup->signature_vector;
-
-                 
-                  int cur_hamming_d            = 0;
-                  double cur_euclidean_d       = 0.0;
-                  double cur_euclidean_d_ratio = 0.0;
-
-                  int f1_v=0;
-                  int f2_v=0;
-
-                  int vec_length = x86_last_instruction* 4 + 300 + 9 + 3;
-                  for(int i = 0; i < vec_length; i++){
-                    f1_v = f1_signature_vector[i]; 
-                    f2_v = f2_signature_vector[i];
-
-                    if ( f1_v != f2_v ) cur_hamming_d++;
-                    cur_euclidean_d += (f1_v - f2_v)*(f1_v - f2_v);
-
-                  }
-
-                  hamming_d     += cur_hamming_d;
-                  max_hamming_d = std::max(max_hamming_d, cur_hamming_d);
-                  min_hamming_d = std::min(min_hamming_d, cur_hamming_d);
-
-
-                  cur_euclidean_d = sqrt(cur_euclidean_d);
-                  euclidean_d    += cur_euclidean_d;
-                  max_euclidean_d = std::max(max_euclidean_d, cur_euclidean_d);
-                  min_euclidean_d = std::min(min_euclidean_d, cur_euclidean_d);
-
-                  int difference = std::max(f1_syntactic_ninsns, f2_syntactic_ninsns);
-                  if ( difference != 0  ){
-                    cur_euclidean_d_ratio = 100.0*cur_euclidean_d/difference;
-                    euclidean_d_ratio    += cur_euclidean_d_ratio;
-                    max_euclidean_d_ratio = std::max(cur_euclidean_d_ratio, max_euclidean_d_ratio);
-                    min_euclidean_d_ratio = std::min(cur_euclidean_d_ratio, min_euclidean_d_ratio);
-                  }else{
-                    min_euclidean_d_ratio = 0.0;
-                  }
-
-
-                  ++ncompares;
-                  if (opt.verbose) {
-                    std::cerr <<argv0 <<":  ogroup1 = " <<f1_bucket[i] <<":\n";
-                    f1_ogroup->print(std::cerr, "    ");
-                    std::cerr <<argv0 <<":  ogroup2 = " <<f2_bucket[j] <<":\n";
-                    f2_ogroup->print(std::cerr, "    ");
-                    std::cerr <<argv0 <<":  similarity(" <<f1_bucket[i] <<", " <<f2_bucket[j] <<") = " <<sim <<"\n";
-                  }
-=======
-                CachedOutputPtr f1_ogroup = f1_outs.find(f1_bucket[i])->second;
-                for (size_t j=0; j<nsel2; ++j) {
-                    CachedOutputPtr f2_ogroup = f2_outs.find(f2_bucket[j])->second;
+                    // Output group similarity
+                    const CachedOutputPtr f2_ogroup = f2_outs.find(f2_bucket[j])->second;
                     double sim = f1_ogroup->similarity(f2_ogroup.get(), func1_info, func2_info);
                     total_sim += sim;
                     max_sim = std::max(max_sim, sim);
                     min_sim = std::min(min_sim, sim);
+
+
+                    // Syntactic similarity
+                    const int f2_syntactic_ninsns = f2_ogroup->syntactic_ninsns;
+                    const boost::scoped_array<uint16_t>& f2_signature_vector = *f2_ogroup->signature_vector;
+                    int cur_hamming_d            = 0;
+                    double cur_euclidean_d       = 0.0;
+                    double cur_euclidean_d_ratio = 0.0;
+                    int f1_v=0;
+                    int f2_v=0;
+                    int vec_length = x86_last_instruction*4 + 300 + 9 + 3;
+                    for (int i = 0; i < vec_length; i++) {
+                        f1_v = f1_signature_vector[i]; 
+                        f2_v = f2_signature_vector[i];
+
+                        if (f1_v != f2_v)
+                            cur_hamming_d++;
+                        cur_euclidean_d += (f1_v - f2_v)*(f1_v - f2_v);
+                    }
+
+                    hamming_d     += cur_hamming_d;
+                    max_hamming_d = std::max(max_hamming_d, cur_hamming_d);
+                    min_hamming_d = std::min(min_hamming_d, cur_hamming_d);
+
+                    cur_euclidean_d = sqrt(cur_euclidean_d);
+                    euclidean_d    += cur_euclidean_d;
+                    max_euclidean_d = std::max(max_euclidean_d, cur_euclidean_d);
+                    min_euclidean_d = std::min(min_euclidean_d, cur_euclidean_d);
+
+                    int difference = std::max(f1_syntactic_ninsns, f2_syntactic_ninsns);
+                    if (difference != 0 ) {
+                        cur_euclidean_d_ratio = 100.0*cur_euclidean_d/difference;
+                        euclidean_d_ratio    += cur_euclidean_d_ratio;
+                        max_euclidean_d_ratio = std::max(cur_euclidean_d_ratio, max_euclidean_d_ratio);
+                        min_euclidean_d_ratio = std::min(cur_euclidean_d_ratio, min_euclidean_d_ratio);
+                    } else {
+                        min_euclidean_d_ratio = 0.0;
+                    }
+
+                    // Diagnostics
                     ++ncompares;
                     if (opt.verbose) {
                         std::cerr <<argv0 <<":  ogroup1 = " <<f1_ogroup->get_id() <<" (bucket idx=" <<f1_bucket[i] <<"):\n";
                         f1_ogroup->print(std::cerr, "    ");
-                        std::cerr <<argv0 <<":  ogroup2 = " <<f2_ogroup->get_id() <<" (bucket idx=" <<f2_bucket[j] <<"):\n";
+                        std::cerr <<argv0 <<":  ogroup2 = " <<f1_ogroup->get_id() <<" (bucket idx=" <<f2_bucket[j] <<"):\n";
                         f2_ogroup->print(std::cerr, "    ");
                         std::cerr <<argv0 <<":  similarity(" <<f1_bucket[i] <<", " <<f2_bucket[j] <<") = " <<sim <<"\n";
                     }
->>>>>>> 767623fe
                 }
             }
         }
@@ -788,7 +734,8 @@
             errno = 0;
             int func_id = strtol(line+6, &rest, 0);
             if (errno!=0 || rest==line+6) {
-                std::cerr <<argv0 <<": " <<input_name <<":" <<line_num <<": syntax error in '##LAST' directive: " <<line+6 <<"\n";
+                std::cerr <<argv0 <<": " <<input_name <<":" <<line_num
+                          <<": syntax error in '##LAST' directive: " <<line+6 <<"\n";
                 exit(1);
             }
             worklist.push(std::make_pair(FUNC_EVICT, func_id));
@@ -830,11 +777,9 @@
     return worklist;
 }
 
-
-
-
 void
-read_vector_data(const SqlDatabase::TransactionPtr &tx, scoped_array_with_size<VectorEntry>& vectors, std::map<int, VectorEntry*>& id_to_vec)
+read_vector_data(const SqlDatabase::TransactionPtr &tx, scoped_array_with_size<VectorEntry>& vectors,
+                 std::map<int, VectorEntry*>& id_to_vec)
 {
     size_t eltCount = 0;
     SqlDatabase::StatementPtr cmd1 = tx->statement("select count(*) from semantic_functions");
@@ -873,9 +818,6 @@
     }
 
 }
-
-
-
 
 int
 main(int argc, char *argv[])
@@ -928,8 +870,8 @@
             }
             opt.collection_ratio.first = parse_double(args[0], -1.0);
             opt.collection_ratio.second = args.size()>=2 ? parse_double(args[1], -1.0) : 1.0;
-            if (opt.collection_ratio.first<0 || opt.collection_ratio.second<0 ||
-                opt.collection_ratio.first>1 || opt.collection_ratio.second>1) {
+            if (opt.collection_ratio.first < 0 || opt.collection_ratio.second < 0 ||
+                opt.collection_ratio.first > 1 || opt.collection_ratio.second > 1) {
                 std::cerr <<argv0 <<": --collection-ratio requires one or two floating point values in [0..1]\n";
                 exit(1);
             }
@@ -1017,7 +959,8 @@
                                                             " relation_id, cmd, hamming_d, euclidean_d, euclidean_d_ratio,"
                                                             "path_ave_hamming_d, path_min_hamming_d, path_max_hamming_d,"
                                                             "path_ave_euclidean_d, path_min_euclidean_d, path_max_euclidean_d,"
-                                                            "path_ave_euclidean_d_ratio, path_min_euclidean_d_ratio, path_max_euclidean_d_ratio)"
+                                                            "path_ave_euclidean_d_ratio, path_min_euclidean_d_ratio,"
+                                                            "path_max_euclidean_d_ratio)"
                                                             " values (?, ?, ?, ?, ?, ?, ?, ?, ?, ?,?,?,?,?,?,?,?,?,?)");
     CachedOutputs all_outputs;
     FunctionOutputs func_outputs;
@@ -1028,109 +971,6 @@
         ++progress;
         int func1_id, func2_id;
         boost::tie(func1_id, func2_id) = worklist.shift();
-<<<<<<< HEAD
-        if (opt.verbose)
-            std::cerr <<argv0 <<": func1_id=" <<func1_id <<" func2_id=" <<func2_id <<"\n";
-        assert(func1_id < func2_id);
-        load_function_outputs(all_outputs, func_outputs, func1_id);
-        load_function_outputs(all_outputs, func_outputs, func2_id);
-        const CachedOutputs &f1_outs = find_outputs(func_outputs, func1_id);
-        const CachedOutputs &f2_outs = find_outputs(func_outputs, func2_id);
-        size_t ncompares, maxcompares;
-        OutputSimilarity output_sim = similarity(func_infos[func1_id], func_infos[func2_id], f1_outs, f2_outs,
-                                ncompares/*out*/, maxcompares/*out*/);
-
-        double sim;
-        // Compute aggreged value for these two functions
-        switch (opt.aggregation) {
-          case AG_AVERAGE:
-            sim = output_sim.ave_semantic_sim; break;
-          case AG_MAXIMUM:
-            sim = output_sim.max_semantic_sim; break;
-          case AG_MINIMUM:
-            sim = output_sim.min_semantic_sim; break;
-          default:
-            assert(!"not handled");
-            abort();
-        }
-
-        std::map<int, VectorEntry*>::iterator it;
-
-        it = id_to_vec.find(func1_id);
-
-        if(it == id_to_vec.end()){
-          assert(!"func 1 not found");
-          exit(1);
-        }
-
-        VectorEntry* f1_compressed = it->second;
-
-        it = id_to_vec.find(func2_id);
-
-        if(it == id_to_vec.end()){
-          assert(!"func 2 not found");
-          exit(1);
-        }
-
-        VectorEntry* f2_compressed = it->second;  
-
- 
-        int vec_length = SignatureVector::Size;
-
-        boost::scoped_array<uint16_t> f1_uncompressed(new uint16_t[vec_length]);
-        decompressVector(f1_compressed->compressedCounts.get(), f1_compressed->compressedCounts.size(), f1_uncompressed.get());
-
-        boost::scoped_array<uint16_t> f2_uncompressed(new uint16_t[vec_length]);
-        decompressVector(f2_compressed->compressedCounts.get(), f2_compressed->compressedCounts.size(), f2_uncompressed.get());
-
-        int hamming_d            = 0;
-        double euclidean_d       = 0;
-        double euclidean_d_ratio = 0;
-
-        int f1_v=0;
-        int f2_v=0;
-        for(int i = 0; i < vec_length; i++){
-          f1_v = f1_uncompressed[i]; 
-          f2_v = f2_uncompressed[i];
-
-          if ( f1_v != f2_v ) hamming_d++;
-          euclidean_d += (f1_v - f2_v)*(f1_v - f2_v);
-
-        }
-      
-        hamming_d = hamming_d;
-        euclidean_d = sqrt(euclidean_d);
-
-        int difference = abs(f1_compressed->ninsns-f2_compressed->ninsns);
-        if ( difference != 0  ){
-          euclidean_d_ratio = 100.0*euclidean_d/(abs(f1_compressed->ninsns+f2_compressed->ninsns));
-        }
-      
-
-        if (opt.verbose)
-            std::cerr <<argv0 <<": similarity(func1=" <<func1_id <<", func2=" <<func2_id <<") = " <<sim <<"\n";
-        stmt->bind(0, func1_id);
-        stmt->bind(1, func2_id);
-        stmt->bind(2, sim);
-        stmt->bind(3, ncompares);
-        stmt->bind(4, maxcompares);
-        stmt->bind(5, opt.relation_id);
-        stmt->bind(6, cmd_id);
-        stmt->bind(7, hamming_d);
-        stmt->bind(8, euclidean_d);
-        stmt->bind(9, euclidean_d_ratio);
-        stmt->bind(10, output_sim.ave_hamming_d);
-        stmt->bind(11, output_sim.min_hamming_d);
-        stmt->bind(12, output_sim.max_hamming_d);
-        stmt->bind(13, output_sim.ave_euclidean_d);
-        stmt->bind(14, output_sim.min_euclidean_d);
-        stmt->bind(15, output_sim.max_euclidean_d);
-        stmt->bind(16, output_sim.ave_euclidean_d_ratio);
-        stmt->bind(17, output_sim.min_euclidean_d_ratio);
-        stmt->bind(18, output_sim.max_euclidean_d_ratio);
-        
-        stmt->execute();
-=======
 
         if (FUNC_EVICT==func1_id) {
             // This function will never be used again, so we can delete all the stuff it uses. However, we need to be careful
@@ -1166,8 +1006,68 @@
             const CachedOutputs &f1_outs = find_outputs(func_outputs, func1_id);
             const CachedOutputs &f2_outs = find_outputs(func_outputs, func2_id);
             size_t ncompares, maxcompares;
-            double sim = similarity(func_infos[func1_id], func_infos[func2_id], f1_outs, f2_outs,
-                                    ncompares/*out*/, maxcompares/*out*/);
+            OutputSimilarity output_sim = similarity(func_infos[func1_id], func_infos[func2_id], f1_outs, f2_outs,
+                                                     ncompares/*out*/, maxcompares/*out*/);
+
+            double sim;
+            // Compute aggreged value for these two functions
+            switch (opt.aggregation) {
+                case AG_AVERAGE:
+                    sim = output_sim.ave_semantic_sim; break;
+                case AG_MAXIMUM:
+                    sim = output_sim.max_semantic_sim; break;
+                case AG_MINIMUM:
+                    sim = output_sim.min_semantic_sim; break;
+                default:
+                    assert(!"not handled");
+                    abort();
+            }
+
+            std::map<int, VectorEntry*>::iterator it;
+            it = id_to_vec.find(func1_id);
+            if(it == id_to_vec.end()){
+                assert(!"func 1 not found");
+                exit(1);
+            }
+
+            VectorEntry* f1_compressed = it->second;
+            it = id_to_vec.find(func2_id);
+            if(it == id_to_vec.end()){
+                assert(!"func 2 not found");
+                exit(1);
+            }
+
+            VectorEntry* f2_compressed = it->second;  
+            int vec_length = SignatureVector::Size;
+            boost::scoped_array<uint16_t> f1_uncompressed(new uint16_t[vec_length]);
+            decompressVector(f1_compressed->compressedCounts.get(), f1_compressed->compressedCounts.size(),
+                             f1_uncompressed.get());
+
+            boost::scoped_array<uint16_t> f2_uncompressed(new uint16_t[vec_length]);
+            decompressVector(f2_compressed->compressedCounts.get(), f2_compressed->compressedCounts.size(),
+                             f2_uncompressed.get());
+
+            int hamming_d            = 0;
+            double euclidean_d       = 0;
+            double euclidean_d_ratio = 0;
+            int f1_v=0;
+            int f2_v=0;
+            for(int i = 0; i < vec_length; i++){
+                f1_v = f1_uncompressed[i]; 
+                f2_v = f2_uncompressed[i];
+
+                if ( f1_v != f2_v ) hamming_d++;
+                euclidean_d += (f1_v - f2_v)*(f1_v - f2_v);
+
+            }
+      
+            hamming_d = hamming_d;
+            euclidean_d = sqrt(euclidean_d);
+            int difference = abs(f1_compressed->ninsns-f2_compressed->ninsns);
+            if ( difference != 0  ){
+                euclidean_d_ratio = 100.0*euclidean_d/(abs(f1_compressed->ninsns+f2_compressed->ninsns));
+            }
+
             if (opt.verbose)
                 std::cerr <<argv0 <<": similarity(func1=" <<func1_id <<", func2=" <<func2_id <<") = " <<sim <<"\n";
             stmt->bind(0, func1_id);
@@ -1177,9 +1077,21 @@
             stmt->bind(4, maxcompares);
             stmt->bind(5, opt.relation_id);
             stmt->bind(6, cmd_id);
+            stmt->bind(7, hamming_d);
+            stmt->bind(8, euclidean_d);
+            stmt->bind(9, euclidean_d_ratio);
+            stmt->bind(10, output_sim.ave_hamming_d);
+            stmt->bind(11, output_sim.min_hamming_d);
+            stmt->bind(12, output_sim.max_hamming_d);
+            stmt->bind(13, output_sim.ave_euclidean_d);
+            stmt->bind(14, output_sim.min_euclidean_d);
+            stmt->bind(15, output_sim.max_euclidean_d);
+            stmt->bind(16, output_sim.ave_euclidean_d_ratio);
+            stmt->bind(17, output_sim.min_euclidean_d_ratio);
+            stmt->bind(18, output_sim.max_euclidean_d_ratio);
+        
             stmt->execute();
         }
->>>>>>> 767623fe
     }
     
     progress.message("committing changes");
