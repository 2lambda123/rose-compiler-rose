include $(top_srcdir)/config/Makefile.for.ROSE.includes.and.libs

# Add Projects that are associated with capabilities that belong to ROSE here. Or better yet, just add a "rose.config" file to
# your project directory and then you don't have to change any of the ROSE build system -- your project will be found
# automatically by the "build" script, your rose.config will be incorporated into the configuration system, and your project
# will become part of the recursive "make" commands.   To disable your project, just rename its rose.config file and rerun
# "build" and "configure". [RPM 2012-03-29]
SUBDIRS = \
	AstEquivalence \
	BabelPreprocessor \
	BinFuncDetect \
	BinQ \
	BinaryCloneDetection \
   BinaryDataStructureRecognition \
	C_to_Promela \
	CertSecureCodeProject \
	CloneDetection \
   CodeThorn \
   ConstructNameSimilarityAnalysis \
	DataFaultTolerance \
	DatalogAnalysis \
	DocumentationGenerator \
   EditDistanceMetric \
	FiniteStateModelChecker \
	fuse \
	graphColoring \
	HeaderFilesInclusion \
	MPI_Tools \
	MacroRewrapper \
	OpenMP_Analysis \
        OpenMP_Checker \
	QtDesignerPlugins \
	RoseQt \
	arrayOptimization \
	UpcTranslation \
	autoParallelization \
	binaryVisualization \
	bugSeeding \
	checkPointExample \
	highLevelGrammars \
	javaport \
	programModeling \
	pragmaParsing \
	roseToLLVM \
	RTC \
	PowerAwareCompiler \
   taintcheck \
	ManyCoreRuntime \
	StencilManyCore \
	Fortran_to_C \
	mint \
	vectorization \
	extractMPISkeleton \
<<<<<<< HEAD
        openacc-to-opencl \
=======
	RoseBlockLevelTracing\
	LineDeleter \
>>>>>>> 6e556611
	$(OPTIONAL_PROJECTS)

# DQ (9/2/2013): This fails to compile (at least with some versions of Boost).

if ROSE_WITH_ISL
  SUBDIRS += RosePolly
endif

# DQ (9/26/2011): Directory removed for failing new AST consistancy test for references to deleted IR nodes.
# UpcTranslation (fails only a single test code shared_2.upc)


# DQ (6/25/2011): Removed from being tested (failing symbolicAnalysisFramework/tests/test_examples/dominator_example.cpp)
SUBDIRS += symbolicAnalysisFramework

# TOO (2/16/2011): Errors with Tensilica's Xtensa compilers as alternative backend compilers. We can
# gradually enable these tests at a later stage if necessary.
if !USING_XTENSA_BACKEND_COMPILER
   SUBDIRS += dataStructureGraphing OpenMP_Translator autoTuning

# DQ (9/26/2011): Directory removed for failing new AST consistancy test for references to deleted IR nodes.
# OpenMP_Translator

# TOO (2/16/2011): Disabled for Thrifty compiler (gcc 3.4.4) due to errors during make check
if !USING_GCC_3_4_4_BACKEND_COMPILER
#  SUBDIRS += backstroke haskellport 
   SUBDIRS += backstroke

# DQ (9/2/2013): This is overly complex to process with internal debugging turned on in the new EDG support.
if !ROSE_DEBUG_NEW_EDG_ROSE_CONNECTION

# DQ (4/17/2011):This is hanging (worst kind of failing) on tux324 (for two Hudson tests a50-ROSE-BOOST-matrix-scratch in a row #334 and #335).
if !ROSE_USING_BOOST_VERSION_1_36
# DQ (4/16/2011): This is hanging (worst kind of failing) on tux324 (for two Hudson tests in a row #2290 and #2291).
if !USING_GCC_4_0_4_BACKEND_COMPILER
# DQ (4/8/2011): Directories of tests are a current problem for Insure++.
if !ROSE_USE_INSURE
# DQ (9/22/2013): This project is now excluded from being tested within ROSE.
# The haskellport/README file details specific issues with the current implementation
# the project will compile byt when run the generated code does not compile.
# Please see the haskellport/README file for more detailed information about the status.
#   SUBDIRS += haskellport 
endif
endif
endif

endif

endif
endif

# DQ (7/21/2010): Removed RTED since it is a problem to compile with ROSE (projects/RTED/CppRuntimeSystem/test.cpp).
# DQ (7/21/2010): Removed simulator since it is a problem to compile with ROSE (projects/simulator/emulator.C).
if !ROSE_USING_ROSE_ANALYSIS
   SUBDIRS += RTED simulator
endif

# DQ (2/12/2010): compass appears to be a problem for the code generation support
# in ROSE, so lets' move on and return to compass later for this level of support.
#    compass

if !ROSE_USING_ROSE_CODE_GENERATION

# DQ (10/17/2010): This seems to be problem for Java, we can fix this later.
if !ROSE_BUILD_JAVA_LANGUAGE_SUPPORT
if ROSE_BUILD_COMPASS2
   SUBDIRS += compass2
else
   SUBDIRS += compass
 # DQ (10/17/2010): Since we can't process Compass with Java we can't compiler palette (which requires Compass).
 # DQ (2/13/2010): This appears to have a dependence on compass, but I don't know why.
 # All projects should be independent of each other so that they should be able to be
 # compiled in any order. It was originally listed after "haskellport".
   SUBDIRS += palette
endif
   SUBDIRS += binCompass
endif
endif

if ROSE_MPI
   SUBDIRS += DistributedMemoryAnalysisCompass 
endif

# Disable the use of the interpreter except on GNU 4.2
# interpreter

if !ROSE_USING_ROSE_CODE_GENERATION
# DQ (9/30/2009): This is classified as an old version of compiler and some parts of
# ROSE are restricted from use (this is currently the only example due to internal 
# compiler errors).
if ! OLD_COMPILER_VERSION

# DQ (4/8/2011): Directories of tests are a current problem for Insure++.
if !ROSE_USE_INSURE
   SUBDIRS += interpreter
endif

endif
endif

# DQ (3/23/2013): Adding support for aterm translation.
if ROSE_WITH_ATERM
   SUBDIRS += AtermTranslation
endif


# DQ (2/28/2010): We can't make this conditionsl this since then the Makefile.in will 
# be missing at configure time.
# if ROSE_USE_SAT
SUBDIRS += SatSolver
# endif

SUBDIRS += PolyhedralModel

# DQ (9/12/2009): This was not added to ROSE correctly, please let me help you do this.
#     StaticDynamicAnalysis/DynamicCPU

EXTRA_DIST = StaticDynamicAnalysis


check-local:
	@echo "***************************************************************************"
	@echo "****** ROSE/projects: make check rule complete (terminated normally) ******"
	@echo "***************************************************************************"
<|MERGE_RESOLUTION|>--- conflicted
+++ resolved
@@ -51,12 +51,9 @@
 	mint \
 	vectorization \
 	extractMPISkeleton \
-<<<<<<< HEAD
-        openacc-to-opencl \
-=======
+    openacc-to-opencl \
 	RoseBlockLevelTracing\
 	LineDeleter \
->>>>>>> 6e556611
 	$(OPTIONAL_PROJECTS)
 
 # DQ (9/2/2013): This fails to compile (at least with some versions of Boost).
