include $(top_srcdir)/config/Makefile.for.ROSE.includes.and.libs

# Add Projects that are associated with capabilities that belong to ROSE here. Or better yet, just add a "rose.config" file to
# your project directory and then you don't have to change any of the ROSE build system -- your project will be found
# automatically by the "build" script, your rose.config will be incorporated into the configuration system, and your project
# will become part of the recursive "make" commands.   To disable your project, just rename its rose.config file and rerun
# "build" and "configure". [RPM 2012-03-29]
SUBDIRS = \
	AstEquivalence \
	BabelPreprocessor \
	BinFuncDetect \
	BinQ \
	BinaryCloneDetection \
   BinaryDataStructureRecognition \
	C_to_Promela \
	CertSecureCodeProject \
	CloneDetection \
   CodeThorn \
   ConstructNameSimilarityAnalysis \
	DataFaultTolerance \
	DatalogAnalysis \
	DocumentationGenerator \
   EditDistanceMetric \
	FiniteStateModelChecker \
	fuse \
	graphColoring \
	HeaderFilesInclusion \
	MPI_Tools \
	MacroRewrapper \
	OpenMP_Analysis \
        OpenMP_Checker \
	QtDesignerPlugins \
	RoseQt \
	arrayOptimization \
	UpcTranslation \
	autoParallelization \
	binaryVisualization \
	bugSeeding \
	checkPointExample \
	highLevelGrammars \
	javaport \
	programModeling \
	pragmaParsing \
	roseToLLVM \
	RTC \
	PowerAwareCompiler \
   taintcheck \
	ManyCoreRuntime \
	Fortran_to_C \
	mint \
	vectorization \
	extractMPISkeleton \
<<<<<<< HEAD
	RoseBlockLevelTracing\
=======
	LineDeleter \
>>>>>>> 23937613
	$(OPTIONAL_PROJECTS)

# DQ (9/2/2013): This fails to compile (at least with some versions of Boost).

if ROSE_WITH_ISL
  SUBDIRS += RosePolly
endif

# DQ (9/26/2011): Directory removed for failing new AST consistancy test for references to deleted IR nodes.
# UpcTranslation (fails only a single test code shared_2.upc)


# DQ (6/25/2011): Removed from being tested (failing symbolicAnalysisFramework/tests/test_examples/dominator_example.cpp)
SUBDIRS += symbolicAnalysisFramework

# TOO (2/16/2011): Errors with Tensilica's Xtensa compilers as alternative backend compilers. We can
# gradually enable these tests at a later stage if necessary.
if !USING_XTENSA_BACKEND_COMPILER
   SUBDIRS += dataStructureGraphing OpenMP_Translator autoTuning

# DQ (9/26/2011): Directory removed for failing new AST consistancy test for references to deleted IR nodes.
# OpenMP_Translator

# TOO (2/16/2011): Disabled for Thrifty compiler (gcc 3.4.4) due to errors during make check
if !USING_GCC_3_4_4_BACKEND_COMPILER
#  SUBDIRS += backstroke haskellport 
   SUBDIRS += backstroke

# DQ (9/2/2013): This is overly complex to process with internal debugging turned on in the new EDG support.
if !ROSE_DEBUG_NEW_EDG_ROSE_CONNECTION

# DQ (4/17/2011):This is hanging (worst kind of failing) on tux324 (for two Hudson tests a50-ROSE-BOOST-matrix-scratch in a row #334 and #335).
if !ROSE_USING_BOOST_VERSION_1_36
# DQ (4/16/2011): This is hanging (worst kind of failing) on tux324 (for two Hudson tests in a row #2290 and #2291).
if !USING_GCC_4_0_4_BACKEND_COMPILER
# DQ (4/8/2011): Directories of tests are a current problem for Insure++.
if !ROSE_USE_INSURE
   SUBDIRS += haskellport 
endif
endif
endif

endif

endif
endif

# DQ (7/21/2010): Removed RTED since it is a problem to compile with ROSE (projects/RTED/CppRuntimeSystem/test.cpp).
# DQ (7/21/2010): Removed simulator since it is a problem to compile with ROSE (projects/simulator/emulator.C).
if !ROSE_USING_ROSE_ANALYSIS
   SUBDIRS += RTED simulator
endif

# DQ (2/12/2010): compass appears to be a problem for the code generation support
# in ROSE, so lets' move on and return to compass later for this level of support.
#    compass

if !ROSE_USING_ROSE_CODE_GENERATION

# DQ (10/17/2010): This seems to be problem for Java, we can fix this later.
if !ROSE_BUILD_JAVA_LANGUAGE_SUPPORT
if ROSE_BUILD_COMPASS2
   SUBDIRS += compass2
else
   SUBDIRS += compass
 # DQ (10/17/2010): Since we can't process Compass with Java we can't compiler palette (which requires Compass).
 # DQ (2/13/2010): This appears to have a dependence on compass, but I don't know why.
 # All projects should be independent of each other so that they should be able to be
 # compiled in any order. It was originally listed after "haskellport".
   SUBDIRS += palette
endif
   SUBDIRS += binCompass
endif
endif

if ROSE_MPI
   SUBDIRS += DistributedMemoryAnalysisCompass 
endif

# Disable the use of the interpreter except on GNU 4.2
# interpreter

if !ROSE_USING_ROSE_CODE_GENERATION
# DQ (9/30/2009): This is classified as an old version of compiler and some parts of
# ROSE are restricted from use (this is currently the only example due to internal 
# compiler errors).
if ! OLD_COMPILER_VERSION

# DQ (4/8/2011): Directories of tests are a current problem for Insure++.
if !ROSE_USE_INSURE
   SUBDIRS += interpreter
endif

endif
endif

# DQ (3/23/2013): Adding support for aterm translation.
if ROSE_WITH_ATERM
   SUBDIRS += AtermTranslation
endif


# DQ (2/28/2010): We can't make this conditionsl this since then the Makefile.in will 
# be missing at configure time.
# if ROSE_USE_SAT
SUBDIRS += SatSolver
# endif

SUBDIRS += PolyhedralModel

# DQ (9/12/2009): This was not added to ROSE correctly, please let me help you do this.
#     StaticDynamicAnalysis/DynamicCPU

EXTRA_DIST = StaticDynamicAnalysis


check-local:
	@echo "***************************************************************************"
	@echo "****** ROSE/projects: make check rule complete (terminated normally) ******"
	@echo "***************************************************************************"
<|MERGE_RESOLUTION|>--- conflicted
+++ resolved
@@ -50,11 +50,8 @@
 	mint \
 	vectorization \
 	extractMPISkeleton \
-<<<<<<< HEAD
 	RoseBlockLevelTracing\
-=======
 	LineDeleter \
->>>>>>> 23937613
 	$(OPTIONAL_PROJECTS)
 
 # DQ (9/2/2013): This fails to compile (at least with some versions of Boost).
