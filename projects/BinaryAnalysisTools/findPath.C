--- conflicted
+++ resolved
@@ -5,10 +5,7 @@
 #include <DwarfLineMapper.h>
 #include <Partitioner2/Engine.h>
 #include <Partitioner2/GraphViz.h>
-<<<<<<< HEAD
-=======
 #include <rose_strtoull.h>
->>>>>>> 9342da71
 #include <sawyer/BiMap.h>
 #include <sawyer/GraphTraversal.h>
 #include <SymbolicSemantics2.h>
@@ -44,17 +41,12 @@
     size_t expansionDepthLimit;                         // max function call depth when expanding function calls
     size_t vertexVisitLimit;                            // max times a vertex can appear in a path
     bool showInstructions;                              // show instructions in paths
-<<<<<<< HEAD
-    Settings()
-        : beginVertex("_start"), expansionDepthLimit(4), vertexVisitLimit(1), showInstructions(false) {}
-=======
     bool showFunctionSubgraphs;                         // show functions in GraphViz output?
     std::string dumpGraphVizPaths;                      // filename prefix for dumping GraphViz of each path
     size_t maxPaths;                                    // max number of paths to find (0==unlimited)
     Settings()
         : beginVertex("_start"), expansionDepthLimit(4), vertexVisitLimit(1), showInstructions(false),
           showFunctionSubgraphs(true), maxPaths(1) {}
->>>>>>> 9342da71
 };
 static Settings settings;
 
@@ -126,15 +118,6 @@
                .argument("n", nonNegativeIntegerParser(settings.expansionDepthLimit))
                .doc("Maximum function call depth when expanding paths through function calls.  The default is " +
                     StringUtility::numberToString(settings.expansionDepthLimit) + "."));
-<<<<<<< HEAD
-
-    cfg.insert(Switch("vertex-visits")
-               .argument("n", nonNegativeIntegerParser(settings.vertexVisitLimit))
-               .doc("Max number of times a vertex can appear in a single path for some level of function call.  A value "
-                    "of one means that the path will contain no back-edges. A value of two will typically allow one "
-                    "iteration for each loop. The default is " +
-                    StringUtility::numberToString(settings.vertexVisitLimit) + "."));
-=======
 
     cfg.insert(Switch("vertex-visits")
                .argument("n", nonNegativeIntegerParser(settings.vertexVisitLimit))
@@ -148,7 +131,6 @@
                .doc("Maximum number of feasible paths to find. Once this number of feasible paths are found the analysis "
                     "exits.  The default is " + StringUtility::numberToString(settings.maxPaths) + ". Setting this to "
                     "zero finds all possible feasible paths, subject to other constraints.\n"));
->>>>>>> 9342da71
 
     //--------------------------- 
     SwitchGroup out("Output switches");
@@ -486,322 +468,6 @@
     }
     return significant;
 }
-<<<<<<< HEAD
-
-/** Insert one graph into another.
- *
- *  The @p vmap is updated with the mapping of vertices from source to destination. Upon return,
- *  <code>vmap[srcVertex->id()]</code> will point to the same vertex in the destination graph. */
-void
-insert(P2::ControlFlowGraph &dst, const P2::ControlFlowGraph &src, VMap &vmap /*out*/) {
-    BOOST_FOREACH (P2::ControlFlowGraph::VertexNode vertex, src.vertices())
-        vmap.insert(src.findVertex(vertex.id()), dst.insertVertex(vertex.value()));
-    BOOST_FOREACH (P2::ControlFlowGraph::EdgeNode edge, src.edges())
-        dst.insertEdge(vmap.forward()[edge.source()], vmap.forward()[edge.target()], edge.value());
-}
-
-/** Remove edges and vertices that cannot be on the paths.
- *
- *  Removes those edges that aren't reachable in both forward and reverse directions from the begin and end vertices,
- *  respectively. Vertices must belong to the paths-CFG. Erased vertices are also removed from @p vmap. */
-void
-eraseUnreachable(P2::ControlFlowGraph &paths /*in,out*/, const P2::ControlFlowGraph::ConstVertexNodeIterator &beginPathVertex,
-                 const CfgVertexSet &endPathVertices, VMap &vmap /*in,out*/) {
-    if (beginPathVertex == paths.vertices().end()) {
-        paths.clear();
-        vmap.clear();
-        return;
-    }
-    ASSERT_require(paths.isValidVertex(beginPathVertex));
-
-    // Find edges that are reachable -- i.e., those that are part of a valid path
-    CfgVertexSet avoidVertices;
-    CfgEdgeSet avoidEdges;
-    std::vector<bool> goodEdges = findSignificantEdges(paths, beginPathVertex, endPathVertices, avoidVertices, avoidEdges);
-
-    // Remove edges that are not on any path. We do this in two steps since edge ID numbers are not erase-stable.
-    CfgEdgeSet badEdges;
-    for (size_t i=0; i<goodEdges.size(); ++i) {
-        if (!goodEdges[i])
-            badEdges.insert(paths.findEdge(i));
-    }
-    BOOST_FOREACH (const P2::ControlFlowGraph::ConstEdgeNodeIterator &edge, badEdges)
-        paths.eraseEdge(edge);
-
-    // Remove vertices that have no edges, except don't remove the start vertex yet.
-    P2::ControlFlowGraph::ConstVertexNodeIterator vertex=paths.vertices().begin();
-    while (vertex!=paths.vertices().end()) {
-        if (vertex->degree()==0 && vertex!=beginPathVertex) {
-            vmap.eraseTarget(vertex);
-            vertex = paths.eraseVertex(vertex);
-        } else {
-            ++vertex;
-        }
-    }
-
-    // If all that's left is the start vertex and the start vertex by itself is not a valid path, then remove it.
-    if (paths.nVertices()==1 && endPathVertices.find(beginPathVertex)==endPathVertices.end()) {
-        paths.clear();
-        vmap.clear();
-    }
-}
-
-/** Remove edges and vertices that cannot be on the paths.
- *
- *  Removes those edges that aren't reachable in both forward and reverse directions from the begin and end vertices,
- *  respectively. Vertices must belong to the global-CFG. Erased vertices are also removed from @p vmap. */
-void
-eraseUnreachable(const P2::Partitioner &partitioner, P2::ControlFlowGraph &paths /*in,out*/,
-                 const P2::ControlFlowGraph::ConstVertexNodeIterator &beginGlobalVertex,
-                 const CfgVertexSet &endGlobalVertices, VMap &vmap /*in,out*/) {
-    ASSERT_require(partitioner.cfg().isValidVertex(beginGlobalVertex));
-    if (!vmap.forward().exists(beginGlobalVertex)) {
-        paths.clear();
-        vmap.clear();
-        return;
-    }
-    P2::ControlFlowGraph::ConstVertexNodeIterator beginVertex = vmap.forward()[beginGlobalVertex];
-    ASSERT_require(paths.isValidVertex(beginVertex));
-
-    CfgVertexSet endVertices;
-    BOOST_FOREACH (const P2::ControlFlowGraph::ConstVertexNodeIterator &globalVertex, endGlobalVertices) {
-        ASSERT_require(partitioner.cfg().isValidVertex(globalVertex));
-        if (vmap.forward().exists(globalVertex)) {
-            P2::ControlFlowGraph::ConstVertexNodeIterator vertex = vmap.forward()[globalVertex];
-            ASSERT_require(paths.isValidVertex(vertex));
-            endVertices.insert(vertex);
-        }
-    }
-    eraseUnreachable(paths, beginVertex, endVertices, vmap);
-}
-            
-/** Compute all paths.
- *
- *  Computes all paths from @p beginVertex to any @p endVertices that does not go through any @p avoidVertices or @p
- *  avoidEdges. The paths are returned as a CFG so that cycles can be represented. A CFG can represent an exponential number of
- *  paths. The paths-CFG is formed by taking the global CFG and removing all @p avoidVertices and @p avoidEdges, any edge that
- *  cannot appear on a path from the @p beginVertex to any @p endVertices, and any vertex that has degree zero provided it is
- *  not the beginVertex.
- *
- *  If the returned graph is empty then no paths were found.  If the returned graph has a vertex but no edges then the vertex
- *  serves as both the begin and end of the path (i.e., a single path of unit length).  The @p vmap is updated to indicate the
- *  mapping from global-CFG vertices in the returned graph. */
-P2::ControlFlowGraph
-findPathsNoCalls(const P2::Partitioner &partitioner, const P2::ControlFlowGraph::ConstVertexNodeIterator &beginVertex,
-                 const CfgVertexSet &endVertices, const CfgVertexSet &avoidVertices, const CfgEdgeSet &avoidEdges,
-                 VMap &vmap /*out*/) {
-    ASSERT_require(beginVertex != partitioner.cfg().vertices().end());
-    ASSERT_require2(beginVertex == partitioner.cfg().findVertex(beginVertex->id()), "beginVertex does not belong to global CFG");
-
-    vmap.clear();
-    P2::ControlFlowGraph paths;
-    std::vector<bool> goodEdges = findSignificantEdges(partitioner.cfg(), beginVertex, endVertices, avoidVertices, avoidEdges);
-    BOOST_FOREACH (const P2::ControlFlowGraph::EdgeNode &edge, partitioner.cfg().edges()) {
-        if (goodEdges[edge.id()]) {
-            if (!vmap.forward().exists(edge.source()))
-                vmap.insert(edge.source(), paths.insertVertex(edge.source()->value()));
-            if (!vmap.forward().exists(edge.target()))
-                vmap.insert(edge.target(), paths.insertVertex(edge.target()->value()));
-            paths.insertEdge(vmap.forward()[edge.source()], vmap.forward()[edge.target()], edge.value());
-        }
-    }
-    if (!vmap.forward().exists(beginVertex) &&
-        endVertices.find(beginVertex)!=endVertices.end() &&
-        avoidVertices.find(beginVertex)==avoidVertices.end()) {
-        vmap.insert(beginVertex, paths.insertVertex(beginVertex->value()));
-    }
-    return paths;
-}
-
-/** Find called functions.
- *
- *  Given some vertex in the global CFG, return the vertices representing the functions that are called. */
-CfgVertexSet
-findCalledFunctions(const P2::Partitioner &partitioner, const P2::ControlFlowGraph::ConstVertexNodeIterator &callSite) {
-    ASSERT_require(callSite != partitioner.cfg().vertices().end());
-    ASSERT_require2(callSite == partitioner.cfg().findVertex(callSite->id()), "callSite vertex must belong to global CFG");
-    CfgVertexSet retval;
-    BOOST_FOREACH (const P2::ControlFlowGraph::EdgeNode &edge, callSite->outEdges()) {
-        if (edge.value().type() == P2::E_FUNCTION_CALL)
-            retval.insert(partitioner.cfg().findVertex(edge.target()->id()));
-    }
-    return retval;
-}
-
-/** Find function return vertices.
- *
- *  Returns the list of vertices with outgoing E_FUNCTION_RETURN edges. */
-CfgVertexSet
-findFunctionReturns(const P2::Partitioner &partitioner, const P2::ControlFlowGraph::ConstVertexNodeIterator &beginVertex) {
-    CfgVertexSet endVertices;
-    typedef DepthFirstForwardEdgeTraversal<const P2::ControlFlowGraph> Traversal;
-    for (Traversal t(partitioner.cfg(), beginVertex); t; ++t) {
-        if (t->value().type() == P2::E_FUNCTION_RETURN) {
-            endVertices.insert(t->source());
-            t.skipChildren();                           // found a function return edge
-        } else if (t->value().type() == P2::E_FUNCTION_CALL) { // not E_FUNCTION_XFER
-            t.skipChildren();                           // stay in this function
-        }
-    }
-    return endVertices;
-}
-
-/** Replace a call-return edge with a function call.
- *
- *  The @p cretEdge must be of type E_CALL_RETURN, which signifies that a function call from the source vertex can return to
- *  the target vertex.  The called function is inserted into the path-CFG and edges are created to represent the call to the
- *  function and the return from the function. */
-void
-insertCallee(P2::ControlFlowGraph &paths, const P2::ControlFlowGraph::ConstEdgeNodeIterator &cretEdge,
-             const P2::Partitioner &partitioner, const CfgVertexSet &avoidVertices, const CfgEdgeSet &avoidEdges) {
-    ASSERT_require(paths.isValidEdge(cretEdge));
-    ASSERT_require(cretEdge->value().type() == P2::E_CALL_RETURN);
-
-    P2::ControlFlowGraph::ConstVertexNodeIterator callSite = cretEdge->source();
-    P2::ControlFlowGraph::ConstVertexNodeIterator pathRetTgt = cretEdge->target();
-    ASSERT_require2(callSite->value().type() == P2::V_BASIC_BLOCK, "only basic blocks can call functions");
-
-    // A basic block might call multiple functions if calling through a pointer.
-    CfgVertexSet callees = findCalledFunctions(partitioner, partitioner.findPlaceholder(callSite->value().address()));
-    BOOST_FOREACH (const P2::ControlFlowGraph::ConstVertexNodeIterator &callee, callees) {
-        if (callee->value().type() == P2::V_INDETERMINATE) {
-            // This is a call to some indeterminate location. Just copy another indeterminate vertex into the
-            // paths-CFG. Normally a CFG will have only one indeterminate vertex and it will have no outgoing edges, but the
-            // paths-CFG is different.
-            P2::ControlFlowGraph::ConstVertexNodeIterator indet = paths.insertVertex(P2::CfgVertex(P2::V_INDETERMINATE));
-            paths.insertEdge(callSite, indet, P2::CfgEdge(P2::E_FUNCTION_CALL));
-            paths.insertEdge(indet, pathRetTgt, P2::CfgEdge(P2::E_FUNCTION_RETURN));
-            mlog[WARN] <<"indeterminate function call from " <<callSite->value().bblock()->printableName() <<"\n";
-        } else {
-            // Call to a normal function.
-            ASSERT_require2(callee->value().type() == P2::V_BASIC_BLOCK, "non-basic block callees not implemented yet");
-            std::string calleeName = callee->value().function() ? callee->value().function()->printableName() :
-                                     callee->value().bblock()->printableName();
-
-            // Find all paths through the callee
-            VMap vmap1;                                     // relates global CFG to calleePaths
-            CfgVertexSet returns = findFunctionReturns(partitioner, callee);
-            P2::ControlFlowGraph calleePaths = findPathsNoCalls(partitioner, callee, returns, avoidVertices, avoidEdges, vmap1);
-            if (calleePaths.isEmpty())
-                mlog[WARN] <<calleeName <<" has no paths that return\n";
-
-            // Insert the callee into the paths CFG
-            VMap vmap2;                                     // relates calleePaths to paths
-            insert(paths, calleePaths, vmap2);
-            VMap vmap(vmap1, vmap2);                        // composite map from global-CFG to paths-CFG
-
-            // Make an edge from call site to the entry block of the callee in the paths CFG
-            if (vmap.forward().exists(callee)) {
-                P2::ControlFlowGraph::ConstVertexNodeIterator pathStart = vmap.forward()[callee];
-                paths.insertEdge(callSite, pathStart, P2::CfgEdge(P2::E_FUNCTION_CALL));
-            }
-
-            // Make edges from the callee's return statements back to the return point in the caller
-            BOOST_FOREACH (P2::ControlFlowGraph::ConstVertexNodeIterator ret, returns) {
-                if (vmap.forward().exists(ret)) {
-                    P2::ControlFlowGraph::ConstVertexNodeIterator pathRetSrc = vmap.forward()[ret];
-                    paths.insertEdge(pathRetSrc, pathRetTgt, P2::CfgEdge(P2::E_FUNCTION_RETURN));
-                }
-            }
-        }
-    }
-}
-
-P2::ControlFlowGraph::ConstEdgeNodeIterator
-findFirstCallReturnEdge(const P2::ControlFlowGraph &graph, const P2::ControlFlowGraph::ConstVertexNodeIterator &beginVertex) {
-    ASSERT_require(graph.isValidVertex(beginVertex));
-    typedef BreadthFirstForwardEdgeTraversal<const P2::ControlFlowGraph> Traversal;
-    for (Traversal t(graph, beginVertex); t; ++t) {
-        if (t->value().type() == P2::E_CALL_RETURN)
-            return t.edge();
-    }
-    return graph.edges().end();
-}
-
-void
-robb(const P2::Partitioner &partitioner, const P2::ControlFlowGraph::ConstVertexNodeIterator &beginVertex,
-     const CfgVertexSet &endVertices, const CfgVertexSet &avoidVertices, const CfgEdgeSet &avoidEdges) {
-
-    //------------------------------------------------------------------------------------------------------------------------
-    // Find top-level paths. These paths don't traverse into function calls unless they must do so in order to reach an ending
-    // vertex.
-    Stream info(mlog[INFO] <<"finding top-level paths");
-    VMap vmap;                                          // relates global CFG vertices to path vertices
-    P2::ControlFlowGraph paths = findPathsNoCalls(partitioner, beginVertex, endVertices, avoidVertices, avoidEdges, vmap);
-    if (!vmap.forward().exists(beginVertex)) {
-        mlog[WARN] <<"no paths found\n";
-        return;
-    }
-    P2::ControlFlowGraph::ConstVertexNodeIterator beginPath = vmap.forward()[beginVertex];
-    info <<"; " <<StringUtility::plural(paths.nVertices(), "vertices", "vertex")
-         <<" and " <<StringUtility::plural(paths.nEdges(), "edges") <<"\n";
-
-    //------------------------------------------------------------------------------------------------------------------------
-    // Inline calls to functions. We must do this because in order to calculate the feasibility of a path we must know the
-    // effect of calling the function.
-    info <<"inlining function call paths";
-    CfgVertexSet calleeAvoidVertices = avoidVertices;
-    calleeAvoidVertices.insert(endVertices.begin(), endVertices.end());
-    for (size_t nSubst=0; nSubst<settings.expansionDepthLimit; ++nSubst) {
-        P2::ControlFlowGraph::ConstEdgeNodeIterator callRetEdge = findFirstCallReturnEdge(paths, beginPath);
-        if (callRetEdge == paths.edges().end())
-            break;
-        P2::ControlFlowGraph::ConstVertexNodeIterator callReturnTarget = callRetEdge->target();
-        insertCallee(paths, callRetEdge, partitioner, calleeAvoidVertices, avoidEdges);
-        paths.eraseEdge(callRetEdge); callRetEdge = paths.edges().end();
-
-        // If there are no edges coming into the return point and the return point is not the begin vertex, then the
-        // return point is now unreachable. We need to prune away all parts of the paths-CFG that are not part of a
-        // valid path.
-        if (callReturnTarget->nInEdges()==0)
-            eraseUnreachable(partitioner, paths, beginVertex, endVertices, vmap);
-    }
-    if (!vmap.forward().exists(beginVertex)) {
-        mlog[WARN] <<"no paths found\n";
-        return;
-    }
-    info <<"; " <<StringUtility::plural(paths.nVertices(), "vertices", "vertex")
-         <<" and " <<StringUtility::plural(paths.nEdges(), "edges") <<"\n";
-
-
-    //------------------------------------------------------------------------------------------------------------------------
-    // Produce some output.
-    info <<"producing GraphViz output";
-    Color::HSV entryColor(0.15, 1.0, 0.6);              // bright yellow
-    Color::HSV exitColor(0.088, 1.0, 0.6);              // bright orange
-
-    // Show the results as a GraphViz file
-    P2::GraphViz::CfgEmitter gv(partitioner, paths);
-#if 1 // [Robb P. Matzke 2015-02-26]: makes dot slow
-    gv.defaultGraphAttributes().insert("overlap", "scale");
-    gv.useFunctionSubgraphs(true);
-    gv.showInstructions(true);
-    gv.showInstructionAddresses(true);
-    gv.showInstructionStackDeltas(false);
-#else
-    gv.useFunctionSubgraphs(false);
-    gv.showInstructions(false);
-#endif
-    gv.selectWholeGraph();
-    BOOST_FOREACH (const P2::ControlFlowGraph::ConstVertexNodeIterator &endVertex, endVertices) {
-        if (vmap.forward().exists(endVertex))
-            gv.vertexOrganization(vmap.forward()[endVertex]).attributes().insert("fillcolor", exitColor.toHtml());
-    }
-    if (vmap.forward().exists(beginVertex))
-        gv.vertexOrganization(vmap.forward()[beginVertex]).attributes().insert("fillcolor", entryColor.toHtml());
-    gv.emit(std::cout);
-    info <<"; done\n";
-}
-
-
-
-    
-
-
-
-
-=======
->>>>>>> 9342da71
 
 /** Insert one graph into another.
  *
@@ -1464,11 +1130,7 @@
     if (path.isEmpty()) {
         out <<" empty\n";
     } else {
-<<<<<<< HEAD
-        showVertex(out, path.firstVertex());
-=======
         showVertex(out, path.frontVertex());
->>>>>>> 9342da71
         BOOST_FOREACH (const P2::ControlFlowGraph::ConstEdgeNodeIterator &edge, path.edges()) {
             out <<"    edge " <<partitioner.edgeName(edge) <<"\n";
             showVertex(out, edge->target());
@@ -1694,10 +1356,7 @@
     std::vector<P2::ControlFlowGraph::ConstVertexNodeIterator> callStack;
     return expandPath(partitioner, toExpand, avoidVertices, avoidEdges, callStack);
 }
-<<<<<<< HEAD
-=======
 #endif
->>>>>>> 9342da71
 
 ////////////////////////////////////////////////////////////////////////////////////////////////////////////////////////////////
 ////////////////////////////////////////////////////////////////////////////////////////////////////////////////////////////////
@@ -1716,11 +1375,7 @@
         throw std::runtime_error("no specimen specified; see --help");
 
     // Disassemble and partition
-<<<<<<< HEAD
-    Stream info(mlog[INFO] <<"disassembling");
-=======
     Stream info(::mlog[INFO] <<"disassembling");
->>>>>>> 9342da71
     engine.postPartitionAnalyses(false);
     engine.load(specimenNames);
 #if 0 // [Robb P. Matzke 2015-02-27]
@@ -1732,14 +1387,11 @@
     partitioner.enableSymbolicSemantics(true);
     engine.partition(partitioner);
     info <<"; done\n";
-<<<<<<< HEAD
-=======
 
     // We must have instruction semantics in order to calculate path feasibility, so we might was well check that up front
     // before we spend a lot of time looking for paths.
     if (NULL == partitioner.instructionProvider().dispatcher())
         throw std::runtime_error("no instruction semantics for specimen architecture");
->>>>>>> 9342da71
 
     // Find vertex at which all paths begin
     P2::ControlFlowGraph::ConstVertexNodeIterator beginVertex = vertexForInstruction(partitioner, settings.beginVertex);
@@ -1794,36 +1446,6 @@
     if (!avoidEdges.empty()) {
         info <<"avoiding the following edges:";
         BOOST_FOREACH (const P2::ControlFlowGraph::ConstEdgeNodeIterator &edge, avoidEdges)
-<<<<<<< HEAD
-            mlog[INFO] <<" " <<edgeName(partitioner, edge) <<";";
-        mlog[INFO] <<"\n";
-    }
-
-#if 1 // [Robb P. Matzke 2015-02-25]
-    robb(partitioner, beginVertex, endVertices, avoidVertices, avoidEdges);
-#else
-    // Finding paths in the global CFG can be slow because the depth-first search can spend a huge amount of time exploring
-    // parts of the CFG that are irrelevant. Therefore, we first compute an edge-reachability vector with a faster algorithm
-    // that doesn't find paths, and use the reachability vector to restrict the first phase of path searching.
-    std::vector<bool> significantEdges = findSignificantEdges(partitioner.cfg(), beginVertex, endVertices, avoidVertices,
-                                                              avoidEdges);
-    std::vector<CfgPath> paths = findPaths(partitioner, beginVertex, endVertices, avoidVertices, avoidEdges,
-                                           FOLLOW_CALLS, significantEdges);
-    mlog[INFO] <<"found " <<StringUtility::plural(paths.size(), "basic paths") <<"\n";
-
-    BOOST_FOREACH (const CfgPath &path, paths) {
-#if 1 // DEBUGGING [Robb P. Matzke 2015-02-11]
-        std::cout <<"Unexpanded ";
-        showPath(std::cout, partitioner, path);
-#endif
-        std::vector<CfgPath> expandedPaths = expandPath(partitioner, path, avoidVertices, avoidEdges);
-        std::cout <<"Expands to " <<StringUtility::plural(expandedPaths.size(), "paths") <<"\n";
-        BOOST_FOREACH (const CfgPath &expandedPath, expandedPaths) {
-            showPath(std::cout, partitioner, expandedPath);
-        }
-    }
-#endif
-=======
             info <<" " <<partitioner.edgeName(edge) <<";";
         info <<"\n";
     }
@@ -1834,5 +1456,4 @@
     
     // Find paths
     findAndProcessPaths(partitioner, beginVertex, endVertices, avoidVertices, avoidEdges);
->>>>>>> 9342da71
 }