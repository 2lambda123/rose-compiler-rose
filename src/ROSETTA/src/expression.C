
#include "grammar.h"
#include "ROSETTA_macros.h"
#include "terminal.h"

// What should be the behavior of the default constructor for Grammar

void
Grammar::setUpExpressions ()
   {
  // This function sets up the type system for the grammar.  In this case it implements the
  // C++ grammar, but this will be modified to permit all grammars to contain elements of the
  // C++ grammar.  Modified grammars will add and subtract elements from this default C++ grammar.

     NEW_TERMINAL_MACRO (VarRefExp,              "VarRefExp",              "VAR_REF" );

  // DQ (12/30/2007): New IR node to support references to labels (much like references to variables 
  // for the VarRefExp, but with a internal pointer ot a SgLabelSymbol) This IR nodes will eventually 
  // be used in the C/C++ goto, but is introduced to hnadle references to labels in Fortran (e.g. format 
  // expression in "read" and "write" statements, and a cleanr implementation of references to labels in 
  // Fortran loop constructs etc.).
     NEW_TERMINAL_MACRO (LabelRefExp,            "LabelRefExp",            "LABEL_REF" );

     NEW_TERMINAL_MACRO (ClassNameRefExp,        "ClassNameRefExp",        "CLASSNAME_REF" );
     NEW_TERMINAL_MACRO (FunctionRefExp,         "FunctionRefExp",         "FUNCTION_REF" );
     NEW_TERMINAL_MACRO (MemberFunctionRefExp,   "MemberFunctionRefExp",   "MEMBER_FUNCTION_REF" );
     NEW_TERMINAL_MACRO (FunctionCallExp,        "FunctionCallExp",        "FUNC_CALL" );
     NEW_TERMINAL_MACRO (SizeOfOp,               "SizeOfOp",               "SIZEOF_OP" );
     NEW_TERMINAL_MACRO (JavaInstanceOfOp,       "JavaInstanceOfOp",       "JAVA_INSTANCEOF_OP" );

#if USE_UPC_IR_NODES
  // DQ and Liao (6/10/2008): Added new IR nodes specific to UPC.
     NEW_TERMINAL_MACRO (UpcLocalsizeofExpression,    "UpcLocalsizeofExpression",    "UPC_LOCAL_SIZEOF_EXPR" );
     NEW_TERMINAL_MACRO (UpcBlocksizeofExpression,    "UpcBlocksizeofExpression",    "UPC_BLOCK_SIZEOF_EXPR" );
     NEW_TERMINAL_MACRO (UpcElemsizeofExpression,     "UpcElemsizeofExpression",     "UPC_ELEM_SIZEOF_EXPR" );
#endif

  // DQ (2/5/2004): EDG 3.3 now separates out vararg functions explicitly in the AST 
  // (something I always wanted to see done), so we will do the same in SAGE.
  // This provides for the best possible vararg handling!
     NEW_TERMINAL_MACRO (VarArgStartOp,          "VarArgStartOp",          "VA_START_OP" );
     NEW_TERMINAL_MACRO (VarArgStartOneOperandOp,"VarArgStartOneOperandOp","VA_START_ONE_OPERAND_OP" );
     NEW_TERMINAL_MACRO (VarArgOp,               "VarArgOp",               "VA_OP" );
     NEW_TERMINAL_MACRO (VarArgEndOp,            "VarArgEndOp",            "VA_END_OP" );
     NEW_TERMINAL_MACRO (VarArgCopyOp,           "VarArgCopyOp",           "VA_COPY_OP" );

     NEW_TERMINAL_MACRO (TypeIdOp,               "TypeIdOp",               "TYPEID_OP" );
     NEW_TERMINAL_MACRO (ConditionalExp,         "ConditionalExp",         "EXPR_CONDITIONAL" );
     NEW_TERMINAL_MACRO (NewExp,                 "NewExp",                 "NEW_OP" );
     NEW_TERMINAL_MACRO (DeleteExp,              "DeleteExp",              "DELETE_OP" );
     NEW_TERMINAL_MACRO (ThisExp,                "ThisExp",                "THIS_NODE" );
     NEW_TERMINAL_MACRO (RefExp,                 "RefExp",                 "TYPE_REF" );
     NEW_TERMINAL_MACRO (AggregateInitializer,   "AggregateInitializer",   "AGGREGATE_INIT" );
     NEW_TERMINAL_MACRO (ConstructorInitializer, "ConstructorInitializer", "CONSTRUCTOR_INIT" );
     NEW_TERMINAL_MACRO (AssignInitializer,      "AssignInitializer",      "ASSIGN_INIT" );
     NEW_TERMINAL_MACRO (ExpressionRoot,         "ExpressionRoot",         "EXPRESSION_ROOT" );
     NEW_TERMINAL_MACRO (MinusOp,                "MinusOp",                "UNARY_MINUS_OP" );
     NEW_TERMINAL_MACRO (UnaryAddOp,             "UnaryAddOp",             "UNARY_ADD_OP" );
     NEW_TERMINAL_MACRO (NotOp,                  "NotOp",                  "NOT_OP" );
     NEW_TERMINAL_MACRO (PointerDerefExp,        "PointerDerefExp",        "DEREF_OP" );
     NEW_TERMINAL_MACRO (AddressOfOp,            "AddressOfOp",            "ADDRESS_OP" );
     NEW_TERMINAL_MACRO (MinusMinusOp,           "MinusMinusOp",           "MINUSMINUS_OP" );
     NEW_TERMINAL_MACRO (PlusPlusOp,             "PlusPlusOp",             "PLUSPLUS_OP" );
     NEW_TERMINAL_MACRO (BitComplementOp,        "BitComplementOp",        "BIT_COMPLEMENT_OP" );
     NEW_TERMINAL_MACRO (RealPartOp,             "RealPartOp",             "REAL_PART_OP" );
     NEW_TERMINAL_MACRO (ImagPartOp,             "ImagPartOp",             "IMAG_PART_OP" );
     NEW_TERMINAL_MACRO (ConjugateOp,            "ConjugateOp",            "CONJUGATE_OP" );
     NEW_TERMINAL_MACRO (CastExp,                "CastExp",                "CAST_OP" );
     NEW_TERMINAL_MACRO (ThrowOp,                "ThrowOp",                "THROW_OP" );
     NEW_TERMINAL_MACRO (ArrowExp,               "ArrowExp",               "POINTST_OP" );
     NEW_TERMINAL_MACRO (DotExp,                 "DotExp",                 "RECORD_REF" );
     NEW_TERMINAL_MACRO (DotStarOp,              "DotStarOp",              "DOTSTAR_OP" );
     NEW_TERMINAL_MACRO (ArrowStarOp,            "ArrowStarOp",            "ARROWSTAR_OP" );
     NEW_TERMINAL_MACRO (EqualityOp,             "EqualityOp",             "EQ_OP" );
     NEW_TERMINAL_MACRO (LessThanOp,             "LessThanOp",             "LT_OP" );
     NEW_TERMINAL_MACRO (GreaterThanOp,          "GreaterThanOp",          "GT_OP" );
     NEW_TERMINAL_MACRO (NotEqualOp,             "NotEqualOp",             "NE_OP" );
     NEW_TERMINAL_MACRO (LessOrEqualOp,          "LessOrEqualOp",          "LE_OP" );
     NEW_TERMINAL_MACRO (GreaterOrEqualOp,       "GreaterOrEqualOp",       "GE_OP" );
     NEW_TERMINAL_MACRO (AddOp,                  "AddOp",                  "ADD_OP" );
     NEW_TERMINAL_MACRO (SubtractOp,             "SubtractOp",             "SUBT_OP" );
     NEW_TERMINAL_MACRO (MultiplyOp,             "MultiplyOp",             "MULT_OP" );
     NEW_TERMINAL_MACRO (DivideOp,               "DivideOp",               "DIV_OP" );
     NEW_TERMINAL_MACRO (IntegerDivideOp,        "IntegerDivideOp",        "INTEGER_DIV_OP" );
     NEW_TERMINAL_MACRO (ModOp,                  "ModOp",                  "MOD_OP" );
     NEW_TERMINAL_MACRO (AndOp,                  "AndOp",                  "AND_OP" );
     NEW_TERMINAL_MACRO (OrOp,                   "OrOp",                   "OR_OP" );
     NEW_TERMINAL_MACRO (BitXorOp,               "BitXorOp",               "BITXOR_OP" );
     NEW_TERMINAL_MACRO (BitAndOp,               "BitAndOp",               "BITAND_OP" );
     NEW_TERMINAL_MACRO (BitOrOp,                "BitOrOp",                "BITOR_OP" );
     NEW_TERMINAL_MACRO (CommaOpExp,             "CommaOpExp",             "COMMA_OP" );
     NEW_TERMINAL_MACRO (LshiftOp,               "LshiftOp",               "LSHIFT_OP" );
     NEW_TERMINAL_MACRO (RshiftOp,               "RshiftOp",               "RSHIFT_OP" );
  // DQ (7/17/2011): Added this function to support new Java ">>>" operator.
     NEW_TERMINAL_MACRO (JavaUnsignedRshiftOp,   "JavaUnsignedRshiftOp",   "JAVA_UNSIGNED_RSHIFT_OP" );
     NEW_TERMINAL_MACRO (PntrArrRefExp,          "PntrArrRefExp",          "ARRAY_OP" );
     NEW_TERMINAL_MACRO (ScopeOp,                "ScopeOp",                "SCOPE_OP" );
     NEW_TERMINAL_MACRO (AssignOp,               "AssignOp",               "ASSIGN_OP" );
     NEW_TERMINAL_MACRO (PlusAssignOp,           "PlusAssignOp",           "PLUS_ASSIGN_OP" );
     NEW_TERMINAL_MACRO (MinusAssignOp,          "MinusAssignOp",          "MINUS_ASSIGN_OP" );
     NEW_TERMINAL_MACRO (AndAssignOp,            "AndAssignOp",            "AND_ASSIGN_OP" );
     NEW_TERMINAL_MACRO (IorAssignOp,            "IorAssignOp",            "IOR_ASSIGN_OP" );
     NEW_TERMINAL_MACRO (MultAssignOp,           "MultAssignOp",           "MULT_ASSIGN_OP" );
     NEW_TERMINAL_MACRO (DivAssignOp,            "DivAssignOp",            "DIV_ASSIGN_OP" );
     NEW_TERMINAL_MACRO (ModAssignOp,            "ModAssignOp",            "MOD_ASSIGN_OP" );
     NEW_TERMINAL_MACRO (XorAssignOp,            "XorAssignOp",            "XOR_ASSIGN_OP" );
     NEW_TERMINAL_MACRO (LshiftAssignOp,         "LshiftAssignOp",         "LSHIFT_ASSIGN_OP" );
     NEW_TERMINAL_MACRO (RshiftAssignOp,         "RshiftAssignOp",         "RSHIFT_ASSIGN_OP" );
  // DQ (7/17/2011): Added this function to support new Java ">>>" operator.
     NEW_TERMINAL_MACRO (JavaUnsignedRshiftAssignOp, "JavaUnsignedRshiftAssignOp", "JAVA_UNSIGNED_RSHIFT_ASSIGN_OP" );
     NEW_TERMINAL_MACRO (IntegerDivideAssignOp,  "IntegerDivideAssignOp",  "IDIV_ASSIGN_OP" );
     NEW_TERMINAL_MACRO (ExponentiationAssignOp, "ExponentiationAssignOp", "EXP_ASSIGN_OP" );

  // DQ (12/13/2007): Added support for Fortran string concatenation operator
     NEW_TERMINAL_MACRO (ConcatenationOp,        "ConcatenationOp",        "CONCATENATION_OP" );

  // driscoll6 (7/20/11): Support for n-ary operators in python
     NEW_TERMINAL_MACRO (NaryComparisonOp,       "NaryComparisonOp",       "NARY_COMPARISON_OP");
     NEW_TERMINAL_MACRO (NaryBooleanOp,          "NaryBooleanOp",          "NARY_BOOLEAN_OP");

     NEW_TERMINAL_MACRO (BoolValExp,             "BoolValExp",             "BOOL_VAL" );
     NEW_TERMINAL_MACRO (StringVal,              "StringVal",              "STRING_VAL" );
     NEW_TERMINAL_MACRO (ShortVal,               "ShortVal",               "SHORT_VAL" );
     NEW_TERMINAL_MACRO (CharVal,                "CharVal",                "CHAR_VAL" );
     NEW_TERMINAL_MACRO (UnsignedCharVal,        "UnsignedCharVal",        "UNSIGNED_CHAR_VAL" );
     NEW_TERMINAL_MACRO (WcharVal,               "WcharVal",               "WCHAR_VAL" );
     NEW_TERMINAL_MACRO (UnsignedShortVal,       "UnsignedShortVal",       "UNSIGNED_SHORT_VAL" );
     NEW_TERMINAL_MACRO (IntVal,                 "IntVal",                 "INT_VAL" );
     NEW_TERMINAL_MACRO (EnumVal,                "EnumVal",                "ENUM_VAL" );
     NEW_TERMINAL_MACRO (UnsignedIntVal,         "UnsignedIntVal",         "UNSIGNED_INT_VAL" );
     NEW_TERMINAL_MACRO (LongIntVal,             "LongIntVal",             "LONG_INT_VAL" );
     NEW_TERMINAL_MACRO (LongLongIntVal,         "LongLongIntVal",         "LONG_LONG_INT_VAL" );
     NEW_TERMINAL_MACRO (UnsignedLongLongIntVal, "UnsignedLongLongIntVal", "UNSIGNED_LONG_LONG_INT_VAL" );
     NEW_TERMINAL_MACRO (UnsignedLongVal,        "UnsignedLongVal",        "UNSIGNED_LONG_INT_VAL" );
     NEW_TERMINAL_MACRO (FloatVal,               "FloatVal",               "FLOAT_VAL" );
     NEW_TERMINAL_MACRO (DoubleVal,              "DoubleVal",              "DOUBLE_VAL" );
     NEW_TERMINAL_MACRO (LongDoubleVal,          "LongDoubleVal",          "LONG_DOUBLE_VAL" );

  // Liao 6/18/2008: Support UPC constant THREADS, MYTHREAD
     NEW_TERMINAL_MACRO (UpcThreads,              "UpcThreads",                 "UPC_THREADS" );
     NEW_TERMINAL_MACRO (UpcMythread,             "UpcMythread",                 "UPC_MYTHREAD" );

  // DQ (8/27/2006): Added support for complex values (We will use a ComplexVal to stand for a imaginary number as well).
     NEW_TERMINAL_MACRO (ComplexVal,             "ComplexVal",             "COMPLEX_VAL" );

  // DQ (12/13/2005): Added support for empty expression (and empty statement).
     NEW_TERMINAL_MACRO (NullExpression,         "NullExpression",             "NULL_EXPR" );

  // DQ (12/13/2005): Added variant expression to support future patterns 
  // specifications (contains RegEx string specifier for SgStatement IR node).
     NEW_TERMINAL_MACRO (VariantExpression,      "VariantExpression",          "VARIANT_EXPR" );

  // DQ (7/21/2006): Added support for GNU Statement Expression extension.
     NEW_TERMINAL_MACRO (StatementExpression,    "StatementExpression",        "STMT_EXPR" );

  // DQ (7/22/2006): Support for ASM operands that are contained in an SgAsmStmt
     NEW_TERMINAL_MACRO (AsmOp,                  "AsmOp",                      "ASM_OP" );
  
  // TV (04/22/2010): CUDA support
  // sgCudaKernelExecConfig is the '<<< grid, block, shared_size, stream >>>' part of a kernel call
     NEW_TERMINAL_MACRO (CudaKernelExecConfig,     "CudaKernelExecConfig",     "EXEC_CONF" );
  // sgCudaKernelCallExp is a node for CUDA support, it catch kernel's call.
     NEW_TERMINAL_MACRO (CudaKernelCallExp,        "CudaKernelCallExp",        "KERN_CALL" );

  // driscoll6 (6/27/11) Support for Python
     NEW_TERMINAL_MACRO (LambdaRefExp,              "LambdaRefExp",                 "LAMBDA_REF_EXP" );
     NEW_TERMINAL_MACRO (TupleExp,                  "TupleExp",                     "TUPLE_EXP" );
     NEW_TERMINAL_MACRO (ListExp,                   "ListExp",                      "LIST_EXP" );
     NEW_TERMINAL_MACRO (DictionaryExp,             "DictionaryExp",                "DICT_EXP" );
     NEW_TERMINAL_MACRO (KeyDatumPair,              "KeyDatumPair",                 "KEY_DATUM_PAIR" );

     NEW_TERMINAL_MACRO (Comprehension,             "Comprehension",                "COMPREHENSION");
     NEW_TERMINAL_MACRO (ListComprehension,         "ListComprehension",            "LIST_COMPREHENSION" );
     NEW_TERMINAL_MACRO (SetComprehension,          "SetComprehension",             "SET_COMPREHENSION" );
     NEW_TERMINAL_MACRO (DictionaryComprehension,   "DictionaryComprehension",      "DICTIONARY_COMPREHENSION" );
     NEW_TERMINAL_MACRO (MembershipOp,              "MembershipOp",                 "MEMBERSHIP_OP" );
     NEW_TERMINAL_MACRO (NonMembershipOp,           "NonMembershipOp",              "NON_MEMBERSHIP_OP" );
     NEW_TERMINAL_MACRO (IsOp,                      "IsOp",                         "IS_OP" );
     NEW_TERMINAL_MACRO (IsNotOp,                   "IsNotOp",                      "IS_NOT_OP" );

     NEW_TERMINAL_MACRO (StringConversion,          "StringConversion",              "STR_CONV" );

#if USE_FORTRAN_IR_NODES
  // Intrisic function are just like other functions, but explicitly marked to be intrinsic.
  // DQ (2/2/2006): Support for Fortran IR nodes (contributed by Rice)
  // NEW_TERMINAL_MACRO (IntrinsicFn,            "IntrinsicFn",            "INTRINSICFN" );
  // NEW_TERMINAL_MACRO (SubscriptColon,         "SubscriptColon",         "SUBSCRIPT_COLON" );
  // NEW_TERMINAL_MACRO (Colon,                  "Colon",                  "COLON" );
  // NEW_TERMINAL_MACRO (SubscriptAsterisk,      "SubscriptAsterisk",      "SUBSCRIPT_ASTERISK" );

     NEW_TERMINAL_MACRO (SubscriptExpression,    "SubscriptExpression",    "SUBSCRIPT_EXPR" );

     NEW_TERMINAL_MACRO (ColonShapeExp,          "ColonShapeExp",          "TEMP_ColonShapeExp" );
     NEW_TERMINAL_MACRO (AsteriskShapeExp,       "AsteriskShapeExp",       "TEMP_AsteriskShapeExp" );

  // DQ (10/4/2008): I no longer agree that these are expressions, they are just parts of the SgUseStatment.
  // NEW_TERMINAL_MACRO (UseOnlyExpression,      "UseOnlyExpression",      "USE_ONLY_EXPR" );
  // NEW_TERMINAL_MACRO (UseRenameExpression,    "UseRenameExpression",    "USE_RENAME_EXPR" );

     NEW_TERMINAL_MACRO (IOItemExpression,       "IOItemExpression",       "IO_ITEM_EXPR" );
  // NEW_TERMINAL_MACRO (IOImpliedDo,            "IOImpliedDo",            "IO_IMPLIED_DO" );
     NEW_TERMINAL_MACRO (ImpliedDo,              "ImpliedDo",              "IMPLIED_DO" );

  // Binary operator
     NEW_TERMINAL_MACRO (ExponentiationOp,       "ExponentiationOp",       "EXPONENTIATION_OP" );

  // DQ (11/24/2007): Added new IR node for locations in the AST where post-processing is required.
     NEW_TERMINAL_MACRO (UnknownArrayOrFunctionReference, "UnknownArrayOrFunctionReference","TEMP_UnknownArrayOrFunctionReference" );

  // DQ (12/31/2007): This expression represents constructions such as "DIM=N" which binds 
  // a function parameter name with a function argument as in: "sum(array,DIM=1)".
     NEW_TERMINAL_MACRO (ActualArgumentExpression, "ActualArgumentExpression", "ACTUAL_ARGUMENT_EXPRESSION");

  // User defined operator for Fortran named operators.
     NEW_TERMINAL_MACRO (UserDefinedBinaryOp,   "UserDefinedBinaryOp",   "USER_DEFINED_BINARY_OP" );

  // DQ (1/31/2009): Added Fortran pointer assignment operator (to support pointer assignment statement).
     NEW_TERMINAL_MACRO (PointerAssignOp,       "PointerAssignOp",       "POINTER_ASSIGN_OP" );

  // FMZ (2/6/2009): Added CoArray Reference Expression
     NEW_TERMINAL_MACRO (CAFCoExpression,    "CAFCoExpression",    "COARRAY_REF_EXPR" );

#endif

  // An expression with a designator, used for designated initialization in
  // SgAggregateInitializer
     NEW_TERMINAL_MACRO (DesignatedInitializer, "DesignatedInitializer", "DESIGNATED_INITIALIZER" );

     NEW_NONTERMINAL_MACRO (Initializer,
                            AggregateInitializer | ConstructorInitializer | AssignInitializer | DesignatedInitializer,
                            "Initializer","EXPR_INIT", false);

  // User defined operator for Fortran named operators.
     NEW_TERMINAL_MACRO (UserDefinedUnaryOp,    "UserDefinedUnaryOp",    "USER_DEFINED_UNARY_OP" );

     NEW_TERMINAL_MACRO (PseudoDestructorRefExp, "PseudoDestructorRefExp", "PSEUDO_DESTRUCTOR_REF");

     NEW_NONTERMINAL_MACRO (UnaryOp,
                            ExpressionRoot | MinusOp            | UnaryAddOp | NotOp           | PointerDerefExp | 
                            AddressOfOp    | MinusMinusOp       | PlusPlusOp | BitComplementOp | CastExp         |
                            ThrowOp        | RealPartOp         | ImagPartOp | ConjugateOp     | UserDefinedUnaryOp,
                            "UnaryOp","UNARY_EXPRESSION", false);

     NEW_NONTERMINAL_MACRO (CompoundAssignOp,
                            PlusAssignOp   | MinusAssignOp    | AndAssignOp  | IorAssignOp    | MultAssignOp     |
                            DivAssignOp    | ModAssignOp      | XorAssignOp  | LshiftAssignOp | RshiftAssignOp   |
                            JavaUnsignedRshiftAssignOp,
                            "CompoundAssignOp", "COMPOUND_ASSIGN_OP", false);

  // DQ (2/2/2006): Support for Fortran IR nodes (contributed by Rice) (adding ExponentiationOp binary operator)
     NEW_NONTERMINAL_MACRO (BinaryOp,
          ArrowExp       | DotExp           | DotStarOp       | ArrowStarOp      | EqualityOp    | LessThanOp     | 
          GreaterThanOp  | NotEqualOp       | LessOrEqualOp   | GreaterOrEqualOp | AddOp         | SubtractOp     | 
          MultiplyOp     | DivideOp         | IntegerDivideOp | ModOp            | AndOp         | OrOp           |
          BitXorOp       | BitAndOp         | BitOrOp         | CommaOpExp       | LshiftOp      | RshiftOp       |
<<<<<<< HEAD
          JavaUnsignedRshiftOp | JavaUnsignedRshiftAssignOp |
          PntrArrRefExp  | ScopeOp          | AssignOp        | PlusAssignOp     | MinusAssignOp | AndAssignOp    |
          IorAssignOp    | MultAssignOp     | DivAssignOp     | ModAssignOp      | XorAssignOp   | LshiftAssignOp |
          RshiftAssignOp | ExponentiationOp | ConcatenationOp | PointerAssignOp  | MembershipOp  | NonMembershipOp |
          IsOp           | IsNotOp          | IntegerDivideAssignOp | ExponentiationAssignOp | UserDefinedBinaryOp,
          "BinaryOp","BINARY_EXPRESSION", false);

     NEW_NONTERMINAL_MACRO (NaryOp,
          NaryBooleanOp  | NaryComparisonOp,
          "NaryOp","NARY_EXPRESSION", false);
=======
          PntrArrRefExp  | ScopeOp          | AssignOp        | ExponentiationOp | JavaUnsignedRshiftOp |
          ConcatenationOp | PointerAssignOp | UserDefinedBinaryOp | CompoundAssignOp,
                            "BinaryOp","BINARY_EXPRESSION", false);
>>>>>>> cf694bd7

     NEW_NONTERMINAL_MACRO (ValueExp,
          BoolValExp     | StringVal        | ShortVal               | CharVal         | UnsignedCharVal |
          WcharVal       | UnsignedShortVal | IntVal                 | EnumVal         | UnsignedIntVal  | 
          LongIntVal     | LongLongIntVal   | UnsignedLongLongIntVal | UnsignedLongVal | FloatVal        | 
          DoubleVal      | LongDoubleVal    | ComplexVal             |  UpcThreads     | UpcMythread,
          "ValueExp","ValueExpTag", false);

     NEW_NONTERMINAL_MACRO (ExprListExp,
          ListExp  | TupleExp,
          "ExprListExp","EXPR_LIST", /* can have instances = */ true);

     NEW_NONTERMINAL_MACRO (CallExpression,
          FunctionCallExp,
          "CallExpression","CALL_EXPRESSION", true);

     NEW_NONTERMINAL_MACRO (Expression,
          UnaryOp                  | BinaryOp                 | ExprListExp             | VarRefExp           | ClassNameRefExp          |
          FunctionRefExp           | MemberFunctionRefExp     | ValueExp                | CallExpression      | SizeOfOp                 |
          UpcLocalsizeofExpression | UpcBlocksizeofExpression | UpcElemsizeofExpression | JavaInstanceOfOp    |
          TypeIdOp                 | ConditionalExp           | NewExp                  | DeleteExp           | ThisExp                  |
          RefExp                   | Initializer              | VarArgStartOp           | VarArgOp            | VarArgEndOp              |
          VarArgCopyOp             | VarArgStartOneOperandOp  | NullExpression          | VariantExpression   | SubscriptExpression      |
          ColonShapeExp            | AsteriskShapeExp         | /*UseOnlyExpression     |*/ ImpliedDo         | IOItemExpression         |
       /* UseRenameExpression      | */ StatementExpression   | AsmOp                   | LabelRefExp         | ActualArgumentExpression |
          UnknownArrayOrFunctionReference               | PseudoDestructorRefExp | CAFCoExpression  |
          CudaKernelCallExp   | CudaKernelExecConfig    |  /* TV (04/22/2010): CUDA support */
          LambdaRefExp        | DictionaryExp           | KeyDatumPair             |
          Comprehension       | ListComprehension       | SetComprehension    | DictionaryComprehension | NaryOp |
          StringConversion, /* driscoll6 (6/27/11): Python Support */
          "Expression","ExpressionTag", false);

  // ***********************************************************************
  // ***********************************************************************
  //                       Header Code Declaration
  // ***********************************************************************
  // ***********************************************************************

#if 0
  // MK: I moved the following data member declaration from ../Grammar/Expression.code to this position:
     Expression.setDataPrototype("SgAttributePtrList", "uattributes", "",
                                 NO_CONSTRUCTOR_PARAMETER, NO_ACCESS_FUNCTIONS, NO_TRAVERSAL, NO_DELETE);
#endif
#if 1
  // DQ (5/20/2004): Add need_paren to all expression objects so that we can trigger
  // it for any expression and use the value as set in EDG.  See how this works!
  // Added here to fix required paren in SgDotExp where it could not be set properly
  // See test code abstract_op.C line 418:
  //      Rhs.Array_Descriptor.Array_Domain.Push_Array_ID(rhsArrayID);
  // which is translated to 
  //      (*(&(Rhs.Array_Descriptor).Array_Domain)).Push_Array_ID(rhsArrayID);
  // That we have build generated the addess operator followed by the deref operator 
  // is a separate problem, I think!
     Expression.setDataPrototype ( "bool", "need_paren", "= false",
                                    NO_CONSTRUCTOR_PARAMETER, BUILD_ACCESS_FUNCTIONS, NO_TRAVERSAL, NO_DELETE );
#endif

  // DQ (8/21/2004): Allow expressions to be marked as lvalues
     Expression.setDataPrototype ( "bool", "lvalue", "= false",
                                    NO_CONSTRUCTOR_PARAMETER, BUILD_ACCESS_FUNCTIONS, NO_TRAVERSAL, NO_DELETE );
#if 0
  // DQ (12/18/2005): Added to support reference to global functions when locally 
  // scopes ones are available (see test2005_179.C).
  // Expression.setDataPrototype ( "bool", "global_qualified_name", "= false",
  //           NO_CONSTRUCTOR_PARAMETER, BUILD_ACCESS_FUNCTIONS, NO_TRAVERSAL, NO_DELETE);
  // Expression.setDataPrototype ( "SgQualifiedName*", "qualified_name", "= NULL",
  //           NO_CONSTRUCTOR_PARAMETER, BUILD_ACCESS_FUNCTIONS, NO_TRAVERSAL, NO_DELETE);
     Expression.setDataPrototype ( "SgQualifiedNamePtrList", "qualifiedNameList", "",
               NO_CONSTRUCTOR_PARAMETER, BUILD_ACCESS_FUNCTIONS, NO_TRAVERSAL, NO_DELETE);
#endif
  // DQ (12/5/2006): Added back boolean to record use of explicit global qualifier.
  // This avoids some over qualification, this only applies to use of "::" prefix 
  // not more complex (longer) forms of name qualification.
     Expression.setDataPrototype ( "bool", "global_qualified_name", "= false",
               NO_CONSTRUCTOR_PARAMETER, BUILD_ACCESS_FUNCTIONS, NO_TRAVERSAL, NO_DELETE);

  // Expression.setSubTreeFunctionPrototype ( "HEADER", "../Grammar/Common.code" );
  // Expression.excludeFunctionPrototype    ( "HEADER", "../Grammar/Common.code" );

     Expression.setFunctionPrototype ( "HEADER", "../Grammar/Expression.code" );

     Expression.setDataPrototype     ( "Sg_File_Info*", "operatorPosition", "= NULL",
               NO_CONSTRUCTOR_PARAMETER, BUILD_ACCESS_FUNCTIONS, NO_TRAVERSAL, DEF_DELETE, CLONE_PTR);

#if 0
  // DQ (2/7/2011): Removed this data member since this general of a level of support for this concept is
  // problematics.  We can't exclude it from SgExprListExp for example and we also want it to be defined 
  // as DEF_TRAVERSAL.
  // DQ (2/7/2011): Moved the originalExpressionTree data member to the SgExpression since it is required in
  // a wide range of IR nodes already (SgValueExp, SgCastExp, SgPntrArrRefExp, SgSubtractOp, SgVarRefExp, 
  // SgFunctionRefExp, SgAddressOfOp) and I expect this is not the complete list.  This disadvantage is 
  // that this general a level of support in ROSE makes the SgExpression IR nodes 4 bytes larger for 32-bit
  // systems and 8 byts larger for 64-bit systems.  Alternatively, if we ever get a small but clear list
  // of required IR nodes for ths sort of support, we could support the data members only on those IR nodes
  // and use a virtual function to support the interface functions (this would not change the API).
  // A design problem is that we want this data member to be traversed as part of the AST, however we can't
  // specify DEF_TRAVERSAL since then the SgExprListExp would have a list plus a data member (a ROSETTA rule 
  // violation)., but we likely don't need this data member for the SgExprListExp.
  // WHAT THIS DATA MEMBER SUPPORTS: This data member holds the original AST for constant folded expressions.  
  // The constant folded expressions are held in the AST and the original expression as also saved.
  // Expression.setDataPrototype ( "SgExpression*", "originalExpressionTree", "= NULL",
  //           NO_CONSTRUCTOR_PARAMETER, BUILD_ACCESS_FUNCTIONS, DEF_TRAVERSAL, NO_DELETE);
     Expression.setDataPrototype ( "SgExpression*", "originalExpressionTree", "= NULL",
               NO_CONSTRUCTOR_PARAMETER, BUILD_ACCESS_FUNCTIONS, NO_TRAVERSAL, NO_DELETE);
#endif

  // Expression.setSubTreeFunctionPrototype ( "HEADER_FUNCTIONS", "../Grammar/Expression.code" );
  // Expression.excludeFunctionPrototype    ( "HEADER_FUNCTIONS", "../Grammar/Expression.code" );

#ifdef HL_GRAMMARS
     X_Expression.setFunctionPrototype          ( "HEADER_X_EXPRESSION",     "../Grammar/Expression.code" );
     X_Expression.setAutomaticGenerationOfCopyFunction(false);
     non_X_Expression.setFunctionPrototype      ( "HEADER_NON_X_EXPRESSION", "../Grammar/Expression.code" );
#endif

     UnaryOp.setFunctionPrototype             ( "HEADER_EXTRA_FUNCTIONS", "../Grammar/Expression.code" );
     BinaryOp.setFunctionPrototype            ( "HEADER_EXTRA_FUNCTIONS", "../Grammar/Expression.code" );
     NaryOp.setFunctionPrototype              ( "HEADER_EXTRA_FUNCTIONS", "../Grammar/Expression.code" );

#if 0
  // DQ (1/14/2006): Removing the set_type() function since it shuld be computed from the operands directly
     Expression.setSubTreeFunctionPrototype   ( "HEADER_SET_TYPE", "../Grammar/Expression.code" );
     Expression.excludeFunctionPrototype      ( "HEADER_SET_TYPE", "../Grammar/Expression.code" );

#ifdef HL_GRAMMARS
     X_Expression.excludeFunctionPrototype    ( "HEADER_SET_TYPE", "../Grammar/Expression.code" );
     X_Expression.excludeFunctionPrototype    ( "HEADER_GET_TYPE", "../Grammar/Expression.code" );
#endif

     UnaryOp.excludeFunctionPrototype         ( "HEADER_SET_TYPE", "../Grammar/Expression.code" );
     BinaryOp.excludeFunctionPrototype        ( "HEADER_SET_TYPE", "../Grammar/Expression.code" );
     Initializer.excludeFunctionPrototype     ( "HEADER_SET_TYPE", "../Grammar/Expression.code" );
     RefExp.excludeFunctionPrototype          ( "HEADER_SET_TYPE", "../Grammar/Expression.code" );
  // DQ (2/27/2005): Don't exclude this function for SgDotStarOp
  // DotStarOp.excludeFunctionPrototype       ( "HEADER_SET_TYPE", "../Grammar/Expression.code" );
     ValueExp.excludeFunctionPrototype        ( "HEADER_SET_TYPE", "../Grammar/Expression.code" );
     ValueExp.excludeSubTreeFunctionPrototype ( "HEADER_SET_TYPE", "../Grammar/Expression.code" );

  // We can't add this after it has been placed on the exclude list for the ValueExp subtree!
  // ValueExp.setFunctionPrototype            ( "HEADER_SET_TYPE", "../Grammar/Expression.code" );
     ValueExp.setFunctionPrototype            ( "HEADER_VALUE_EXPRESSION", "../Grammar/Expression.code" );
#endif

     Expression.setSubTreeFunctionPrototype   ( "HEADER_GET_TYPE", "../Grammar/Expression.code" );

  // Within Expression get_type() is specific directly (as a virtual function)
     Expression.excludeFunctionPrototype      ( "HEADER_GET_TYPE", "../Grammar/Expression.code" );

  // get_type is included directly within UnaryOp and BinaryOp 
     UnaryOp.excludeFunctionPrototype         ( "HEADER_GET_TYPE", "../Grammar/Expression.code" );
     UnaryOp.excludeSubTreeFunctionPrototype  ( "HEADER_GET_TYPE", "../Grammar/Expression.code" );

     BinaryOp.excludeFunctionPrototype        ( "HEADER_GET_TYPE", "../Grammar/Expression.code" );
     BinaryOp.excludeSubTreeFunctionPrototype ( "HEADER_GET_TYPE", "../Grammar/Expression.code" );

     NaryOp.excludeFunctionPrototype          ( "HEADER_GET_TYPE", "../Grammar/Expression.code" );
     NaryOp.excludeSubTreeFunctionPrototype   ( "HEADER_GET_TYPE", "../Grammar/Expression.code" );

     ClassNameRefExp.excludeFunctionPrototype ( "HEADER_GET_TYPE", "../Grammar/Expression.code" );
     ValueExp.excludeFunctionPrototype        ( "HEADER_GET_TYPE", "../Grammar/Expression.code" );
     RefExp.excludeFunctionPrototype          ( "HEADER_GET_TYPE", "../Grammar/Expression.code" );
     Initializer.excludeFunctionPrototype     ( "HEADER_GET_TYPE", "../Grammar/Expression.code" );

  // This is the easiest solution, then where any post_construction_initialization() function
  // was ment to call the base class post_construction_initialization() function, we just do 
  // so directly in thederived class post_construction_initialization() function.
  // MK: the following two function calls could be wrapped into a single one:
     Expression.setFunctionPrototype( "HEADER_POST_CONSTRUCTION_INITIALIZATION", "../Grammar/Expression.code" );
     Expression.setSubTreeFunctionPrototype ( "HEADER_POST_CONSTRUCTION_INITIALIZATION", "../Grammar/Expression.code" );
  // Expression.excludeFunctionPrototype ( "HEADER_POST_CONSTRUCTION_INITIALIZATION", "../Grammar/Expression.code" );


#if USE_UPC_IR_NODES
  // DQ (2/12/2011): Added support for types to UPC specific sizeof operators.
  // DQ and Liao (6/10/2008): Added new IR nodes specific to UPC.
     UpcLocalsizeofExpression.setFunctionPrototype ( "HEADER_UPC_LOCAL_SIZEOF_EXPRESSION", "../Grammar/Expression.code" );
     UpcLocalsizeofExpression.setDataPrototype ( "SgExpression*", "expression", "= NULL",
            CONSTRUCTOR_PARAMETER, BUILD_ACCESS_FUNCTIONS, DEF_TRAVERSAL, NO_DELETE);
     UpcLocalsizeofExpression.setDataPrototype ( "SgType*", "operand_type", "= NULL",
            CONSTRUCTOR_PARAMETER, BUILD_ACCESS_FUNCTIONS, NO_TRAVERSAL || DEF2TYPE_TRAVERSAL, NO_DELETE);
     UpcLocalsizeofExpression.setDataPrototype ( "SgType*", "expression_type", "= NULL",
            CONSTRUCTOR_PARAMETER, NO_ACCESS_FUNCTIONS, NO_TRAVERSAL || DEF2TYPE_TRAVERSAL, NO_DELETE);

     UpcBlocksizeofExpression.setFunctionPrototype ( "HEADER_UPC_BLOCK_SIZEOF_EXPRESSION", "../Grammar/Expression.code" );
     UpcBlocksizeofExpression.setDataPrototype ( "SgExpression*", "expression", "= NULL",
            CONSTRUCTOR_PARAMETER, BUILD_ACCESS_FUNCTIONS, DEF_TRAVERSAL, NO_DELETE);
     UpcBlocksizeofExpression.setDataPrototype ( "SgType*", "operand_type", "= NULL",
            CONSTRUCTOR_PARAMETER, BUILD_ACCESS_FUNCTIONS, NO_TRAVERSAL || DEF2TYPE_TRAVERSAL, NO_DELETE);
     UpcBlocksizeofExpression.setDataPrototype ( "SgType*", "expression_type", "= NULL",
            CONSTRUCTOR_PARAMETER, NO_ACCESS_FUNCTIONS, NO_TRAVERSAL || DEF2TYPE_TRAVERSAL, NO_DELETE);

     UpcElemsizeofExpression.setFunctionPrototype  ( "HEADER_UPC_ELEM_SIZEOF_EXPRESSION",  "../Grammar/Expression.code" );
     UpcElemsizeofExpression.setDataPrototype ( "SgExpression*", "expression", "= NULL",
            CONSTRUCTOR_PARAMETER, BUILD_ACCESS_FUNCTIONS, DEF_TRAVERSAL, NO_DELETE);
     UpcElemsizeofExpression.setDataPrototype ( "SgType*", "operand_type", "= NULL",
            CONSTRUCTOR_PARAMETER, BUILD_ACCESS_FUNCTIONS, NO_TRAVERSAL || DEF2TYPE_TRAVERSAL, NO_DELETE);
     UpcElemsizeofExpression.setDataPrototype ( "SgType*", "expression_type", "= NULL",
            CONSTRUCTOR_PARAMETER, NO_ACCESS_FUNCTIONS, NO_TRAVERSAL || DEF2TYPE_TRAVERSAL, NO_DELETE);
#endif


  // DQ (1/14/2006): We should be using SOURCE_EMPTY_POST_CONSTRUCTION_INITIALIZATION instead of 
  // SOURCE_POST_CONSTRUCTION_INITIALIZATION_USING_SET_TYPE since we don't want to have a set_type
  // function on certain types of expressions (because the type should be computed from the operands 
  // or the value types directly).
     VarRefExp.setFunctionSource ( "SOURCE_EMPTY_POST_CONSTRUCTION_INITIALIZATION", 
                                  "../Grammar/Expression.code" );

     LabelRefExp.setFunctionSource ( "SOURCE_EMPTY_POST_CONSTRUCTION_INITIALIZATION", 
                                  "../Grammar/Expression.code" );

     ClassNameRefExp.setFunctionSource ( "SOURCE_EMPTY_POST_CONSTRUCTION_INITIALIZATION", 
                                  "../Grammar/Expression.code" );

     ArrowExp.setFunctionSource ( "SOURCE_EMPTY_POST_CONSTRUCTION_INITIALIZATION", 
                                  "../Grammar/Expression.code" );
     DotExp.setFunctionSource ( "SOURCE_EMPTY_POST_CONSTRUCTION_INITIALIZATION", 
                                  "../Grammar/Expression.code" );

  // DQ (2/27/2005): We need to have the type of the DotStarOp set (so uncomment this)
  // Bugfix (2/27/2001) we want to use the empty version of this function since then we don't 
  // have to build an empty version of the set_type member function (this just makes more sense).
     DotStarOp.setFunctionSource ( "SOURCE_EMPTY_POST_CONSTRUCTION_INITIALIZATION", 
                                    "../Grammar/Expression.code" );
     ArrowStarOp.setFunctionSource ( "SOURCE_EMPTY_POST_CONSTRUCTION_INITIALIZATION", 
                                  "../Grammar/Expression.code" );
     EqualityOp.setFunctionSource ( "SOURCE_EMPTY_POST_CONSTRUCTION_INITIALIZATION", 
                                  "../Grammar/Expression.code" );
     LessThanOp.setFunctionSource ( "SOURCE_EMPTY_POST_CONSTRUCTION_INITIALIZATION", 
                                  "../Grammar/Expression.code" );
     GreaterThanOp.setFunctionSource ( "SOURCE_EMPTY_POST_CONSTRUCTION_INITIALIZATION", 
                                  "../Grammar/Expression.code" );
     NotEqualOp.setFunctionSource ( "SOURCE_EMPTY_POST_CONSTRUCTION_INITIALIZATION", 
                                  "../Grammar/Expression.code" );
     LessOrEqualOp.setFunctionSource ( "SOURCE_EMPTY_POST_CONSTRUCTION_INITIALIZATION", 
                                  "../Grammar/Expression.code" );
     GreaterOrEqualOp.setFunctionSource ( "SOURCE_EMPTY_POST_CONSTRUCTION_INITIALIZATION", 
                                  "../Grammar/Expression.code" );
     AddOp.setFunctionSource ( "SOURCE_EMPTY_POST_CONSTRUCTION_INITIALIZATION", 
                                  "../Grammar/Expression.code" );
     SubtractOp.setFunctionSource ( "SOURCE_EMPTY_POST_CONSTRUCTION_INITIALIZATION", 
                                  "../Grammar/Expression.code" );
     MultiplyOp.setFunctionSource ( "SOURCE_EMPTY_POST_CONSTRUCTION_INITIALIZATION", 
                                  "../Grammar/Expression.code" );
     DivideOp.setFunctionSource ( "SOURCE_EMPTY_POST_CONSTRUCTION_INITIALIZATION", 
                                  "../Grammar/Expression.code" );
     IntegerDivideOp.setFunctionSource ( "SOURCE_EMPTY_POST_CONSTRUCTION_INITIALIZATION", 
                                  "../Grammar/Expression.code" );
     ModOp.setFunctionSource ( "SOURCE_EMPTY_POST_CONSTRUCTION_INITIALIZATION", 
                                  "../Grammar/Expression.code" );
     AndOp.setFunctionSource ( "SOURCE_EMPTY_POST_CONSTRUCTION_INITIALIZATION", 
                                  "../Grammar/Expression.code" );
     OrOp.setFunctionSource ( "SOURCE_EMPTY_POST_CONSTRUCTION_INITIALIZATION", 
                                  "../Grammar/Expression.code" );
     BitXorOp.setFunctionSource ( "SOURCE_EMPTY_POST_CONSTRUCTION_INITIALIZATION", 
                                  "../Grammar/Expression.code" );
     BitAndOp.setFunctionSource ( "SOURCE_EMPTY_POST_CONSTRUCTION_INITIALIZATION", 
                                  "../Grammar/Expression.code" );
     BitOrOp.setFunctionSource ( "SOURCE_EMPTY_POST_CONSTRUCTION_INITIALIZATION", 
                                  "../Grammar/Expression.code" );
     CommaOpExp.setFunctionSource ( "SOURCE_EMPTY_POST_CONSTRUCTION_INITIALIZATION", 
                                  "../Grammar/Expression.code" );
     LshiftOp.setFunctionSource ( "SOURCE_EMPTY_POST_CONSTRUCTION_INITIALIZATION", 
                                  "../Grammar/Expression.code" );
     RshiftOp.setFunctionSource ( "SOURCE_EMPTY_POST_CONSTRUCTION_INITIALIZATION", 
                                  "../Grammar/Expression.code" );
     JavaUnsignedRshiftOp.setFunctionSource ( "SOURCE_EMPTY_POST_CONSTRUCTION_INITIALIZATION", 
                                  "../Grammar/Expression.code" );
     MinusOp.setFunctionSource ( "SOURCE_EMPTY_POST_CONSTRUCTION_INITIALIZATION", 
                                  "../Grammar/Expression.code" );
     UnaryAddOp.setFunctionSource ( "SOURCE_EMPTY_POST_CONSTRUCTION_INITIALIZATION", 
                                  "../Grammar/Expression.code" );
     SizeOfOp.setFunctionSource ( "SOURCE_EMPTY_POST_CONSTRUCTION_INITIALIZATION", 
                                  "../Grammar/Expression.code" );
     JavaInstanceOfOp.setFunctionSource ( "SOURCE_EMPTY_POST_CONSTRUCTION_INITIALIZATION", 
                                  "../Grammar/Expression.code" );
     TypeIdOp.setFunctionSource ( "SOURCE_EMPTY_POST_CONSTRUCTION_INITIALIZATION", 
                                  "../Grammar/Expression.code" );

     NotOp.setFunctionSource ( "SOURCE_EMPTY_POST_CONSTRUCTION_INITIALIZATION", 
                                  "../Grammar/Expression.code" );
     PointerDerefExp.setFunctionSource ( "SOURCE_EMPTY_POST_CONSTRUCTION_INITIALIZATION", 
                                  "../Grammar/Expression.code" );
     AddressOfOp.setFunctionSource ( "SOURCE_EMPTY_POST_CONSTRUCTION_INITIALIZATION",
                                  "../Grammar/Expression.code" );

     BitComplementOp.setFunctionSource ( "SOURCE_EMPTY_POST_CONSTRUCTION_INITIALIZATION", 
                                  "../Grammar/Expression.code" );

     RealPartOp.setFunctionSource ( "SOURCE_EMPTY_POST_CONSTRUCTION_INITIALIZATION", 
                                  "../Grammar/Expression.code" );

     ImagPartOp.setFunctionSource ( "SOURCE_EMPTY_POST_CONSTRUCTION_INITIALIZATION", 
                                  "../Grammar/Expression.code" );

     ConjugateOp.setFunctionSource ( "SOURCE_EMPTY_POST_CONSTRUCTION_INITIALIZATION", 
                                  "../Grammar/Expression.code" );

     PntrArrRefExp.setFunctionSource ( "SOURCE_EMPTY_POST_CONSTRUCTION_INITIALIZATION", 
                                  "../Grammar/Expression.code" );

     ScopeOp.setFunctionSource ( "SOURCE_EMPTY_POST_CONSTRUCTION_INITIALIZATION", 
                                  "../Grammar/Expression.code" );
     AssignOp.setFunctionSource ( "SOURCE_EMPTY_POST_CONSTRUCTION_INITIALIZATION", 
                                  "../Grammar/Expression.code" );
     CompoundAssignOp.setFunctionSource ( "SOURCE_EMPTY_POST_CONSTRUCTION_INITIALIZATION", 
                                  "../Grammar/Expression.code" );
     PlusAssignOp.setFunctionSource ( "SOURCE_EMPTY_POST_CONSTRUCTION_INITIALIZATION", 
                                  "../Grammar/Expression.code" );
     MinusAssignOp.setFunctionSource ( "SOURCE_EMPTY_POST_CONSTRUCTION_INITIALIZATION", 
                                  "../Grammar/Expression.code" );
     AndAssignOp.setFunctionSource ( "SOURCE_EMPTY_POST_CONSTRUCTION_INITIALIZATION", 
                                  "../Grammar/Expression.code" );
     IorAssignOp.setFunctionSource ( "SOURCE_EMPTY_POST_CONSTRUCTION_INITIALIZATION", 
                                  "../Grammar/Expression.code" );
     MultAssignOp.setFunctionSource ( "SOURCE_EMPTY_POST_CONSTRUCTION_INITIALIZATION", 
                                  "../Grammar/Expression.code" );
     DivAssignOp.setFunctionSource ( "SOURCE_EMPTY_POST_CONSTRUCTION_INITIALIZATION", 
                                  "../Grammar/Expression.code" );
     ModAssignOp.setFunctionSource ( "SOURCE_EMPTY_POST_CONSTRUCTION_INITIALIZATION", 
                                  "../Grammar/Expression.code" );
     XorAssignOp.setFunctionSource ( "SOURCE_EMPTY_POST_CONSTRUCTION_INITIALIZATION", 
                                  "../Grammar/Expression.code" );
     LshiftAssignOp.setFunctionSource ( "SOURCE_EMPTY_POST_CONSTRUCTION_INITIALIZATION", 
                                  "../Grammar/Expression.code" );
     RshiftAssignOp.setFunctionSource ( "SOURCE_EMPTY_POST_CONSTRUCTION_INITIALIZATION", 
                                  "../Grammar/Expression.code" );
     JavaUnsignedRshiftAssignOp.setFunctionSource ( "SOURCE_EMPTY_POST_CONSTRUCTION_INITIALIZATION", 
                                  "../Grammar/Expression.code" );
     PointerAssignOp.setFunctionSource ( "SOURCE_EMPTY_POST_CONSTRUCTION_INITIALIZATION", 
                                  "../Grammar/Expression.code" );
     IntegerDivideAssignOp.setFunctionSource ( "SOURCE_EMPTY_POST_CONSTRUCTION_INITIALIZATION",
                                  "../Grammar/Expression.code" );
     ExponentiationAssignOp.setFunctionSource ( "SOURCE_EMPTY_POST_CONSTRUCTION_INITIALIZATION",
                                  "../Grammar/Expression.code" );

     ThrowOp.setFunctionSource ( "SOURCE_EMPTY_POST_CONSTRUCTION_INITIALIZATION", 
                                  "../Grammar/Expression.code" );

     ConcatenationOp.setFunctionSource ( "SOURCE_EMPTY_POST_CONSTRUCTION_INITIALIZATION", 
                                  "../Grammar/Expression.code" );

     MembershipOp.setFunctionSource ( "SOURCE_EMPTY_POST_CONSTRUCTION_INITIALIZATION", 
                                  "../Grammar/Expression.code" );
     NonMembershipOp.setFunctionSource ( "SOURCE_EMPTY_POST_CONSTRUCTION_INITIALIZATION", 
                                  "../Grammar/Expression.code" );
     IsOp.setFunctionSource ( "SOURCE_EMPTY_POST_CONSTRUCTION_INITIALIZATION", 
                                  "../Grammar/Expression.code" );
     IsNotOp.setFunctionSource ( "SOURCE_EMPTY_POST_CONSTRUCTION_INITIALIZATION", 
                                  "../Grammar/Expression.code" );
     NaryOp.setFunctionSource ( "SOURCE_EMPTY_POST_CONSTRUCTION_INITIALIZATION",
                                  "../Grammar/Expression.code" );
     NaryComparisonOp.setFunctionSource ( "SOURCE_EMPTY_POST_CONSTRUCTION_INITIALIZATION", 
                                  "../Grammar/Expression.code" );
     NaryBooleanOp.setFunctionSource ( "SOURCE_EMPTY_POST_CONSTRUCTION_INITIALIZATION", 
                                  "../Grammar/Expression.code" );

  // DQ (2/5/2004): Adding support for varargs in AST
     VarArgStartOp.setFunctionSource           ( "SOURCE_EMPTY_POST_CONSTRUCTION_INITIALIZATION", "../Grammar/Expression.code" );
     VarArgStartOneOperandOp.setFunctionSource ( "SOURCE_EMPTY_POST_CONSTRUCTION_INITIALIZATION", "../Grammar/Expression.code" );
     VarArgOp.setFunctionSource      ( "SOURCE_EMPTY_POST_CONSTRUCTION_INITIALIZATION", "../Grammar/Expression.code" );
     VarArgEndOp.setFunctionSource   ( "SOURCE_EMPTY_POST_CONSTRUCTION_INITIALIZATION", "../Grammar/Expression.code" );
     VarArgCopyOp.setFunctionSource  ( "SOURCE_EMPTY_POST_CONSTRUCTION_INITIALIZATION", "../Grammar/Expression.code" );

  // *** Expression objects using empty (non-existant) post_construction_initialization() member functions
     ExpressionRoot.setFunctionSource   ( "SOURCE_EMPTY_POST_CONSTRUCTION_INITIALIZATION", "../Grammar/Expression.code" );
     ExprListExp.setFunctionSource      ( "SOURCE_EMPTY_POST_CONSTRUCTION_INITIALIZATION", "../Grammar/Expression.code" );
     ValueExp.setFunctionSource         ( "SOURCE_EMPTY_POST_CONSTRUCTION_INITIALIZATION", "../Grammar/Expression.code" );
     BoolValExp.setFunctionSource       ( "SOURCE_EMPTY_POST_CONSTRUCTION_INITIALIZATION", "../Grammar/Expression.code" );
     ShortVal.setFunctionSource         ( "SOURCE_EMPTY_POST_CONSTRUCTION_INITIALIZATION", "../Grammar/Expression.code" );
     CharVal.setFunctionSource          ( "SOURCE_EMPTY_POST_CONSTRUCTION_INITIALIZATION", "../Grammar/Expression.code" );
     UnsignedCharVal.setFunctionSource  ( "SOURCE_EMPTY_POST_CONSTRUCTION_INITIALIZATION", "../Grammar/Expression.code" );
     UnsignedShortVal.setFunctionSource ( "SOURCE_EMPTY_POST_CONSTRUCTION_INITIALIZATION", "../Grammar/Expression.code" );
     IntVal.setFunctionSource           ( "SOURCE_EMPTY_POST_CONSTRUCTION_INITIALIZATION", "../Grammar/Expression.code" );
     EnumVal.setFunctionSource          ( "SOURCE_EMPTY_POST_CONSTRUCTION_INITIALIZATION", "../Grammar/Expression.code" );
     UnsignedIntVal.setFunctionSource   ( "SOURCE_EMPTY_POST_CONSTRUCTION_INITIALIZATION", "../Grammar/Expression.code" );
     LongIntVal.setFunctionSource       ( "SOURCE_EMPTY_POST_CONSTRUCTION_INITIALIZATION", "../Grammar/Expression.code" );
     LongLongIntVal.setFunctionSource   ( "SOURCE_EMPTY_POST_CONSTRUCTION_INITIALIZATION", "../Grammar/Expression.code" );
     UnsignedLongLongIntVal.setFunctionSource ( "SOURCE_EMPTY_POST_CONSTRUCTION_INITIALIZATION", "../Grammar/Expression.code" );
     UnsignedLongVal.setFunctionSource  ( "SOURCE_EMPTY_POST_CONSTRUCTION_INITIALIZATION", "../Grammar/Expression.code" );
     FloatVal.setFunctionSource         ( "SOURCE_EMPTY_POST_CONSTRUCTION_INITIALIZATION", "../Grammar/Expression.code" );
     DoubleVal.setFunctionSource        ( "SOURCE_EMPTY_POST_CONSTRUCTION_INITIALIZATION", "../Grammar/Expression.code" );
     LongDoubleVal.setFunctionSource    ( "SOURCE_EMPTY_POST_CONSTRUCTION_INITIALIZATION", "../Grammar/Expression.code" );
     ComplexVal.setFunctionSource       ( "SOURCE_EMPTY_POST_CONSTRUCTION_INITIALIZATION", "../Grammar/Expression.code" );
     ThisExp.setFunctionSource          ( "SOURCE_EMPTY_POST_CONSTRUCTION_INITIALIZATION", "../Grammar/Expression.code" );
     RefExp.setFunctionSource           ( "SOURCE_EMPTY_POST_CONSTRUCTION_INITIALIZATION", "../Grammar/Expression.code" );
     Initializer.setFunctionSource      ( "SOURCE_EMPTY_POST_CONSTRUCTION_INITIALIZATION", "../Grammar/Expression.code" );
     TupleExp.setFunctionSource         ( "SOURCE_EMPTY_POST_CONSTRUCTION_INITIALIZATION", "../Grammar/Expression.code" );
     ListExp.setFunctionSource          ( "SOURCE_EMPTY_POST_CONSTRUCTION_INITIALIZATION", "../Grammar/Expression.code" );
     DictionaryExp.setFunctionSource     ( "SOURCE_EMPTY_POST_CONSTRUCTION_INITIALIZATION", "../Grammar/Expression.code" );
     KeyDatumPair.setFunctionSource     ( "SOURCE_EMPTY_POST_CONSTRUCTION_INITIALIZATION", "../Grammar/Expression.code" );
     Comprehension.setFunctionSource           ( "SOURCE_EMPTY_POST_CONSTRUCTION_INITIALIZATION", "../Grammar/Expression.code" );
     SetComprehension.setFunctionSource        ( "SOURCE_EMPTY_POST_CONSTRUCTION_INITIALIZATION", "../Grammar/Expression.code" );
     ListComprehension.setFunctionSource       ( "SOURCE_EMPTY_POST_CONSTRUCTION_INITIALIZATION", "../Grammar/Expression.code" );
     DictionaryComprehension.setFunctionSource ( "SOURCE_EMPTY_POST_CONSTRUCTION_INITIALIZATION", "../Grammar/Expression.code" );
     StringConversion.setFunctionSource        ( "SOURCE_EMPTY_POST_CONSTRUCTION_INITIALIZATION", "../Grammar/Expression.code" );

     NullExpression.setFunctionSource   ( "SOURCE_EMPTY_POST_CONSTRUCTION_INITIALIZATION", "../Grammar/Expression.code" );
     VariantExpression.setFunctionSource( "SOURCE_EMPTY_POST_CONSTRUCTION_INITIALIZATION", "../Grammar/Expression.code" );

     StatementExpression.setFunctionSource ( "SOURCE_EMPTY_POST_CONSTRUCTION_INITIALIZATION", "../Grammar/Expression.code" );
     AsmOp.setFunctionSource               ( "SOURCE_EMPTY_POST_CONSTRUCTION_INITIALIZATION", "../Grammar/Expression.code" );

     UpcThreads.setFunctionSource          ( "SOURCE_EMPTY_POST_CONSTRUCTION_INITIALIZATION", "../Grammar/Expression.code" );
     UpcMythread.setFunctionSource         ( "SOURCE_EMPTY_POST_CONSTRUCTION_INITIALIZATION", "../Grammar/Expression.code" );

     UserDefinedUnaryOp.setFunctionSource  ( "SOURCE_EMPTY_POST_CONSTRUCTION_INITIALIZATION", "../Grammar/Expression.code" );
     UserDefinedBinaryOp.setFunctionSource ( "SOURCE_EMPTY_POST_CONSTRUCTION_INITIALIZATION", "../Grammar/Expression.code" );

  // DQ (2/27/2005): We want to post_construction_initialization to call set_type so we don't want 
  // and empty function here plus I have added a set_type function for DotStarOp.
  // Bugfix (2/27/2001) Generate this empty function instead of one with a call to an empty setType() function
  // DotStarOp.setFunctionSource ( "SOURCE_EMPTY_POST_CONSTRUCTION_INITIALIZATION", "../Grammar/Expression.code" );

  // It is almost true that the presendence operators exist only on classes derived 
  // from UnaryOp and BinaryOp plus the SizeOfOp and TypeIdOp, but in fact 
  // the ExpressionRoot is derived from UnaryOp and does not have a precedence 
  // member function.
     UnaryOp.setSubTreeFunctionPrototype     ( "HEADER_PRECEDENCE", "../Grammar/Expression.code" );
     UnaryOp.excludeFunctionPrototype        ( "HEADER_PRECEDENCE", "../Grammar/Expression.code" );
     ExpressionRoot.excludeFunctionPrototype ( "HEADER_PRECEDENCE", "../Grammar/Expression.code" );
     BinaryOp.setSubTreeFunctionPrototype    ( "HEADER_PRECEDENCE", "../Grammar/Expression.code" );
     BinaryOp.excludeFunctionPrototype       ( "HEADER_PRECEDENCE", "../Grammar/Expression.code" );
<<<<<<< HEAD
     NaryOp.setSubTreeFunctionPrototype      ( "HEADER_PRECEDENCE", "../Grammar/Expression.code" );
     NaryOp.excludeFunctionPrototype         ( "HEADER_PRECEDENCE", "../Grammar/Expression.code" );

=======
     CompoundAssignOp.excludeFunctionPrototype ( "HEADER_PRECEDENCE", "../Grammar/Expression.code" );
>>>>>>> cf694bd7

  // DQ (2/1/2009: Added comment.
  // ***********************************************************
  //    This whole mechanism is not used presently.  Someone
  //    implemented a table in: "int GetPrecedence(int variant)"
  //    in file: modified_sage.C in the unparser.  This table 
  //    is used to get all operator precedence information.
  //    The information set below is an older mechanism (that
  //    was ignored by the person who reimplemented the precedence
  //    support. Either this code should be kept and the GetPrecedence()
  //    function modified to use it, or this code should be removed.
  //    I would like to have the precedence be part of the operators
  //    instead of accessed via the unparser, so I would prefer to
  //    modify the GetPrecedence() function in the unparser.
  //    This may be done soon.
  // ***********************************************************

  // Now set the precedence values for each leaf of the grammar 
  // (where the precedence member function is defined)
     SizeOfOp.editSubstitute        ( "PRECEDENCE_VALUE", "16" );

  // DQ (7/18/2011): What is the precedence of this operator?
     JavaInstanceOfOp.editSubstitute        ( "PRECEDENCE_VALUE", "16" );

  // DQ (2/12/2011): Added support for UPC specific sizeof operators.
     UpcLocalsizeofExpression.editSubstitute ( "PRECEDENCE_VALUE", "16" );
     UpcBlocksizeofExpression.editSubstitute ( "PRECEDENCE_VALUE", "16" );
     UpcElemsizeofExpression.editSubstitute  ( "PRECEDENCE_VALUE", "16" );

     TypeIdOp.editSubstitute        ( "PRECEDENCE_VALUE", "16" );
     ArrowExp.editSubstitute        ( "PRECEDENCE_VALUE", "16" );
     DotExp.editSubstitute          ( "PRECEDENCE_VALUE", "16" );
     DotStarOp.editSubstitute       ( "PRECEDENCE_VALUE", "14" );
     ArrowStarOp.editSubstitute     ( "PRECEDENCE_VALUE", "14" );
  // DQ (8/8/2006): A review of operator precedence with Jeremiah pointed out a number of errors!
  // EqualityOp.editSubstitute      ( "PRECEDENCE_VALUE", " 2" );
     EqualityOp.editSubstitute      ( "PRECEDENCE_VALUE", " 9" );
     LessThanOp.editSubstitute      ( "PRECEDENCE_VALUE", "10" );
     GreaterThanOp.editSubstitute   ( "PRECEDENCE_VALUE", "10" );
     NotEqualOp.editSubstitute      ( "PRECEDENCE_VALUE", " 9" );
     LessOrEqualOp.editSubstitute   ( "PRECEDENCE_VALUE", "10" );
     GreaterOrEqualOp.editSubstitute( "PRECEDENCE_VALUE", "10" );
     AddOp.editSubstitute           ( "PRECEDENCE_VALUE", "12" );
     SubtractOp.editSubstitute      ( "PRECEDENCE_VALUE", "12" );
     MultiplyOp.editSubstitute      ( "PRECEDENCE_VALUE", "13" );
     DivideOp.editSubstitute        ( "PRECEDENCE_VALUE", "13" );
     IntegerDivideOp.editSubstitute ( "PRECEDENCE_VALUE", "13" );
     ModOp.editSubstitute           ( "PRECEDENCE_VALUE", "13" );
     AndOp.editSubstitute           ( "PRECEDENCE_VALUE", " 5" );
     OrOp.editSubstitute            ( "PRECEDENCE_VALUE", " 4" );
     BitXorOp.editSubstitute        ( "PRECEDENCE_VALUE", " 7" );
     BitAndOp.editSubstitute        ( "PRECEDENCE_VALUE", " 8" );
     BitOrOp.editSubstitute         ( "PRECEDENCE_VALUE", " 6" );
     CommaOpExp.editSubstitute      ( "PRECEDENCE_VALUE", " 1" ); // lowest precedence
     LshiftOp.editSubstitute        ( "PRECEDENCE_VALUE", "11" );
     RshiftOp.editSubstitute        ( "PRECEDENCE_VALUE", "11" );
     JavaUnsignedRshiftOp.editSubstitute        ( "PRECEDENCE_VALUE", "11" );
     MinusOp.editSubstitute         ( "PRECEDENCE_VALUE", "15" );
     UnaryAddOp.editSubstitute      ( "PRECEDENCE_VALUE", "15" );
     NotOp.editSubstitute           ( "PRECEDENCE_VALUE", "15" );
     PointerDerefExp.editSubstitute ( "PRECEDENCE_VALUE", "15" );
     AddressOfOp.editSubstitute     ( "PRECEDENCE_VALUE", "15" );
     MinusMinusOp.editSubstitute    ( "PRECEDENCE_VALUE", "15" );
     PlusPlusOp.editSubstitute      ( "PRECEDENCE_VALUE", "15" );
     BitComplementOp.editSubstitute ( "PRECEDENCE_VALUE", "15" );
     RealPartOp.editSubstitute      ( "PRECEDENCE_VALUE", "15" );
     ImagPartOp.editSubstitute      ( "PRECEDENCE_VALUE", "15" );
     ConjugateOp.editSubstitute      ( "PRECEDENCE_VALUE", "15" );
     CastExp.editSubstitute         ( "PRECEDENCE_VALUE", "15" );
     PntrArrRefExp.editSubstitute   ( "PRECEDENCE_VALUE", "16" );
     ScopeOp.editSubstitute         ( "PRECEDENCE_VALUE", "17" ); // highest precedence
     AssignOp.editSubstitute        ( "PRECEDENCE_VALUE", " 2" );
     PlusAssignOp.editSubstitute    ( "PRECEDENCE_VALUE", " 2" );
     MinusAssignOp.editSubstitute   ( "PRECEDENCE_VALUE", " 2" );
     AndAssignOp.editSubstitute     ( "PRECEDENCE_VALUE", " 2" );
     IorAssignOp.editSubstitute     ( "PRECEDENCE_VALUE", " 2" );
     MultAssignOp.editSubstitute    ( "PRECEDENCE_VALUE", " 2" );
     DivAssignOp.editSubstitute     ( "PRECEDENCE_VALUE", " 2" );
     ModAssignOp.editSubstitute     ( "PRECEDENCE_VALUE", " 2" );
     XorAssignOp.editSubstitute     ( "PRECEDENCE_VALUE", " 2" );
     LshiftAssignOp.editSubstitute  ( "PRECEDENCE_VALUE", " 2" );
     RshiftAssignOp.editSubstitute  ( "PRECEDENCE_VALUE", " 2" );
     JavaUnsignedRshiftAssignOp.editSubstitute  ( "PRECEDENCE_VALUE", " 2" );
     PointerAssignOp.editSubstitute ( "PRECEDENCE_VALUE", " 2" );
     IntegerDivideAssignOp.editSubstitute  ( "PRECEDENCE_VALUE", " 2" );
     ExponentiationAssignOp.editSubstitute ( "PRECEDENCE_VALUE", " 2" );
     ThrowOp.editSubstitute         ( "PRECEDENCE_VALUE", "15" );
     MembershipOp.editSubstitute    ( "PRECEDENCE_VALUE", " 9" );
     NonMembershipOp.editSubstitute ( "PRECEDENCE_VALUE", " 9" );
     IsOp.editSubstitute            ( "PRECEDENCE_VALUE", " 9" );
     IsNotOp.editSubstitute         ( "PRECEDENCE_VALUE", " 9" );
     NaryComparisonOp.editSubstitute ( "PRECEDENCE_VALUE", "13" );
     NaryBooleanOp.editSubstitute    ( "PRECEDENCE_VALUE", "13" );

     ConcatenationOp.editSubstitute ( "PRECEDENCE_VALUE", " 3" );

  // DQ (2/5/2004): Adding support for varargs in AST
     VarArgStartOp.editSubstitute   ( "PRECEDENCE_VALUE", "16" );
     VarArgStartOneOperandOp.editSubstitute   ( "PRECEDENCE_VALUE", "16" );
     VarArgOp.editSubstitute        ( "PRECEDENCE_VALUE", "16" );
     VarArgEndOp.editSubstitute     ( "PRECEDENCE_VALUE", "16" );
     VarArgCopyOp.editSubstitute    ( "PRECEDENCE_VALUE", "16" );

     NullExpression.editSubstitute    ( "PRECEDENCE_VALUE", "16" );
     VariantExpression.editSubstitute ( "PRECEDENCE_VALUE", "16" );

  // DQ (7/21/2006): Added support for GNU statement expression extension.
     StatementExpression.editSubstitute ( "PRECEDENCE_VALUE", "16" );
     AsmOp.editSubstitute ( "PRECEDENCE_VALUE", "16" );

#if USE_FORTRAN_IR_NODES
  // DQ (3/19/2007): Support for Fortran IR nodes (not sure if these are correct values)
  // IntrinsicFn.editSubstitute         ( "PRECEDENCE_VALUE", " 2" );

     SubscriptExpression.editSubstitute ( "PRECEDENCE_VALUE", " 2" );

  // The more general SubscriptExpression has replaced this IR node in ROSE.
  // SubscriptColon.editSubstitute      ( "PRECEDENCE_VALUE", " 2" );

  // Note that SgColonExp and SgAsteriskExp are used in array shape specification, but not indexing, 
  // so they are not part of subscript expressions.
  // DQ (11/18/2007): I think this should have lowest precedence (unclear if this really 
  // made any difference, in the end I need to handle this as a special case to about over use of "()"
  // Colon.editSubstitute               ( "PRECEDENCE_VALUE", " 2" );
     ColonShapeExp.editSubstitute       ( "PRECEDENCE_VALUE", " 17" );

  // DQ (11/24/2007): renamed
  // SubscriptAsterisk.editSubstitute   ( "PRECEDENCE_VALUE", " 2" );
     AsteriskShapeExp.editSubstitute    ( "PRECEDENCE_VALUE", " 2" );

  // DQ (10/4/2008): I no longer agree that these are expressions, they are just parts of the SgUseStatment.
  // UseOnlyExpression.editSubstitute   ( "PRECEDENCE_VALUE", " 2" );
  // UseRenameExpression.editSubstitute ( "PRECEDENCE_VALUE", " 2" );

     IOItemExpression.editSubstitute    ( "PRECEDENCE_VALUE", " 2" );
     ImpliedDo.editSubstitute           ( "PRECEDENCE_VALUE", " 2" );
     ExponentiationOp.editSubstitute    ( "PRECEDENCE_VALUE", " 2" );

  // DQ (11/24/2007): Added new IR node for locations in the AST where post-processing is required.
     UnknownArrayOrFunctionReference.editSubstitute ( "PRECEDENCE_VALUE", " 2" );

     ActualArgumentExpression.editSubstitute ( "PRECEDENCE_VALUE", " 2" );

     UserDefinedUnaryOp.editSubstitute  ( "PRECEDENCE_VALUE", " 2" );
     UserDefinedBinaryOp.editSubstitute ( "PRECEDENCE_VALUE", " 2" );

     PseudoDestructorRefExp.editSubstitute ( "PRECEDENCE_VALUE", " 2" );

     // FMZ (2/6/2009): Added for SgCAFCoExpression--following SgPntrArrRefExp
     CAFCoExpression.editSubstitute ( "PRECEDENCE_VALUE", " 16" );

#if 0
  // Extra required Fortran IR nodes
     KeywordValueExpression
#endif

#endif

     CudaKernelExecConfig.editSubstitute ( "PRECEDENCE_VALUE", " 0" );
     CudaKernelCallExp.editSubstitute ( "PRECEDENCE_VALUE", " 0" );

     LambdaRefExp.editSubstitute ( "PRECEDENCE_VALUE", " 0" );

     UnaryOp.setFunctionPrototype ( "HEADER_GET_NEXT_EXPRESSION", "../Grammar/Expression.code" );
     BinaryOp.setFunctionPrototype ( "HEADER_GET_NEXT_EXPRESSION", "../Grammar/Expression.code" );
     NaryOp.setFunctionPrototype ( "HEADER_GET_NEXT_EXPRESSION", "../Grammar/Expression.code" );
     CallExpression.setFunctionPrototype ( "HEADER_GET_NEXT_EXPRESSION", "../Grammar/Expression.code" );
     ConditionalExp.setFunctionPrototype ( "HEADER_GET_NEXT_EXPRESSION", "../Grammar/Expression.code" );
     NewExp.setFunctionPrototype ( "HEADER_GET_NEXT_EXPRESSION", "../Grammar/Expression.code" );
     DeleteExp.setFunctionPrototype ( "HEADER_GET_NEXT_EXPRESSION", "../Grammar/Expression.code" );

     Initializer.setSubTreeFunctionPrototype ( "HEADER_GET_NEXT_EXPRESSION", "../Grammar/Expression.code" );
     Initializer.excludeFunctionPrototype ( "HEADER_GET_NEXT_EXPRESSION", "../Grammar/Expression.code" );

     UnaryOp.setFunctionPrototype ( "HEADER_UNARY_EXPRESSION", "../Grammar/Expression.code" );
     UnaryOp.setDataPrototype ( "SgExpression*", "operand_i", "= NULL",
                                CONSTRUCTOR_PARAMETER, BUILD_ACCESS_FUNCTIONS, DEF_TRAVERSAL, NO_DELETE);
  // DQ (1/14/2006): We should not store the type of unary operators but instead obtain it from the operand directly.
  // However, we can't do that because in a few cases the type is changed as a result of the operator (e.g. SgAddressOp, SgPointerDerefExp).
  // The solution is to have specially built versions of the get_type() function for those operators.
  // An incremental solution is to first eliminate the access functions.
  // UnaryOp.setDataPrototype ( "SgType*", "expression_type", "= NULL",
  //        CONSTRUCTOR_PARAMETER, BUILD_ACCESS_FUNCTIONS, NO_TRAVERSAL || DEF2TYPE_TRAVERSAL, NO_DELETE);
     UnaryOp.setDataPrototype ( "SgType*", "expression_type", "= NULL",
            CONSTRUCTOR_PARAMETER, NO_ACCESS_FUNCTIONS, NO_TRAVERSAL || DEF2TYPE_TRAVERSAL, NO_DELETE);

     UnaryOp.setDataPrototype ( "SgUnaryOp::Sgop_mode", "mode", "= prefix",
                                NO_CONSTRUCTOR_PARAMETER, BUILD_ACCESS_FUNCTIONS, NO_TRAVERSAL, NO_DELETE);
     // MK: UnaryOp.excludeDataPrototype ( "SgUnaryOp::Sgop_mode", "mode", "= prefix");

     BinaryOp.setFunctionPrototype ( "HEADER_BINARY_EXPRESSION", "../Grammar/Expression.code" );
     BinaryOp.setDataPrototype ( "SgExpression*", "lhs_operand_i"  , "= NULL",
            CONSTRUCTOR_PARAMETER, BUILD_ACCESS_FUNCTIONS, DEF_TRAVERSAL, NO_DELETE);
     BinaryOp.setDataPrototype ( "SgExpression*", "rhs_operand_i"  , "= NULL",
            CONSTRUCTOR_PARAMETER, BUILD_ACCESS_FUNCTIONS, DEF_TRAVERSAL, NO_DELETE);
  // DQ (1/14/2006): We should not store the type of unary operators but instead obtain it from the operand directly.
  // BinaryOp.setDataPrototype ( "SgType*"      , "expression_type", "= NULL",
  //        CONSTRUCTOR_PARAMETER, BUILD_ACCESS_FUNCTIONS, NO_TRAVERSAL || DEF2TYPE_TRAVERSAL, NO_DELETE);
     BinaryOp.setDataPrototype ( "SgType*"      , "expression_type", "= NULL",
            CONSTRUCTOR_PARAMETER, NO_ACCESS_FUNCTIONS, NO_TRAVERSAL || DEF2TYPE_TRAVERSAL, NO_DELETE);

#if 1
  // DQ (2/9/2011): Modified this to specify NO_TRAVERSAL.
  // DQ (2/6/2011): Added reference to expression tree for unfolded constant expressions (see comment above).
  // BinaryOp.setDataPrototype ( "SgExpression*", "originalExpressionTree", "= NULL",
  //        NO_CONSTRUCTOR_PARAMETER, BUILD_ACCESS_FUNCTIONS, DEF_TRAVERSAL, NO_DELETE);
     BinaryOp.setDataPrototype ( "SgExpression*", "originalExpressionTree", "= NULL",
            NO_CONSTRUCTOR_PARAMETER, BUILD_ACCESS_FUNCTIONS, NO_TRAVERSAL, NO_DELETE);
#endif

     NaryOp.setFunctionPrototype ( "HEADER_NARY_OP", "../Grammar/Expression.code" );
     NaryOp.setDataPrototype     ( "SgExpressionPtrList", "operands", "",
            NO_CONSTRUCTOR_PARAMETER, NO_ACCESS_FUNCTIONS, DEF_TRAVERSAL, NO_DELETE);
     NaryOp.editSubstitute       ( "HEADER_LIST_DECLARATIONS", "HEADER_LIST_FUNCTIONS", "../Grammar/Expression.code" );
     NaryOp.editSubstitute       ( "LIST_NAME", "operand" );
     NaryOp.setDataPrototype     ( "VariantTList", "operators", "",
            NO_CONSTRUCTOR_PARAMETER, NO_ACCESS_FUNCTIONS, NO_TRAVERSAL, NO_DELETE);


     ExpressionRoot.setFunctionPrototype ( "HEADER_EXPRESSION_ROOT_EXPRESSION", "../Grammar/Expression.code" );
  // QY:9/30/04: remove statement pointer. use parent pointer instead
  // ExpressionRoot.setDataPrototype ( "SgStatement*", "statement", "= NULL", 
  //      CONSTRUCTOR_PARAMETER, NO_ACCESS_FUNCTIONS, NO_TRAVERSAL, NO_DELETE);
  // ExpressionRoot.setAutomaticGenerationOfDataAccessFunctions(false);

     ExprListExp.setFunctionPrototype ( "HEADER_EXPRESSION_LIST_EXPRESSION", "../Grammar/Expression.code" );

  // MK: I moved the following data member declaration from ../Grammar/Expression.code to this position:
#if 0
     ExprListExp.setDataPrototype("SgExpressionPtrList", "expressions", "= NULL",
                                  NO_CONSTRUCTOR_PARAMETER, NO_ACCESS_FUNCTIONS, DEF_TRAVERSAL, NO_DELETE);
#else
     ExprListExp.setDataPrototype("SgExpressionPtrList", "expressions", "",
                                  NO_CONSTRUCTOR_PARAMETER, NO_ACCESS_FUNCTIONS, DEF_TRAVERSAL, NO_DELETE);
#endif
 
     ExprListExp.editSubstitute       ( "HEADER_LIST_DECLARATIONS", "HEADER_LIST_FUNCTIONS", "../Grammar/Expression.code" );
  // ExprListExp.editSubstitute       ( "LIST_DATA_TYPE", "Expression" );
     ExprListExp.editSubstitute       ( "LIST_NAME", "expression" );

  // Note that excludeDataPrototype() function does not exist in ROSETTA.
  // DQ (2/7/2011): Exclude support for originalExpressionTree (violates ROSETTA rules for compiling lists and data members).
  // ExprListExp.excludeDataPrototype ( "SgExpression*", "originalExpressionTree", "= NULL",NO_CONSTRUCTOR_PARAMETER, BUILD_ACCESS_FUNCTIONS, NO_TRAVERSAL, NO_DELETE);

     VarRefExp.setFunctionPrototype ( "HEADER_VAR_REF_EXPRESSION", "../Grammar/Expression.code" );
     VarRefExp.setDataPrototype ( "SgVariableSymbol*", "symbol", "= NULL",
                                  CONSTRUCTOR_PARAMETER, BUILD_ACCESS_FUNCTIONS, NO_TRAVERSAL, NO_DELETE);
#if 1
  // DQ (2/9/2011): Modified this to specify NO_TRAVERSAL.
  // DQ (2/6/2011): Added reference to expression tree for unfolded constant expressions (see comment above).
  // VarRefExp.setDataPrototype ( "SgExpression*", "originalExpressionTree", "= NULL",
  //        NO_CONSTRUCTOR_PARAMETER, BUILD_ACCESS_FUNCTIONS, DEF_TRAVERSAL, NO_DELETE);
     VarRefExp.setDataPrototype ( "SgExpression*", "originalExpressionTree", "= NULL",
            NO_CONSTRUCTOR_PARAMETER, BUILD_ACCESS_FUNCTIONS, NO_TRAVERSAL, NO_DELETE);
#endif

  // DQ (5/11/2011): Added support for name qualification.
     VarRefExp.setDataPrototype ( "int", "name_qualification_length", "= 0",
            NO_CONSTRUCTOR_PARAMETER, BUILD_ACCESS_FUNCTIONS, NO_TRAVERSAL, NO_DELETE);

  // DQ (5/11/2011): Added information required for new name qualification support.
     VarRefExp.setDataPrototype("bool","type_elaboration_required","= false",
                                NO_CONSTRUCTOR_PARAMETER, BUILD_ACCESS_FUNCTIONS, NO_TRAVERSAL, NO_DELETE);

  // DQ (5/11/2011): Added information required for new name qualification support.
     VarRefExp.setDataPrototype("bool","global_qualification_required","= false",
                                NO_CONSTRUCTOR_PARAMETER, BUILD_ACCESS_FUNCTIONS, NO_TRAVERSAL, NO_DELETE);

     LabelRefExp.setFunctionPrototype ( "HEADER_LABEL_REF_EXPRESSION", "../Grammar/Expression.code" );
     LabelRefExp.setDataPrototype ( "SgLabelSymbol*", "symbol", "= NULL",
                                  CONSTRUCTOR_PARAMETER, BUILD_ACCESS_FUNCTIONS, NO_TRAVERSAL, NO_DELETE);

     ClassNameRefExp.setFunctionPrototype ( "HEADER_CLASS_NAME_REF_EXPRESSION", "../Grammar/Expression.code" );
     ClassNameRefExp.setDataPrototype ( "SgClassSymbol*", "symbol", "= NULL",
                                        CONSTRUCTOR_PARAMETER, BUILD_ACCESS_FUNCTIONS, NO_TRAVERSAL, NO_DELETE);

     FunctionRefExp.setFunctionPrototype ( "HEADER_FUNCTION_REF_EXPRESSION", "../Grammar/Expression.code" );
     FunctionRefExp.setDataPrototype ( "SgFunctionSymbol*", "symbol_i"     , "= NULL",
                                       CONSTRUCTOR_PARAMETER, BUILD_ACCESS_FUNCTIONS, NO_TRAVERSAL, NO_DELETE);

  // DQ (1/14/2006): The function type should be computed from the function declaration (instead of being stored)
  // Leave the type in the constructor for storage internally and build a special version of get_type() to access 
  // this value or later compute it directly.
  // FunctionRefExp.setDataPrototype ( "SgFunctionType*"  , "function_type", "= NULL",
  //        CONSTRUCTOR_PARAMETER, BUILD_ACCESS_FUNCTIONS, NO_TRAVERSAL || DEF2TYPE_TRAVERSAL, NO_DELETE);
     FunctionRefExp.setDataPrototype ( "SgFunctionType*"  , "function_type", "= NULL",
            CONSTRUCTOR_PARAMETER, NO_ACCESS_FUNCTIONS, NO_TRAVERSAL || DEF2TYPE_TRAVERSAL, NO_DELETE);
#if 1
  // DQ (2/9/2011): Modified this to specify NO_TRAVERSAL.
  // DQ (2/6/2011): Added reference to expression tree for unfolded constant expressions (see comment above).
  // FunctionRefExp.setDataPrototype ( "SgExpression*", "originalExpressionTree", "= NULL",
  //        NO_CONSTRUCTOR_PARAMETER, BUILD_ACCESS_FUNCTIONS, DEF_TRAVERSAL, NO_DELETE);
     FunctionRefExp.setDataPrototype ( "SgExpression*", "originalExpressionTree", "= NULL",
            NO_CONSTRUCTOR_PARAMETER, BUILD_ACCESS_FUNCTIONS, NO_TRAVERSAL, NO_DELETE);
#endif

  // DQ (5/12/2011): Added support for name qualification.
     FunctionRefExp.setDataPrototype ( "int", "name_qualification_length", "= 0",
            NO_CONSTRUCTOR_PARAMETER, BUILD_ACCESS_FUNCTIONS, NO_TRAVERSAL, NO_DELETE);

  // DQ (5/12/2011): Added information required for new name qualification support.
     FunctionRefExp.setDataPrototype("bool","type_elaboration_required","= false",
                                NO_CONSTRUCTOR_PARAMETER, BUILD_ACCESS_FUNCTIONS, NO_TRAVERSAL, NO_DELETE);

  // DQ (5/12/2011): Added information required for new name qualification support.
     FunctionRefExp.setDataPrototype("bool","global_qualification_required","= false",
                                NO_CONSTRUCTOR_PARAMETER, BUILD_ACCESS_FUNCTIONS, NO_TRAVERSAL, NO_DELETE);

     MemberFunctionRefExp.setFunctionPrototype ( "HEADER_MEMBER_FUNCTION_REF_EXPRESSION", "../Grammar/Expression.code" );
     MemberFunctionRefExp.setDataPrototype ( "SgMemberFunctionSymbol*", "symbol_i", "= NULL",
            CONSTRUCTOR_PARAMETER, BUILD_ACCESS_FUNCTIONS, NO_TRAVERSAL, NO_DELETE);
     MemberFunctionRefExp.setDataPrototype ( "int", "virtual_call", "= 0",
            CONSTRUCTOR_PARAMETER, BUILD_ACCESS_FUNCTIONS, NO_TRAVERSAL, NO_DELETE);

  // DQ (1/14/2006): The function type should be computed from the function declaration (instead of being stored)
  // Leave the type in the constructor for storage internally and build a special version of get_type() to access 
  // this value or later compute it directly.
  // MemberFunctionRefExp.setDataPrototype ( "SgFunctionType*", "function_type", "= NULL",
  //        CONSTRUCTOR_PARAMETER, BUILD_ACCESS_FUNCTIONS, NO_TRAVERSAL || DEF2TYPE_TRAVERSAL, NO_DELETE);
     MemberFunctionRefExp.setDataPrototype ( "SgFunctionType*", "function_type", "= NULL",
            CONSTRUCTOR_PARAMETER, NO_ACCESS_FUNCTIONS, NO_TRAVERSAL || DEF2TYPE_TRAVERSAL, NO_DELETE);

  // DQ (4/13/2004): Changed false to true in default setting (and removed resetting of value in 
  //                 post_constructor_initialization(), as suggested by Qing).
     MemberFunctionRefExp.setDataPrototype ( "int", "need_qualifier", "= true",
                                             CONSTRUCTOR_PARAMETER, BUILD_ACCESS_FUNCTIONS, NO_TRAVERSAL, NO_DELETE);

  // DQ (5/12/2011): Added support for name qualification.
     MemberFunctionRefExp.setDataPrototype ( "int", "name_qualification_length", "= 0",
            NO_CONSTRUCTOR_PARAMETER, BUILD_ACCESS_FUNCTIONS, NO_TRAVERSAL, NO_DELETE);

  // DQ (5/12/2011): Added information required for new name qualification support.
     MemberFunctionRefExp.setDataPrototype("bool","type_elaboration_required","= false",
                                NO_CONSTRUCTOR_PARAMETER, BUILD_ACCESS_FUNCTIONS, NO_TRAVERSAL, NO_DELETE);

  // DQ (5/12/2011): Added information required for new name qualification support.
     MemberFunctionRefExp.setDataPrototype("bool","global_qualification_required","= false",
                                NO_CONSTRUCTOR_PARAMETER, BUILD_ACCESS_FUNCTIONS, NO_TRAVERSAL, NO_DELETE);

     ValueExp.setFunctionPrototype ( "HEADER_VALUE_EXPRESSION", "../Grammar/Expression.code" );

#if 1
  // DQ (2/7/2011): Moved this to the SgExpression level in the IR node hierarchy because it requires 
  // more general support.
  // DQ (6/19/2006): Changed name of data member to be consitant with more general use in SgCastExp
  // DQ (11/9/2005): Added reference to expression tree for original unfolded constant expressions.
  // Constant folding in EDG and ROSE allows us to ignore this subtree, but it is here to to permit
  // the original source code to be faithfully represented.
     ValueExp.setDataPrototype ( "SgExpression*", "originalExpressionTree", "= NULL",
                                 NO_CONSTRUCTOR_PARAMETER, BUILD_ACCESS_FUNCTIONS, DEF_TRAVERSAL, NO_DELETE);
#endif

     BoolValExp.setFunctionPrototype ( "HEADER_BOOLEAN_VALUE_EXPRESSION", "../Grammar/Expression.code" );
     BoolValExp.setDataPrototype ( "int", "value", "= 0",
                                   CONSTRUCTOR_PARAMETER, BUILD_ACCESS_FUNCTIONS, NO_TRAVERSAL, NO_DELETE);

     StringVal.setFunctionPrototype ( "HEADER_STRING_VALUE_EXPRESSION", "../Grammar/Expression.code" );

  // DQ (3/25/2006): We can have ROSETTA generate the constructor now that we use a C++ style std::string
  // StringVal.setAutomaticGenerationOfConstructor(false);
  // DQ (12/4/2004): Now we automate the generation of the destructors
  // StringVal.setAutomaticGenerationOfDestructor (false);

  // DQ (3/25/2006): This should take a const char (since we don't modified it and it make for a simpler interface)
  // StringVal.setDataPrototype ( "char*", "value", "= NULL",
  //          CONSTRUCTOR_PARAMETER, BUILD_ACCESS_FUNCTIONS, NO_TRAVERSAL, NO_DELETE);
  // StringVal.setDataPrototype ( "const char*", "value", "= NULL",
  //          CONSTRUCTOR_PARAMETER, BUILD_ACCESS_FUNCTIONS, NO_TRAVERSAL, NO_DELETE);
     StringVal.setDataPrototype ( "std::string", "value", "= \"\"",
              CONSTRUCTOR_PARAMETER, BUILD_ACCESS_FUNCTIONS, NO_TRAVERSAL, NO_DELETE);
     StringVal.setDataPrototype ( "bool", "wcharString", "= false",
              NO_CONSTRUCTOR_PARAMETER, BUILD_ACCESS_FUNCTIONS, NO_TRAVERSAL, NO_DELETE);
     StringVal.setDataPrototype ( "bool", "usesSingleQuotes", "= false",
              NO_CONSTRUCTOR_PARAMETER, BUILD_ACCESS_FUNCTIONS, NO_TRAVERSAL, NO_DELETE);
  // DQ (12/23/2007): Added support for distinguishing double quotes (permits use of sing, double, or un-quoted strings in the SgFormatItem object).
     StringVal.setDataPrototype ( "bool", "usesDoubleQuotes", "= false",
              NO_CONSTRUCTOR_PARAMETER, BUILD_ACCESS_FUNCTIONS, NO_TRAVERSAL, NO_DELETE);

  // URK (08/22/2006): Added string to hold source code constants of integer and character types precisely.
     ShortVal.setFunctionPrototype ( "HEADER_SHORT_VALUE_EXPRESSION", "../Grammar/Expression.code" );
     ShortVal.setDataPrototype ( "short", "value", "= 0",
                                 CONSTRUCTOR_PARAMETER, BUILD_ACCESS_FUNCTIONS, NO_TRAVERSAL, NO_DELETE);
     ShortVal.setDataPrototype ( "std::string", "valueString", "= \"\"",
                                       CONSTRUCTOR_PARAMETER, BUILD_ACCESS_FUNCTIONS, NO_TRAVERSAL, NO_DELETE);

     CharVal.setFunctionPrototype ( "HEADER_CHAR_VALUE_EXPRESSION", "../Grammar/Expression.code" );
     CharVal.setDataPrototype ( "char", "value", "= 0",
                                CONSTRUCTOR_PARAMETER, BUILD_ACCESS_FUNCTIONS, NO_TRAVERSAL, NO_DELETE);
     CharVal.setDataPrototype ( "std::string", "valueString", "= \"\"",
                                       CONSTRUCTOR_PARAMETER, BUILD_ACCESS_FUNCTIONS, NO_TRAVERSAL, NO_DELETE);

     UnsignedCharVal.setFunctionPrototype ( "HEADER_UNSIGNED_CHAR_VALUE_EXPRESSION", "../Grammar/Expression.code" );
     UnsignedCharVal.setDataPrototype ( "unsigned char", "value", "= 0",
                                        CONSTRUCTOR_PARAMETER, BUILD_ACCESS_FUNCTIONS, NO_TRAVERSAL, NO_DELETE);
     UnsignedCharVal.setDataPrototype ( "std::string", "valueString", "= \"\"",
                                       CONSTRUCTOR_PARAMETER, BUILD_ACCESS_FUNCTIONS, NO_TRAVERSAL, NO_DELETE);

  // This stores values such as L'ab' where as a SgCharVal would store 'x'.
     WcharVal.setFunctionPrototype ( "HEADER_WCHAR_VALUE_EXPRESSION", "../Grammar/Expression.code" );
     WcharVal.setDataPrototype ( "unsigned long", "valueUL", "= 0",
                                 CONSTRUCTOR_PARAMETER, BUILD_ACCESS_FUNCTIONS, NO_TRAVERSAL, NO_DELETE);
     WcharVal.setDataPrototype ( "std::string", "valueString", "= \"\"",
                                       CONSTRUCTOR_PARAMETER, BUILD_ACCESS_FUNCTIONS, NO_TRAVERSAL, NO_DELETE);

     UnsignedShortVal.setFunctionPrototype ( "HEADER_UNSIGNED_SHORT_VALUE_EXPRESSION", "../Grammar/Expression.code" );
     UnsignedShortVal.setDataPrototype ( "unsigned short", "value", "= 0",
                                         CONSTRUCTOR_PARAMETER, BUILD_ACCESS_FUNCTIONS, NO_TRAVERSAL, NO_DELETE);
     UnsignedShortVal.setDataPrototype ( "std::string", "valueString", "= \"\"",
                                       CONSTRUCTOR_PARAMETER, BUILD_ACCESS_FUNCTIONS, NO_TRAVERSAL, NO_DELETE);

     IntVal.setFunctionPrototype ( "HEADER_INT_VALUE_EXPRESSION", "../Grammar/Expression.code" );
     IntVal.setDataPrototype ( "int", "value", "= 0",
                               CONSTRUCTOR_PARAMETER, BUILD_ACCESS_FUNCTIONS, NO_TRAVERSAL, NO_DELETE);
     IntVal.setDataPrototype ( "std::string", "valueString", "= \"\"",
                                       CONSTRUCTOR_PARAMETER, BUILD_ACCESS_FUNCTIONS, NO_TRAVERSAL, NO_DELETE);

     EnumVal.setFunctionPrototype ( "HEADER_ENUM_VALUE_EXPRESSION", "../Grammar/Expression.code" );
     EnumVal.setDataPrototype ( "int", "value", "= 0",
                                CONSTRUCTOR_PARAMETER, BUILD_ACCESS_FUNCTIONS, NO_TRAVERSAL, NO_DELETE);
     EnumVal.setDataPrototype ( "SgEnumDeclaration*", "declaration", "= NULL",
                                CONSTRUCTOR_PARAMETER, BUILD_ACCESS_FUNCTIONS, NO_TRAVERSAL, NO_DELETE);
     // We do not traverse the following data member for the moment!
     EnumVal.setDataPrototype ( "SgName", "name", "= \"\"",
                                CONSTRUCTOR_PARAMETER, BUILD_ACCESS_FUNCTIONS, NO_TRAVERSAL, NO_DELETE);

  // DQ (12/22/2006): Record if name qualification is required where used as a constant. 
  // See test2003_01.C for an example of where this is required.
     EnumVal.setDataPrototype("bool", "requiresNameQualification", "= false",
                 NO_CONSTRUCTOR_PARAMETER, BUILD_ACCESS_FUNCTIONS, NO_TRAVERSAL, NO_DELETE);

  // DQ (5/11/2011): Added support for name qualification.
     EnumVal.setDataPrototype ( "int", "name_qualification_length", "= 0",
            NO_CONSTRUCTOR_PARAMETER, BUILD_ACCESS_FUNCTIONS, NO_TRAVERSAL, NO_DELETE);

  // DQ (5/11/2011): Added information required for new name qualification support.
     EnumVal.setDataPrototype("bool","type_elaboration_required","= false",
                                NO_CONSTRUCTOR_PARAMETER, BUILD_ACCESS_FUNCTIONS, NO_TRAVERSAL, NO_DELETE);

  // DQ (5/11/2011): Added information required for new name qualification support.
     EnumVal.setDataPrototype("bool","global_qualification_required","= false",
                                NO_CONSTRUCTOR_PARAMETER, BUILD_ACCESS_FUNCTIONS, NO_TRAVERSAL, NO_DELETE);

     UnsignedIntVal.setFunctionPrototype ( "HEADER_UNSIGNED_INT_VALUE_EXPRESSION", "../Grammar/Expression.code" );
     UnsignedIntVal.setDataPrototype ( "unsigned int", "value", "= 0",
                                       CONSTRUCTOR_PARAMETER, BUILD_ACCESS_FUNCTIONS, NO_TRAVERSAL, NO_DELETE);
     UnsignedIntVal.setDataPrototype ( "std::string", "valueString", "= \"\"",
                                       CONSTRUCTOR_PARAMETER, BUILD_ACCESS_FUNCTIONS, NO_TRAVERSAL, NO_DELETE);

     LongIntVal.setFunctionPrototype ( "HEADER_LONG_INT_VALUE_EXPRESSION", "../Grammar/Expression.code" );
     LongIntVal.setDataPrototype ( "long int", "value", "= 0",
                                   CONSTRUCTOR_PARAMETER, BUILD_ACCESS_FUNCTIONS, NO_TRAVERSAL, NO_DELETE);
     LongIntVal.setDataPrototype ( "std::string", "valueString", "= \"\"",
                                       CONSTRUCTOR_PARAMETER, BUILD_ACCESS_FUNCTIONS, NO_TRAVERSAL, NO_DELETE);

     LongLongIntVal.setFunctionPrototype ( "HEADER_LONG_LONG_VALUE_EXPRESSION", "../Grammar/Expression.code" );
     LongLongIntVal.setDataPrototype ( "long long int", "value", "= 0",
                                       CONSTRUCTOR_PARAMETER, BUILD_ACCESS_FUNCTIONS, NO_TRAVERSAL, NO_DELETE);
     LongLongIntVal.setDataPrototype ( "std::string", "valueString", "= \"\"",
                                       CONSTRUCTOR_PARAMETER, BUILD_ACCESS_FUNCTIONS, NO_TRAVERSAL, NO_DELETE);

     UnsignedLongLongIntVal.setFunctionPrototype ( "HEADER_UNSIGNED_LONG_LONG_VALUE_EXPRESSION", "../Grammar/Expression.code" );
     UnsignedLongLongIntVal.setDataPrototype ( "unsigned long long int", "value", "= 0",
                                               CONSTRUCTOR_PARAMETER, BUILD_ACCESS_FUNCTIONS, NO_TRAVERSAL, NO_DELETE);
     UnsignedLongLongIntVal.setDataPrototype ( "std::string", "valueString", "= \"\"",
                                       CONSTRUCTOR_PARAMETER, BUILD_ACCESS_FUNCTIONS, NO_TRAVERSAL, NO_DELETE);

     UnsignedLongVal.setFunctionPrototype ( "HEADER_UNSIGNED_LONG_VALUE_EXPRESSION", "../Grammar/Expression.code" );
     UnsignedLongVal.setDataPrototype ( "unsigned long", "value", "= 0",
                                        CONSTRUCTOR_PARAMETER, BUILD_ACCESS_FUNCTIONS, NO_TRAVERSAL, NO_DELETE);
     UnsignedLongVal.setDataPrototype ( "std::string", "valueString", "= \"\"",
                                       CONSTRUCTOR_PARAMETER, BUILD_ACCESS_FUNCTIONS, NO_TRAVERSAL, NO_DELETE);

     FloatVal.setFunctionPrototype ( "HEADER_FLOAT_VALUE_EXPRESSION", "../Grammar/Expression.code" );
     FloatVal.setDataPrototype ( "float", "value", "= 0.0",
                                 CONSTRUCTOR_PARAMETER, BUILD_ACCESS_FUNCTIONS, NO_TRAVERSAL, NO_DELETE);
  // DQ (11/9/2005): Added string to hold source code constant precisely (part of work with Andreas)
     FloatVal.setDataPrototype ( "std::string", "valueString", "= \"\"",
                                 CONSTRUCTOR_PARAMETER, BUILD_ACCESS_FUNCTIONS, NO_TRAVERSAL, NO_DELETE);

     DoubleVal.setFunctionPrototype ( "HEADER_DOUBLE_VALUE_EXPRESSION", "../Grammar/Expression.code" );
     DoubleVal.setDataPrototype ( "double", "value", "= 0.0",
                                  CONSTRUCTOR_PARAMETER, BUILD_ACCESS_FUNCTIONS, NO_TRAVERSAL, NO_DELETE);
  // DQ (11/9/2005): Added string to hold source code constant precisely (part of work with Andreas)
     DoubleVal.setDataPrototype ( "std::string", "valueString", "= \"\"",
                                 CONSTRUCTOR_PARAMETER, BUILD_ACCESS_FUNCTIONS, NO_TRAVERSAL, NO_DELETE);

     LongDoubleVal.setFunctionPrototype ( "HEADER_LONG_DOUBLE_VALUE_EXPRESSION", "../Grammar/Expression.code" );
     LongDoubleVal.setDataPrototype ( "long double", "value", "= 0.0",
                                      CONSTRUCTOR_PARAMETER, BUILD_ACCESS_FUNCTIONS, NO_TRAVERSAL, NO_DELETE);
  // DQ (11/9/2005): Added string to hold source code constant precisely (part of work with Andreas)
     LongDoubleVal.setDataPrototype ( "std::string", "valueString", "= \"\"",
                                 CONSTRUCTOR_PARAMETER, BUILD_ACCESS_FUNCTIONS, NO_TRAVERSAL, NO_DELETE);

  // DQ (8/27/2006): Added support for Complex values (save the values as long doubles internally within the AST)
  // JJW (11/22/2008): Changed members to SgValueExp*; real_value can be NULL for imaginary numbers
     ComplexVal.setFunctionPrototype ( "HEADER_COMPLEX_VALUE_EXPRESSION", "../Grammar/Expression.code" );
     ComplexVal.setDataPrototype ( "SgValueExp*", "real_value", "",
                                 CONSTRUCTOR_PARAMETER, BUILD_ACCESS_FUNCTIONS, DEF_TRAVERSAL, NO_DELETE);
     ComplexVal.setDataPrototype ( "SgValueExp*", "imaginary_value", "",
                                 CONSTRUCTOR_PARAMETER, BUILD_ACCESS_FUNCTIONS, DEF_TRAVERSAL, NO_DELETE);
     ComplexVal.setDataPrototype ( "SgType*", "precisionType", "= NULL",
             CONSTRUCTOR_PARAMETER, BUILD_ACCESS_FUNCTIONS, NO_TRAVERSAL, NO_DELETE);
  // DQ (11/9/2005): Added string to hold source code constant precisely (part of work with Andreas)
     ComplexVal.setDataPrototype ( "std::string", "valueString", "= \"\"",
                                 CONSTRUCTOR_PARAMETER, BUILD_ACCESS_FUNCTIONS, NO_TRAVERSAL, NO_DELETE);

  // Liao 6/18/2008, UPC THREADS, MYTHREAD 
     UpcThreads.setFunctionPrototype ( "HEADER_UPC_THREADS_EXPRESSION", "../Grammar/Expression.code" );
     UpcThreads.setDataPrototype ( "int", "value", "= 0",
                               CONSTRUCTOR_PARAMETER, BUILD_ACCESS_FUNCTIONS, NO_TRAVERSAL, NO_DELETE);
     UpcThreads.setDataPrototype ( "std::string", "valueString", "= \"\"",
                                       CONSTRUCTOR_PARAMETER, BUILD_ACCESS_FUNCTIONS, NO_TRAVERSAL, NO_DELETE);

     UpcMythread.setFunctionPrototype ( "HEADER_UPC_MYTHREAD_EXPRESSION", "../Grammar/Expression.code" );
     UpcMythread.setDataPrototype ( "int", "value", "= 0",
                               CONSTRUCTOR_PARAMETER, BUILD_ACCESS_FUNCTIONS, NO_TRAVERSAL, NO_DELETE);
     UpcMythread.setDataPrototype ( "std::string", "valueString", "= \"\"",
                                       CONSTRUCTOR_PARAMETER, BUILD_ACCESS_FUNCTIONS, NO_TRAVERSAL, NO_DELETE);

     FunctionCallExp.setFunctionPrototype ( "HEADER_FUNCTION_CALL_EXPRESSION", "../Grammar/Expression.code" );
  // FunctionCallExp.editSubstitute       ( "LIST_FUNCTION_RETURN_TYPE", "void" );

     CallExpression.setFunctionPrototype ( "HEADER_CALL_EXPRESSION", "../Grammar/Expression.code" );
     CallExpression.editSubstitute       ( "HEADER_LIST_DECLARATIONS", "HEADER_LIST_FUNCTIONS", "../Grammar/Expression.code" );
     CallExpression.editSubstitute       ( "LIST_NAME", "arg" );
     CallExpression.setDataPrototype ( "SgExpression*", "function", "= NULL",
                                        CONSTRUCTOR_PARAMETER, BUILD_ACCESS_FUNCTIONS, DEF_TRAVERSAL, NO_DELETE);
     CallExpression.setDataPrototype ( "SgExprListExp*", "args", "= NULL",
                                        CONSTRUCTOR_PARAMETER, BUILD_ACCESS_FUNCTIONS, DEF_TRAVERSAL, NO_DELETE);

  // DQ (1/14/2006): We should not store the type of unary operators but instead obtain it from the operand directly.
  // CallExpression.setDataPrototype ( "SgType*", "expression_type", "= NULL",
  //        CONSTRUCTOR_PARAMETER, BUILD_ACCESS_FUNCTIONS, NO_TRAVERSAL || DEF2TYPE_TRAVERSAL, NO_DELETE);
     CallExpression.setDataPrototype ( "SgType*", "expression_type", "= NULL",
            CONSTRUCTOR_PARAMETER, NO_ACCESS_FUNCTIONS, NO_TRAVERSAL || DEF2TYPE_TRAVERSAL, NO_DELETE);

#if 0
  // DQ (5/12/2011): Added support for name qualification.
     FunctionCallExp.setDataPrototype ( "int", "name_qualification_length", "= 0",
            NO_CONSTRUCTOR_PARAMETER, BUILD_ACCESS_FUNCTIONS, NO_TRAVERSAL, NO_DELETE);

  // DQ (5/12/2011): Added information required for new name qualification support.
     FunctionCallExp.setDataPrototype("bool","type_elaboration_required","= false",
                                NO_CONSTRUCTOR_PARAMETER, BUILD_ACCESS_FUNCTIONS, NO_TRAVERSAL, NO_DELETE);

  // DQ (5/12/2011): Added information required for new name qualification support.
     FunctionCallExp.setDataPrototype("bool","global_qualification_required","= false",
                                NO_CONSTRUCTOR_PARAMETER, BUILD_ACCESS_FUNCTIONS, NO_TRAVERSAL, NO_DELETE);
#endif

     ArrowExp.setFunctionPrototype ( "HEADER_ARROW_EXPRESSION", "../Grammar/Expression.code" );

     DotExp.setFunctionPrototype ( "HEADER_DOT_EXPRESSION", "../Grammar/Expression.code" );

     DotStarOp.setFunctionPrototype ( "HEADER_DOT_STAR_OPERATOR", "../Grammar/Expression.code" );
     ArrowStarOp.setFunctionPrototype ( "HEADER_ARROW_STAR_OPERATOR", "../Grammar/Expression.code" );


     EqualityOp.setFunctionPrototype ( "HEADER_EQUALITY_OPERATOR", "../Grammar/Expression.code" );
     LessThanOp.setFunctionPrototype ( "HEADER_LESS_THAN_OPERATOR", "../Grammar/Expression.code" );
     GreaterThanOp.setFunctionPrototype ( "HEADER_GREATER_THAN_OPERATOR", "../Grammar/Expression.code" );
     NotEqualOp.setFunctionPrototype ( "HEADER_NOT_EQUAL_OPERATOR", "../Grammar/Expression.code" );
     LessOrEqualOp.setFunctionPrototype ( "HEADER_LESS_OR_EQUAL_OPERATOR", "../Grammar/Expression.code" );
     GreaterOrEqualOp.setFunctionPrototype ( "HEADER_GREATER_OR_EQUAL_OPERATOR", "../Grammar/Expression.code" );
     MembershipOp.setFunctionPrototype ( "HEADER_MEMBERSHIP_OP", "../Grammar/Expression.code" );
     NonMembershipOp.setFunctionPrototype ( "HEADER_NON_MEMBERSHIP_OP", "../Grammar/Expression.code" );
     IsOp.setFunctionPrototype ( "HEADER_IS_OP", "../Grammar/Expression.code" );
     IsNotOp.setFunctionPrototype ( "HEADER_IS_NOT_OP", "../Grammar/Expression.code" );

  // DQ (6/20/2006): Relational Operators must return bool type
     EqualityOp.editSubstitute       ( "HEADER_BOOLEAN_GET_TYPE_MEMBER_FUNCTION", "HEADER_BOOLEAN_GET_TYPE", "../Grammar/Expression.code" );
     LessThanOp.editSubstitute       ( "HEADER_BOOLEAN_GET_TYPE_MEMBER_FUNCTION", "HEADER_BOOLEAN_GET_TYPE", "../Grammar/Expression.code" );
     GreaterThanOp.editSubstitute    ( "HEADER_BOOLEAN_GET_TYPE_MEMBER_FUNCTION", "HEADER_BOOLEAN_GET_TYPE", "../Grammar/Expression.code" );
     NotEqualOp.editSubstitute       ( "HEADER_BOOLEAN_GET_TYPE_MEMBER_FUNCTION", "HEADER_BOOLEAN_GET_TYPE", "../Grammar/Expression.code" );
     LessOrEqualOp.editSubstitute    ( "HEADER_BOOLEAN_GET_TYPE_MEMBER_FUNCTION", "HEADER_BOOLEAN_GET_TYPE", "../Grammar/Expression.code" );
     GreaterOrEqualOp.editSubstitute ( "HEADER_BOOLEAN_GET_TYPE_MEMBER_FUNCTION", "HEADER_BOOLEAN_GET_TYPE", "../Grammar/Expression.code" );
     MembershipOp.editSubstitute     ( "HEADER_BOOLEAN_GET_TYPE_MEMBER_FUNCTION", "HEADER_BOOLEAN_GET_TYPE", "../Grammar/Expression.code" );
     NonMembershipOp.editSubstitute  ( "HEADER_BOOLEAN_GET_TYPE_MEMBER_FUNCTION", "HEADER_BOOLEAN_GET_TYPE", "../Grammar/Expression.code" );
     IsOp.editSubstitute             ( "HEADER_BOOLEAN_GET_TYPE_MEMBER_FUNCTION", "HEADER_BOOLEAN_GET_TYPE", "../Grammar/Expression.code" );
     IsNotOp.editSubstitute          ( "HEADER_BOOLEAN_GET_TYPE_MEMBER_FUNCTION", "HEADER_BOOLEAN_GET_TYPE", "../Grammar/Expression.code" );

     AddOp.setFunctionPrototype ( "HEADER_ADD_OPERATOR", "../Grammar/Expression.code" );
     SubtractOp.setFunctionPrototype ( "HEADER_SUBTRACT_OPERATOR", "../Grammar/Expression.code" );
     MultiplyOp.setFunctionPrototype ( "HEADER_MULTIPLY_OPERATOR", "../Grammar/Expression.code" );
     DivideOp.setFunctionPrototype ( "HEADER_DIVIDE_OPERATOR", "../Grammar/Expression.code" );
     IntegerDivideOp.setFunctionPrototype ( "HEADER_INTEGER_DIVIDE_OPERATOR", "../Grammar/Expression.code" );
     ModOp.setFunctionPrototype ( "HEADER_MOD_OPERATOR", "../Grammar/Expression.code" );
     AndOp.setFunctionPrototype ( "HEADER_AND_OPERATOR", "../Grammar/Expression.code" );
     OrOp.setFunctionPrototype ( "HEADER_OR_OPERATOR", "../Grammar/Expression.code" );
     BitXorOp.setFunctionPrototype ( "HEADER_BIT_XOR_OPERATOR", "../Grammar/Expression.code" );
     BitAndOp.setFunctionPrototype ( "HEADER_BIT_AND_OPERATOR", "../Grammar/Expression.code" );
     BitOrOp.setFunctionPrototype ( "HEADER_BIT_OR_OPERATOR", "../Grammar/Expression.code" );
     CommaOpExp.setFunctionPrototype ( "HEADER_COMMA_OPERATOR_EXPRESSION", "../Grammar/Expression.code" );
     LshiftOp.setFunctionPrototype ( "HEADER_LEFT_SHIFT_OPERATOR", "../Grammar/Expression.code" );
     RshiftOp.setFunctionPrototype ( "HEADER_RIGHT_SHIFT_OPERATOR", "../Grammar/Expression.code" );
     JavaUnsignedRshiftOp.setFunctionPrototype ( "HEADER_JAVA_UNSIGNED_RIGHT_SHIFT_OPERATOR", "../Grammar/Expression.code" );

     NaryComparisonOp.setFunctionPrototype ( "HEADER_NARY_COMPARISON_OP", "../Grammar/Expression.code" );
     NaryBooleanOp.setFunctionPrototype ( "HEADER_NARY_BOOLEAN_OP", "../Grammar/Expression.code" );

     MinusOp.setFunctionPrototype ( "HEADER_MINUS_OPERATOR", "../Grammar/Expression.code" );
     UnaryAddOp.setFunctionPrototype ( "HEADER_UNARY_ADD_OPERATOR", "../Grammar/Expression.code" );

     SizeOfOp.setFunctionPrototype ( "HEADER_SIZEOF_OPERATOR", "../Grammar/Expression.code" );
     SizeOfOp.setDataPrototype ( "SgExpression*", "operand_expr", "= NULL",
                                 CONSTRUCTOR_PARAMETER, BUILD_ACCESS_FUNCTIONS, DEF_TRAVERSAL, NO_DELETE);
     SizeOfOp.setDataPrototype ( "SgType*", "operand_type", "= NULL",
                                 CONSTRUCTOR_PARAMETER, BUILD_ACCESS_FUNCTIONS, NO_TRAVERSAL || DEF2TYPE_TRAVERSAL, NO_DELETE);
  // DQ (1/14/2006): We should not store the type of unary operators but instead obtain it from the operand directly.
  // SizeOfOp.setDataPrototype ( "SgType*", "expression_type", "= NULL",
  //        CONSTRUCTOR_PARAMETER, BUILD_ACCESS_FUNCTIONS, NO_TRAVERSAL || DEF2TYPE_TRAVERSAL, NO_DELETE);
     SizeOfOp.setDataPrototype ( "SgType*", "expression_type", "= NULL",
            CONSTRUCTOR_PARAMETER, NO_ACCESS_FUNCTIONS, NO_TRAVERSAL || DEF2TYPE_TRAVERSAL, NO_DELETE);

  // DQ (6/2/2011): Added support for name qualification.
     SizeOfOp.setDataPrototype ( "int", "name_qualification_length", "= 0",
            NO_CONSTRUCTOR_PARAMETER, BUILD_ACCESS_FUNCTIONS, NO_TRAVERSAL, NO_DELETE);

  // DQ (6/2/2011): Added information required for new name qualification support.
     SizeOfOp.setDataPrototype("bool","type_elaboration_required","= false",
                                NO_CONSTRUCTOR_PARAMETER, BUILD_ACCESS_FUNCTIONS, NO_TRAVERSAL, NO_DELETE);

  // DQ (6/2/2011): Added information required for new name qualification support.
     SizeOfOp.setDataPrototype("bool","global_qualification_required","= false",
                                NO_CONSTRUCTOR_PARAMETER, BUILD_ACCESS_FUNCTIONS, NO_TRAVERSAL, NO_DELETE);

  // DQ (7/18/2011): This is structurally similar to the SizeOfOp in that it takes a type operand
  // and we have to save the expression type explicitly (I think).
     JavaInstanceOfOp.setFunctionPrototype ( "HEADER_JAVA_INSTANCEOF_OPERATOR", "../Grammar/Expression.code" );
     JavaInstanceOfOp.setDataPrototype ( "SgExpression*", "operand_expr", "= NULL",
                                 CONSTRUCTOR_PARAMETER, BUILD_ACCESS_FUNCTIONS, DEF_TRAVERSAL, NO_DELETE);
     JavaInstanceOfOp.setDataPrototype ( "SgType*", "operand_type", "= NULL",
                                 CONSTRUCTOR_PARAMETER, BUILD_ACCESS_FUNCTIONS, NO_TRAVERSAL || DEF2TYPE_TRAVERSAL, NO_DELETE);
     JavaInstanceOfOp.setDataPrototype ( "SgType*", "expression_type", "= NULL",
            CONSTRUCTOR_PARAMETER, NO_ACCESS_FUNCTIONS, NO_TRAVERSAL || DEF2TYPE_TRAVERSAL, NO_DELETE);

     TypeIdOp.setFunctionPrototype ( "HEADER_TYPE_ID_OPERATOR", "../Grammar/Expression.code" );
     TypeIdOp.setDataPrototype ( "SgExpression*", "operand_expr"   , "= NULL",
                                 CONSTRUCTOR_PARAMETER, BUILD_ACCESS_FUNCTIONS, DEF_TRAVERSAL, NO_DELETE);
     TypeIdOp.setDataPrototype ( "SgType*"      , "operand_type"   , "= NULL",
                                 CONSTRUCTOR_PARAMETER, BUILD_ACCESS_FUNCTIONS, NO_TRAVERSAL || DEF2TYPE_TRAVERSAL, NO_DELETE);
  // DQ (1/14/2006): We should not store the type of unary operators but instead obtain it from the operand directly.
  // TypeIdOp.setDataPrototype ( "SgType*"      , "expression_type", "= NULL",
  //        CONSTRUCTOR_PARAMETER, BUILD_ACCESS_FUNCTIONS, NO_TRAVERSAL || DEF2TYPE_TRAVERSAL, NO_DELETE);
     TypeIdOp.setDataPrototype ( "SgType*"      , "expression_type", "= NULL",
            CONSTRUCTOR_PARAMETER, NO_ACCESS_FUNCTIONS, NO_TRAVERSAL || DEF2TYPE_TRAVERSAL, NO_DELETE);

  // DQ (6/2/2011): Added support for name qualification.
     TypeIdOp.setDataPrototype ( "int", "name_qualification_length", "= 0",
            NO_CONSTRUCTOR_PARAMETER, BUILD_ACCESS_FUNCTIONS, NO_TRAVERSAL, NO_DELETE);

  // DQ (6/2/2011): Added information required for new name qualification support.
     TypeIdOp.setDataPrototype("bool","type_elaboration_required","= false",
                                NO_CONSTRUCTOR_PARAMETER, BUILD_ACCESS_FUNCTIONS, NO_TRAVERSAL, NO_DELETE);

  // DQ (6/2/2011): Added information required for new name qualification support.
     TypeIdOp.setDataPrototype("bool","global_qualification_required","= false",
                                NO_CONSTRUCTOR_PARAMETER, BUILD_ACCESS_FUNCTIONS, NO_TRAVERSAL, NO_DELETE);

  // DQ (2/5/2004): Adding vararg support for SAGE AST
     VarArgStartOp.setFunctionPrototype ( "HEADER_VARARG_START_OPERATOR", "../Grammar/Expression.code" );
     VarArgStartOp.setDataPrototype ( "SgExpression*", "lhs_operand"   , "= NULL",
                                 CONSTRUCTOR_PARAMETER, BUILD_ACCESS_FUNCTIONS, DEF_TRAVERSAL, NO_DELETE);
     VarArgStartOp.setDataPrototype ( "SgExpression*", "rhs_operand"   , "= NULL",
                                 CONSTRUCTOR_PARAMETER, BUILD_ACCESS_FUNCTIONS, DEF_TRAVERSAL, NO_DELETE);
     VarArgStartOp.setDataPrototype ( "SgType*", "expression_type", "= NULL",
                                 CONSTRUCTOR_PARAMETER, BUILD_ACCESS_FUNCTIONS, NO_TRAVERSAL || DEF2TYPE_TRAVERSAL, NO_DELETE);
     VarArgStartOneOperandOp.setDataPrototype ( "SgExpression*", "operand_expr"   , "= NULL",
                                 CONSTRUCTOR_PARAMETER, BUILD_ACCESS_FUNCTIONS, DEF_TRAVERSAL, NO_DELETE);
     VarArgStartOneOperandOp.setDataPrototype ( "SgType*", "expression_type", "= NULL",
                                 CONSTRUCTOR_PARAMETER, BUILD_ACCESS_FUNCTIONS, NO_TRAVERSAL || DEF2TYPE_TRAVERSAL, NO_DELETE);

     VarArgOp.setFunctionPrototype ( "HEADER_VARARG_OPERATOR", "../Grammar/Expression.code" );
     VarArgOp.setDataPrototype  ( "SgExpression*", "operand_expr"   , "= NULL",
                                 CONSTRUCTOR_PARAMETER, BUILD_ACCESS_FUNCTIONS, DEF_TRAVERSAL, NO_DELETE);
     VarArgOp.setDataPrototype ( "SgType*", "expression_type", "= NULL",
                                 CONSTRUCTOR_PARAMETER, BUILD_ACCESS_FUNCTIONS, NO_TRAVERSAL || DEF2TYPE_TRAVERSAL, NO_DELETE);

     VarArgEndOp.setFunctionPrototype ( "HEADER_VARARG_END_OPERATOR", "../Grammar/Expression.code" );
     VarArgEndOp.setDataPrototype  ( "SgExpression*", "operand_expr"   , "= NULL",
                                 CONSTRUCTOR_PARAMETER, BUILD_ACCESS_FUNCTIONS, DEF_TRAVERSAL, NO_DELETE);
     VarArgEndOp.setDataPrototype ( "SgType*", "expression_type", "= NULL",
                                 CONSTRUCTOR_PARAMETER, BUILD_ACCESS_FUNCTIONS, NO_TRAVERSAL || DEF2TYPE_TRAVERSAL, NO_DELETE);
     VarArgCopyOp.setDataPrototype  ( "SgExpression*", "lhs_operand"   , "= NULL",
                                 CONSTRUCTOR_PARAMETER, BUILD_ACCESS_FUNCTIONS, DEF_TRAVERSAL, NO_DELETE);
     VarArgCopyOp.setDataPrototype  ( "SgExpression*", "rhs_operand"   , "= NULL",
                                 CONSTRUCTOR_PARAMETER, BUILD_ACCESS_FUNCTIONS, DEF_TRAVERSAL, NO_DELETE);
     VarArgCopyOp.setDataPrototype ( "SgType*", "expression_type", "= NULL",
                                 CONSTRUCTOR_PARAMETER, BUILD_ACCESS_FUNCTIONS, NO_TRAVERSAL || DEF2TYPE_TRAVERSAL, NO_DELETE);

  // DQ (1/17/2008): this was implemented twice (see few lines above)!
  // DQ (1/16/2006): Added support for custom get_type() member function (returns explicitly stored type)
  // VarArgOp.setFunctionPrototype ( "HEADER_VARARG_OPERATOR", "../Grammar/Expression.code" );
  // VarArgOp.setFunctionPrototype ( "HEADER_VARARG_OPERATOR", "../Grammar/Expression.code" );

     NotOp.setFunctionPrototype    ( "HEADER_NOT_OPERATOR", "../Grammar/Expression.code" );

     VarArgEndOp.setFunctionPrototype ( "HEADER_VARARG_END_OPERATOR", "../Grammar/Expression.code" );
     PointerDerefExp.setFunctionPrototype ( "HEADER_POINTER_DEREF_EXPRESSION", "../Grammar/Expression.code" );

     AddressOfOp.setFunctionPrototype ( "HEADER_ADDRESS_OF_OPERATOR", "../Grammar/Expression.code" );

     MinusMinusOp.setFunctionPrototype ( "HEADER_MINUS_MINUS_OPERATOR", "../Grammar/Expression.code" );

     PlusPlusOp.setFunctionPrototype ( "HEADER_PLUS_PLUS_OPERATOR", "../Grammar/Expression.code" );

     BitComplementOp.setFunctionPrototype ( "HEADER_BIT_COMPLEMENT_OPERATOR", "../Grammar/Expression.code" );

     RealPartOp.setFunctionPrototype ( "HEADER_REAL_PART_OPERATOR", "../Grammar/Expression.code" );
     ImagPartOp.setFunctionPrototype ( "HEADER_IMAG_PART_OPERATOR", "../Grammar/Expression.code" );
     ConjugateOp.setFunctionPrototype ( "HEADER_CONJUGATE_OPERATOR", "../Grammar/Expression.code" );

     ConditionalExp.setFunctionPrototype ( "HEADER_CONDITIONAL_EXPRESSION", "../Grammar/Expression.code" );
     ConditionalExp.setDataPrototype ( "SgExpression*", "conditional_exp", "= NULL",
                                       CONSTRUCTOR_PARAMETER, BUILD_ACCESS_FUNCTIONS, DEF_TRAVERSAL, NO_DELETE);
     ConditionalExp.setDataPrototype ( "SgExpression*", "true_exp"       , "= NULL",
                                       CONSTRUCTOR_PARAMETER, BUILD_ACCESS_FUNCTIONS, DEF_TRAVERSAL, NO_DELETE);
     ConditionalExp.setDataPrototype ( "SgExpression*", "false_exp"      , "= NULL",
                                       CONSTRUCTOR_PARAMETER, BUILD_ACCESS_FUNCTIONS, DEF_TRAVERSAL, NO_DELETE);
  // DQ (1/14/2006): We should not store the type of unary operators but instead obtain it from the operand directly.
  // ConditionalExp.setDataPrototype ( "SgType*"      , "expression_type", "= NULL",
  //        CONSTRUCTOR_PARAMETER, BUILD_ACCESS_FUNCTIONS, NO_TRAVERSAL || DEF2TYPE_TRAVERSAL, NO_DELETE);
     ConditionalExp.setDataPrototype ( "SgType*"      , "expression_type", "= NULL",
            CONSTRUCTOR_PARAMETER, NO_ACCESS_FUNCTIONS, NO_TRAVERSAL || DEF2TYPE_TRAVERSAL, NO_DELETE);

     CastExp.setFunctionPrototype ( "HEADER_CAST_EXPRESSION", "../Grammar/Expression.code" );

#if 0
  // DQ (5/20/2004): removed need_paren from this class and added it to the base class so that 
  // all expression could allow it to be set (so that we can use the value as set in EDG)!
     CastExp.setDataPrototype     ( "bool"  , "need_paren", "= true",
                                    CONSTRUCTOR_PARAMETER, BUILD_ACCESS_FUNCTIONS, NO_TRAVERSAL, NO_DELETE);
#endif
#if 0
  // DQ (6/14/2005): Modified to make enum name consistant with elsewhere in ROSE (Sage III)
     CastExp.setDataPrototype     ( "SgCastExp::Sge_cast_type", "cast_type" ,
                                    "= SgCastExp::c_cast_e",
                                    CONSTRUCTOR_PARAMETER, BUILD_ACCESS_FUNCTIONS, NO_TRAVERSAL, NO_DELETE);
#else
     CastExp.setDataPrototype     ( "SgCastExp::cast_type_enum", "cast_type" , "= SgCastExp::e_C_style_cast",
                                    CONSTRUCTOR_PARAMETER, BUILD_ACCESS_FUNCTIONS, NO_TRAVERSAL, NO_DELETE);
#endif


#if 1
  // DQ (6/19/2006): Added reference to expression tree for unfolded constant expressions, where this happens
  // in a cast it is because EDG has generated an alternative expression tree and yet holds the original one
  // (similar to the unfolded constant expression) as an alternative.  We actually want the original tree
  // in most cases and it has a SgCastExp as a root of the subexpression instead of a simple value.
  // The unfoled constant expression is also availabel from the SgValue IR node. It does not appear to
  // be required that we handle the more gneral case of adding this sort of support in the SgExpression
  // and I would like to avoid the extra memory requirement of this design, since expressions are numerous
  // within the AST and so they need to be kept as small as possible.  So we handle it in SgValue and SgCastExp 
  // explicitly instead of at the SgExpression level.
     CastExp.setDataPrototype ( "SgExpression*", "originalExpressionTree", "= NULL",
                                 NO_CONSTRUCTOR_PARAMETER, BUILD_ACCESS_FUNCTIONS, DEF_TRAVERSAL, NO_DELETE);
#endif

  // DQ (6/2/2011): Added support for name qualification.
     CastExp.setDataPrototype ( "int", "name_qualification_length", "= 0",
            NO_CONSTRUCTOR_PARAMETER, BUILD_ACCESS_FUNCTIONS, NO_TRAVERSAL, NO_DELETE);

  // DQ (6/2/2011): Added information required for new name qualification support.
     CastExp.setDataPrototype("bool","type_elaboration_required","= false",
                                NO_CONSTRUCTOR_PARAMETER, BUILD_ACCESS_FUNCTIONS, NO_TRAVERSAL, NO_DELETE);

  // DQ (6/2/2011): Added information required for new name qualification support.
     CastExp.setDataPrototype("bool","global_qualification_required","= false",
                                NO_CONSTRUCTOR_PARAMETER, BUILD_ACCESS_FUNCTIONS, NO_TRAVERSAL, NO_DELETE);


     PntrArrRefExp.setFunctionPrototype ( "HEADER_POINTER_ARRAY_REFERENCE_EXPRESSION", "../Grammar/Expression.code" );

#if 0
  // DQ (2/7/2011): This is included in SgBinaryOp, so it is redundant (and an error) to include it here.
  // DQ (2/6/2011): Added reference to expression tree for unfolded constant expressions (see comment above).
     PntrArrRefExp.setDataPrototype ( "SgExpression*", "originalExpressionTree", "= NULL",
                                 NO_CONSTRUCTOR_PARAMETER, BUILD_ACCESS_FUNCTIONS, DEF_TRAVERSAL, NO_DELETE);
#endif

     NewExp.setFunctionPrototype ( "HEADER_NEW_OPERATOR_EXPRESSION", "../Grammar/Expression.code" );
  // DQ (1/14/2006): We should not store the type of unary operators but instead obtain it from the operand directly.
  // NewExp.setDataPrototype     ( "SgType*", "expression_type", "= NULL",
  //        CONSTRUCTOR_PARAMETER, BUILD_ACCESS_FUNCTIONS, NO_TRAVERSAL || DEF2TYPE_TRAVERSAL, NO_DELETE);
  // NewExp.setDataPrototype     ( "SgType*", "expression_type", "= NULL",
  //        CONSTRUCTOR_PARAMETER, NO_ACCESS_FUNCTIONS, NO_TRAVERSAL || DEF2TYPE_TRAVERSAL, NO_DELETE);
     NewExp.setDataPrototype     ( "SgType*", "specified_type", "= NULL",
            CONSTRUCTOR_PARAMETER, BUILD_ACCESS_FUNCTIONS, NO_TRAVERSAL || DEF2TYPE_TRAVERSAL, NO_DELETE);
     NewExp.setDataPrototype     ( "SgExprListExp*", "placement_args", "= NULL",
                                   CONSTRUCTOR_PARAMETER, BUILD_ACCESS_FUNCTIONS, DEF_TRAVERSAL, NO_DELETE);
     NewExp.setDataPrototype     ( "SgConstructorInitializer*", "constructor_args", "= NULL",
                                   CONSTRUCTOR_PARAMETER, BUILD_ACCESS_FUNCTIONS, DEF_TRAVERSAL, NO_DELETE);
     NewExp.setDataPrototype     ( "SgExpression*", "builtin_args", "= NULL",
                                   CONSTRUCTOR_PARAMETER, BUILD_ACCESS_FUNCTIONS, DEF_TRAVERSAL, NO_DELETE);
     NewExp.setDataPrototype     ( "short", "need_global_specifier", "= 0",
                                   CONSTRUCTOR_PARAMETER, BUILD_ACCESS_FUNCTIONS, NO_TRAVERSAL, NO_DELETE);
  // DQ (8/21/2006): Added pointer to new operator being used (there could be many implemented)
  // This is NULL if the new operator is compiler generated (not explicitly declared).
     NewExp.setDataPrototype     ( "SgFunctionDeclaration*", "newOperatorDeclaration", "= NULL",
                                   CONSTRUCTOR_PARAMETER, BUILD_ACCESS_FUNCTIONS, NO_TRAVERSAL, NO_DELETE);
  // DQ (6/2/2011): Added support for name qualification.
     NewExp.setDataPrototype ( "int", "name_qualification_length", "= 0",
            NO_CONSTRUCTOR_PARAMETER, BUILD_ACCESS_FUNCTIONS, NO_TRAVERSAL, NO_DELETE);

  // DQ (6/2/2011): Added information required for new name qualification support.
     NewExp.setDataPrototype("bool","type_elaboration_required","= false",
                                NO_CONSTRUCTOR_PARAMETER, BUILD_ACCESS_FUNCTIONS, NO_TRAVERSAL, NO_DELETE);

  // DQ (6/2/2011): Added information required for new name qualification support.
     NewExp.setDataPrototype("bool","global_qualification_required","= false",
                                NO_CONSTRUCTOR_PARAMETER, BUILD_ACCESS_FUNCTIONS, NO_TRAVERSAL, NO_DELETE);

     DeleteExp.setFunctionPrototype ( "HEADER_DELETE_OPERATOR_EXPRESSION", "../Grammar/Expression.code" );
     DeleteExp.setDataPrototype     ( "SgExpression*", "variable", "= NULL",
                                      CONSTRUCTOR_PARAMETER, BUILD_ACCESS_FUNCTIONS, DEF_TRAVERSAL, NO_DELETE);
     DeleteExp.setDataPrototype     ( "short", "is_array", "= 0",
                                      CONSTRUCTOR_PARAMETER, BUILD_ACCESS_FUNCTIONS, NO_TRAVERSAL, NO_DELETE);
     DeleteExp.setDataPrototype     ( "short", "need_global_specifier", "= 0",
                                      CONSTRUCTOR_PARAMETER, BUILD_ACCESS_FUNCTIONS, NO_TRAVERSAL, NO_DELETE);
  // DQ (8/21/2006): Added pointer to delete operator being used (there could be many implemented)
  // At the moment this is always NULL, since I can't find the information in EDG!!!
     DeleteExp.setDataPrototype     ( "SgFunctionDeclaration*", "deleteOperatorDeclaration", "= NULL",
                                   CONSTRUCTOR_PARAMETER, BUILD_ACCESS_FUNCTIONS, NO_TRAVERSAL, NO_DELETE);

     ThisExp.setFunctionPrototype ( "HEADER_THIS_EXPRESSION", "../Grammar/Expression.code" );
     ThisExp.setDataPrototype     ( "SgClassSymbol*", "class_symbol", "= NULL",
                                    CONSTRUCTOR_PARAMETER, BUILD_ACCESS_FUNCTIONS, NO_TRAVERSAL, NO_DELETE);

  // DQ (1/14/2006): This is a CC++ specific data member, but it is part of the 
  // constructor argument list so we will remove it later.
     ThisExp.setDataPrototype     ( "int", "pobj_this", "= 0",
               CONSTRUCTOR_PARAMETER, BUILD_ACCESS_FUNCTIONS, NO_TRAVERSAL, NO_DELETE);

     ScopeOp.setFunctionPrototype ( "HEADER_SCOPE_OPERATOR", "../Grammar/Expression.code" );
     AssignOp.setFunctionPrototype ( "HEADER_ASSIGNMENT_OPERATOR", "../Grammar/Expression.code" );
     CompoundAssignOp.setFunctionPrototype ( "HEADER_COMPOUND_ASSIGNMENT_OPERATOR", "../Grammar/Expression.code" );
     PointerAssignOp.setFunctionPrototype ( "HEADER_POINTER_ASSIGNMENT_OPERATOR", "../Grammar/Expression.code" );

     IntegerDivideAssignOp.setFunctionPrototype ( "HEADER_INTEGER_DIVIDE_ASSIGN_OP", "../Grammar/Expression.code" );
     ExponentiationAssignOp.setFunctionPrototype ( "HEADER_EXPONENTIATION_ASSIGN_OP", "../Grammar/Expression.code" );


     RefExp.setFunctionPrototype ( "HEADER_REFERENCE_EXPRESSION", "../Grammar/Expression.code" );
     RefExp.setDataPrototype     ( "SgType*", "type_name", "= NULL",
                                   CONSTRUCTOR_PARAMETER, BUILD_ACCESS_FUNCTIONS, NO_TRAVERSAL || DEF2TYPE_TRAVERSAL, NO_DELETE);

     ThrowOp.setFunctionPrototype ( "HEADER_THROW_OPERATOR", "../Grammar/Expression.code" );
  // DQ (9/19/2004): Added support for throw taking a list of type (what the C++ grammar calls a "exception-specification")
  // JJW (8/6/2008): This should never be used -- SgThrowOp is not used for exception specifications
#if 0
     ThrowOp.setDataPrototype     ( "SgTypePtrListPtr", "typeList", "= NULL",
                                    CONSTRUCTOR_PARAMETER, BUILD_ACCESS_FUNCTIONS, NO_TRAVERSAL, NO_DELETE);
#endif
  // DQ (9/19/2004): Added support for rethrow (allows unary operator operand to be NULL without being interpreted as an error)
     ThrowOp.setDataPrototype     ( "SgThrowOp::e_throw_kind", "throwKind", "= SgThrowOp::unknown_throw",
                                    CONSTRUCTOR_PARAMETER, BUILD_ACCESS_FUNCTIONS, NO_TRAVERSAL, NO_DELETE);

     ConcatenationOp.setFunctionPrototype ( "HEADER_CONCATENATION_OPERATOR", "../Grammar/Expression.code" );

     Initializer.setFunctionPrototype ( "HEADER_INITIALIZER_EXPRESSION", "../Grammar/Expression.code" );
     Initializer.setDataPrototype     ( "bool"               , "is_explicit_cast", "= true",
               NO_CONSTRUCTOR_PARAMETER, BUILD_ACCESS_FUNCTIONS, NO_TRAVERSAL, NO_DELETE);

  // SgAggregateInitializer.setFunctionPrototype ( "HEADER_REPLACE_EXPRESSION", "../Grammar/Expression.code" );
     AggregateInitializer.setFunctionPrototype ( "HEADER_AGGREGATE_INITIALIZER_EXPRESSION", "../Grammar/Expression.code" );

  // The the list declaration from the SgStatement.code file
     AggregateInitializer.editSubstitute       ( "HEADER_LIST_DECLARATIONS", "HEADER_LIST_FUNCTIONS", "../Grammar/Expression.code" );
     AggregateInitializer.editSubstitute       ( "LIST_NAME", "initializer" );
     AggregateInitializer.setDataPrototype     ( "SgExprListExp*", "initializers", "= NULL",
                                                 CONSTRUCTOR_PARAMETER, BUILD_ACCESS_FUNCTIONS, DEF_TRAVERSAL, NO_DELETE);
     AggregateInitializer.setDataPrototype     ( "SgType*", "expression_type", "= NULL",
                                                 CONSTRUCTOR_PARAMETER, BUILD_ACCESS_FUNCTIONS, NO_TRAVERSAL, NO_DELETE);
     // Liao, 6/16/2009, fixing bug 355, for multidimensional array's designated initializer , 
     // aggregateInitializer should not have braces 
     AggregateInitializer.setDataPrototype     ( "bool", "need_explicit_braces", "= true",
                                                 NO_CONSTRUCTOR_PARAMETER, BUILD_ACCESS_FUNCTIONS, NO_TRAVERSAL, NO_DELETE);


#if 0
     // AggregateInitializer.editSubstitute       ( "HEADER_EXTRA_LIST_FUNCTIONS", "HEADER_LIST_EXPRESSION_LIST_EXPRESSION", "../Grammar/Expression.code" );
     // AggregateInitializer.editSubstitute       ( "HEADER_EXTRA_LIST_FUNCTIONS", " " );
     // AggregateInitializer.editSubstitute       ( "LIST_DATA_TYPE", "SgExpression" );
     // AggregateInitializer.editSubstitute       ( "LIST_FUNCTION_RETURN_TYPE", "void" );
     // AggregateInitializer.editSubstitute       ( "LIST_FUNCTION_NAME", "initializer" );
     // AggregateInitializer.editSubstitute       ( "LIST_ELEMENT_DATA_TYPE", "const SgExpression &" );
#endif

     ConstructorInitializer.setFunctionPrototype ( "HEADER_CONSTRUCTOR_INITIALIZER_EXPRESSION", "../Grammar/Expression.code" );
     ConstructorInitializer.setDataPrototype     ( "SgMemberFunctionDeclaration*", "declaration", "= NULL",
                                                   CONSTRUCTOR_PARAMETER, BUILD_ACCESS_FUNCTIONS, NO_TRAVERSAL, NO_DELETE);
     ConstructorInitializer.setDataPrototype     ( "SgExprListExp*"     , "args"          , "= NULL",
                                                   CONSTRUCTOR_PARAMETER, BUILD_ACCESS_FUNCTIONS, DEF_TRAVERSAL, NO_DELETE);
  // DQ (8/1/2006): Store the type explicitly (from it we can still get the SgClassDeclaration, but this permits more general use of ConstructorInitializer).
  // ConstructorInitializer.setDataPrototype     ( "SgClassDeclaration*", "class_decl"    , "= NULL",
  //                 CONSTRUCTOR_PARAMETER, BUILD_ACCESS_FUNCTIONS, NO_TRAVERSAL, NO_DELETE);
     ConstructorInitializer.setDataPrototype     ( "SgType*", "expression_type", "= NULL",
                                                   CONSTRUCTOR_PARAMETER, BUILD_ACCESS_FUNCTIONS, NO_TRAVERSAL, NO_DELETE);
  // DQ (5/20/2004): removed need_paren from this class and added it to the base class so that 
  // all expression could allow it to be set (so that we can use the value as set in EDG)!
  // ConstructorInitializer.setDataPrototype     ( "int", "need_paren"    , "= false",
  //                 CONSTRUCTOR_PARAMETER, BUILD_ACCESS_FUNCTIONS, NO_TRAVERSAL, NO_DELETE);
     ConstructorInitializer.setDataPrototype     ( "bool", "need_name"     , "= false",
                                                   CONSTRUCTOR_PARAMETER, BUILD_ACCESS_FUNCTIONS, NO_TRAVERSAL, NO_DELETE);
     ConstructorInitializer.setDataPrototype     ( "bool", "need_qualifier", "= false",
                                                   CONSTRUCTOR_PARAMETER, BUILD_ACCESS_FUNCTIONS, NO_TRAVERSAL, NO_DELETE);
  // DQ (8/5/2005): Added this flag so it could be used for a different purpose (or perhaps the 
  // orginal purpose as "need_paren" if I didn't understand it intitially).  This flag controls the use of "()"
  // after a class name in a variable declaration (i.e. "class X x();" vs. "class X x;" if the
  // default constructor is explicit in the class "X" then eitheer will work, but if not the 
  // only "class X x;" will work).  This was previously controled by the get_args() function 
  // returning a NULL pointer (poorly done, since we want to avoid NULL pointers in general). 
  // Also changed types to :"bool" from "int".
     ConstructorInitializer.setDataPrototype     ( "bool", "need_parenthesis_after_name", "= false",
                                                   CONSTRUCTOR_PARAMETER, BUILD_ACCESS_FUNCTIONS, NO_TRAVERSAL, NO_DELETE);
  // DQ (8/5/2005): Mark explicitly the cases where the associated class is unknown (happens in 
  // case dik_call_returning_class_via_cctor).  When associated_class_unknown == true class_decl 
  // is NULL, else class_decl should be a valid pointer!
     ConstructorInitializer.setDataPrototype     ( "bool", "associated_class_unknown", "= false",
                                                   CONSTRUCTOR_PARAMETER, BUILD_ACCESS_FUNCTIONS, NO_TRAVERSAL, NO_DELETE);

  // DQ (6/1/2011): Added support for name qualification.
     ConstructorInitializer.setDataPrototype ( "int", "name_qualification_length", "= 0",
            NO_CONSTRUCTOR_PARAMETER, BUILD_ACCESS_FUNCTIONS, NO_TRAVERSAL, NO_DELETE);

  // DQ (5/12/2011): Added information required for new name qualification support.
     ConstructorInitializer.setDataPrototype("bool","type_elaboration_required","= false",
                                NO_CONSTRUCTOR_PARAMETER, BUILD_ACCESS_FUNCTIONS, NO_TRAVERSAL, NO_DELETE);

  // DQ (5/12/2011): Added information required for new name qualification support.
     ConstructorInitializer.setDataPrototype("bool","global_qualification_required","= false",
                                NO_CONSTRUCTOR_PARAMETER, BUILD_ACCESS_FUNCTIONS, NO_TRAVERSAL, NO_DELETE);


     AssignInitializer.setFunctionPrototype ( "HEADER_ASSIGNMENT_INITIALIZER_EXPRESSION", "../Grammar/Expression.code" );
     AssignInitializer.setDataPrototype     ( "SgExpression*", "operand_i"      , "= NULL",
                                              CONSTRUCTOR_PARAMETER, BUILD_ACCESS_FUNCTIONS, DEF_TRAVERSAL, NO_DELETE);
  // DQ (1/14/2006): We should not store the type of unary operators but instead obtain it from the operand directly.
  // AssignInitializer.setDataPrototype     ( "SgType*"      , "expression_type", "= NULL",
  //        CONSTRUCTOR_PARAMETER, BUILD_ACCESS_FUNCTIONS, NO_TRAVERSAL || DEF2TYPE_TRAVERSAL, NO_DELETE);
     AssignInitializer.setDataPrototype     ( "SgType*"      , "expression_type", "= NULL",
            CONSTRUCTOR_PARAMETER, NO_ACCESS_FUNCTIONS, NO_TRAVERSAL || DEF2TYPE_TRAVERSAL, NO_DELETE);
#if 0
  // DQ (5/20/2004): removed need_paren from this class and added it to the base class so that 
  // all expression could allow it to be set (so that we can use the value as set in EDG)!
     AssignInitializer.setDataPrototype     ( "bool"    , "need_paren"     , "= true",
                                              CONSTRUCTOR_PARAMETER, BUILD_ACCESS_FUNCTIONS, NO_TRAVERSAL, NO_DELETE);
#endif

     NullExpression.setFunctionPrototype    ( "HEADER_NULL_EXPRESSION", "../Grammar/Expression.code" );
  // NullExpression.setDataPrototype        ( "SgType*", "expression_type", "= NULL",
  //                 CONSTRUCTOR_PARAMETER, BUILD_ACCESS_FUNCTIONS, NO_TRAVERSAL || DEF2TYPE_TRAVERSAL, NO_DELETE);
     VariantExpression.setFunctionPrototype ( "HEADER_VARIANT_EXPRESSION", "../Grammar/Expression.code" );
  // VariantExpression.setDataPrototype        ( "SgType*", "expression_type", "= NULL",
  //                 CONSTRUCTOR_PARAMETER, BUILD_ACCESS_FUNCTIONS, NO_TRAVERSAL || DEF2TYPE_TRAVERSAL, NO_DELETE);

     StatementExpression.setFunctionPrototype ( "HEADER_STATEMENT_EXPRESSION", "../Grammar/Expression.code" );
     StatementExpression.setDataPrototype     ( "SgStatement*", "statement", "= NULL",
                                      CONSTRUCTOR_PARAMETER, BUILD_ACCESS_FUNCTIONS, DEF_TRAVERSAL, NO_DELETE);

     AsmOp.setFunctionPrototype ( "HEADER_ASM_OP", "../Grammar/Expression.code" );
  // DQ (7/22/2006): This maybe should be a list of constraints (but the only examples I have have a single constraint)
#if 1
     AsmOp.setDataPrototype     ( "SgAsmOp::asm_operand_constraint_enum", "constraint", "= SgAsmOp::e_invalid",
                                      CONSTRUCTOR_PARAMETER, BUILD_ACCESS_FUNCTIONS, NO_TRAVERSAL, NO_DELETE);
#endif
     AsmOp.setDataPrototype     ( "SgAsmOp::asm_operand_modifier_enum", "modifiers", "= SgAsmOp::e_unknown",
                                      CONSTRUCTOR_PARAMETER, BUILD_ACCESS_FUNCTIONS, NO_TRAVERSAL, NO_DELETE);
     AsmOp.setDataPrototype     ( "SgExpression*", "expression", "= NULL",
                                      CONSTRUCTOR_PARAMETER, BUILD_ACCESS_FUNCTIONS, DEF_TRAVERSAL, DEF_DELETE);

  // DQ (1/8/2009): Added support for asm operand handling with EDG RECORD_RAW_ASM_OPERAND_DESCRIPTIONS == TRUE
  // This allows us to handle "asm" statements that reference non-x86 specific details (registers and instructions).
     AsmOp.setDataPrototype     ( "bool", "recordRawAsmOperandDescriptions", "= false",
                                      NO_CONSTRUCTOR_PARAMETER, BUILD_ACCESS_FUNCTIONS, NO_TRAVERSAL, NO_DELETE);
     AsmOp.setDataPrototype     ( "bool", "isOutputOperand", "= false",
                                      NO_CONSTRUCTOR_PARAMETER, BUILD_ACCESS_FUNCTIONS, NO_TRAVERSAL, NO_DELETE);
     AsmOp.setDataPrototype     ( "std::string", "constraintString", "= \"\"",
                                      NO_CONSTRUCTOR_PARAMETER, BUILD_ACCESS_FUNCTIONS, NO_TRAVERSAL, NO_DELETE);
     AsmOp.setDataPrototype     ( "std::string", "name", "= \"\"",
                                      NO_CONSTRUCTOR_PARAMETER, BUILD_ACCESS_FUNCTIONS, NO_TRAVERSAL, NO_DELETE);


#if USE_FORTRAN_IR_NODES
  // DQ (11/24/2007): Removed this IR node
  // DQ (3/20/2007): Support for Fortran IR nodes.
  // IntrinsicFn.setFunctionPrototype ( "HEADER_INTRINSICFN_EXPRESSION", "../Grammar/Expression.code" );
  // IntrinsicFn.editSubstitute       ( "HEADER_LIST_DECLARATIONS", "HEADER_LIST_FUNCTIONS", "../Grammar/Expression.code" );
  // IntrinsicFn.editSubstitute       ( "LIST_NAME", "arg" );
  // IntrinsicFn.setDataPrototype ( "SgName", "name", "= \"\"",
  //         CONSTRUCTOR_PARAMETER, BUILD_ACCESS_FUNCTIONS, NO_TRAVERSAL, NO_DELETE);
  // IntrinsicFn.setDataPrototype ( "SgExprListExp*", "args", "= NULL",
  //         CONSTRUCTOR_PARAMETER, BUILD_ACCESS_FUNCTIONS, DEF_TRAVERSAL, NO_DELETE);
  // IntrinsicFn.setDataPrototype ( "SgType*"      , "return_type", "= NULL",
  //         CONSTRUCTOR_PARAMETER, BUILD_ACCESS_FUNCTIONS, NO_TRAVERSAL || DEF2TYPE_TRAVERSAL, NO_DELETE);

     SubscriptExpression.setFunctionPrototype ( "HEADER_SUBSCRIPT_EXPR_EXPRESSION", "../Grammar/Expression.code" );
     SubscriptExpression.setDataPrototype ( "SgExpression*", "lowerBound", "= NULL",
                                          CONSTRUCTOR_PARAMETER, BUILD_ACCESS_FUNCTIONS, DEF_TRAVERSAL, NO_DELETE);
     SubscriptExpression.setDataPrototype ( "SgExpression*", "upperBound", "= NULL",
                                          CONSTRUCTOR_PARAMETER, BUILD_ACCESS_FUNCTIONS, DEF_TRAVERSAL, NO_DELETE);
     SubscriptExpression.setDataPrototype ( "SgExpression*", "stride", "= NULL",
                                          CONSTRUCTOR_PARAMETER, BUILD_ACCESS_FUNCTIONS, DEF_TRAVERSAL, NO_DELETE);

  // DQ (11/24/2007): Removed this IR node (equivalent to default setting of SgSubscriptExpression)
  // SubscriptColon.setFunctionPrototype ( "HEADER_SUBSCRIPT_COLON_EXPRESSION", "../Grammar/Expression.code" );

  // DQ (11/18/2007): These data members are not used!
  // SubscriptColon.setDataPrototype ( "SgExpression*", "lowerBound", "= NULL",
  //                  CONSTRUCTOR_PARAMETER, BUILD_ACCESS_FUNCTIONS, DEF_TRAVERSAL, NO_DELETE);
  // DQ (11/18/2007): These data members are not used!
  // SubscriptColon.setDataPrototype ( "SgExpression*", "stride", "= NULL",
  //                  CONSTRUCTOR_PARAMETER, BUILD_ACCESS_FUNCTIONS, DEF_TRAVERSAL, NO_DELETE);

  // DQ (11/18/2007): This IR node is used in declarations!
  // Colon.setFunctionPrototype ( "HEADER_COLON_EXPRESSION", "../Grammar/Expression.code" );
     ColonShapeExp.setFunctionPrototype ( "HEADER_COLON_SHAPE_EXPRESSION", "../Grammar/Expression.code" );
  // Colon.setDataPrototype ( "SgExpression*", "lowerBound", "= NULL",
  //                  CONSTRUCTOR_PARAMETER, BUILD_ACCESS_FUNCTIONS, DEF_TRAVERSAL, NO_DELETE);
  // Colon.setDataPrototype ( "SgExpression*", "stride", "= NULL",
  //                  CONSTRUCTOR_PARAMETER, BUILD_ACCESS_FUNCTIONS, DEF_TRAVERSAL, NO_DELETE);

  // SubscriptAsterisk.setFunctionPrototype ( "HEADER_SUBSCRIPT_ASTERISK_EXPRESSION", "../Grammar/Expression.code" );
     AsteriskShapeExp.setFunctionPrototype  ( "HEADER_ASTERISK_SHAPE_EXPRESSION", "../Grammar/Expression.code" );
  // DQ (11/18/2007): These data members are not used!
  // SubscriptAsterisk.setDataPrototype ( "SgExpression*", "lowerBound", "= NULL",
  //                  CONSTRUCTOR_PARAMETER, BUILD_ACCESS_FUNCTIONS, DEF_TRAVERSAL, NO_DELETE);
  // DQ (11/18/2007): These data members are not used!
  // SubscriptAsterisk.setDataPrototype ( "SgExpression*", "stride", "= NULL",
  //                  CONSTRUCTOR_PARAMETER, BUILD_ACCESS_FUNCTIONS, DEF_TRAVERSAL, NO_DELETE);

#if 0
  // DQ (10/4/2008): I no longer agree that these are expressions, they are just parts of the SgUseStatment.
     UseOnlyExpression.setFunctionPrototype ( "HEADER_USE_ONLY_EXPR", "../Grammar/Expression.code" );
     UseOnlyExpression.setDataPrototype ( "SgExprListExp*", "access_list", "= NULL",
                                         CONSTRUCTOR_PARAMETER, BUILD_ACCESS_FUNCTIONS, DEF_TRAVERSAL, NO_DELETE);

     UseRenameExpression.setFunctionPrototype ( "HEADER_USE_RENAME_EXPR", "../Grammar/Expression.code" );
     UseRenameExpression.setDataPrototype ( "SgExpression*", "oldname", "= NULL",
                                         CONSTRUCTOR_PARAMETER, BUILD_ACCESS_FUNCTIONS, DEF_TRAVERSAL, NO_DELETE);
     UseRenameExpression.setDataPrototype ( "SgExpression*", "newname", "= NULL",
                                         CONSTRUCTOR_PARAMETER, BUILD_ACCESS_FUNCTIONS, DEF_TRAVERSAL, NO_DELETE);
#endif

     IOItemExpression.setFunctionPrototype ( "HEADER_IO_ITEM_EXPR", "../Grammar/Expression.code" );
     IOItemExpression.setDataPrototype ( "SgName", "name", "= \"\"",
                                         CONSTRUCTOR_PARAMETER, BUILD_ACCESS_FUNCTIONS, NO_TRAVERSAL, NO_DELETE);
     IOItemExpression.setDataPrototype ( "SgExpression*", "io_item", "= NULL",
                                         CONSTRUCTOR_PARAMETER, BUILD_ACCESS_FUNCTIONS, DEF_TRAVERSAL, NO_DELETE);

     ImpliedDo.setFunctionPrototype ( "HEADER_IMPLIED_DO", "../Grammar/Expression.code" );

  // DQ (9/22/2010): This is only an simple varRef in trivial cases, this is more generally 
  // where an expression in terms of an index is put (e.g. a function of an index as in 
  // "(product(localCount(:j)), j = 1, numDims - 1)" in test2010_49.f90).
  // ImpliedDo.setDataPrototype     ( "SgVarRefExp*", "do_var", "= NULL",
  //                                     CONSTRUCTOR_PARAMETER, BUILD_ACCESS_FUNCTIONS, DEF_TRAVERSAL, NO_DELETE);
  // ImpliedDo.setDataPrototype     ( "SgExpression*", "do_var_exp", "= NULL",
  //                                     CONSTRUCTOR_PARAMETER, BUILD_ACCESS_FUNCTIONS, DEF_TRAVERSAL, NO_DELETE);
     ImpliedDo.setDataPrototype     ( "SgExpression*", "do_var_initialization", "= NULL",
                                         CONSTRUCTOR_PARAMETER, BUILD_ACCESS_FUNCTIONS, DEF_TRAVERSAL, NO_DELETE);

  // DQ (10/9/2010): This data member is now replaced by the do_var_exp_initialization.
  // DQ (10/2/2010): This should be a SgVariableDeclaration instead of an expression.  
  // This was suggested at the Sept Portlan Fortran Adventure meeting.
  // ImpliedDo.setDataPrototype     ( "SgExpression*", "first_val", "= NULL",
  //              CONSTRUCTOR_PARAMETER, BUILD_ACCESS_FUNCTIONS, DEF_TRAVERSAL, NO_DELETE);
  // ImpliedDo.setDataPrototype     ( "SgExpression*", "first_val", "= NULL",
  //              CONSTRUCTOR_PARAMETER, BUILD_ACCESS_FUNCTIONS, DEF_TRAVERSAL, NO_DELETE);
     ImpliedDo.setDataPrototype     ( "SgExpression*", "last_val", "= NULL",
                  CONSTRUCTOR_PARAMETER, BUILD_ACCESS_FUNCTIONS, DEF_TRAVERSAL, NO_DELETE);
     ImpliedDo.setDataPrototype     ( "SgExpression*", "increment", "= NULL",
                  CONSTRUCTOR_PARAMETER, BUILD_ACCESS_FUNCTIONS, DEF_TRAVERSAL, NO_DELETE);
  // For "((A(i),B(i,j),i=0,10,2),j=0,20,3)" A(i) and B(i,j) are the objects in the object_list 
  // for the inner most implided do loop.  The inner most implied do loop is in the object list 
  // for the outer implied do loop.
     ImpliedDo.setDataPrototype     ( "SgExprListExp*", "object_list", "= NULL",
                  CONSTRUCTOR_PARAMETER, BUILD_ACCESS_FUNCTIONS, DEF_TRAVERSAL, NO_DELETE);
#if 1
  // DQ (10/2/2010): Added scope to hold the SgVariableDeclaration and support nested scopes of 
  // multi-dimensional implied do loops. However this scope should not be traversed since its
  // purpose is to hold a symbol table, but we don't want just have a symbol table directly.
     ImpliedDo.setDataPrototype     ( "SgScopeStatement*", "implied_do_scope", "= NULL",
                  CONSTRUCTOR_PARAMETER, BUILD_ACCESS_FUNCTIONS, NO_TRAVERSAL, NO_DELETE);
#endif
  // DQ (11/24/2007): Added new IR node to handle unknown array reference vs. function call problem in Fortran.
  // These are translated to either array references or function calls within post-processing steps.
     UnknownArrayOrFunctionReference.setFunctionPrototype ( "HEADER_UNKNOWN_ARRAY_OR_FUNCTION_REFERENCE", "../Grammar/Expression.code" );

  // This is the name of the array variable being referenced or the name of the function (to be decided in post-processing).
     UnknownArrayOrFunctionReference.setDataPrototype ( "std::string", "name", "= \"\"",
           NO_CONSTRUCTOR_PARAMETER, BUILD_ACCESS_FUNCTIONS, NO_TRAVERSAL, NO_DELETE);

  // This is the variable reference that was constucted already (will be ignored if we convert this to a function call in post-processing).
     UnknownArrayOrFunctionReference.setDataPrototype ( "SgExpression*", "named_reference", "= NULL",
           NO_CONSTRUCTOR_PARAMETER, BUILD_ACCESS_FUNCTIONS, DEF_TRAVERSAL, NO_DELETE);

  // This is either a subscript list or a function argument list (to be decided in post-processing).
     UnknownArrayOrFunctionReference.setDataPrototype ( "SgExprListExp*", "expression_list", "= NULL",
           NO_CONSTRUCTOR_PARAMETER, BUILD_ACCESS_FUNCTIONS, DEF_TRAVERSAL, NO_DELETE);

     PseudoDestructorRefExp.setFunctionPrototype ( "HEADER_PSEUDO_DESTRUCTOR_REF", "../Grammar/Expression.code" );
     PseudoDestructorRefExp.setDataPrototype ( "SgType*", "object_type", "= NULL",
                  CONSTRUCTOR_PARAMETER, BUILD_ACCESS_FUNCTIONS, NO_TRAVERSAL, NO_DELETE);
     PseudoDestructorRefExp.setDataPrototype ( "SgType*", "expression_type", "= NULL",
                  NO_CONSTRUCTOR_PARAMETER, BUILD_ACCESS_FUNCTIONS, NO_TRAVERSAL, NO_DELETE);

  // DQ (12/31/2007): Support for named actual arguments to functions (fortran specific).
     ActualArgumentExpression.setFunctionPrototype ( "HEADER_ACTUAL_ARGUMENT_EXPRESSION", "../Grammar/Expression.code" );
     ActualArgumentExpression.setDataPrototype     ( "SgName", "argument_name", "= \"\"",
                                      CONSTRUCTOR_PARAMETER, BUILD_ACCESS_FUNCTIONS, NO_TRAVERSAL, NO_DELETE);
     ActualArgumentExpression.setDataPrototype     ( "SgExpression*", "expression", "= NULL",
                  CONSTRUCTOR_PARAMETER, BUILD_ACCESS_FUNCTIONS, DEF_TRAVERSAL, NO_DELETE);

     UserDefinedUnaryOp.setFunctionPrototype ( "HEADER_USER_DEFINED_UNARY_EXPRESSION", "../Grammar/Expression.code" );
     UserDefinedUnaryOp.setDataPrototype     ( "SgName", "operator_name", "= \"\"",
                                      CONSTRUCTOR_PARAMETER, BUILD_ACCESS_FUNCTIONS, NO_TRAVERSAL, NO_DELETE);
     UserDefinedUnaryOp.setDataPrototype ( "SgFunctionSymbol*", "symbol"     , "= NULL",
                                       CONSTRUCTOR_PARAMETER, BUILD_ACCESS_FUNCTIONS, NO_TRAVERSAL, NO_DELETE);

     UserDefinedBinaryOp.setFunctionPrototype ( "HEADER_USER_DEFINED_BINARY_EXPRESSION", "../Grammar/Expression.code" );
     UserDefinedBinaryOp.setDataPrototype     ( "SgName", "operator_name", "= \"\"",
                                      CONSTRUCTOR_PARAMETER, BUILD_ACCESS_FUNCTIONS, NO_TRAVERSAL, NO_DELETE);
     UserDefinedBinaryOp.setDataPrototype ( "SgFunctionSymbol*", "symbol"     , "= NULL",
                                       CONSTRUCTOR_PARAMETER, BUILD_ACCESS_FUNCTIONS, NO_TRAVERSAL, NO_DELETE);


     //FMZ (2/5/2009): Added for CAFCoExpression => change teamId from "SgName" to "SgVarRefExp*"
     CAFCoExpression.setFunctionPrototype ( "HEADER_CO_EXPRESSION", "../Grammar/Expression.code" );

     //CAFCoExpression.setDataPrototype ( "SgName", "teamId",  "= \"\"", 
     //                                   CONSTRUCTOR_PARAMETER, BUILD_ACCESS_FUNCTIONS,NO_TRAVERSAL,NO_DELETE);
     CAFCoExpression.setDataPrototype ( "SgVarRefExp*", "teamId",  "= NULL", 
                                          CONSTRUCTOR_PARAMETER, BUILD_ACCESS_FUNCTIONS, NO_TRAVERSAL, NO_DELETE);
     CAFCoExpression.setDataPrototype ( "SgExpression*", "teamRank", "= NULL",
                                          CONSTRUCTOR_PARAMETER, BUILD_ACCESS_FUNCTIONS, NO_TRAVERSAL, NO_DELETE);
     CAFCoExpression.setDataPrototype ( "SgExpression*", "referData", "= NULL",
                                          CONSTRUCTOR_PARAMETER, BUILD_ACCESS_FUNCTIONS,DEF_TRAVERSAL, NO_DELETE);
     CAFCoExpression.setFunctionSource ( "SOURCE_EMPTY_POST_CONSTRUCTION_INITIALIZATION", 
                                  "../Grammar/Expression.code" );


#endif

     DesignatedInitializer.setFunctionPrototype ( "HEADER_DESIGNATED_INITIALIZER", "../Grammar/Expression.code" );
  // Each of these fields is either a SgValueExp for an array index or an SgVarRefExp for a struct field name -- they are chained to form the actual designator
     DesignatedInitializer.setDataPrototype("SgExprListExp*", "designatorList", "= NULL", CONSTRUCTOR_PARAMETER, BUILD_ACCESS_FUNCTIONS, DEF_TRAVERSAL, NO_DELETE);
     DesignatedInitializer.setDataPrototype("SgInitializer*", "memberInit", "= NULL", CONSTRUCTOR_PARAMETER, BUILD_ACCESS_FUNCTIONS, DEF_TRAVERSAL, NO_DELETE);


 // TV (04/22/2010): CUDA support
 
     CudaKernelExecConfig.setFunctionPrototype ( "HEADER_CUDA_KERNEL_EXEC_CONFIG", "../Grammar/Expression.code" );
     
     CudaKernelExecConfig.setDataPrototype ( "SgExpression*", "grid",   "= NULL", CONSTRUCTOR_PARAMETER, BUILD_ACCESS_FUNCTIONS, DEF_TRAVERSAL, NO_DELETE);
     CudaKernelExecConfig.setDataPrototype ( "SgExpression*", "blocks", "= NULL", CONSTRUCTOR_PARAMETER, BUILD_ACCESS_FUNCTIONS, DEF_TRAVERSAL, NO_DELETE);
     CudaKernelExecConfig.setDataPrototype ( "SgExpression*", "shared", "= NULL", CONSTRUCTOR_PARAMETER, BUILD_ACCESS_FUNCTIONS, DEF_TRAVERSAL, NO_DELETE);
     CudaKernelExecConfig.setDataPrototype ( "SgExpression*", "stream", "= NULL", CONSTRUCTOR_PARAMETER, BUILD_ACCESS_FUNCTIONS, DEF_TRAVERSAL, NO_DELETE);

     CudaKernelCallExp.setFunctionPrototype ( "HEADER_CUDA_KERNEL_CALL_EXPRESSION", "../Grammar/Expression.code" );
     
     CudaKernelCallExp.editSubstitute       ( "HEADER_LIST_DECLARATIONS", "HEADER_LIST_FUNCTIONS", "../Grammar/Expression.code" );
     CudaKernelCallExp.editSubstitute       ( "LIST_NAME", "arg" );
  
     CudaKernelCallExp.setDataPrototype ( "SgExpression*", "function", "= NULL", CONSTRUCTOR_PARAMETER, BUILD_ACCESS_FUNCTIONS, DEF_TRAVERSAL, NO_DELETE);
     CudaKernelCallExp.setDataPrototype ( "SgExprListExp*", "args", "= NULL", CONSTRUCTOR_PARAMETER, BUILD_ACCESS_FUNCTIONS, DEF_TRAVERSAL, NO_DELETE);
     CudaKernelCallExp.setDataPrototype ( "SgCudaKernelExecConfig*", "exec_config", "= NULL", CONSTRUCTOR_PARAMETER, BUILD_ACCESS_FUNCTIONS, DEF_TRAVERSAL, NO_DELETE);

 // driscoll6 (6/27/11): Python support
     LambdaRefExp.setFunctionPrototype ( "HEADER_LAMBDA_REF_EXP", "../Grammar/Expression.code" );
     LambdaRefExp.setDataPrototype ("SgFunctionDeclaration*", "functionDeclaration", "= NULL",
                                    CONSTRUCTOR_PARAMETER, BUILD_ACCESS_FUNCTIONS, DEF_TRAVERSAL, NO_DELETE);

     TupleExp.setFunctionPrototype ( "HEADER_TUPLE_EXP", "../Grammar/Expression.code" );
     ListExp.setFunctionPrototype ( "HEADER_LIST_EXP", "../Grammar/Expression.code" );

     DictionaryExp.setFunctionPrototype ( "HEADER_DICTIONARY_EXP", "../Grammar/Expression.code" );
     DictionaryExp.setDataPrototype("SgKeyDatumPairPtrList", "key_datum_pairs", "",
                                  NO_CONSTRUCTOR_PARAMETER, NO_ACCESS_FUNCTIONS, DEF_TRAVERSAL, NO_DELETE);
     DictionaryExp.editSubstitute       ( "HEADER_LIST_DECLARATIONS", "HEADER_LIST_FUNCTIONS", "../Grammar/Expression.code" );
     DictionaryExp.editSubstitute       ( "LIST_NAME", "key_datum_pair" );

     KeyDatumPair.setFunctionPrototype ( "HEADER_KEY_DATUM_PAIR", "../Grammar/Expression.code" );
     KeyDatumPair.setDataPrototype ("SgExpression*", "key", "= NULL",
                                    CONSTRUCTOR_PARAMETER, BUILD_ACCESS_FUNCTIONS, DEF_TRAVERSAL, NO_DELETE);
     KeyDatumPair.setDataPrototype ("SgExpression*", "datum", "= NULL",
                                    CONSTRUCTOR_PARAMETER, BUILD_ACCESS_FUNCTIONS, DEF_TRAVERSAL, NO_DELETE);

     Comprehension.setFunctionPrototype ( "HEADER_COMPREHENSION", "../Grammar/Expression.code" );
     Comprehension.setDataPrototype ("SgExpression*", "target", "= NULL",
                                    CONSTRUCTOR_PARAMETER, BUILD_ACCESS_FUNCTIONS, DEF_TRAVERSAL, NO_DELETE);
     Comprehension.setDataPrototype ("SgExpression*", "iter", "= NULL",
                                    CONSTRUCTOR_PARAMETER, BUILD_ACCESS_FUNCTIONS, DEF_TRAVERSAL, NO_DELETE);
     Comprehension.setDataPrototype ("SgExprListExp*", "filters", "= NULL",
                                    CONSTRUCTOR_PARAMETER, BUILD_ACCESS_FUNCTIONS, DEF_TRAVERSAL, NO_DELETE);

     SetComprehension.setFunctionPrototype ( "HEADER_SET_COMPREHENSION", "../Grammar/Expression.code" );
     SetComprehension.setDataPrototype ("SgExpression*", "element", "= NULL",
                                    CONSTRUCTOR_PARAMETER, BUILD_ACCESS_FUNCTIONS, DEF_TRAVERSAL, NO_DELETE);
     SetComprehension.setDataPrototype ("SgExprListExp*", "generators", "= NULL",
                                    CONSTRUCTOR_PARAMETER, BUILD_ACCESS_FUNCTIONS, DEF_TRAVERSAL, NO_DELETE);

     ListComprehension.setFunctionPrototype ( "HEADER_LIST_COMPREHENSION", "../Grammar/Expression.code" );
     ListComprehension.setDataPrototype ("SgExpression*", "element", "= NULL",
                                    CONSTRUCTOR_PARAMETER, BUILD_ACCESS_FUNCTIONS, DEF_TRAVERSAL, NO_DELETE);
     ListComprehension.setDataPrototype ("SgExprListExp*", "generators", "= NULL",
                                    CONSTRUCTOR_PARAMETER, BUILD_ACCESS_FUNCTIONS, DEF_TRAVERSAL, NO_DELETE);

     DictionaryComprehension.setFunctionPrototype ( "HEADER_DICTIONARY_COMPREHENSION", "../Grammar/Expression.code" );
     DictionaryComprehension.setDataPrototype ("SgKeyDatumPair*", "element", "= NULL",
                                    CONSTRUCTOR_PARAMETER, BUILD_ACCESS_FUNCTIONS, DEF_TRAVERSAL, NO_DELETE);
     DictionaryComprehension.setDataPrototype ("SgExprListExp*", "generators", "= NULL",
                                    CONSTRUCTOR_PARAMETER, BUILD_ACCESS_FUNCTIONS, DEF_TRAVERSAL, NO_DELETE);

     StringConversion.setFunctionPrototype ( "HEADER_STRING_CONVERSION", "../Grammar/Expression.code" );
     StringConversion.setDataPrototype ("SgExpression*", "expression", "= NULL",
                                    CONSTRUCTOR_PARAMETER, BUILD_ACCESS_FUNCTIONS, DEF_TRAVERSAL, NO_DELETE);

     // ***********************************************************************
     // ***********************************************************************
     //                       Source Code Declaration
     // ***********************************************************************
     // ***********************************************************************

     // ############################
     // Functions assigned by object
     // ############################

     Expression.setFunctionSource ( "SOURCE_BASECLASS_EXPRESSION", "../Grammar/Expression.code" );

     UnaryOp.setFunctionSource  ( "SOURCE_UNARY_EXPRESSION", "../Grammar/Expression.code" );
     BinaryOp.setFunctionSource ( "SOURCE_BINARY_EXPRESSION", "../Grammar/Expression.code" );
     NaryOp.setFunctionSource   ( "SOURCE_NARY_OP", "../Grammar/Expression.code" );

     ExpressionRoot.setFunctionSource         ( "SOURCE_EXPRESSION_ROOT","../Grammar/Expression.code" );

#ifdef HL_GRAMMARS
     X_ExpressionUnknown.setFunctionSource   ( "SOURCE_X_EXPRESSION_UNKNOWN", "../Grammar/Expression.code" );
     X_Expression.setFunctionSource          ( "SOURCE_X_EXPRESSION",         "../Grammar/Expression.code" );
     non_X_Expression.setFunctionSource      ( "SOURCE_NON_X_EXPRESSION",     "../Grammar/Expression.code" );
#endif

     ExprListExp.setFunctionSource ( "SOURCE_EXPRESSION_LIST_EXPRESSION","../Grammar/Expression.code" );
     VarRefExp.setFunctionSource ( "SOURCE_VARIABLE_REFERENCE_EXPRESSION","../Grammar/Expression.code" );
     LabelRefExp.setFunctionSource ( "SOURCE_LABEL_REFERENCE_EXPRESSION","../Grammar/Expression.code" );
     ClassNameRefExp.setFunctionSource ( "SOURCE_CLASS_NAME_REFERENCE_EXPRESSION","../Grammar/Expression.code" );
     FunctionRefExp.setFunctionSource ( "SOURCE_FUNCTION_REFERENCE_EXPRESSION","../Grammar/Expression.code" );
     MemberFunctionRefExp.setFunctionSource ( "SOURCE_MEMBER_FUNCTION_REFERENCE_EXPRESSION","../Grammar/Expression.code" );
     ValueExp.setFunctionSource ( "SOURCE_VALUE_EXPRESSION","../Grammar/Expression.code" );
     BoolValExp.setFunctionSource ( "SOURCE_BOOLEAN_VALUE_EXPRESSION","../Grammar/Expression.code" );
     StringVal.setFunctionSource ( "SOURCE_STRING_VALUE_EXPRESSION","../Grammar/Expression.code" );
     ShortVal.setFunctionSource ( "SOURCE_SHORT_VALUE_EXPRESSION","../Grammar/Expression.code" );
     CharVal.setFunctionSource ( "SOURCE_CHAR_VALUE_EXPRESSION","../Grammar/Expression.code" );
     UnsignedCharVal.setFunctionSource ( "SOURCE_UNSIGNED_CHAR_VALUE_EXPRESSION","../Grammar/Expression.code" );
     WcharVal.setFunctionSource ( "SOURCE_WCHAR_VALUE_EXPRESSION","../Grammar/Expression.code" );
     UnsignedShortVal.setFunctionSource ( "SOURCE_UNSIGNED_SHORT_VALUE_EXPRESSION","../Grammar/Expression.code" );
     IntVal.setFunctionSource ( "SOURCE_INTEGER_VALUE_EXPRESSION","../Grammar/Expression.code" );
     EnumVal.setFunctionSource ( "SOURCE_ENUM_VALUE_EXPRESSION","../Grammar/Expression.code" );
     UnsignedIntVal.setFunctionSource ( "SOURCE_UNSIGNED_INTEGER_VALUE_EXPRESSION","../Grammar/Expression.code" );
     LongIntVal.setFunctionSource ( "SOURCE_LONG_INTEGER_VALUE_EXPRESSION","../Grammar/Expression.code" );
     LongLongIntVal.setFunctionSource ( "SOURCE_LONG_LONG_INTEGER_VALUE_EXPRESSION","../Grammar/Expression.code" );
     UnsignedLongLongIntVal.setFunctionSource ( "SOURCE_UNSIGNED_LONG_LONG_INTEGER_VALUE_EXPRESSION","../Grammar/Expression.code" );
     UnsignedLongVal.setFunctionSource ( "SOURCE_UNSIGNED_LONG_VALUE_EXPRESSION","../Grammar/Expression.code" );
     FloatVal.setFunctionSource ( "SOURCE_FLOAT_VALUE_EXPRESSION","../Grammar/Expression.code" );
     DoubleVal.setFunctionSource ( "SOURCE_DOUBLE_VALUE_EXPRESSION","../Grammar/Expression.code" );
     LongDoubleVal.setFunctionSource ( "SOURCE_LONG_DOUBLE_VALUE_EXPRESSION","../Grammar/Expression.code" );
     ComplexVal.setFunctionSource ( "SOURCE_COMPLEX_VALUE_EXPRESSION","../Grammar/Expression.code" );
     CallExpression.setFunctionSource ( "SOURCE_CALL_EXPRESSION","../Grammar/Expression.code" );
     FunctionCallExp.setFunctionSource ( "SOURCE_FUNCTION_CALL_EXPRESSION","../Grammar/Expression.code" );
     ArrowExp.setFunctionSource ( "SOURCE_ARROW_EXPRESSION","../Grammar/Expression.code" );
     DotExp.setFunctionSource ( "SOURCE_DOT_EXPRESSION","../Grammar/Expression.code" );
     DotStarOp.setFunctionSource ( "SOURCE_DOT_STAR_OPERATOR_EXPRESSION","../Grammar/Expression.code" );
     ArrowStarOp.setFunctionSource ( "SOURCE_ARROW_STAR_OPERATOR_EXPRESSION","../Grammar/Expression.code" );

     UpcThreads.setFunctionSource ( "SOURCE_UPC_THREADS_EXPRESSION","../Grammar/Expression.code" );
     UpcMythread.setFunctionSource ( "SOURCE_UPC_MYTHREAD_EXPRESSION","../Grammar/Expression.code" );

     EqualityOp.setFunctionSource       ( "SOURCE_EQUALITY_OPERATOR_EXPRESSION","../Grammar/Expression.code" );
     LessThanOp.setFunctionSource       ( "SOURCE_LESS_THAN_OPERATOR_EXPRESSION","../Grammar/Expression.code" );
     GreaterThanOp.setFunctionSource    ( "SOURCE_GREATER_THAN_OPERATOR_EXPRESSION","../Grammar/Expression.code" );
     NotEqualOp.setFunctionSource       ( "SOURCE_NOT_EQUAL_OPERATOR_EXPRESSION","../Grammar/Expression.code" );
     LessOrEqualOp.setFunctionSource    ( "SOURCE_LESS_OR_EQUAL_OPERATOR_EXPRESSION","../Grammar/Expression.code" );
     GreaterOrEqualOp.setFunctionSource ( "SOURCE_GREATER_OR_EQUAL_OPERATOR_EXPRESSION","../Grammar/Expression.code" );
     NotOp.setFunctionSource            ( "SOURCE_NOT_OPERATOR_EXPRESSION","../Grammar/Expression.code" );
     MembershipOp.setFunctionSource     ( "SOURCE_MEMBERSHIP_OP","../Grammar/Expression.code" );
     NonMembershipOp.setFunctionSource  ( "SOURCE_NON_MEMBERSHIP_OP","../Grammar/Expression.code" );
     IsOp.setFunctionSource             ( "SOURCE_IS_OP","../Grammar/Expression.code" );
     IsNotOp.setFunctionSource          ( "SOURCE_IS_NOT_OP","../Grammar/Expression.code" );

  // DQ (6/20/2006): Relational Operators must return bool type
     EqualityOp.editSubstitute       ( "SOURCE_BOOLEAN_GET_TYPE_MEMBER_FUNCTION", "SOURCE_BOOLEAN_GET_TYPE", "../Grammar/Expression.code" );
     LessThanOp.editSubstitute       ( "SOURCE_BOOLEAN_GET_TYPE_MEMBER_FUNCTION", "SOURCE_BOOLEAN_GET_TYPE", "../Grammar/Expression.code" );
     GreaterThanOp.editSubstitute    ( "SOURCE_BOOLEAN_GET_TYPE_MEMBER_FUNCTION", "SOURCE_BOOLEAN_GET_TYPE", "../Grammar/Expression.code" );
     NotEqualOp.editSubstitute       ( "SOURCE_BOOLEAN_GET_TYPE_MEMBER_FUNCTION", "SOURCE_BOOLEAN_GET_TYPE", "../Grammar/Expression.code" );
     LessOrEqualOp.editSubstitute    ( "SOURCE_BOOLEAN_GET_TYPE_MEMBER_FUNCTION", "SOURCE_BOOLEAN_GET_TYPE", "../Grammar/Expression.code" );
     GreaterOrEqualOp.editSubstitute ( "SOURCE_BOOLEAN_GET_TYPE_MEMBER_FUNCTION", "SOURCE_BOOLEAN_GET_TYPE", "../Grammar/Expression.code" );
     NotOp.editSubstitute            ( "SOURCE_BOOLEAN_GET_TYPE_MEMBER_FUNCTION", "SOURCE_BOOLEAN_GET_TYPE", "../Grammar/Expression.code" );

     AddOp.setFunctionSource ( "SOURCE_ADD_OPERATOR_EXPRESSION","../Grammar/Expression.code" );
     SubtractOp.setFunctionSource ( "SOURCE_SUBTRACT_OPERATOR_EXPRESSION","../Grammar/Expression.code" );
     MultiplyOp.setFunctionSource ( "SOURCE_MULTIPLY_OPERATOR_EXPRESSION","../Grammar/Expression.code" );
     DivideOp.setFunctionSource ( "SOURCE_DIVIDE_OPERATOR_EXPRESSION","../Grammar/Expression.code" );
     IntegerDivideOp.setFunctionSource ( "SOURCE_INTEGER_DIVIDE_OPERATOR_EXPRESSION","../Grammar/Expression.code" );
     ModOp.setFunctionSource ( "SOURCE_MOD_OPERATOR_EXPRESSION","../Grammar/Expression.code" );
     AndOp.setFunctionSource ( "SOURCE_AND_OPERATOR_EXPRESSION","../Grammar/Expression.code" );
     OrOp.setFunctionSource ( "SOURCE_OR_OPERATOR_EXPRESSION","../Grammar/Expression.code" );
     BitXorOp.setFunctionSource ( "SOURCE_BIT_XOR_OPERATOR_EXPRESSION","../Grammar/Expression.code" );
     BitAndOp.setFunctionSource ( "SOURCE_BIT_AND_OPERATOR_EXPRESSION","../Grammar/Expression.code" );
     BitOrOp.setFunctionSource ( "SOURCE_BIT_OR_OPERATOR_EXPRESSION","../Grammar/Expression.code" );
     CommaOpExp.setFunctionSource ( "SOURCE_COMMA_OPERATOR_EXPRESSION","../Grammar/Expression.code" );
     LshiftOp.setFunctionSource ( "SOURCE_LEFT_SHIFT_OPERATOR_EXPRESSION","../Grammar/Expression.code" );
     RshiftOp.setFunctionSource ( "SOURCE_RIGHT_SHIFT_OPERATOR_EXPRESSION","../Grammar/Expression.code" );
     JavaUnsignedRshiftOp.setFunctionSource ( "SOURCE_JAVA_UNSIGNED_RIGHT_SHIFT_OPERATOR_EXPRESSION","../Grammar/Expression.code" );

     NaryComparisonOp.setFunctionSource ( "SOURCE_NARY_COMPARISON_OP","../Grammar/Expression.code" );
     NaryBooleanOp.setFunctionSource ( "SOURCE_NARY_BOOLEAN_OP","../Grammar/Expression.code" );

     MinusOp.setFunctionSource ( "SOURCE_MINUS_OPERATOR_EXPRESSION","../Grammar/Expression.code" );
     UnaryAddOp.setFunctionSource ( "SOURCE_UNARY_ADD_OPERATOR_EXPRESSION","../Grammar/Expression.code" );
     MembershipOp.editSubstitute  ( "SOURCE_BOOLEAN_GET_TYPE_MEMBER_FUNCTION", "SOURCE_BOOLEAN_GET_TYPE", "../Grammar/Expression.code" );
     NonMembershipOp.editSubstitute  ( "SOURCE_BOOLEAN_GET_TYPE_MEMBER_FUNCTION", "SOURCE_BOOLEAN_GET_TYPE", "../Grammar/Expression.code" );
     IsOp.editSubstitute          ( "SOURCE_BOOLEAN_GET_TYPE_MEMBER_FUNCTION", "SOURCE_BOOLEAN_GET_TYPE", "../Grammar/Expression.code" );
     IsNotOp.editSubstitute       ( "SOURCE_BOOLEAN_GET_TYPE_MEMBER_FUNCTION", "SOURCE_BOOLEAN_GET_TYPE", "../Grammar/Expression.code" );

     SizeOfOp.setFunctionSource ( "SOURCE_SIZE_OF_OPERATOR_EXPRESSION","../Grammar/Expression.code" );
     JavaInstanceOfOp.setFunctionSource ( "SOURCE_JAVA_INSTANCEOF_OPERATOR_EXPRESSION","../Grammar/Expression.code" );

  // DQ (2/12/2011): Added support for UPC specific sizeof operators.
     UpcLocalsizeofExpression.setFunctionSource ( "SOURCE_UPC_LOCAL_SIZEOF_EXPRESSION","../Grammar/Expression.code" );
     UpcBlocksizeofExpression.setFunctionSource ( "SOURCE_UPC_BLOCK_SIZEOF_EXPRESSION","../Grammar/Expression.code" );
     UpcElemsizeofExpression.setFunctionSource ( "SOURCE_UPC_ELEM_SIZEOF_EXPRESSION","../Grammar/Expression.code" );

     TypeIdOp.setFunctionSource ( "SOURCE_TYPE_ID_OPERATOR_EXPRESSION","../Grammar/Expression.code" );
     PointerDerefExp.setFunctionSource ( "SOURCE_POINTER_DEREFERENCE_EXPRESSION","../Grammar/Expression.code" );
     AddressOfOp.setFunctionSource     ( "SOURCE_ADDRESS_OF_OPERATOR_EXPRESSION","../Grammar/Expression.code" );
     MinusMinusOp.setFunctionSource ( "SOURCE_MINUS_MINUS_OPERATOR_EXPRESSION","../Grammar/Expression.code" );
     PlusPlusOp.setFunctionSource ( "SOURCE_PLUS_PLUS_OPERATOR_EXPRESSION","../Grammar/Expression.code" );
     BitComplementOp.setFunctionSource ( "SOURCE_BIT_COMPLEMENT_OPERATOR_EXPRESSION","../Grammar/Expression.code" );
     RealPartOp.setFunctionSource ( "SOURCE_REAL_PART_OPERATOR_EXPRESSION","../Grammar/Expression.code" );
     ImagPartOp.setFunctionSource ( "SOURCE_IMAG_PART_OPERATOR_EXPRESSION","../Grammar/Expression.code" );
     ConjugateOp.setFunctionSource ( "SOURCE_CONJUGATE_OPERATOR_EXPRESSION","../Grammar/Expression.code" );
     ConditionalExp.setFunctionSource ( "SOURCE_CONDITIONAL_EXPRESSION","../Grammar/Expression.code" );
     CastExp.setFunctionSource ( "SOURCE_CAST_EXPRESSION","../Grammar/Expression.code" );
     PntrArrRefExp.setFunctionSource ( "SOURCE_POINTER_ARRAY_REFERENCE_EXPRESSION","../Grammar/Expression.code" );
     NewExp.setFunctionSource ( "SOURCE_NEW_OPERATOR_EXPRESSION","../Grammar/Expression.code" );
     DeleteExp.setFunctionSource ( "SOURCE_DELETE_OPERATOR_EXPRESSION","../Grammar/Expression.code" );
     ThisExp.setFunctionSource ( "SOURCE_THIS_EXPRESSION","../Grammar/Expression.code" );
     ScopeOp.setFunctionSource ( "SOURCE_SCOPE_OPERATOR_EXPRESSION","../Grammar/Expression.code" );
     AssignOp.setFunctionSource  ( "SOURCE_ASSIGN_OPERATOR_EXPRESSION","../Grammar/Expression.code" );
     PointerAssignOp.setFunctionSource  ( "SOURCE_POINTER_ASSIGN_OPERATOR_EXPRESSION","../Grammar/Expression.code" );
     IntegerDivideAssignOp.setFunctionSource ( "SOURCE_INTEGER_DIVIDE_ASSIGN_OP", "../Grammar/Expression.code" );
     ExponentiationAssignOp.setFunctionSource ( "SOURCE_EXPONENTIATION_ASSIGN_OP", "../Grammar/Expression.code" );

     RefExp.setFunctionSource ( "SOURCE_REFERENCE_EXPRESSION","../Grammar/Expression.code" );
     ThrowOp.setFunctionSource ( "SOURCE_THROW_OPERATOR_EXPRESSION","../Grammar/Expression.code" );
     Initializer.setFunctionSource ( "SOURCE_INITIALIZER_EXPRESSION","../Grammar/Expression.code" );
     AggregateInitializer.setFunctionSource ( "SOURCE_AGGREGATE_INITIALIZER_EXPRESSION","../Grammar/Expression.code" );
     ConstructorInitializer.setFunctionSource ( "SOURCE_CONSTRUCTOR_INITIALIZER_EXPRESSION","../Grammar/Expression.code" );
     AssignInitializer.setFunctionSource ( "SOURCE_ASSIGNMENT_INITIALIZER_EXPRESSION","../Grammar/Expression.code" );

     ConcatenationOp.setFunctionSource  ( "SOURCE_CONCATENATION_OPERATOR_EXPRESSION","../Grammar/Expression.code" );


     // ###################################
     // Functions assigned by function name
     // ###################################

     ArrowStarOp.setFunctionSource       ( "SOURCE_ARROW_STAR_OPERATOR_EXPRESSION","../Grammar/Expression.code" );

     AddOp.setFunctionSource           ( "SOURCE_ARITHMETIC_OPERATOR_EXPRESSION","../Grammar/Expression.code" );
     SubtractOp.setFunctionSource      ( "SOURCE_ARITHMETIC_OPERATOR_EXPRESSION","../Grammar/Expression.code" );
     MultiplyOp.setFunctionSource      ( "SOURCE_ARITHMETIC_OPERATOR_EXPRESSION","../Grammar/Expression.code" );
     DivideOp.setFunctionSource        ( "SOURCE_ARITHMETIC_OPERATOR_EXPRESSION","../Grammar/Expression.code" );
     IntegerDivideOp.setFunctionSource ( "SOURCE_ARITHMETIC_OPERATOR_EXPRESSION","../Grammar/Expression.code" );
     ModOp.setFunctionSource           ( "SOURCE_ARITHMETIC_OPERATOR_EXPRESSION","../Grammar/Expression.code" );

     AndOp.setFunctionSource ( "SOURCE_INTEGER_OPERATOR_EXPRESSION","../Grammar/Expression.code" );
     OrOp.setFunctionSource  ( "SOURCE_INTEGER_OPERATOR_EXPRESSION","../Grammar/Expression.code" );
     NotOp.setFunctionSource ( "SOURCE_INTEGER_OPERATOR_EXPRESSION","../Grammar/Expression.code" );

     BitXorOp.setFunctionSource ( "SOURCE_BIT_OPERATOR_EXPRESSION","../Grammar/Expression.code" );
     BitAndOp.setFunctionSource ( "SOURCE_BIT_OPERATOR_EXPRESSION","../Grammar/Expression.code" );
     BitOrOp.setFunctionSource  ( "SOURCE_BIT_OPERATOR_EXPRESSION","../Grammar/Expression.code" );

     CommaOpExp.setFunctionSource ( "SOURCE_COMMA_OPERATOR_EXPRESSION","../Grammar/Expression.code" );

     ExponentiationOp.setFunctionSource    ( "SOURCE_EXPONENTIATION_EXPRESSION", "../Grammar/Expression.code" );

  // IntrinsicFn.setFunctionSource ( "SOURCE_INTRINSICFN_EXPRESSION", "../Grammar/Expression.code" );
  // IntrinsicFn.setFunctionSource ( "SOURCE_EMPTY_SET_TYPE_FUNCTION", "../Grammar/Expression.code" );

     SubscriptExpression.setFunctionSource ( "SOURCE_SUBSCRIPT_EXPR_EXPRESSION", "../Grammar/Expression.code" );
  // SubscriptExpression.setFunctionSource ( "SOURCE_EMPTY_SET_TYPE_FUNCTION", "../Grammar/Expression.code" );

  // SubscriptColon.setFunctionSource ( "SOURCE_SUBSCRIPT_COLON_EXPRESSION", "../Grammar/Expression.code" );
  // SubscriptColon.setFunctionSource ( "SOURCE_EMPTY_SET_TYPE_FUNCTION", "../Grammar/Expression.code" );

  // Colon.setFunctionSource ( "SOURCE_COLON_EXPRESSION", "../Grammar/Expression.code" );
     ColonShapeExp.setFunctionSource ( "SOURCE_COLON_SHAPE_EXPRESSION", "../Grammar/Expression.code" );
  // Colon.setFunctionSource ( "SOURCE_EMPTY_SET_TYPE_FUNCTION", "../Grammar/Expression.code" );

  // SubscriptAsterisk.setFunctionSource ( "SOURCE_SUBSCRIPT_ASTERISK_EXPRESSION", "../Grammar/Expression.code" );
     AsteriskShapeExp.setFunctionSource ( "SOURCE_ASTERISK_SHAPE_EXPRESSION", "../Grammar/Expression.code" );
  // SubscriptAsterisk.setFunctionSource ( "SOURCE_EMPTY_SET_TYPE_FUNCTION", "../Grammar/Expression.code" );

#if 0
  // DQ (10/4/2008): I no longer agree that these are expressions, they are just parts of the SgUseStatment.
     UseOnlyExpression.setFunctionSource ( "SOURCE_USE_ONLY_EXPR", "../Grammar/Expression.code" );
  // UseOnlyExpression.setFunctionSource ( "SOURCE_EMPTY_SET_TYPE_FUNCTION", "../Grammar/Expression.code" );

     UseRenameExpression.setFunctionSource ( "SOURCE_USE_RENAME_EXPR", "../Grammar/Expression.code" );
  // UseRenameExpression.setFunctionSource ( "SOURCE_EMPTY_SET_TYPE_FUNCTION", "../Grammar/Expression.code" );
#endif

     IOItemExpression.setFunctionSource ( "SOURCE_IO_ITEM_EXPR", "../Grammar/Expression.code" );
  // IOItemExpression.setFunctionSource ( "SOURCE_EMPTY_SET_TYPE_FUNCTION", "../Grammar/Expression.code" );

     ImpliedDo.setFunctionSource ( "SOURCE_IMPLIED_DO", "../Grammar/Expression.code" );
  // IOImpliedDo.setFunctionSource ( "SOURCE_EMPTY_SET_TYPE_FUNCTION", "../Grammar/Expression.code" );

     UnknownArrayOrFunctionReference.setFunctionSource ( "SOURCE_UNKNOWN_ARRAY_OR_FUNCTION_REFERENCE", "../Grammar/Expression.code" );

     ActualArgumentExpression.setFunctionSource ( "SOURCE_ACTUAL_ARGUMENT_EXPRESSION", "../Grammar/Expression.code" );
     DesignatedInitializer.setFunctionSource ( "SOURCE_DESIGNATED_INITIALIZER", "../Grammar/Expression.code" );

     //FMZ (2/6/2009): Added for CoArray Reference
     CAFCoExpression.setFunctionSource ( "SOURCE_CO_EXPRESSION", "../Grammar/Expression.code" );

#if USE_UPC_IR_NODES
  // DQ and Liao (6/10/2008): Added new IR nodes specific to UPC.
     UpcLocalsizeofExpression.setFunctionSource ( "SOURCE_UPC_LOCAL_SIZEOF_EXPRESSION", "../Grammar/Expression.code" );
     UpcBlocksizeofExpression.setFunctionSource ( "SOURCE_UPC_BLOCK_SIZEOF_EXPRESSION", "../Grammar/Expression.code" );
     UpcElemsizeofExpression.setFunctionSource  ( "SOURCE_UPC_ELEM_SIZEOF_EXPRESSION",  "../Grammar/Expression.code" );
#endif

     UserDefinedUnaryOp.setFunctionSource  ( "SOURCE_USER_DEFINED_UNARY_EXPRESSION",  "../Grammar/Expression.code" );
     UserDefinedBinaryOp.setFunctionSource ( "SOURCE_USER_DEFINED_BINARY_EXPRESSION", "../Grammar/Expression.code" );

  // ***************************************
  //      get_type() member function
  // ***************************************

     ExprListExp.setFunctionSource            ( "SOURCE_DEFAULT_GET_TYPE","../Grammar/Expression.code" );
     VarRefExp.setFunctionSource              ( "SOURCE_GET_TYPE_FROM_SYMBOL","../Grammar/Expression.code" );
     LabelRefExp.setFunctionSource            ( "SOURCE_GET_TYPE_FROM_SYMBOL","../Grammar/Expression.code" );
     FunctionRefExp.setFunctionSource         ( "SOURCE_GET_TYPE_FROM_SYMBOL","../Grammar/Expression.code" );
     MemberFunctionRefExp.setFunctionSource   ( "SOURCE_GET_TYPE_FROM_SYMBOL","../Grammar/Expression.code" );

     BoolValExp.setFunctionSource             ( "SOURCE_GET_TYPE_GENERIC","../Grammar/Expression.code" );
     ShortVal.setFunctionSource               ( "SOURCE_GET_TYPE_GENERIC","../Grammar/Expression.code" );

  // DQ (8/17/2010): types for strings need to be handled using a lenght parameter to the SgTypeString::createType function.
  // For fortran the lenght can be specified as an expression, but for a literal it has to be a known value of an integer.
  // StringVal.setFunctionSource              ( "SOURCE_GET_TYPE_GENERIC","../Grammar/Expression.code" );
     StringVal.setFunctionSource              ( "SOURCE_GET_TYPE_STRING","../Grammar/Expression.code" );

     CharVal.setFunctionSource                ( "SOURCE_GET_TYPE_GENERIC","../Grammar/Expression.code" );
     UnsignedCharVal.setFunctionSource        ( "SOURCE_GET_TYPE_GENERIC","../Grammar/Expression.code" );
     WcharVal.setFunctionSource               ( "SOURCE_GET_TYPE_GENERIC","../Grammar/Expression.code" );
     UnsignedShortVal.setFunctionSource       ( "SOURCE_GET_TYPE_GENERIC","../Grammar/Expression.code" );
     IntVal.setFunctionSource                 ( "SOURCE_GET_TYPE_GENERIC","../Grammar/Expression.code" );
     EnumVal.setFunctionSource                ( "SOURCE_GET_TYPE_GENERIC","../Grammar/Expression.code" );
     UnsignedIntVal.setFunctionSource         ( "SOURCE_GET_TYPE_GENERIC","../Grammar/Expression.code" );
     LongIntVal.setFunctionSource             ( "SOURCE_GET_TYPE_GENERIC","../Grammar/Expression.code" );
     LongLongIntVal.setFunctionSource         ( "SOURCE_GET_TYPE_GENERIC","../Grammar/Expression.code" );
     UnsignedLongLongIntVal.setFunctionSource ( "SOURCE_GET_TYPE_GENERIC","../Grammar/Expression.code" );
     UnsignedLongVal.setFunctionSource        ( "SOURCE_GET_TYPE_GENERIC","../Grammar/Expression.code" );
     FloatVal.setFunctionSource               ( "SOURCE_GET_TYPE_GENERIC","../Grammar/Expression.code" );
     DoubleVal.setFunctionSource              ( "SOURCE_GET_TYPE_GENERIC","../Grammar/Expression.code" );
     LongDoubleVal.setFunctionSource          ( "SOURCE_GET_TYPE_GENERIC","../Grammar/Expression.code" );
     ComplexVal.setFunctionSource             ( "SOURCE_GET_TYPE_COMPLEX","../Grammar/Expression.code" );

     UpcThreads.setFunctionSource             ( "SOURCE_GET_TYPE_GENERIC","../Grammar/Expression.code" );
     UpcMythread.setFunctionSource            ( "SOURCE_GET_TYPE_GENERIC","../Grammar/Expression.code" );

     BoolValExp.editSubstitute     ( "GENERIC_TYPE", "SgTypeBool" );
     StringVal.editSubstitute      ( "GENERIC_TYPE", "SgTypeString" );
     ShortVal.editSubstitute       ( "GENERIC_TYPE", "SgTypeShort" );

     CharVal.editSubstitute        ( "GENERIC_TYPE", "SgTypeChar" );

     UnsignedCharVal.editSubstitute        ( "GENERIC_TYPE", "SgTypeUnsignedChar" );
     WcharVal.editSubstitute               ( "GENERIC_TYPE", "SgTypeWchar" );
     UnsignedShortVal.editSubstitute       ( "GENERIC_TYPE", "SgTypeUnsignedShort" );
     IntVal.editSubstitute                 ( "GENERIC_TYPE", "SgTypeInt" );

  // Shouldn't this be using the TypeEnum?
     EnumVal.editSubstitute                ( "GENERIC_TYPE", "SgTypeInt" );
     UnsignedIntVal.editSubstitute         ( "GENERIC_TYPE", "SgTypeUnsignedInt" );
     LongIntVal.editSubstitute             ( "GENERIC_TYPE", "SgTypeLong" );

  // LongLongIntVal should return a value of type TypeLongLong (I think!)
     LongLongIntVal.editSubstitute         ( "GENERIC_TYPE", "SgTypeLong" );

     UnsignedLongLongIntVal.editSubstitute ( "GENERIC_TYPE", "SgTypeUnsignedLongLong" );
     UnsignedLongVal.editSubstitute        ( "GENERIC_TYPE", "SgTypeUnsignedLong" );
     FloatVal.editSubstitute               ( "GENERIC_TYPE", "SgTypeFloat" );
     DoubleVal.editSubstitute              ( "GENERIC_TYPE", "SgTypeDouble" );
     LongDoubleVal.editSubstitute          ( "GENERIC_TYPE", "SgTypeLongDouble" );
     ComplexVal.editSubstitute             ( "GENERIC_TYPE", "SgTypeComplex" );

     UpcThreads.editSubstitute             ( "GENERIC_TYPE", "SgTypeInt" );
     UpcMythread.editSubstitute            ( "GENERIC_TYPE", "SgTypeInt" );

  // DQ (1/16/2006): This is not IR node specific code since we don't store the type explicitly
  // FunctionCallExp.setFunctionSource     ( "SOURCE_GET_TYPE_CALLING_GET_EXPRESSION_TYPE_EXPRESSION",
  //                                              "../Grammar/Expression.code" );

  // SizeOfOp.setFunctionSource            ( "SOURCE_GET_TYPE_CALLING_GET_EXPRESSION_TYPE_EXPRESSION",
     VarArgStartOp.setFunctionSource            ( "SOURCE_VARARG_START_OPERATOR","../Grammar/Expression.code" );
     VarArgEndOp.setFunctionSource            ( "SOURCE_VARARG_END_OPERATOR","../Grammar/Expression.code" );
  //                                              "../Grammar/Expression.code" );
  // TypeIdOp.setFunctionSource            ( "SOURCE_GET_TYPE_CALLING_GET_EXPRESSION_TYPE_EXPRESSION",
  //                                              "../Grammar/Expression.code" );

  // DQ (2/5/2004): Adding vararg support to SAGE 
     VarArgStartOp.setFunctionSource       ( "SOURCE_DEFAULT_GET_TYPE","../Grammar/Expression.code" );
     VarArgStartOneOperandOp.setFunctionSource ( "SOURCE_DEFAULT_GET_TYPE","../Grammar/Expression.code" );
  // VarArgOp.setFunctionSource            ( "SOURCE_DEFAULT_GET_TYPE",
  //                                              "../Grammar/Expression.code" );
     VarArgOp.setFunctionSource            ( "SOURCE_VARARG_OPERATOR","../Grammar/Expression.code" );
     VarArgStartOp.setFunctionSource            ( "SOURCE_VARARG_START_OPERATOR","../Grammar/Expression.code" );
     VarArgEndOp.setFunctionSource            ( "SOURCE_VARARG_END_OPERATOR","../Grammar/Expression.code" );
     VarArgEndOp.setFunctionSource         ( "SOURCE_DEFAULT_GET_TYPE","../Grammar/Expression.code" );
     VarArgCopyOp.setFunctionSource        ( "SOURCE_DEFAULT_GET_TYPE","../Grammar/Expression.code" );

  // ConditionalExp.setFunctionSource      ( "SOURCE_GET_TYPE_CALLING_GET_EXPRESSION_TYPE_EXPRESSION",
  //                                              "../Grammar/Expression.code" );
  // NewExp.setFunctionSource              ( "SOURCE_GET_TYPE_CALLING_GET_EXPRESSION_TYPE_EXPRESSION",
  //                                              "../Grammar/Expression.code" );

  // DQ (1/16/2006): I think this should be void instead of generic
  // DeleteExp.setFunctionSource           ( "SOURCE_GET_TYPE_GENERIC",
  //                                              "../Grammar/Expression.code" );
  // DeleteExp.editSubstitute              ( "GENERIC_TYPE", "SgTypeVoid" );

     ThisExp.setFunctionSource             ( "SOURCE_GET_TYPE_THIS_EXPRESSION","../Grammar/Expression.code" );

  // AssignInitializer.setFunctionSource   ( "SOURCE_GET_TYPE_CALLING_GET_EXPRESSION_TYPE_EXPRESSION",
  //                                              "../Grammar/Expression.code" );

  // DQ (7/19/2006): Suggested change by Jeremiah Willcock
  // ConstructorInitializer.setFunctionSource ( "SOURCE_GET_TYPE_GENERIC", "../Grammar/Expression.code" );
  // ConstructorInitializer.editSubstitute    ( "GENERIC_TYPE", "SgTypeDefault" );
     ConstructorInitializer.setFunctionSource ( "SOURCE_GET_TYPE_CLASS_DECL", "../Grammar/Expression.code" );

     NullExpression.setFunctionSource    ( "SOURCE_NULL_EXPRESSION", "../Grammar/Expression.code" );
  // NullExpression.setFunctionSource    ( "SOURCE_DEFAULT_GET_TYPE", "../Grammar/Expression.code" );
  // NullExpression.setFunctionSource    ( "SOURCE_EMPTY_SET_TYPE_FUNCTION", "../Grammar/Expression.code" );
     NullExpression.setFunctionSource    ( "SOURCE_GET_TYPE_GENERIC", "../Grammar/Expression.code" );
     NullExpression.editSubstitute       ( "GENERIC_TYPE", "SgTypeDefault" );

     VariantExpression.setFunctionSource ( "SOURCE_VARIANT_EXPRESSION", "../Grammar/Expression.code" );
  // VariantExpression.setFunctionSource ( "SOURCE_DEFAULT_GET_TYPE", "../Grammar/Expression.code" );
  // VariantExpression.setFunctionSource ( "SOURCE_EMPTY_SET_TYPE_FUNCTION", "../Grammar/Expression.code" );
  // VariantExpression.editSubstitute    ( "GENERIC_TYPE", "SgTypeDefault" );
     VariantExpression.setFunctionSource ( "SOURCE_GET_TYPE_GENERIC", "../Grammar/Expression.code" );
     VariantExpression.editSubstitute    ( "GENERIC_TYPE", "SgTypeDefault" );

     StatementExpression.setFunctionSource ( "SOURCE_STATEMENT_EXPRESSION", "../Grammar/Expression.code" );

     AsmOp.setFunctionSource             ( "SOURCE_ASM_OP", "../Grammar/Expression.code" );

  // DQ (10/8/2008): Unclear if this is how we should hancle this!
  // UserDefinedUnaryOp.setFunctionSource  ( "SOURCE_GET_TYPE_FROM_SYMBOL","../Grammar/Expression.code" );
  // UserDefinedBinaryOp.setFunctionSource ( "SOURCE_GET_TYPE_FROM_SYMBOL","../Grammar/Expression.code" );

     PseudoDestructorRefExp.setFunctionSource ( "SOURCE_GET_TYPE_CLASS_DECL", "../Grammar/Expression.code" );
     PseudoDestructorRefExp.setFunctionSource ( "SOURCE_PSEUDO_DESTRUCTOR_REF", "../Grammar/Expression.code" );

  // TV (04/22/2010): CUDA support

     CudaKernelExecConfig.setFunctionSource ( "SOURCE_CUDA_KERNEL_EXEC_CONFIG","../Grammar/Expression.code" );
     CudaKernelExecConfig.setFunctionSource ( "SOURCE_EMPTY_POST_CONSTRUCTION_INITIALIZATION", "../Grammar/Expression.code" );
     CudaKernelExecConfig.setFunctionSource ( "SOURCE_DEFAULT_GET_TYPE","../Grammar/Expression.code" );
     CudaKernelCallExp.setFunctionSource ( "SOURCE_CUDA_KERNEL_CALL_EXPRESSION","../Grammar/Expression.code" );

  // driscoll6 (6/27/11): Python support
     LambdaRefExp.setFunctionSource ( "SOURCE_LAMBDA_REF_EXP","../Grammar/Expression.code" );
     TupleExp.setFunctionSource     ( "SOURCE_DEFAULT_GET_TYPE","../Grammar/Expression.code" );
     TupleExp.setFunctionSource     ( "SOURCE_TUPLE_EXP","../Grammar/Expression.code" );
     ListExp.setFunctionSource      ( "SOURCE_DEFAULT_GET_TYPE","../Grammar/Expression.code" );
     ListExp.setFunctionSource      ( "SOURCE_LIST_EXP","../Grammar/Expression.code" );
     DictionaryExp.setFunctionSource    ( "SOURCE_DEFAULT_GET_TYPE","../Grammar/Expression.code" );
     DictionaryExp.setFunctionSource    ( "SOURCE_DICTIONARY_EXP","../Grammar/Expression.code" );
     KeyDatumPair.setFunctionSource     ( "SOURCE_DEFAULT_GET_TYPE","../Grammar/Expression.code" );
     KeyDatumPair.setFunctionSource     ( "SOURCE_KEY_DATUM_PAIR","../Grammar/Expression.code" );
     Comprehension.setFunctionSource     ( "SOURCE_DEFAULT_GET_TYPE","../Grammar/Expression.code" );
     Comprehension.setFunctionSource     ( "SOURCE_COMPREHENSION","../Grammar/Expression.code" );
     ListComprehension.setFunctionSource     ( "SOURCE_DEFAULT_GET_TYPE","../Grammar/Expression.code" );
     ListComprehension.setFunctionSource     ( "SOURCE_LIST_COMPREHENSION","../Grammar/Expression.code" );
     SetComprehension.setFunctionSource     ( "SOURCE_DEFAULT_GET_TYPE","../Grammar/Expression.code" );
     SetComprehension.setFunctionSource     ( "SOURCE_SET_COMPREHENSION","../Grammar/Expression.code" );
     DictionaryComprehension.setFunctionSource     ( "SOURCE_DEFAULT_GET_TYPE","../Grammar/Expression.code" );
     DictionaryComprehension.setFunctionSource     ( "SOURCE_DICTIONARY_COMPREHENSION","../Grammar/Expression.code" );
     StringConversion.setFunctionSource     ( "SOURCE_DEFAULT_GET_TYPE","../Grammar/Expression.code" );
     StringConversion.setFunctionSource     ( "SOURCE_STRING_CONVERSION","../Grammar/Expression.code" );
   }<|MERGE_RESOLUTION|>--- conflicted
+++ resolved
@@ -244,7 +244,7 @@
      NEW_NONTERMINAL_MACRO (CompoundAssignOp,
                             PlusAssignOp   | MinusAssignOp    | AndAssignOp  | IorAssignOp    | MultAssignOp     |
                             DivAssignOp    | ModAssignOp      | XorAssignOp  | LshiftAssignOp | RshiftAssignOp   |
-                            JavaUnsignedRshiftAssignOp,
+                            JavaUnsignedRshiftAssignOp        | IntegerDivideAssignOp | ExponentiationAssignOp,
                             "CompoundAssignOp", "COMPOUND_ASSIGN_OP", false);
 
   // DQ (2/2/2006): Support for Fortran IR nodes (contributed by Rice) (adding ExponentiationOp binary operator)
@@ -253,22 +253,14 @@
           GreaterThanOp  | NotEqualOp       | LessOrEqualOp   | GreaterOrEqualOp | AddOp         | SubtractOp     | 
           MultiplyOp     | DivideOp         | IntegerDivideOp | ModOp            | AndOp         | OrOp           |
           BitXorOp       | BitAndOp         | BitOrOp         | CommaOpExp       | LshiftOp      | RshiftOp       |
-<<<<<<< HEAD
-          JavaUnsignedRshiftOp | JavaUnsignedRshiftAssignOp |
-          PntrArrRefExp  | ScopeOp          | AssignOp        | PlusAssignOp     | MinusAssignOp | AndAssignOp    |
-          IorAssignOp    | MultAssignOp     | DivAssignOp     | ModAssignOp      | XorAssignOp   | LshiftAssignOp |
-          RshiftAssignOp | ExponentiationOp | ConcatenationOp | PointerAssignOp  | MembershipOp  | NonMembershipOp |
-          IsOp           | IsNotOp          | IntegerDivideAssignOp | ExponentiationAssignOp | UserDefinedBinaryOp,
+          PntrArrRefExp  | ScopeOp          | AssignOp        | ExponentiationOp | JavaUnsignedRshiftOp |
+          ConcatenationOp | PointerAssignOp | UserDefinedBinaryOp | CompoundAssignOp | MembershipOp     |
+          NonMembershipOp | IsOp            | IsNotOp,
           "BinaryOp","BINARY_EXPRESSION", false);
 
      NEW_NONTERMINAL_MACRO (NaryOp,
           NaryBooleanOp  | NaryComparisonOp,
           "NaryOp","NARY_EXPRESSION", false);
-=======
-          PntrArrRefExp  | ScopeOp          | AssignOp        | ExponentiationOp | JavaUnsignedRshiftOp |
-          ConcatenationOp | PointerAssignOp | UserDefinedBinaryOp | CompoundAssignOp,
-                            "BinaryOp","BINARY_EXPRESSION", false);
->>>>>>> cf694bd7
 
      NEW_NONTERMINAL_MACRO (ValueExp,
           BoolValExp     | StringVal        | ShortVal               | CharVal         | UnsignedCharVal |
@@ -692,13 +684,10 @@
      ExpressionRoot.excludeFunctionPrototype ( "HEADER_PRECEDENCE", "../Grammar/Expression.code" );
      BinaryOp.setSubTreeFunctionPrototype    ( "HEADER_PRECEDENCE", "../Grammar/Expression.code" );
      BinaryOp.excludeFunctionPrototype       ( "HEADER_PRECEDENCE", "../Grammar/Expression.code" );
-<<<<<<< HEAD
      NaryOp.setSubTreeFunctionPrototype      ( "HEADER_PRECEDENCE", "../Grammar/Expression.code" );
      NaryOp.excludeFunctionPrototype         ( "HEADER_PRECEDENCE", "../Grammar/Expression.code" );
 
-=======
      CompoundAssignOp.excludeFunctionPrototype ( "HEADER_PRECEDENCE", "../Grammar/Expression.code" );
->>>>>>> cf694bd7
 
   // DQ (2/1/2009: Added comment.
   // ***********************************************************
