
#include "grammar.h"
#include "ROSETTA_macros.h"
#include "terminal.h"

// What should be the behavior of the default constructor for Grammar

void
Grammar::setUpExpressions ()
   {
  // This function sets up the type system for the grammar.  In this case it implements the
  // C++ grammar, but this will be modified to permit all grammars to contain elements of the
  // C++ grammar.  Modified grammars will add and subtract elements from this default C++ grammar.

     NEW_TERMINAL_MACRO (ExprListExp,            "ExprListExp",            "EXPR_LIST" );
     NEW_TERMINAL_MACRO (VarRefExp,              "VarRefExp",              "VAR_REF" );

  // DQ (12/30/2007): New IR node to support references to labels (much like references to variables 
  // for the VarRefExp, but with a internal pointer ot a SgLabelSymbol) This IR nodes will eventually 
  // be used in the C/C++ goto, but is introduced to hnadle references to labels in Fortran (e.g. format 
  // expression in "read" and "write" statements, and a cleanr implementation of references to labels in 
  // Fortran loop constructs etc.).
     NEW_TERMINAL_MACRO (LabelRefExp,            "LabelRefExp",            "LABEL_REF" );

     NEW_TERMINAL_MACRO (ClassNameRefExp,        "ClassNameRefExp",        "CLASSNAME_REF" );
     NEW_TERMINAL_MACRO (FunctionRefExp,         "FunctionRefExp",         "FUNCTION_REF" );
     NEW_TERMINAL_MACRO (MemberFunctionRefExp,   "MemberFunctionRefExp",   "MEMBER_FUNCTION_REF" );
     NEW_TERMINAL_MACRO (FunctionCallExp,        "FunctionCallExp",        "FUNC_CALL" );
     NEW_TERMINAL_MACRO (SizeOfOp,               "SizeOfOp",               "SIZEOF_OP" );
     NEW_TERMINAL_MACRO (JavaInstanceOfOp,       "JavaInstanceOfOp",       "JAVA_INSTANCEOF_OP" );

#if USE_UPC_IR_NODES
  // DQ and Liao (6/10/2008): Added new IR nodes specific to UPC.
     NEW_TERMINAL_MACRO (UpcLocalsizeofExpression,    "UpcLocalsizeofExpression",    "UPC_LOCAL_SIZEOF_EXPR" );
     NEW_TERMINAL_MACRO (UpcBlocksizeofExpression,    "UpcBlocksizeofExpression",    "UPC_BLOCK_SIZEOF_EXPR" );
     NEW_TERMINAL_MACRO (UpcElemsizeofExpression,     "UpcElemsizeofExpression",     "UPC_ELEM_SIZEOF_EXPR" );
#endif

  // DQ (2/5/2004): EDG 3.3 now separates out vararg functions explicitly in the AST 
  // (something I always wanted to see done), so we will do the same in SAGE.
  // This provides for the best possible vararg handling!
     NEW_TERMINAL_MACRO (VarArgStartOp,          "VarArgStartOp",          "VA_START_OP" );
     NEW_TERMINAL_MACRO (VarArgStartOneOperandOp,"VarArgStartOneOperandOp","VA_START_ONE_OPERAND_OP" );
     NEW_TERMINAL_MACRO (VarArgOp,               "VarArgOp",               "VA_OP" );
     NEW_TERMINAL_MACRO (VarArgEndOp,            "VarArgEndOp",            "VA_END_OP" );
     NEW_TERMINAL_MACRO (VarArgCopyOp,           "VarArgCopyOp",           "VA_COPY_OP" );

     NEW_TERMINAL_MACRO (TypeIdOp,               "TypeIdOp",               "TYPEID_OP" );
     NEW_TERMINAL_MACRO (ConditionalExp,         "ConditionalExp",         "EXPR_CONDITIONAL" );
     NEW_TERMINAL_MACRO (NewExp,                 "NewExp",                 "NEW_OP" );
     NEW_TERMINAL_MACRO (DeleteExp,              "DeleteExp",              "DELETE_OP" );
     NEW_TERMINAL_MACRO (ThisExp,                "ThisExp",                "THIS_NODE" );
     NEW_TERMINAL_MACRO (RefExp,                 "RefExp",                 "TYPE_REF" );
     NEW_TERMINAL_MACRO (AggregateInitializer,   "AggregateInitializer",   "AGGREGATE_INIT" );
     NEW_TERMINAL_MACRO (ConstructorInitializer, "ConstructorInitializer", "CONSTRUCTOR_INIT" );
     NEW_TERMINAL_MACRO (AssignInitializer,      "AssignInitializer",      "ASSIGN_INIT" );
     NEW_TERMINAL_MACRO (ExpressionRoot,         "ExpressionRoot",         "EXPRESSION_ROOT" );
     NEW_TERMINAL_MACRO (MinusOp,                "MinusOp",                "UNARY_MINUS_OP" );
     NEW_TERMINAL_MACRO (UnaryAddOp,             "UnaryAddOp",             "UNARY_ADD_OP" );
     NEW_TERMINAL_MACRO (NotOp,                  "NotOp",                  "NOT_OP" );
     NEW_TERMINAL_MACRO (PointerDerefExp,        "PointerDerefExp",        "DEREF_OP" );
     NEW_TERMINAL_MACRO (AddressOfOp,            "AddressOfOp",            "ADDRESS_OP" );
     NEW_TERMINAL_MACRO (MinusMinusOp,           "MinusMinusOp",           "MINUSMINUS_OP" );
     NEW_TERMINAL_MACRO (PlusPlusOp,             "PlusPlusOp",             "PLUSPLUS_OP" );
     NEW_TERMINAL_MACRO (BitComplementOp,        "BitComplementOp",        "BIT_COMPLEMENT_OP" );
     NEW_TERMINAL_MACRO (RealPartOp,             "RealPartOp",             "REAL_PART_OP" );
     NEW_TERMINAL_MACRO (ImagPartOp,             "ImagPartOp",             "IMAG_PART_OP" );
     NEW_TERMINAL_MACRO (ConjugateOp,            "ConjugateOp",            "CONJUGATE_OP" );
     NEW_TERMINAL_MACRO (CastExp,                "CastExp",                "CAST_OP" );
     NEW_TERMINAL_MACRO (ThrowOp,                "ThrowOp",                "THROW_OP" );
     NEW_TERMINAL_MACRO (ArrowExp,               "ArrowExp",               "POINTST_OP" );
     NEW_TERMINAL_MACRO (DotExp,                 "DotExp",                 "RECORD_REF" );
     NEW_TERMINAL_MACRO (DotStarOp,              "DotStarOp",              "DOTSTAR_OP" );
     NEW_TERMINAL_MACRO (ArrowStarOp,            "ArrowStarOp",            "ARROWSTAR_OP" );
     NEW_TERMINAL_MACRO (EqualityOp,             "EqualityOp",             "EQ_OP" );
     NEW_TERMINAL_MACRO (LessThanOp,             "LessThanOp",             "LT_OP" );
     NEW_TERMINAL_MACRO (GreaterThanOp,          "GreaterThanOp",          "GT_OP" );
     NEW_TERMINAL_MACRO (NotEqualOp,             "NotEqualOp",             "NE_OP" );
     NEW_TERMINAL_MACRO (LessOrEqualOp,          "LessOrEqualOp",          "LE_OP" );
     NEW_TERMINAL_MACRO (GreaterOrEqualOp,       "GreaterOrEqualOp",       "GE_OP" );
     NEW_TERMINAL_MACRO (AddOp,                  "AddOp",                  "ADD_OP" );
     NEW_TERMINAL_MACRO (SubtractOp,             "SubtractOp",             "SUBT_OP" );
     NEW_TERMINAL_MACRO (MultiplyOp,             "MultiplyOp",             "MULT_OP" );
     NEW_TERMINAL_MACRO (DivideOp,               "DivideOp",               "DIV_OP" );
     NEW_TERMINAL_MACRO (IntegerDivideOp,        "IntegerDivideOp",        "INTEGER_DIV_OP" );
     NEW_TERMINAL_MACRO (ModOp,                  "ModOp",                  "MOD_OP" );
     NEW_TERMINAL_MACRO (AndOp,                  "AndOp",                  "AND_OP" );
     NEW_TERMINAL_MACRO (OrOp,                   "OrOp",                   "OR_OP" );
     NEW_TERMINAL_MACRO (BitXorOp,               "BitXorOp",               "BITXOR_OP" );
     NEW_TERMINAL_MACRO (BitAndOp,               "BitAndOp",               "BITAND_OP" );
     NEW_TERMINAL_MACRO (BitOrOp,                "BitOrOp",                "BITOR_OP" );
     NEW_TERMINAL_MACRO (CommaOpExp,             "CommaOpExp",             "COMMA_OP" );
     NEW_TERMINAL_MACRO (LshiftOp,               "LshiftOp",               "LSHIFT_OP" );
     NEW_TERMINAL_MACRO (RshiftOp,               "RshiftOp",               "RSHIFT_OP" );
     NEW_TERMINAL_MACRO (JavaUnsignedRshiftOp,   "JavaUnsignedRshiftOp",   "JAVA_UNSIGNED_RSHIFT_OP" );
     NEW_TERMINAL_MACRO (PntrArrRefExp,          "PntrArrRefExp",          "ARRAY_OP" );
     NEW_TERMINAL_MACRO (ScopeOp,                "ScopeOp",                "SCOPE_OP" );
     NEW_TERMINAL_MACRO (AssignOp,               "AssignOp",               "ASSIGN_OP" );
     NEW_TERMINAL_MACRO (PlusAssignOp,           "PlusAssignOp",           "PLUS_ASSIGN_OP" );
     NEW_TERMINAL_MACRO (MinusAssignOp,          "MinusAssignOp",          "MINUS_ASSIGN_OP" );
     NEW_TERMINAL_MACRO (AndAssignOp,            "AndAssignOp",            "AND_ASSIGN_OP" );
     NEW_TERMINAL_MACRO (IorAssignOp,            "IorAssignOp",            "IOR_ASSIGN_OP" );
     NEW_TERMINAL_MACRO (MultAssignOp,           "MultAssignOp",           "MULT_ASSIGN_OP" );
     NEW_TERMINAL_MACRO (DivAssignOp,            "DivAssignOp",            "DIV_ASSIGN_OP" );
     NEW_TERMINAL_MACRO (ModAssignOp,            "ModAssignOp",            "MOD_ASSIGN_OP" );
     NEW_TERMINAL_MACRO (XorAssignOp,            "XorAssignOp",            "XOR_ASSIGN_OP" );
     NEW_TERMINAL_MACRO (LshiftAssignOp,         "LshiftAssignOp",         "LSHIFT_ASSIGN_OP" );
     NEW_TERMINAL_MACRO (RshiftAssignOp,         "RshiftAssignOp",         "RSHIFT_ASSIGN_OP" );
     NEW_TERMINAL_MACRO (JavaUnsignedRshiftAssignOp, "JavaUnsignedRshiftAssignOp", "JAVA_UNSIGNED_RSHIFT_ASSIGN_OP" );

  // DQ (12/13/2007): Added support for Fortran string concatenation operator
     NEW_TERMINAL_MACRO (ConcatenationOp,        "ConcatenationOp",        "CONCATENATION_OP" );

     NEW_TERMINAL_MACRO (BoolValExp,             "BoolValExp",             "BOOL_VAL" );
     NEW_TERMINAL_MACRO (StringVal,              "StringVal",              "STRING_VAL" );
     NEW_TERMINAL_MACRO (ShortVal,               "ShortVal",               "SHORT_VAL" );
     NEW_TERMINAL_MACRO (CharVal,                "CharVal",                "CHAR_VAL" );
     NEW_TERMINAL_MACRO (UnsignedCharVal,        "UnsignedCharVal",        "UNSIGNED_CHAR_VAL" );
     NEW_TERMINAL_MACRO (WcharVal,               "WcharVal",               "WCHAR_VAL" );
     NEW_TERMINAL_MACRO (UnsignedShortVal,       "UnsignedShortVal",       "UNSIGNED_SHORT_VAL" );
     NEW_TERMINAL_MACRO (IntVal,                 "IntVal",                 "INT_VAL" );
     NEW_TERMINAL_MACRO (EnumVal,                "EnumVal",                "ENUM_VAL" );
     NEW_TERMINAL_MACRO (UnsignedIntVal,         "UnsignedIntVal",         "UNSIGNED_INT_VAL" );
     NEW_TERMINAL_MACRO (LongIntVal,             "LongIntVal",             "LONG_INT_VAL" );
     NEW_TERMINAL_MACRO (LongLongIntVal,         "LongLongIntVal",         "LONG_LONG_INT_VAL" );
     NEW_TERMINAL_MACRO (UnsignedLongLongIntVal, "UnsignedLongLongIntVal", "UNSIGNED_LONG_LONG_INT_VAL" );
     NEW_TERMINAL_MACRO (UnsignedLongVal,        "UnsignedLongVal",        "UNSIGNED_LONG_INT_VAL" );
     NEW_TERMINAL_MACRO (FloatVal,               "FloatVal",               "FLOAT_VAL" );
     NEW_TERMINAL_MACRO (DoubleVal,              "DoubleVal",              "DOUBLE_VAL" );
     NEW_TERMINAL_MACRO (LongDoubleVal,          "LongDoubleVal",          "LONG_DOUBLE_VAL" );

  // Liao 6/18/2008: Support UPC constant THREADS, MYTHREAD
     NEW_TERMINAL_MACRO (UpcThreads,              "UpcThreads",                 "UPC_THREADS" );
     NEW_TERMINAL_MACRO (UpcMythread,             "UpcMythread",                 "UPC_MYTHREAD" );

  // DQ (8/27/2006): Added support for complex values (We will use a ComplexVal to stand for a imaginary number as well).
     NEW_TERMINAL_MACRO (ComplexVal,             "ComplexVal",             "COMPLEX_VAL" );

  // DQ (12/13/2005): Added support for empty expression (and empty statement).
     NEW_TERMINAL_MACRO (NullExpression,         "NullExpression",             "NULL_EXPR" );

  // DQ (12/13/2005): Added variant expression to support future patterns 
  // specifications (contains RegEx string specifier for SgStatement IR node).
     NEW_TERMINAL_MACRO (VariantExpression,      "VariantExpression",          "VARIANT_EXPR" );

  // DQ (7/21/2006): Added support for GNU Statement Expression extension.
     NEW_TERMINAL_MACRO (StatementExpression,    "StatementExpression",        "STMT_EXPR" );

  // DQ (7/22/2006): Support for ASM operands that are contained in an SgAsmStmt
     NEW_TERMINAL_MACRO (AsmOp,                  "AsmOp",                      "ASM_OP" );
  
  // TV (04/22/2010): CUDA support
  // sgCudaKernelExecConfig is the '<<< grid, block, shared_size, stream >>>' part of a kernel call
     NEW_TERMINAL_MACRO (CudaKernelExecConfig,     "CudaKernelExecConfig",     "EXEC_CONF" );
  // sgCudaKernelCallExp is a node for CUDA support, it catch kernel's call.
     NEW_TERMINAL_MACRO (CudaKernelCallExp,        "CudaKernelCallExp",        "KERN_CALL" );

#if USE_FORTRAN_IR_NODES
  // Intrisic function are just like other functions, but explicitly marked to be intrinsic.
  // DQ (2/2/2006): Support for Fortran IR nodes (contributed by Rice)
  // NEW_TERMINAL_MACRO (IntrinsicFn,            "IntrinsicFn",            "INTRINSICFN" );
  // NEW_TERMINAL_MACRO (SubscriptColon,         "SubscriptColon",         "SUBSCRIPT_COLON" );
  // NEW_TERMINAL_MACRO (Colon,                  "Colon",                  "COLON" );
  // NEW_TERMINAL_MACRO (SubscriptAsterisk,      "SubscriptAsterisk",      "SUBSCRIPT_ASTERISK" );

     NEW_TERMINAL_MACRO (SubscriptExpression,    "SubscriptExpression",    "SUBSCRIPT_EXPR" );

     NEW_TERMINAL_MACRO (ColonShapeExp,          "ColonShapeExp",          "TEMP_ColonShapeExp" );
     NEW_TERMINAL_MACRO (AsteriskShapeExp,       "AsteriskShapeExp",       "TEMP_AsteriskShapeExp" );

  // DQ (10/4/2008): I no longer agree that these are expressions, they are just parts of the SgUseStatment.
  // NEW_TERMINAL_MACRO (UseOnlyExpression,      "UseOnlyExpression",      "USE_ONLY_EXPR" );
  // NEW_TERMINAL_MACRO (UseRenameExpression,    "UseRenameExpression",    "USE_RENAME_EXPR" );

     NEW_TERMINAL_MACRO (IOItemExpression,       "IOItemExpression",       "IO_ITEM_EXPR" );
  // NEW_TERMINAL_MACRO (IOImpliedDo,            "IOImpliedDo",            "IO_IMPLIED_DO" );
     NEW_TERMINAL_MACRO (ImpliedDo,              "ImpliedDo",              "IMPLIED_DO" );

  // Binary operator
     NEW_TERMINAL_MACRO (ExponentiationOp,       "ExponentiationOp",       "EXPONENTIATION_OP" );

  // DQ (11/24/2007): Added new IR node for locations in the AST where post-processing is required.
     NEW_TERMINAL_MACRO (UnknownArrayOrFunctionReference, "UnknownArrayOrFunctionReference","TEMP_UnknownArrayOrFunctionReference" );

  // DQ (12/31/2007): This expression represents constructions such as "DIM=N" which binds 
  // a function parameter name with a function argument as in: "sum(array,DIM=1)".
     NEW_TERMINAL_MACRO (ActualArgumentExpression, "ActualArgumentExpression", "ACTUAL_ARGUMENT_EXPRESSION");

  // User defined operator for Fortran named operators.
     NEW_TERMINAL_MACRO (UserDefinedBinaryOp,   "UserDefinedBinaryOp",   "USER_DEFINED_BINARY_OP" );

  // DQ (1/31/2009): Added Fortran pointer assignment operator (to support pointer assignment statement).
     NEW_TERMINAL_MACRO (PointerAssignOp,       "PointerAssignOp",       "POINTER_ASSIGN_OP" );

  // FMZ (2/6/2009): Added CoArray Reference Expression
     NEW_TERMINAL_MACRO (CAFCoExpression,    "CAFCoExpression",    "COARRAY_REF_EXPR" );

#endif

  // An expression with a designator, used for designated initialization in
  // SgAggregateInitializer
     NEW_TERMINAL_MACRO (DesignatedInitializer, "DesignatedInitializer", "DESIGNATED_INITIALIZER" );

     NEW_NONTERMINAL_MACRO (Initializer,
                            AggregateInitializer | ConstructorInitializer | AssignInitializer | DesignatedInitializer,
                            "Initializer","EXPR_INIT", false);

  // User defined operator for Fortran named operators.
     NEW_TERMINAL_MACRO (UserDefinedUnaryOp,    "UserDefinedUnaryOp",    "USER_DEFINED_UNARY_OP" );

     NEW_TERMINAL_MACRO (PseudoDestructorRefExp, "PseudoDestructorRefExp", "PSEUDO_DESTRUCTOR_REF");

     NEW_NONTERMINAL_MACRO (UnaryOp,
                            ExpressionRoot | MinusOp            | UnaryAddOp | NotOp           | PointerDerefExp | 
                            AddressOfOp    | MinusMinusOp       | PlusPlusOp | BitComplementOp | CastExp         |
                            ThrowOp        | RealPartOp         | ImagPartOp | ConjugateOp     | UserDefinedUnaryOp,
                            "UnaryOp","UNARY_EXPRESSION", false);

     NEW_NONTERMINAL_MACRO (CompoundAssignOp,
                            PlusAssignOp   | MinusAssignOp    | AndAssignOp  | IorAssignOp    | MultAssignOp     |
                            DivAssignOp    | ModAssignOp      | XorAssignOp  | LshiftAssignOp | RshiftAssignOp,
                            "CompoundAssignOp", "COMPOUND_ASSIGN_OP", false);

  // DQ (2/2/2006): Support for Fortran IR nodes (contributed by Rice) (adding ExponentiationOp binary operator)
     NEW_NONTERMINAL_MACRO (BinaryOp,
          ArrowExp       | DotExp           | DotStarOp       | ArrowStarOp      | EqualityOp    | LessThanOp     | 
          GreaterThanOp  | NotEqualOp       | LessOrEqualOp   | GreaterOrEqualOp | AddOp         | SubtractOp     | 
          MultiplyOp     | DivideOp         | IntegerDivideOp | ModOp            | AndOp         | OrOp           |
          BitXorOp       | BitAndOp         | BitOrOp         | CommaOpExp       | LshiftOp      | RshiftOp       |
<<<<<<< HEAD
          PntrArrRefExp  | ScopeOp          | AssignOp        | ExponentiationOp |
          ConcatenationOp | PointerAssignOp | UserDefinedBinaryOp | CompoundAssignOp,
                            "BinaryOp","BINARY_EXPRESSION", false);
=======
          JavaUnsignedRshiftOp | JavaUnsignedRshiftAssignOp |
          PntrArrRefExp  | ScopeOp          | AssignOp        | PlusAssignOp     | MinusAssignOp | AndAssignOp    |
          IorAssignOp    | MultAssignOp     | DivAssignOp     | ModAssignOp      | XorAssignOp   | LshiftAssignOp |
          RshiftAssignOp | ExponentiationOp | ConcatenationOp | PointerAssignOp  | UserDefinedBinaryOp,"BinaryOp","BINARY_EXPRESSION", false);
>>>>>>> e76de31a

     NEW_NONTERMINAL_MACRO (ValueExp,
          BoolValExp     | StringVal        | ShortVal               | CharVal         | UnsignedCharVal |
          WcharVal       | UnsignedShortVal | IntVal                 | EnumVal         | UnsignedIntVal  | 
          LongIntVal     | LongLongIntVal   | UnsignedLongLongIntVal | UnsignedLongVal | FloatVal        | 
          DoubleVal      | LongDoubleVal    | ComplexVal             |  UpcThreads     | UpcMythread,
          "ValueExp","ValueExpTag", false);

     NEW_NONTERMINAL_MACRO (Expression,
          UnaryOp                  | BinaryOp                 | ExprListExp             | VarRefExp           | ClassNameRefExp          |
          FunctionRefExp           | MemberFunctionRefExp     | ValueExp                | FunctionCallExp     | SizeOfOp                 |
          UpcLocalsizeofExpression | UpcBlocksizeofExpression | UpcElemsizeofExpression | JavaInstanceOfOp    |
          TypeIdOp                 | ConditionalExp           | NewExp                  | DeleteExp           | ThisExp                  |
          RefExp                   | Initializer              | VarArgStartOp           | VarArgOp            | VarArgEndOp              |
          VarArgCopyOp             | VarArgStartOneOperandOp  | NullExpression          | VariantExpression   | SubscriptExpression      |
          ColonShapeExp            | AsteriskShapeExp         | /*UseOnlyExpression     |*/ ImpliedDo         | IOItemExpression         |
       /* UseRenameExpression      | */ StatementExpression   | AsmOp                   | LabelRefExp         | ActualArgumentExpression |
          UnknownArrayOrFunctionReference               | PseudoDestructorRefExp | CAFCoExpression  |
          CudaKernelCallExp   | CudaKernelExecConfig, /* TV (04/22/2010): CUDA support */
          "Expression","ExpressionTag", false);

  // ***********************************************************************
  // ***********************************************************************
  //                       Header Code Declaration
  // ***********************************************************************
  // ***********************************************************************

#if 0
  // MK: I moved the following data member declaration from ../Grammar/Expression.code to this position:
     Expression.setDataPrototype("SgAttributePtrList", "uattributes", "",
                                 NO_CONSTRUCTOR_PARAMETER, NO_ACCESS_FUNCTIONS, NO_TRAVERSAL, NO_DELETE);
#endif
#if 1
  // DQ (5/20/2004): Add need_paren to all expression objects so that we can trigger
  // it for any expression and use the value as set in EDG.  See how this works!
  // Added here to fix required paren in SgDotExp where it could not be set properly
  // See test code abstract_op.C line 418:
  //      Rhs.Array_Descriptor.Array_Domain.Push_Array_ID(rhsArrayID);
  // which is translated to 
  //      (*(&(Rhs.Array_Descriptor).Array_Domain)).Push_Array_ID(rhsArrayID);
  // That we have build generated the addess operator followed by the deref operator 
  // is a separate problem, I think!
     Expression.setDataPrototype ( "bool", "need_paren", "= false",
                                    NO_CONSTRUCTOR_PARAMETER, BUILD_ACCESS_FUNCTIONS, NO_TRAVERSAL, NO_DELETE );
#endif

  // DQ (8/21/2004): Allow expressions to be marked as lvalues
     Expression.setDataPrototype ( "bool", "lvalue", "= false",
                                    NO_CONSTRUCTOR_PARAMETER, BUILD_ACCESS_FUNCTIONS, NO_TRAVERSAL, NO_DELETE );
#if 0
  // DQ (12/18/2005): Added to support reference to global functions when locally 
  // scopes ones are available (see test2005_179.C).
  // Expression.setDataPrototype ( "bool", "global_qualified_name", "= false",
  //           NO_CONSTRUCTOR_PARAMETER, BUILD_ACCESS_FUNCTIONS, NO_TRAVERSAL, NO_DELETE);
  // Expression.setDataPrototype ( "SgQualifiedName*", "qualified_name", "= NULL",
  //           NO_CONSTRUCTOR_PARAMETER, BUILD_ACCESS_FUNCTIONS, NO_TRAVERSAL, NO_DELETE);
     Expression.setDataPrototype ( "SgQualifiedNamePtrList", "qualifiedNameList", "",
               NO_CONSTRUCTOR_PARAMETER, BUILD_ACCESS_FUNCTIONS, NO_TRAVERSAL, NO_DELETE);
#endif
  // DQ (12/5/2006): Added back boolean to record use of explicit global qualifier.
  // This avoids some over qualification, this only applies to use of "::" prefix 
  // not more complex (longer) forms of name qualification.
     Expression.setDataPrototype ( "bool", "global_qualified_name", "= false",
               NO_CONSTRUCTOR_PARAMETER, BUILD_ACCESS_FUNCTIONS, NO_TRAVERSAL, NO_DELETE);

  // Expression.setSubTreeFunctionPrototype ( "HEADER", "../Grammar/Common.code" );
  // Expression.excludeFunctionPrototype    ( "HEADER", "../Grammar/Common.code" );

     Expression.setFunctionPrototype ( "HEADER", "../Grammar/Expression.code" );

     Expression.setDataPrototype     ( "Sg_File_Info*", "operatorPosition", "= NULL",
               NO_CONSTRUCTOR_PARAMETER, BUILD_ACCESS_FUNCTIONS, NO_TRAVERSAL, DEF_DELETE, CLONE_PTR);

#if 0
  // DQ (2/7/2011): Removed this data member since this general of a level of support for this concept is
  // problematics.  We can't exclude it from SgExprListExp for example and we also want it to be defined 
  // as DEF_TRAVERSAL.
  // DQ (2/7/2011): Moved the originalExpressionTree data member to the SgExpression since it is required in
  // a wide range of IR nodes already (SgValueExp, SgCastExp, SgPntrArrRefExp, SgSubtractOp, SgVarRefExp, 
  // SgFunctionRefExp, SgAddressOfOp) and I expect this is not the complete list.  This disadvantage is 
  // that this general a level of support in ROSE makes the SgExpression IR nodes 4 bytes larger for 32-bit
  // systems and 8 byts larger for 64-bit systems.  Alternatively, if we ever get a small but clear list
  // of required IR nodes for ths sort of support, we could support the data members only on those IR nodes
  // and use a virtual function to support the interface functions (this would not change the API).
  // A design problem is that we want this data member to be traversed as part of the AST, however we can't
  // specify DEF_TRAVERSAL since then the SgExprListExp would have a list plus a data member (a ROSETTA rule 
  // violation)., but we likely don't need this data member for the SgExprListExp.
  // WHAT THIS DATA MEMBER SUPPORTS: This data member holds the original AST for constant folded expressions.  
  // The constant folded expressions are held in the AST and the original expression as also saved.
  // Expression.setDataPrototype ( "SgExpression*", "originalExpressionTree", "= NULL",
  //           NO_CONSTRUCTOR_PARAMETER, BUILD_ACCESS_FUNCTIONS, DEF_TRAVERSAL, NO_DELETE);
     Expression.setDataPrototype ( "SgExpression*", "originalExpressionTree", "= NULL",
               NO_CONSTRUCTOR_PARAMETER, BUILD_ACCESS_FUNCTIONS, NO_TRAVERSAL, NO_DELETE);
#endif

  // Expression.setSubTreeFunctionPrototype ( "HEADER_FUNCTIONS", "../Grammar/Expression.code" );
  // Expression.excludeFunctionPrototype    ( "HEADER_FUNCTIONS", "../Grammar/Expression.code" );

#ifdef HL_GRAMMARS
     X_Expression.setFunctionPrototype          ( "HEADER_X_EXPRESSION",     "../Grammar/Expression.code" );
     X_Expression.setAutomaticGenerationOfCopyFunction(false);
     non_X_Expression.setFunctionPrototype      ( "HEADER_NON_X_EXPRESSION", "../Grammar/Expression.code" );
#endif

     UnaryOp.setFunctionPrototype             ( "HEADER_EXTRA_FUNCTIONS", "../Grammar/Expression.code" );
     BinaryOp.setFunctionPrototype            ( "HEADER_EXTRA_FUNCTIONS", "../Grammar/Expression.code" );

#if 0
  // DQ (1/14/2006): Removing the set_type() function since it shuld be computed from the operands directly
     Expression.setSubTreeFunctionPrototype   ( "HEADER_SET_TYPE", "../Grammar/Expression.code" );
     Expression.excludeFunctionPrototype      ( "HEADER_SET_TYPE", "../Grammar/Expression.code" );

#ifdef HL_GRAMMARS
     X_Expression.excludeFunctionPrototype    ( "HEADER_SET_TYPE", "../Grammar/Expression.code" );
     X_Expression.excludeFunctionPrototype    ( "HEADER_GET_TYPE", "../Grammar/Expression.code" );
#endif

     UnaryOp.excludeFunctionPrototype         ( "HEADER_SET_TYPE", "../Grammar/Expression.code" );
     BinaryOp.excludeFunctionPrototype        ( "HEADER_SET_TYPE", "../Grammar/Expression.code" );
     Initializer.excludeFunctionPrototype     ( "HEADER_SET_TYPE", "../Grammar/Expression.code" );
     RefExp.excludeFunctionPrototype          ( "HEADER_SET_TYPE", "../Grammar/Expression.code" );
  // DQ (2/27/2005): Don't exclude this function for SgDotStarOp
  // DotStarOp.excludeFunctionPrototype       ( "HEADER_SET_TYPE", "../Grammar/Expression.code" );
     ValueExp.excludeFunctionPrototype        ( "HEADER_SET_TYPE", "../Grammar/Expression.code" );
     ValueExp.excludeSubTreeFunctionPrototype ( "HEADER_SET_TYPE", "../Grammar/Expression.code" );

  // We can't add this after it has been placed on the exclude list for the ValueExp subtree!
  // ValueExp.setFunctionPrototype            ( "HEADER_SET_TYPE", "../Grammar/Expression.code" );
     ValueExp.setFunctionPrototype            ( "HEADER_VALUE_EXPRESSION", "../Grammar/Expression.code" );
#endif

     Expression.setSubTreeFunctionPrototype   ( "HEADER_GET_TYPE", "../Grammar/Expression.code" );

  // Within Expression get_type() is specific directly (as a virtual function)
     Expression.excludeFunctionPrototype      ( "HEADER_GET_TYPE", "../Grammar/Expression.code" );

  // get_type is included directly within UnaryOp and BinaryOp 
     UnaryOp.excludeFunctionPrototype         ( "HEADER_GET_TYPE", "../Grammar/Expression.code" );
     UnaryOp.excludeSubTreeFunctionPrototype  ( "HEADER_GET_TYPE", "../Grammar/Expression.code" );

     BinaryOp.excludeFunctionPrototype        ( "HEADER_GET_TYPE", "../Grammar/Expression.code" );
     BinaryOp.excludeSubTreeFunctionPrototype ( "HEADER_GET_TYPE", "../Grammar/Expression.code" );

     ClassNameRefExp.excludeFunctionPrototype ( "HEADER_GET_TYPE", "../Grammar/Expression.code" );
     ValueExp.excludeFunctionPrototype        ( "HEADER_GET_TYPE", "../Grammar/Expression.code" );
     RefExp.excludeFunctionPrototype          ( "HEADER_GET_TYPE", "../Grammar/Expression.code" );
     Initializer.excludeFunctionPrototype     ( "HEADER_GET_TYPE", "../Grammar/Expression.code" );

  // This is the easiest solution, then where any post_construction_initialization() function
  // was ment to call the base class post_construction_initialization() function, we just do 
  // so directly in thederived class post_construction_initialization() function.
  // MK: the following two function calls could be wrapped into a single one:
     Expression.setFunctionPrototype( "HEADER_POST_CONSTRUCTION_INITIALIZATION", "../Grammar/Expression.code" );
     Expression.setSubTreeFunctionPrototype ( "HEADER_POST_CONSTRUCTION_INITIALIZATION", "../Grammar/Expression.code" );
  // Expression.excludeFunctionPrototype ( "HEADER_POST_CONSTRUCTION_INITIALIZATION", "../Grammar/Expression.code" );


#if USE_UPC_IR_NODES
  // DQ (2/12/2011): Added support for types to UPC specific sizeof operators.
  // DQ and Liao (6/10/2008): Added new IR nodes specific to UPC.
     UpcLocalsizeofExpression.setFunctionPrototype ( "HEADER_UPC_LOCAL_SIZEOF_EXPRESSION", "../Grammar/Expression.code" );
     UpcLocalsizeofExpression.setDataPrototype ( "SgExpression*", "expression", "= NULL",
            CONSTRUCTOR_PARAMETER, BUILD_ACCESS_FUNCTIONS, DEF_TRAVERSAL, NO_DELETE);
     UpcLocalsizeofExpression.setDataPrototype ( "SgType*", "operand_type", "= NULL",
            CONSTRUCTOR_PARAMETER, BUILD_ACCESS_FUNCTIONS, NO_TRAVERSAL || DEF2TYPE_TRAVERSAL, NO_DELETE);
     UpcLocalsizeofExpression.setDataPrototype ( "SgType*", "expression_type", "= NULL",
            CONSTRUCTOR_PARAMETER, NO_ACCESS_FUNCTIONS, NO_TRAVERSAL || DEF2TYPE_TRAVERSAL, NO_DELETE);

     UpcBlocksizeofExpression.setFunctionPrototype ( "HEADER_UPC_BLOCK_SIZEOF_EXPRESSION", "../Grammar/Expression.code" );
     UpcBlocksizeofExpression.setDataPrototype ( "SgExpression*", "expression", "= NULL",
            CONSTRUCTOR_PARAMETER, BUILD_ACCESS_FUNCTIONS, DEF_TRAVERSAL, NO_DELETE);
     UpcBlocksizeofExpression.setDataPrototype ( "SgType*", "operand_type", "= NULL",
            CONSTRUCTOR_PARAMETER, BUILD_ACCESS_FUNCTIONS, NO_TRAVERSAL || DEF2TYPE_TRAVERSAL, NO_DELETE);
     UpcBlocksizeofExpression.setDataPrototype ( "SgType*", "expression_type", "= NULL",
            CONSTRUCTOR_PARAMETER, NO_ACCESS_FUNCTIONS, NO_TRAVERSAL || DEF2TYPE_TRAVERSAL, NO_DELETE);

     UpcElemsizeofExpression.setFunctionPrototype  ( "HEADER_UPC_ELEM_SIZEOF_EXPRESSION",  "../Grammar/Expression.code" );
     UpcElemsizeofExpression.setDataPrototype ( "SgExpression*", "expression", "= NULL",
            CONSTRUCTOR_PARAMETER, BUILD_ACCESS_FUNCTIONS, DEF_TRAVERSAL, NO_DELETE);
     UpcElemsizeofExpression.setDataPrototype ( "SgType*", "operand_type", "= NULL",
            CONSTRUCTOR_PARAMETER, BUILD_ACCESS_FUNCTIONS, NO_TRAVERSAL || DEF2TYPE_TRAVERSAL, NO_DELETE);
     UpcElemsizeofExpression.setDataPrototype ( "SgType*", "expression_type", "= NULL",
            CONSTRUCTOR_PARAMETER, NO_ACCESS_FUNCTIONS, NO_TRAVERSAL || DEF2TYPE_TRAVERSAL, NO_DELETE);
#endif


  // DQ (1/14/2006): We should be using SOURCE_EMPTY_POST_CONSTRUCTION_INITIALIZATION instead of 
  // SOURCE_POST_CONSTRUCTION_INITIALIZATION_USING_SET_TYPE since we don't want to have a set_type
  // function on certain types of expressions (because the type should be computed from the operands 
  // or the value types directly).
     VarRefExp.setFunctionSource ( "SOURCE_EMPTY_POST_CONSTRUCTION_INITIALIZATION", 
                                  "../Grammar/Expression.code" );

     LabelRefExp.setFunctionSource ( "SOURCE_EMPTY_POST_CONSTRUCTION_INITIALIZATION", 
                                  "../Grammar/Expression.code" );

     ClassNameRefExp.setFunctionSource ( "SOURCE_EMPTY_POST_CONSTRUCTION_INITIALIZATION", 
                                  "../Grammar/Expression.code" );

     ArrowExp.setFunctionSource ( "SOURCE_EMPTY_POST_CONSTRUCTION_INITIALIZATION", 
                                  "../Grammar/Expression.code" );
     DotExp.setFunctionSource ( "SOURCE_EMPTY_POST_CONSTRUCTION_INITIALIZATION", 
                                  "../Grammar/Expression.code" );

  // DQ (2/27/2005): We need to have the type of the DotStarOp set (so uncomment this)
  // Bugfix (2/27/2001) we want to use the empty version of this function since then we don't 
  // have to build an empty version of the set_type member function (this just makes more sense).
     DotStarOp.setFunctionSource ( "SOURCE_EMPTY_POST_CONSTRUCTION_INITIALIZATION", 
                                    "../Grammar/Expression.code" );
     ArrowStarOp.setFunctionSource ( "SOURCE_EMPTY_POST_CONSTRUCTION_INITIALIZATION", 
                                  "../Grammar/Expression.code" );
     EqualityOp.setFunctionSource ( "SOURCE_EMPTY_POST_CONSTRUCTION_INITIALIZATION", 
                                  "../Grammar/Expression.code" );
     LessThanOp.setFunctionSource ( "SOURCE_EMPTY_POST_CONSTRUCTION_INITIALIZATION", 
                                  "../Grammar/Expression.code" );
     GreaterThanOp.setFunctionSource ( "SOURCE_EMPTY_POST_CONSTRUCTION_INITIALIZATION", 
                                  "../Grammar/Expression.code" );
     NotEqualOp.setFunctionSource ( "SOURCE_EMPTY_POST_CONSTRUCTION_INITIALIZATION", 
                                  "../Grammar/Expression.code" );
     LessOrEqualOp.setFunctionSource ( "SOURCE_EMPTY_POST_CONSTRUCTION_INITIALIZATION", 
                                  "../Grammar/Expression.code" );
     GreaterOrEqualOp.setFunctionSource ( "SOURCE_EMPTY_POST_CONSTRUCTION_INITIALIZATION", 
                                  "../Grammar/Expression.code" );
     AddOp.setFunctionSource ( "SOURCE_EMPTY_POST_CONSTRUCTION_INITIALIZATION", 
                                  "../Grammar/Expression.code" );
     SubtractOp.setFunctionSource ( "SOURCE_EMPTY_POST_CONSTRUCTION_INITIALIZATION", 
                                  "../Grammar/Expression.code" );
     MultiplyOp.setFunctionSource ( "SOURCE_EMPTY_POST_CONSTRUCTION_INITIALIZATION", 
                                  "../Grammar/Expression.code" );
     DivideOp.setFunctionSource ( "SOURCE_EMPTY_POST_CONSTRUCTION_INITIALIZATION", 
                                  "../Grammar/Expression.code" );
     IntegerDivideOp.setFunctionSource ( "SOURCE_EMPTY_POST_CONSTRUCTION_INITIALIZATION", 
                                  "../Grammar/Expression.code" );
     ModOp.setFunctionSource ( "SOURCE_EMPTY_POST_CONSTRUCTION_INITIALIZATION", 
                                  "../Grammar/Expression.code" );
     AndOp.setFunctionSource ( "SOURCE_EMPTY_POST_CONSTRUCTION_INITIALIZATION", 
                                  "../Grammar/Expression.code" );
     OrOp.setFunctionSource ( "SOURCE_EMPTY_POST_CONSTRUCTION_INITIALIZATION", 
                                  "../Grammar/Expression.code" );
     BitXorOp.setFunctionSource ( "SOURCE_EMPTY_POST_CONSTRUCTION_INITIALIZATION", 
                                  "../Grammar/Expression.code" );
     BitAndOp.setFunctionSource ( "SOURCE_EMPTY_POST_CONSTRUCTION_INITIALIZATION", 
                                  "../Grammar/Expression.code" );
     BitOrOp.setFunctionSource ( "SOURCE_EMPTY_POST_CONSTRUCTION_INITIALIZATION", 
                                  "../Grammar/Expression.code" );
     CommaOpExp.setFunctionSource ( "SOURCE_EMPTY_POST_CONSTRUCTION_INITIALIZATION", 
                                  "../Grammar/Expression.code" );
     LshiftOp.setFunctionSource ( "SOURCE_EMPTY_POST_CONSTRUCTION_INITIALIZATION", 
                                  "../Grammar/Expression.code" );
     RshiftOp.setFunctionSource ( "SOURCE_EMPTY_POST_CONSTRUCTION_INITIALIZATION", 
                                  "../Grammar/Expression.code" );
     JavaUnsignedRshiftOp.setFunctionSource ( "SOURCE_EMPTY_POST_CONSTRUCTION_INITIALIZATION", 
                                  "../Grammar/Expression.code" );
     MinusOp.setFunctionSource ( "SOURCE_EMPTY_POST_CONSTRUCTION_INITIALIZATION", 
                                  "../Grammar/Expression.code" );
     UnaryAddOp.setFunctionSource ( "SOURCE_EMPTY_POST_CONSTRUCTION_INITIALIZATION", 
                                  "../Grammar/Expression.code" );
     SizeOfOp.setFunctionSource ( "SOURCE_EMPTY_POST_CONSTRUCTION_INITIALIZATION", 
                                  "../Grammar/Expression.code" );
     JavaInstanceOfOp.setFunctionSource ( "SOURCE_EMPTY_POST_CONSTRUCTION_INITIALIZATION", 
                                  "../Grammar/Expression.code" );
     TypeIdOp.setFunctionSource ( "SOURCE_EMPTY_POST_CONSTRUCTION_INITIALIZATION", 
                                  "../Grammar/Expression.code" );

     NotOp.setFunctionSource ( "SOURCE_EMPTY_POST_CONSTRUCTION_INITIALIZATION", 
                                  "../Grammar/Expression.code" );
     PointerDerefExp.setFunctionSource ( "SOURCE_EMPTY_POST_CONSTRUCTION_INITIALIZATION", 
                                  "../Grammar/Expression.code" );
     AddressOfOp.setFunctionSource ( "SOURCE_EMPTY_POST_CONSTRUCTION_INITIALIZATION",
                                  "../Grammar/Expression.code" );

     BitComplementOp.setFunctionSource ( "SOURCE_EMPTY_POST_CONSTRUCTION_INITIALIZATION", 
                                  "../Grammar/Expression.code" );

     RealPartOp.setFunctionSource ( "SOURCE_EMPTY_POST_CONSTRUCTION_INITIALIZATION", 
                                  "../Grammar/Expression.code" );

     ImagPartOp.setFunctionSource ( "SOURCE_EMPTY_POST_CONSTRUCTION_INITIALIZATION", 
                                  "../Grammar/Expression.code" );

     ConjugateOp.setFunctionSource ( "SOURCE_EMPTY_POST_CONSTRUCTION_INITIALIZATION", 
                                  "../Grammar/Expression.code" );

     PntrArrRefExp.setFunctionSource ( "SOURCE_EMPTY_POST_CONSTRUCTION_INITIALIZATION", 
                                  "../Grammar/Expression.code" );

     ScopeOp.setFunctionSource ( "SOURCE_EMPTY_POST_CONSTRUCTION_INITIALIZATION", 
                                  "../Grammar/Expression.code" );
     AssignOp.setFunctionSource ( "SOURCE_EMPTY_POST_CONSTRUCTION_INITIALIZATION", 
                                  "../Grammar/Expression.code" );
     CompoundAssignOp.setFunctionSource ( "SOURCE_EMPTY_POST_CONSTRUCTION_INITIALIZATION", 
                                  "../Grammar/Expression.code" );
     PlusAssignOp.setFunctionSource ( "SOURCE_EMPTY_POST_CONSTRUCTION_INITIALIZATION", 
                                  "../Grammar/Expression.code" );
     MinusAssignOp.setFunctionSource ( "SOURCE_EMPTY_POST_CONSTRUCTION_INITIALIZATION", 
                                  "../Grammar/Expression.code" );
     AndAssignOp.setFunctionSource ( "SOURCE_EMPTY_POST_CONSTRUCTION_INITIALIZATION", 
                                  "../Grammar/Expression.code" );
     IorAssignOp.setFunctionSource ( "SOURCE_EMPTY_POST_CONSTRUCTION_INITIALIZATION", 
                                  "../Grammar/Expression.code" );
     MultAssignOp.setFunctionSource ( "SOURCE_EMPTY_POST_CONSTRUCTION_INITIALIZATION", 
                                  "../Grammar/Expression.code" );
     DivAssignOp.setFunctionSource ( "SOURCE_EMPTY_POST_CONSTRUCTION_INITIALIZATION", 
                                  "../Grammar/Expression.code" );
     ModAssignOp.setFunctionSource ( "SOURCE_EMPTY_POST_CONSTRUCTION_INITIALIZATION", 
                                  "../Grammar/Expression.code" );
     XorAssignOp.setFunctionSource ( "SOURCE_EMPTY_POST_CONSTRUCTION_INITIALIZATION", 
                                  "../Grammar/Expression.code" );
     LshiftAssignOp.setFunctionSource ( "SOURCE_EMPTY_POST_CONSTRUCTION_INITIALIZATION", 
                                  "../Grammar/Expression.code" );
     RshiftAssignOp.setFunctionSource ( "SOURCE_EMPTY_POST_CONSTRUCTION_INITIALIZATION", 
                                  "../Grammar/Expression.code" );
     JavaUnsignedRshiftAssignOp.setFunctionSource ( "SOURCE_EMPTY_POST_CONSTRUCTION_INITIALIZATION", 
                                  "../Grammar/Expression.code" );
     PointerAssignOp.setFunctionSource ( "SOURCE_EMPTY_POST_CONSTRUCTION_INITIALIZATION", 
                                  "../Grammar/Expression.code" );

     ThrowOp.setFunctionSource ( "SOURCE_EMPTY_POST_CONSTRUCTION_INITIALIZATION", 
                                  "../Grammar/Expression.code" );

     ConcatenationOp.setFunctionSource ( "SOURCE_EMPTY_POST_CONSTRUCTION_INITIALIZATION", 
                                  "../Grammar/Expression.code" );

  // DQ (2/5/2004): Adding support for varargs in AST
     VarArgStartOp.setFunctionSource           ( "SOURCE_EMPTY_POST_CONSTRUCTION_INITIALIZATION", "../Grammar/Expression.code" );
     VarArgStartOneOperandOp.setFunctionSource ( "SOURCE_EMPTY_POST_CONSTRUCTION_INITIALIZATION", "../Grammar/Expression.code" );
     VarArgOp.setFunctionSource      ( "SOURCE_EMPTY_POST_CONSTRUCTION_INITIALIZATION", "../Grammar/Expression.code" );
     VarArgEndOp.setFunctionSource   ( "SOURCE_EMPTY_POST_CONSTRUCTION_INITIALIZATION", "../Grammar/Expression.code" );
     VarArgCopyOp.setFunctionSource  ( "SOURCE_EMPTY_POST_CONSTRUCTION_INITIALIZATION", "../Grammar/Expression.code" );

  // *** Expression objects using empty (non-existant) post_construction_initialization() member functions
     ExpressionRoot.setFunctionSource   ( "SOURCE_EMPTY_POST_CONSTRUCTION_INITIALIZATION", "../Grammar/Expression.code" );
     ExprListExp.setFunctionSource      ( "SOURCE_EMPTY_POST_CONSTRUCTION_INITIALIZATION", "../Grammar/Expression.code" );
     ValueExp.setFunctionSource         ( "SOURCE_EMPTY_POST_CONSTRUCTION_INITIALIZATION", "../Grammar/Expression.code" );
     BoolValExp.setFunctionSource       ( "SOURCE_EMPTY_POST_CONSTRUCTION_INITIALIZATION", "../Grammar/Expression.code" );
     ShortVal.setFunctionSource         ( "SOURCE_EMPTY_POST_CONSTRUCTION_INITIALIZATION", "../Grammar/Expression.code" );
     CharVal.setFunctionSource          ( "SOURCE_EMPTY_POST_CONSTRUCTION_INITIALIZATION", "../Grammar/Expression.code" );
     UnsignedCharVal.setFunctionSource  ( "SOURCE_EMPTY_POST_CONSTRUCTION_INITIALIZATION", "../Grammar/Expression.code" );
     UnsignedShortVal.setFunctionSource ( "SOURCE_EMPTY_POST_CONSTRUCTION_INITIALIZATION", "../Grammar/Expression.code" );
     IntVal.setFunctionSource           ( "SOURCE_EMPTY_POST_CONSTRUCTION_INITIALIZATION", "../Grammar/Expression.code" );
     EnumVal.setFunctionSource          ( "SOURCE_EMPTY_POST_CONSTRUCTION_INITIALIZATION", "../Grammar/Expression.code" );
     UnsignedIntVal.setFunctionSource   ( "SOURCE_EMPTY_POST_CONSTRUCTION_INITIALIZATION", "../Grammar/Expression.code" );
     LongIntVal.setFunctionSource       ( "SOURCE_EMPTY_POST_CONSTRUCTION_INITIALIZATION", "../Grammar/Expression.code" );
     LongLongIntVal.setFunctionSource   ( "SOURCE_EMPTY_POST_CONSTRUCTION_INITIALIZATION", "../Grammar/Expression.code" );
     UnsignedLongLongIntVal.setFunctionSource ( "SOURCE_EMPTY_POST_CONSTRUCTION_INITIALIZATION", "../Grammar/Expression.code" );
     UnsignedLongVal.setFunctionSource  ( "SOURCE_EMPTY_POST_CONSTRUCTION_INITIALIZATION", "../Grammar/Expression.code" );
     FloatVal.setFunctionSource         ( "SOURCE_EMPTY_POST_CONSTRUCTION_INITIALIZATION", "../Grammar/Expression.code" );
     DoubleVal.setFunctionSource        ( "SOURCE_EMPTY_POST_CONSTRUCTION_INITIALIZATION", "../Grammar/Expression.code" );
     LongDoubleVal.setFunctionSource    ( "SOURCE_EMPTY_POST_CONSTRUCTION_INITIALIZATION", "../Grammar/Expression.code" );
     ComplexVal.setFunctionSource       ( "SOURCE_EMPTY_POST_CONSTRUCTION_INITIALIZATION", "../Grammar/Expression.code" );
     ThisExp.setFunctionSource          ( "SOURCE_EMPTY_POST_CONSTRUCTION_INITIALIZATION", "../Grammar/Expression.code" );
     RefExp.setFunctionSource           ( "SOURCE_EMPTY_POST_CONSTRUCTION_INITIALIZATION", "../Grammar/Expression.code" );
     Initializer.setFunctionSource      ( "SOURCE_EMPTY_POST_CONSTRUCTION_INITIALIZATION", "../Grammar/Expression.code" );

     NullExpression.setFunctionSource   ( "SOURCE_EMPTY_POST_CONSTRUCTION_INITIALIZATION", "../Grammar/Expression.code" );
     VariantExpression.setFunctionSource( "SOURCE_EMPTY_POST_CONSTRUCTION_INITIALIZATION", "../Grammar/Expression.code" );

     StatementExpression.setFunctionSource ( "SOURCE_EMPTY_POST_CONSTRUCTION_INITIALIZATION", "../Grammar/Expression.code" );
     AsmOp.setFunctionSource               ( "SOURCE_EMPTY_POST_CONSTRUCTION_INITIALIZATION", "../Grammar/Expression.code" );

     UpcThreads.setFunctionSource          ( "SOURCE_EMPTY_POST_CONSTRUCTION_INITIALIZATION", "../Grammar/Expression.code" );
     UpcMythread.setFunctionSource         ( "SOURCE_EMPTY_POST_CONSTRUCTION_INITIALIZATION", "../Grammar/Expression.code" );

     UserDefinedUnaryOp.setFunctionSource  ( "SOURCE_EMPTY_POST_CONSTRUCTION_INITIALIZATION", "../Grammar/Expression.code" );
     UserDefinedBinaryOp.setFunctionSource ( "SOURCE_EMPTY_POST_CONSTRUCTION_INITIALIZATION", "../Grammar/Expression.code" );

  // DQ (2/27/2005): We want to post_construction_initialization to call set_type so we don't want 
  // and empty function here plus I have added a set_type function for DotStarOp.
  // Bugfix (2/27/2001) Generate this empty function instead of one with a call to an empty setType() function
  // DotStarOp.setFunctionSource ( "SOURCE_EMPTY_POST_CONSTRUCTION_INITIALIZATION", "../Grammar/Expression.code" );

  // It is almost true that the presendence operators exist only on classes derived 
  // from UnaryOp and BinaryOp plus the SizeOfOp and TypeIdOp, but in fact 
  // the ExpressionRoot is derived from UnaryOp and does not have a precedence 
  // member function.
     UnaryOp.setSubTreeFunctionPrototype     ( "HEADER_PRECEDENCE", "../Grammar/Expression.code" );
     UnaryOp.excludeFunctionPrototype        ( "HEADER_PRECEDENCE", "../Grammar/Expression.code" );
     ExpressionRoot.excludeFunctionPrototype ( "HEADER_PRECEDENCE", "../Grammar/Expression.code" );
     BinaryOp.setSubTreeFunctionPrototype    ( "HEADER_PRECEDENCE", "../Grammar/Expression.code" );
     BinaryOp.excludeFunctionPrototype       ( "HEADER_PRECEDENCE", "../Grammar/Expression.code" );
     CompoundAssignOp.excludeFunctionPrototype ( "HEADER_PRECEDENCE", "../Grammar/Expression.code" );

  // DQ (2/1/2009: Added comment.
  // ***********************************************************
  //    This whole mechanism is not used presently.  Someone
  //    implemented a table in: "int GetPrecedence(int variant)"
  //    in file: modified_sage.C in the unparser.  This table 
  //    is used to get all operator precedence information.
  //    The information set below is an older mechanism (that
  //    was ignored by the person who reimplemented the precedence
  //    support. Either this code should be kept and the GetPrecedence()
  //    function modified to use it, or this code should be removed.
  //    I would like to have the precedence be part of the operators
  //    instead of accessed via the unparser, so I would prefer to
  //    modify the GetPrecedence() function in the unparser.
  //    This may be done soon.
  // ***********************************************************

  // Now set the precedence values for each leaf of the grammar 
  // (where the precedence member function is defined)
     SizeOfOp.editSubstitute        ( "PRECEDENCE_VALUE", "16" );

  // DQ (7/18/2011): What is the precedence of this operator?
     JavaInstanceOfOp.editSubstitute        ( "PRECEDENCE_VALUE", "16" );

  // DQ (2/12/2011): Added support for UPC specific sizeof operators.
     UpcLocalsizeofExpression.editSubstitute ( "PRECEDENCE_VALUE", "16" );
     UpcBlocksizeofExpression.editSubstitute ( "PRECEDENCE_VALUE", "16" );
     UpcElemsizeofExpression.editSubstitute  ( "PRECEDENCE_VALUE", "16" );

     TypeIdOp.editSubstitute        ( "PRECEDENCE_VALUE", "16" );
     ArrowExp.editSubstitute        ( "PRECEDENCE_VALUE", "16" );
     DotExp.editSubstitute          ( "PRECEDENCE_VALUE", "16" );
     DotStarOp.editSubstitute       ( "PRECEDENCE_VALUE", "14" );
     ArrowStarOp.editSubstitute     ( "PRECEDENCE_VALUE", "14" );
  // DQ (8/8/2006): A review of operator precedence with Jeremiah pointed out a number of errors!
  // EqualityOp.editSubstitute      ( "PRECEDENCE_VALUE", " 2" );
     EqualityOp.editSubstitute      ( "PRECEDENCE_VALUE", " 9" );
     LessThanOp.editSubstitute      ( "PRECEDENCE_VALUE", "10" );
     GreaterThanOp.editSubstitute   ( "PRECEDENCE_VALUE", "10" );
     NotEqualOp.editSubstitute      ( "PRECEDENCE_VALUE", " 9" );
     LessOrEqualOp.editSubstitute   ( "PRECEDENCE_VALUE", "10" );
     GreaterOrEqualOp.editSubstitute( "PRECEDENCE_VALUE", "10" );
     AddOp.editSubstitute           ( "PRECEDENCE_VALUE", "12" );
     SubtractOp.editSubstitute      ( "PRECEDENCE_VALUE", "12" );
     MultiplyOp.editSubstitute      ( "PRECEDENCE_VALUE", "13" );
     DivideOp.editSubstitute        ( "PRECEDENCE_VALUE", "13" );
     IntegerDivideOp.editSubstitute ( "PRECEDENCE_VALUE", "13" );
     ModOp.editSubstitute           ( "PRECEDENCE_VALUE", "13" );
     AndOp.editSubstitute           ( "PRECEDENCE_VALUE", " 5" );
     OrOp.editSubstitute            ( "PRECEDENCE_VALUE", " 4" );
     BitXorOp.editSubstitute        ( "PRECEDENCE_VALUE", " 7" );
     BitAndOp.editSubstitute        ( "PRECEDENCE_VALUE", " 8" );
     BitOrOp.editSubstitute         ( "PRECEDENCE_VALUE", " 6" );
     CommaOpExp.editSubstitute      ( "PRECEDENCE_VALUE", " 1" ); // lowest precedence
     LshiftOp.editSubstitute        ( "PRECEDENCE_VALUE", "11" );
     RshiftOp.editSubstitute        ( "PRECEDENCE_VALUE", "11" );
     JavaUnsignedRshiftOp.editSubstitute        ( "PRECEDENCE_VALUE", "11" );
     MinusOp.editSubstitute         ( "PRECEDENCE_VALUE", "15" );
     UnaryAddOp.editSubstitute      ( "PRECEDENCE_VALUE", "15" );
     NotOp.editSubstitute           ( "PRECEDENCE_VALUE", "15" );
     PointerDerefExp.editSubstitute ( "PRECEDENCE_VALUE", "15" );
     AddressOfOp.editSubstitute     ( "PRECEDENCE_VALUE", "15" );
     MinusMinusOp.editSubstitute    ( "PRECEDENCE_VALUE", "15" );
     PlusPlusOp.editSubstitute      ( "PRECEDENCE_VALUE", "15" );
     BitComplementOp.editSubstitute ( "PRECEDENCE_VALUE", "15" );
     RealPartOp.editSubstitute      ( "PRECEDENCE_VALUE", "15" );
     ImagPartOp.editSubstitute      ( "PRECEDENCE_VALUE", "15" );
     ConjugateOp.editSubstitute      ( "PRECEDENCE_VALUE", "15" );
     CastExp.editSubstitute         ( "PRECEDENCE_VALUE", "15" );
     PntrArrRefExp.editSubstitute   ( "PRECEDENCE_VALUE", "16" );
     ScopeOp.editSubstitute         ( "PRECEDENCE_VALUE", "17" ); // highest precedence
     AssignOp.editSubstitute        ( "PRECEDENCE_VALUE", " 2" );
     PlusAssignOp.editSubstitute    ( "PRECEDENCE_VALUE", " 2" );
     MinusAssignOp.editSubstitute   ( "PRECEDENCE_VALUE", " 2" );
     AndAssignOp.editSubstitute     ( "PRECEDENCE_VALUE", " 2" );
     IorAssignOp.editSubstitute     ( "PRECEDENCE_VALUE", " 2" );
     MultAssignOp.editSubstitute    ( "PRECEDENCE_VALUE", " 2" );
     DivAssignOp.editSubstitute     ( "PRECEDENCE_VALUE", " 2" );
     ModAssignOp.editSubstitute     ( "PRECEDENCE_VALUE", " 2" );
     XorAssignOp.editSubstitute     ( "PRECEDENCE_VALUE", " 2" );
     LshiftAssignOp.editSubstitute  ( "PRECEDENCE_VALUE", " 2" );
     RshiftAssignOp.editSubstitute  ( "PRECEDENCE_VALUE", " 2" );
     JavaUnsignedRshiftAssignOp.editSubstitute  ( "PRECEDENCE_VALUE", " 2" );
     PointerAssignOp.editSubstitute ( "PRECEDENCE_VALUE", " 2" );
     ThrowOp.editSubstitute         ( "PRECEDENCE_VALUE", "15" );

     ConcatenationOp.editSubstitute ( "PRECEDENCE_VALUE", " 3" );

  // DQ (2/5/2004): Adding support for varargs in AST
     VarArgStartOp.editSubstitute   ( "PRECEDENCE_VALUE", "16" );
     VarArgStartOneOperandOp.editSubstitute   ( "PRECEDENCE_VALUE", "16" );
     VarArgOp.editSubstitute        ( "PRECEDENCE_VALUE", "16" );
     VarArgEndOp.editSubstitute     ( "PRECEDENCE_VALUE", "16" );
     VarArgCopyOp.editSubstitute    ( "PRECEDENCE_VALUE", "16" );

     NullExpression.editSubstitute    ( "PRECEDENCE_VALUE", "16" );
     VariantExpression.editSubstitute ( "PRECEDENCE_VALUE", "16" );

  // DQ (7/21/2006): Added support for GNU statement expression extension.
     StatementExpression.editSubstitute ( "PRECEDENCE_VALUE", "16" );
     AsmOp.editSubstitute ( "PRECEDENCE_VALUE", "16" );

#if USE_FORTRAN_IR_NODES
  // DQ (3/19/2007): Support for Fortran IR nodes (not sure if these are correct values)
  // IntrinsicFn.editSubstitute         ( "PRECEDENCE_VALUE", " 2" );

     SubscriptExpression.editSubstitute ( "PRECEDENCE_VALUE", " 2" );

  // The more general SubscriptExpression has replaced this IR node in ROSE.
  // SubscriptColon.editSubstitute      ( "PRECEDENCE_VALUE", " 2" );

  // Note that SgColonExp and SgAsteriskExp are used in array shape specification, but not indexing, 
  // so they are not part of subscript expressions.
  // DQ (11/18/2007): I think this should have lowest precedence (unclear if this really 
  // made any difference, in the end I need to handle this as a special case to about over use of "()"
  // Colon.editSubstitute               ( "PRECEDENCE_VALUE", " 2" );
     ColonShapeExp.editSubstitute       ( "PRECEDENCE_VALUE", " 17" );

  // DQ (11/24/2007): renamed
  // SubscriptAsterisk.editSubstitute   ( "PRECEDENCE_VALUE", " 2" );
     AsteriskShapeExp.editSubstitute    ( "PRECEDENCE_VALUE", " 2" );

  // DQ (10/4/2008): I no longer agree that these are expressions, they are just parts of the SgUseStatment.
  // UseOnlyExpression.editSubstitute   ( "PRECEDENCE_VALUE", " 2" );
  // UseRenameExpression.editSubstitute ( "PRECEDENCE_VALUE", " 2" );

     IOItemExpression.editSubstitute    ( "PRECEDENCE_VALUE", " 2" );
     ImpliedDo.editSubstitute           ( "PRECEDENCE_VALUE", " 2" );
     ExponentiationOp.editSubstitute    ( "PRECEDENCE_VALUE", " 2" );

  // DQ (11/24/2007): Added new IR node for locations in the AST where post-processing is required.
     UnknownArrayOrFunctionReference.editSubstitute ( "PRECEDENCE_VALUE", " 2" );

     ActualArgumentExpression.editSubstitute ( "PRECEDENCE_VALUE", " 2" );

     UserDefinedUnaryOp.editSubstitute  ( "PRECEDENCE_VALUE", " 2" );
     UserDefinedBinaryOp.editSubstitute ( "PRECEDENCE_VALUE", " 2" );

     PseudoDestructorRefExp.editSubstitute ( "PRECEDENCE_VALUE", " 2" );

     // FMZ (2/6/2009): Added for SgCAFCoExpression--following SgPntrArrRefExp
     CAFCoExpression.editSubstitute ( "PRECEDENCE_VALUE", " 16" );

#if 0
  // Extra required Fortran IR nodes
     KeywordValueExpression
#endif

#endif

     CudaKernelExecConfig.editSubstitute ( "PRECEDENCE_VALUE", " 0" );
     CudaKernelCallExp.editSubstitute ( "PRECEDENCE_VALUE", " 0" );


     UnaryOp.setFunctionPrototype ( "HEADER_GET_NEXT_EXPRESSION", "../Grammar/Expression.code" );
     BinaryOp.setFunctionPrototype ( "HEADER_GET_NEXT_EXPRESSION", "../Grammar/Expression.code" );
     FunctionCallExp.setFunctionPrototype ( "HEADER_GET_NEXT_EXPRESSION", "../Grammar/Expression.code" );
     ConditionalExp.setFunctionPrototype ( "HEADER_GET_NEXT_EXPRESSION", "../Grammar/Expression.code" );
     NewExp.setFunctionPrototype ( "HEADER_GET_NEXT_EXPRESSION", "../Grammar/Expression.code" );
     DeleteExp.setFunctionPrototype ( "HEADER_GET_NEXT_EXPRESSION", "../Grammar/Expression.code" );

     Initializer.setSubTreeFunctionPrototype ( "HEADER_GET_NEXT_EXPRESSION", "../Grammar/Expression.code" );
     Initializer.excludeFunctionPrototype ( "HEADER_GET_NEXT_EXPRESSION", "../Grammar/Expression.code" );

     UnaryOp.setFunctionPrototype ( "HEADER_UNARY_EXPRESSION", "../Grammar/Expression.code" );
     UnaryOp.setDataPrototype ( "SgExpression*", "operand_i", "= NULL",
                                CONSTRUCTOR_PARAMETER, BUILD_ACCESS_FUNCTIONS, DEF_TRAVERSAL, NO_DELETE);

  // DQ (1/14/2006): We should not store the type of unary operators but instead obtain it from the operand directly.
  // However, we can't do that because in a few cases the type is changed as a result of the operator (e.g. SgAddressOp, SgPointerDerefExp).
  // The solution is to have specially built versions of the get_type() function for those operators.
  // An incremental solution is to first eliminate the access functions.
  // UnaryOp.setDataPrototype ( "SgType*", "expression_type", "= NULL",
  //        CONSTRUCTOR_PARAMETER, BUILD_ACCESS_FUNCTIONS, NO_TRAVERSAL || DEF2TYPE_TRAVERSAL, NO_DELETE);
     UnaryOp.setDataPrototype ( "SgType*", "expression_type", "= NULL",
            CONSTRUCTOR_PARAMETER, NO_ACCESS_FUNCTIONS, NO_TRAVERSAL || DEF2TYPE_TRAVERSAL, NO_DELETE);

     UnaryOp.setDataPrototype ( "SgUnaryOp::Sgop_mode", "mode", "= prefix",
                                NO_CONSTRUCTOR_PARAMETER, BUILD_ACCESS_FUNCTIONS, NO_TRAVERSAL, NO_DELETE);
     // MK: UnaryOp.excludeDataPrototype ( "SgUnaryOp::Sgop_mode", "mode", "= prefix");

     BinaryOp.setFunctionPrototype ( "HEADER_BINARY_EXPRESSION", "../Grammar/Expression.code" );
     BinaryOp.setDataPrototype ( "SgExpression*", "lhs_operand_i"  , "= NULL",
            CONSTRUCTOR_PARAMETER, BUILD_ACCESS_FUNCTIONS, DEF_TRAVERSAL, NO_DELETE);
     BinaryOp.setDataPrototype ( "SgExpression*", "rhs_operand_i"  , "= NULL",
            CONSTRUCTOR_PARAMETER, BUILD_ACCESS_FUNCTIONS, DEF_TRAVERSAL, NO_DELETE);
  // DQ (1/14/2006): We should not store the type of unary operators but instead obtain it from the operand directly.
  // BinaryOp.setDataPrototype ( "SgType*"      , "expression_type", "= NULL",
  //        CONSTRUCTOR_PARAMETER, BUILD_ACCESS_FUNCTIONS, NO_TRAVERSAL || DEF2TYPE_TRAVERSAL, NO_DELETE);
     BinaryOp.setDataPrototype ( "SgType*"      , "expression_type", "= NULL",
            CONSTRUCTOR_PARAMETER, NO_ACCESS_FUNCTIONS, NO_TRAVERSAL || DEF2TYPE_TRAVERSAL, NO_DELETE);

#if 1
  // DQ (2/9/2011): Modified this to specify NO_TRAVERSAL.
  // DQ (2/6/2011): Added reference to expression tree for unfolded constant expressions (see comment above).
  // BinaryOp.setDataPrototype ( "SgExpression*", "originalExpressionTree", "= NULL",
  //        NO_CONSTRUCTOR_PARAMETER, BUILD_ACCESS_FUNCTIONS, DEF_TRAVERSAL, NO_DELETE);
     BinaryOp.setDataPrototype ( "SgExpression*", "originalExpressionTree", "= NULL",
            NO_CONSTRUCTOR_PARAMETER, BUILD_ACCESS_FUNCTIONS, NO_TRAVERSAL, NO_DELETE);
#endif

     ExpressionRoot.setFunctionPrototype ( "HEADER_EXPRESSION_ROOT_EXPRESSION", "../Grammar/Expression.code" );
  // QY:9/30/04: remove statement pointer. use parent pointer instead
  // ExpressionRoot.setDataPrototype ( "SgStatement*", "statement", "= NULL", 
  //      CONSTRUCTOR_PARAMETER, NO_ACCESS_FUNCTIONS, NO_TRAVERSAL, NO_DELETE);
  // ExpressionRoot.setAutomaticGenerationOfDataAccessFunctions(false);

     ExprListExp.setFunctionPrototype ( "HEADER_EXPRESSION_LIST_EXPRESSION", "../Grammar/Expression.code" );

  // MK: I moved the following data member declaration from ../Grammar/Expression.code to this position:
#if 0
     ExprListExp.setDataPrototype("SgExpressionPtrList", "expressions", "= NULL",
                                  NO_CONSTRUCTOR_PARAMETER, NO_ACCESS_FUNCTIONS, DEF_TRAVERSAL, NO_DELETE);
#else
     ExprListExp.setDataPrototype("SgExpressionPtrList", "expressions", "",
                                  NO_CONSTRUCTOR_PARAMETER, NO_ACCESS_FUNCTIONS, DEF_TRAVERSAL, NO_DELETE);
#endif
 
     ExprListExp.editSubstitute       ( "HEADER_LIST_DECLARATIONS", "HEADER_LIST_FUNCTIONS", "../Grammar/Expression.code" );
  // ExprListExp.editSubstitute       ( "LIST_DATA_TYPE", "Expression" );
     ExprListExp.editSubstitute       ( "LIST_NAME", "expression" );

  // Note that excludeDataPrototype() function does not exist in ROSETTA.
  // DQ (2/7/2011): Exclude support for originalExpressionTree (violates ROSETTA rules for compiling lists and data members).
  // ExprListExp.excludeDataPrototype ( "SgExpression*", "originalExpressionTree", "= NULL",NO_CONSTRUCTOR_PARAMETER, BUILD_ACCESS_FUNCTIONS, NO_TRAVERSAL, NO_DELETE);

     VarRefExp.setFunctionPrototype ( "HEADER_VAR_REF_EXPRESSION", "../Grammar/Expression.code" );
     VarRefExp.setDataPrototype ( "SgVariableSymbol*", "symbol", "= NULL",
                                  CONSTRUCTOR_PARAMETER, BUILD_ACCESS_FUNCTIONS, NO_TRAVERSAL, NO_DELETE);
#if 1
  // DQ (2/9/2011): Modified this to specify NO_TRAVERSAL.
  // DQ (2/6/2011): Added reference to expression tree for unfolded constant expressions (see comment above).
  // VarRefExp.setDataPrototype ( "SgExpression*", "originalExpressionTree", "= NULL",
  //        NO_CONSTRUCTOR_PARAMETER, BUILD_ACCESS_FUNCTIONS, DEF_TRAVERSAL, NO_DELETE);
     VarRefExp.setDataPrototype ( "SgExpression*", "originalExpressionTree", "= NULL",
            NO_CONSTRUCTOR_PARAMETER, BUILD_ACCESS_FUNCTIONS, NO_TRAVERSAL, NO_DELETE);
#endif

  // DQ (5/11/2011): Added support for name qualification.
     VarRefExp.setDataPrototype ( "int", "name_qualification_length", "= 0",
            NO_CONSTRUCTOR_PARAMETER, BUILD_ACCESS_FUNCTIONS, NO_TRAVERSAL, NO_DELETE);

  // DQ (5/11/2011): Added information required for new name qualification support.
     VarRefExp.setDataPrototype("bool","type_elaboration_required","= false",
                                NO_CONSTRUCTOR_PARAMETER, BUILD_ACCESS_FUNCTIONS, NO_TRAVERSAL, NO_DELETE);

  // DQ (5/11/2011): Added information required for new name qualification support.
     VarRefExp.setDataPrototype("bool","global_qualification_required","= false",
                                NO_CONSTRUCTOR_PARAMETER, BUILD_ACCESS_FUNCTIONS, NO_TRAVERSAL, NO_DELETE);

     LabelRefExp.setFunctionPrototype ( "HEADER_LABEL_REF_EXPRESSION", "../Grammar/Expression.code" );
     LabelRefExp.setDataPrototype ( "SgLabelSymbol*", "symbol", "= NULL",
                                  CONSTRUCTOR_PARAMETER, BUILD_ACCESS_FUNCTIONS, NO_TRAVERSAL, NO_DELETE);

     ClassNameRefExp.setFunctionPrototype ( "HEADER_CLASS_NAME_REF_EXPRESSION", "../Grammar/Expression.code" );
     ClassNameRefExp.setDataPrototype ( "SgClassSymbol*", "symbol", "= NULL",
                                        CONSTRUCTOR_PARAMETER, BUILD_ACCESS_FUNCTIONS, NO_TRAVERSAL, NO_DELETE);

     FunctionRefExp.setFunctionPrototype ( "HEADER_FUNCTION_REF_EXPRESSION", "../Grammar/Expression.code" );
     FunctionRefExp.setDataPrototype ( "SgFunctionSymbol*", "symbol_i"     , "= NULL",
                                       CONSTRUCTOR_PARAMETER, BUILD_ACCESS_FUNCTIONS, NO_TRAVERSAL, NO_DELETE);

  // DQ (1/14/2006): The function type should be computed from the function declaration (instead of being stored)
  // Leave the type in the constructor for storage internally and build a special version of get_type() to access 
  // this value or later compute it directly.
  // FunctionRefExp.setDataPrototype ( "SgFunctionType*"  , "function_type", "= NULL",
  //        CONSTRUCTOR_PARAMETER, BUILD_ACCESS_FUNCTIONS, NO_TRAVERSAL || DEF2TYPE_TRAVERSAL, NO_DELETE);
     FunctionRefExp.setDataPrototype ( "SgFunctionType*"  , "function_type", "= NULL",
            CONSTRUCTOR_PARAMETER, NO_ACCESS_FUNCTIONS, NO_TRAVERSAL || DEF2TYPE_TRAVERSAL, NO_DELETE);
#if 1
  // DQ (2/9/2011): Modified this to specify NO_TRAVERSAL.
  // DQ (2/6/2011): Added reference to expression tree for unfolded constant expressions (see comment above).
  // FunctionRefExp.setDataPrototype ( "SgExpression*", "originalExpressionTree", "= NULL",
  //        NO_CONSTRUCTOR_PARAMETER, BUILD_ACCESS_FUNCTIONS, DEF_TRAVERSAL, NO_DELETE);
     FunctionRefExp.setDataPrototype ( "SgExpression*", "originalExpressionTree", "= NULL",
            NO_CONSTRUCTOR_PARAMETER, BUILD_ACCESS_FUNCTIONS, NO_TRAVERSAL, NO_DELETE);
#endif

  // DQ (5/12/2011): Added support for name qualification.
     FunctionRefExp.setDataPrototype ( "int", "name_qualification_length", "= 0",
            NO_CONSTRUCTOR_PARAMETER, BUILD_ACCESS_FUNCTIONS, NO_TRAVERSAL, NO_DELETE);

  // DQ (5/12/2011): Added information required for new name qualification support.
     FunctionRefExp.setDataPrototype("bool","type_elaboration_required","= false",
                                NO_CONSTRUCTOR_PARAMETER, BUILD_ACCESS_FUNCTIONS, NO_TRAVERSAL, NO_DELETE);

  // DQ (5/12/2011): Added information required for new name qualification support.
     FunctionRefExp.setDataPrototype("bool","global_qualification_required","= false",
                                NO_CONSTRUCTOR_PARAMETER, BUILD_ACCESS_FUNCTIONS, NO_TRAVERSAL, NO_DELETE);

     MemberFunctionRefExp.setFunctionPrototype ( "HEADER_MEMBER_FUNCTION_REF_EXPRESSION", "../Grammar/Expression.code" );
     MemberFunctionRefExp.setDataPrototype ( "SgMemberFunctionSymbol*", "symbol_i", "= NULL",
            CONSTRUCTOR_PARAMETER, BUILD_ACCESS_FUNCTIONS, NO_TRAVERSAL, NO_DELETE);
     MemberFunctionRefExp.setDataPrototype ( "int", "virtual_call", "= 0",
            CONSTRUCTOR_PARAMETER, BUILD_ACCESS_FUNCTIONS, NO_TRAVERSAL, NO_DELETE);

  // DQ (1/14/2006): The function type should be computed from the function declaration (instead of being stored)
  // Leave the type in the constructor for storage internally and build a special version of get_type() to access 
  // this value or later compute it directly.
  // MemberFunctionRefExp.setDataPrototype ( "SgFunctionType*", "function_type", "= NULL",
  //        CONSTRUCTOR_PARAMETER, BUILD_ACCESS_FUNCTIONS, NO_TRAVERSAL || DEF2TYPE_TRAVERSAL, NO_DELETE);
     MemberFunctionRefExp.setDataPrototype ( "SgFunctionType*", "function_type", "= NULL",
            CONSTRUCTOR_PARAMETER, NO_ACCESS_FUNCTIONS, NO_TRAVERSAL || DEF2TYPE_TRAVERSAL, NO_DELETE);

  // DQ (4/13/2004): Changed false to true in default setting (and removed resetting of value in 
  //                 post_constructor_initialization(), as suggested by Qing).
     MemberFunctionRefExp.setDataPrototype ( "int", "need_qualifier", "= true",
                                             CONSTRUCTOR_PARAMETER, BUILD_ACCESS_FUNCTIONS, NO_TRAVERSAL, NO_DELETE);

  // DQ (5/12/2011): Added support for name qualification.
     MemberFunctionRefExp.setDataPrototype ( "int", "name_qualification_length", "= 0",
            NO_CONSTRUCTOR_PARAMETER, BUILD_ACCESS_FUNCTIONS, NO_TRAVERSAL, NO_DELETE);

  // DQ (5/12/2011): Added information required for new name qualification support.
     MemberFunctionRefExp.setDataPrototype("bool","type_elaboration_required","= false",
                                NO_CONSTRUCTOR_PARAMETER, BUILD_ACCESS_FUNCTIONS, NO_TRAVERSAL, NO_DELETE);

  // DQ (5/12/2011): Added information required for new name qualification support.
     MemberFunctionRefExp.setDataPrototype("bool","global_qualification_required","= false",
                                NO_CONSTRUCTOR_PARAMETER, BUILD_ACCESS_FUNCTIONS, NO_TRAVERSAL, NO_DELETE);

     ValueExp.setFunctionPrototype ( "HEADER_VALUE_EXPRESSION", "../Grammar/Expression.code" );

#if 1
  // DQ (2/7/2011): Moved this to the SgExpression level in the IR node hierarchy because it requires 
  // more general support.
  // DQ (6/19/2006): Changed name of data member to be consitant with more general use in SgCastExp
  // DQ (11/9/2005): Added reference to expression tree for original unfolded constant expressions.
  // Constant folding in EDG and ROSE allows us to ignore this subtree, but it is here to to permit
  // the original source code to be faithfully represented.
     ValueExp.setDataPrototype ( "SgExpression*", "originalExpressionTree", "= NULL",
                                 NO_CONSTRUCTOR_PARAMETER, BUILD_ACCESS_FUNCTIONS, DEF_TRAVERSAL, NO_DELETE);
#endif

     BoolValExp.setFunctionPrototype ( "HEADER_BOOLEAN_VALUE_EXPRESSION", "../Grammar/Expression.code" );
     BoolValExp.setDataPrototype ( "int", "value", "= 0",
                                   CONSTRUCTOR_PARAMETER, BUILD_ACCESS_FUNCTIONS, NO_TRAVERSAL, NO_DELETE);

     StringVal.setFunctionPrototype ( "HEADER_STRING_VALUE_EXPRESSION", "../Grammar/Expression.code" );

  // DQ (3/25/2006): We can have ROSETTA generate the constructor now that we use a C++ style std::string
  // StringVal.setAutomaticGenerationOfConstructor(false);
  // DQ (12/4/2004): Now we automate the generation of the destructors
  // StringVal.setAutomaticGenerationOfDestructor (false);

  // DQ (3/25/2006): This should take a const char (since we don't modified it and it make for a simpler interface)
  // StringVal.setDataPrototype ( "char*", "value", "= NULL",
  //          CONSTRUCTOR_PARAMETER, BUILD_ACCESS_FUNCTIONS, NO_TRAVERSAL, NO_DELETE);
  // StringVal.setDataPrototype ( "const char*", "value", "= NULL",
  //          CONSTRUCTOR_PARAMETER, BUILD_ACCESS_FUNCTIONS, NO_TRAVERSAL, NO_DELETE);
     StringVal.setDataPrototype ( "std::string", "value", "= \"\"",
              CONSTRUCTOR_PARAMETER, BUILD_ACCESS_FUNCTIONS, NO_TRAVERSAL, NO_DELETE);
     StringVal.setDataPrototype ( "bool", "wcharString", "= false",
              NO_CONSTRUCTOR_PARAMETER, BUILD_ACCESS_FUNCTIONS, NO_TRAVERSAL, NO_DELETE);
     StringVal.setDataPrototype ( "bool", "usesSingleQuotes", "= false",
              NO_CONSTRUCTOR_PARAMETER, BUILD_ACCESS_FUNCTIONS, NO_TRAVERSAL, NO_DELETE);
  // DQ (12/23/2007): Added support for distinguishing double quotes (permits use of sing, double, or un-quoted strings in the SgFormatItem object).
     StringVal.setDataPrototype ( "bool", "usesDoubleQuotes", "= false",
              NO_CONSTRUCTOR_PARAMETER, BUILD_ACCESS_FUNCTIONS, NO_TRAVERSAL, NO_DELETE);

  // URK (08/22/2006): Added string to hold source code constants of integer and character types precisely.
     ShortVal.setFunctionPrototype ( "HEADER_SHORT_VALUE_EXPRESSION", "../Grammar/Expression.code" );
     ShortVal.setDataPrototype ( "short", "value", "= 0",
                                 CONSTRUCTOR_PARAMETER, BUILD_ACCESS_FUNCTIONS, NO_TRAVERSAL, NO_DELETE);
     ShortVal.setDataPrototype ( "std::string", "valueString", "= \"\"",
                                       CONSTRUCTOR_PARAMETER, BUILD_ACCESS_FUNCTIONS, NO_TRAVERSAL, NO_DELETE);

     CharVal.setFunctionPrototype ( "HEADER_CHAR_VALUE_EXPRESSION", "../Grammar/Expression.code" );
     CharVal.setDataPrototype ( "char", "value", "= 0",
                                CONSTRUCTOR_PARAMETER, BUILD_ACCESS_FUNCTIONS, NO_TRAVERSAL, NO_DELETE);
     CharVal.setDataPrototype ( "std::string", "valueString", "= \"\"",
                                       CONSTRUCTOR_PARAMETER, BUILD_ACCESS_FUNCTIONS, NO_TRAVERSAL, NO_DELETE);

     UnsignedCharVal.setFunctionPrototype ( "HEADER_UNSIGNED_CHAR_VALUE_EXPRESSION", "../Grammar/Expression.code" );
     UnsignedCharVal.setDataPrototype ( "unsigned char", "value", "= 0",
                                        CONSTRUCTOR_PARAMETER, BUILD_ACCESS_FUNCTIONS, NO_TRAVERSAL, NO_DELETE);
     UnsignedCharVal.setDataPrototype ( "std::string", "valueString", "= \"\"",
                                       CONSTRUCTOR_PARAMETER, BUILD_ACCESS_FUNCTIONS, NO_TRAVERSAL, NO_DELETE);

  // This stores values such as L'ab' where as a SgCharVal would store 'x'.
     WcharVal.setFunctionPrototype ( "HEADER_WCHAR_VALUE_EXPRESSION", "../Grammar/Expression.code" );
     WcharVal.setDataPrototype ( "unsigned long", "valueUL", "= 0",
                                 CONSTRUCTOR_PARAMETER, BUILD_ACCESS_FUNCTIONS, NO_TRAVERSAL, NO_DELETE);
     WcharVal.setDataPrototype ( "std::string", "valueString", "= \"\"",
                                       CONSTRUCTOR_PARAMETER, BUILD_ACCESS_FUNCTIONS, NO_TRAVERSAL, NO_DELETE);

     UnsignedShortVal.setFunctionPrototype ( "HEADER_UNSIGNED_SHORT_VALUE_EXPRESSION", "../Grammar/Expression.code" );
     UnsignedShortVal.setDataPrototype ( "unsigned short", "value", "= 0",
                                         CONSTRUCTOR_PARAMETER, BUILD_ACCESS_FUNCTIONS, NO_TRAVERSAL, NO_DELETE);
     UnsignedShortVal.setDataPrototype ( "std::string", "valueString", "= \"\"",
                                       CONSTRUCTOR_PARAMETER, BUILD_ACCESS_FUNCTIONS, NO_TRAVERSAL, NO_DELETE);

     IntVal.setFunctionPrototype ( "HEADER_INT_VALUE_EXPRESSION", "../Grammar/Expression.code" );
     IntVal.setDataPrototype ( "int", "value", "= 0",
                               CONSTRUCTOR_PARAMETER, BUILD_ACCESS_FUNCTIONS, NO_TRAVERSAL, NO_DELETE);
     IntVal.setDataPrototype ( "std::string", "valueString", "= \"\"",
                                       CONSTRUCTOR_PARAMETER, BUILD_ACCESS_FUNCTIONS, NO_TRAVERSAL, NO_DELETE);

     EnumVal.setFunctionPrototype ( "HEADER_ENUM_VALUE_EXPRESSION", "../Grammar/Expression.code" );
     EnumVal.setDataPrototype ( "int", "value", "= 0",
                                CONSTRUCTOR_PARAMETER, BUILD_ACCESS_FUNCTIONS, NO_TRAVERSAL, NO_DELETE);
     EnumVal.setDataPrototype ( "SgEnumDeclaration*", "declaration", "= NULL",
                                CONSTRUCTOR_PARAMETER, BUILD_ACCESS_FUNCTIONS, NO_TRAVERSAL, NO_DELETE);
     // We do not traverse the following data member for the moment!
     EnumVal.setDataPrototype ( "SgName", "name", "= \"\"",
                                CONSTRUCTOR_PARAMETER, BUILD_ACCESS_FUNCTIONS, NO_TRAVERSAL, NO_DELETE);

  // DQ (12/22/2006): Record if name qualification is required where used as a constant. 
  // See test2003_01.C for an example of where this is required.
     EnumVal.setDataPrototype("bool", "requiresNameQualification", "= false",
                 NO_CONSTRUCTOR_PARAMETER, BUILD_ACCESS_FUNCTIONS, NO_TRAVERSAL, NO_DELETE);

  // DQ (5/11/2011): Added support for name qualification.
     EnumVal.setDataPrototype ( "int", "name_qualification_length", "= 0",
            NO_CONSTRUCTOR_PARAMETER, BUILD_ACCESS_FUNCTIONS, NO_TRAVERSAL, NO_DELETE);

  // DQ (5/11/2011): Added information required for new name qualification support.
     EnumVal.setDataPrototype("bool","type_elaboration_required","= false",
                                NO_CONSTRUCTOR_PARAMETER, BUILD_ACCESS_FUNCTIONS, NO_TRAVERSAL, NO_DELETE);

  // DQ (5/11/2011): Added information required for new name qualification support.
     EnumVal.setDataPrototype("bool","global_qualification_required","= false",
                                NO_CONSTRUCTOR_PARAMETER, BUILD_ACCESS_FUNCTIONS, NO_TRAVERSAL, NO_DELETE);

     UnsignedIntVal.setFunctionPrototype ( "HEADER_UNSIGNED_INT_VALUE_EXPRESSION", "../Grammar/Expression.code" );
     UnsignedIntVal.setDataPrototype ( "unsigned int", "value", "= 0",
                                       CONSTRUCTOR_PARAMETER, BUILD_ACCESS_FUNCTIONS, NO_TRAVERSAL, NO_DELETE);
     UnsignedIntVal.setDataPrototype ( "std::string", "valueString", "= \"\"",
                                       CONSTRUCTOR_PARAMETER, BUILD_ACCESS_FUNCTIONS, NO_TRAVERSAL, NO_DELETE);

     LongIntVal.setFunctionPrototype ( "HEADER_LONG_INT_VALUE_EXPRESSION", "../Grammar/Expression.code" );
     LongIntVal.setDataPrototype ( "long int", "value", "= 0",
                                   CONSTRUCTOR_PARAMETER, BUILD_ACCESS_FUNCTIONS, NO_TRAVERSAL, NO_DELETE);
     LongIntVal.setDataPrototype ( "std::string", "valueString", "= \"\"",
                                       CONSTRUCTOR_PARAMETER, BUILD_ACCESS_FUNCTIONS, NO_TRAVERSAL, NO_DELETE);

     LongLongIntVal.setFunctionPrototype ( "HEADER_LONG_LONG_VALUE_EXPRESSION", "../Grammar/Expression.code" );
     LongLongIntVal.setDataPrototype ( "long long int", "value", "= 0",
                                       CONSTRUCTOR_PARAMETER, BUILD_ACCESS_FUNCTIONS, NO_TRAVERSAL, NO_DELETE);
     LongLongIntVal.setDataPrototype ( "std::string", "valueString", "= \"\"",
                                       CONSTRUCTOR_PARAMETER, BUILD_ACCESS_FUNCTIONS, NO_TRAVERSAL, NO_DELETE);

     UnsignedLongLongIntVal.setFunctionPrototype ( "HEADER_UNSIGNED_LONG_LONG_VALUE_EXPRESSION", "../Grammar/Expression.code" );
     UnsignedLongLongIntVal.setDataPrototype ( "unsigned long long int", "value", "= 0",
                                               CONSTRUCTOR_PARAMETER, BUILD_ACCESS_FUNCTIONS, NO_TRAVERSAL, NO_DELETE);
     UnsignedLongLongIntVal.setDataPrototype ( "std::string", "valueString", "= \"\"",
                                       CONSTRUCTOR_PARAMETER, BUILD_ACCESS_FUNCTIONS, NO_TRAVERSAL, NO_DELETE);

     UnsignedLongVal.setFunctionPrototype ( "HEADER_UNSIGNED_LONG_VALUE_EXPRESSION", "../Grammar/Expression.code" );
     UnsignedLongVal.setDataPrototype ( "unsigned long", "value", "= 0",
                                        CONSTRUCTOR_PARAMETER, BUILD_ACCESS_FUNCTIONS, NO_TRAVERSAL, NO_DELETE);
     UnsignedLongVal.setDataPrototype ( "std::string", "valueString", "= \"\"",
                                       CONSTRUCTOR_PARAMETER, BUILD_ACCESS_FUNCTIONS, NO_TRAVERSAL, NO_DELETE);

     FloatVal.setFunctionPrototype ( "HEADER_FLOAT_VALUE_EXPRESSION", "../Grammar/Expression.code" );
     FloatVal.setDataPrototype ( "float", "value", "= 0.0",
                                 CONSTRUCTOR_PARAMETER, BUILD_ACCESS_FUNCTIONS, NO_TRAVERSAL, NO_DELETE);
  // DQ (11/9/2005): Added string to hold source code constant precisely (part of work with Andreas)
     FloatVal.setDataPrototype ( "std::string", "valueString", "= \"\"",
                                 CONSTRUCTOR_PARAMETER, BUILD_ACCESS_FUNCTIONS, NO_TRAVERSAL, NO_DELETE);

     DoubleVal.setFunctionPrototype ( "HEADER_DOUBLE_VALUE_EXPRESSION", "../Grammar/Expression.code" );
     DoubleVal.setDataPrototype ( "double", "value", "= 0.0",
                                  CONSTRUCTOR_PARAMETER, BUILD_ACCESS_FUNCTIONS, NO_TRAVERSAL, NO_DELETE);
  // DQ (11/9/2005): Added string to hold source code constant precisely (part of work with Andreas)
     DoubleVal.setDataPrototype ( "std::string", "valueString", "= \"\"",
                                 CONSTRUCTOR_PARAMETER, BUILD_ACCESS_FUNCTIONS, NO_TRAVERSAL, NO_DELETE);

     LongDoubleVal.setFunctionPrototype ( "HEADER_LONG_DOUBLE_VALUE_EXPRESSION", "../Grammar/Expression.code" );
     LongDoubleVal.setDataPrototype ( "long double", "value", "= 0.0",
                                      CONSTRUCTOR_PARAMETER, BUILD_ACCESS_FUNCTIONS, NO_TRAVERSAL, NO_DELETE);
  // DQ (11/9/2005): Added string to hold source code constant precisely (part of work with Andreas)
     LongDoubleVal.setDataPrototype ( "std::string", "valueString", "= \"\"",
                                 CONSTRUCTOR_PARAMETER, BUILD_ACCESS_FUNCTIONS, NO_TRAVERSAL, NO_DELETE);

  // DQ (8/27/2006): Added support for Complex values (save the values as long doubles internally within the AST)
  // JJW (11/22/2008): Changed members to SgValueExp*; real_value can be NULL for imaginary numbers
     ComplexVal.setFunctionPrototype ( "HEADER_COMPLEX_VALUE_EXPRESSION", "../Grammar/Expression.code" );
     ComplexVal.setDataPrototype ( "SgValueExp*", "real_value", "",
                                 CONSTRUCTOR_PARAMETER, BUILD_ACCESS_FUNCTIONS, DEF_TRAVERSAL, NO_DELETE);
     ComplexVal.setDataPrototype ( "SgValueExp*", "imaginary_value", "",
                                 CONSTRUCTOR_PARAMETER, BUILD_ACCESS_FUNCTIONS, DEF_TRAVERSAL, NO_DELETE);
     ComplexVal.setDataPrototype ( "SgType*", "precisionType", "= NULL",
             CONSTRUCTOR_PARAMETER, BUILD_ACCESS_FUNCTIONS, NO_TRAVERSAL, NO_DELETE);
  // DQ (11/9/2005): Added string to hold source code constant precisely (part of work with Andreas)
     ComplexVal.setDataPrototype ( "std::string", "valueString", "= \"\"",
                                 CONSTRUCTOR_PARAMETER, BUILD_ACCESS_FUNCTIONS, NO_TRAVERSAL, NO_DELETE);

  // Liao 6/18/2008, UPC THREADS, MYTHREAD 
     UpcThreads.setFunctionPrototype ( "HEADER_UPC_THREADS_EXPRESSION", "../Grammar/Expression.code" );
     UpcThreads.setDataPrototype ( "int", "value", "= 0",
                               CONSTRUCTOR_PARAMETER, BUILD_ACCESS_FUNCTIONS, NO_TRAVERSAL, NO_DELETE);
     UpcThreads.setDataPrototype ( "std::string", "valueString", "= \"\"",
                                       CONSTRUCTOR_PARAMETER, BUILD_ACCESS_FUNCTIONS, NO_TRAVERSAL, NO_DELETE);

     UpcMythread.setFunctionPrototype ( "HEADER_UPC_MYTHREAD_EXPRESSION", "../Grammar/Expression.code" );
     UpcMythread.setDataPrototype ( "int", "value", "= 0",
                               CONSTRUCTOR_PARAMETER, BUILD_ACCESS_FUNCTIONS, NO_TRAVERSAL, NO_DELETE);
     UpcMythread.setDataPrototype ( "std::string", "valueString", "= \"\"",
                                       CONSTRUCTOR_PARAMETER, BUILD_ACCESS_FUNCTIONS, NO_TRAVERSAL, NO_DELETE);

     FunctionCallExp.setFunctionPrototype ( "HEADER_FUNCTION_CALL_EXPRESSION", "../Grammar/Expression.code" );
     FunctionCallExp.editSubstitute       ( "HEADER_LIST_DECLARATIONS", "HEADER_LIST_FUNCTIONS", "../Grammar/Expression.code" );
     FunctionCallExp.editSubstitute       ( "LIST_NAME", "arg" );
  // FunctionCallExp.editSubstitute       ( "LIST_FUNCTION_RETURN_TYPE", "void" );
     FunctionCallExp.setDataPrototype ( "SgExpression*", "function", "= NULL",
                                        CONSTRUCTOR_PARAMETER, BUILD_ACCESS_FUNCTIONS, DEF_TRAVERSAL, NO_DELETE);
     FunctionCallExp.setDataPrototype ( "SgExprListExp*", "args", "= NULL",
                                        CONSTRUCTOR_PARAMETER, BUILD_ACCESS_FUNCTIONS, DEF_TRAVERSAL, NO_DELETE);
  // DQ (1/14/2006): We should not store the type of unary operators but instead obtain it from the operand directly.
  // FunctionCallExp.setDataPrototype ( "SgType*", "expression_type", "= NULL",
  //        CONSTRUCTOR_PARAMETER, BUILD_ACCESS_FUNCTIONS, NO_TRAVERSAL || DEF2TYPE_TRAVERSAL, NO_DELETE);
     FunctionCallExp.setDataPrototype ( "SgType*", "expression_type", "= NULL",
            CONSTRUCTOR_PARAMETER, NO_ACCESS_FUNCTIONS, NO_TRAVERSAL || DEF2TYPE_TRAVERSAL, NO_DELETE);

#if 0
  // DQ (5/12/2011): Added support for name qualification.
     FunctionCallExp.setDataPrototype ( "int", "name_qualification_length", "= 0",
            NO_CONSTRUCTOR_PARAMETER, BUILD_ACCESS_FUNCTIONS, NO_TRAVERSAL, NO_DELETE);

  // DQ (5/12/2011): Added information required for new name qualification support.
     FunctionCallExp.setDataPrototype("bool","type_elaboration_required","= false",
                                NO_CONSTRUCTOR_PARAMETER, BUILD_ACCESS_FUNCTIONS, NO_TRAVERSAL, NO_DELETE);

  // DQ (5/12/2011): Added information required for new name qualification support.
     FunctionCallExp.setDataPrototype("bool","global_qualification_required","= false",
                                NO_CONSTRUCTOR_PARAMETER, BUILD_ACCESS_FUNCTIONS, NO_TRAVERSAL, NO_DELETE);
#endif

     ArrowExp.setFunctionPrototype ( "HEADER_ARROW_EXPRESSION", "../Grammar/Expression.code" );

     DotExp.setFunctionPrototype ( "HEADER_DOT_EXPRESSION", "../Grammar/Expression.code" );

     DotStarOp.setFunctionPrototype ( "HEADER_DOT_STAR_OPERATOR", "../Grammar/Expression.code" );
     ArrowStarOp.setFunctionPrototype ( "HEADER_ARROW_STAR_OPERATOR", "../Grammar/Expression.code" );


     EqualityOp.setFunctionPrototype ( "HEADER_EQUALITY_OPERATOR", "../Grammar/Expression.code" );
     LessThanOp.setFunctionPrototype ( "HEADER_LESS_THAN_OPERATOR", "../Grammar/Expression.code" );
     GreaterThanOp.setFunctionPrototype ( "HEADER_GREATER_THAN_OPERATOR", "../Grammar/Expression.code" );
     NotEqualOp.setFunctionPrototype ( "HEADER_NOT_EQUAL_OPERATOR", "../Grammar/Expression.code" );
     LessOrEqualOp.setFunctionPrototype ( "HEADER_LESS_OR_EQUAL_OPERATOR", "../Grammar/Expression.code" );
     GreaterOrEqualOp.setFunctionPrototype ( "HEADER_GREATER_OR_EQUAL_OPERATOR", "../Grammar/Expression.code" );

  // DQ (6/20/2006): Relational Operators must return bool type
     EqualityOp.editSubstitute       ( "HEADER_BOOLEAN_GET_TYPE_MEMBER_FUNCTION", "HEADER_BOOLEAN_GET_TYPE", "../Grammar/Expression.code" );
     LessThanOp.editSubstitute       ( "HEADER_BOOLEAN_GET_TYPE_MEMBER_FUNCTION", "HEADER_BOOLEAN_GET_TYPE", "../Grammar/Expression.code" );
     GreaterThanOp.editSubstitute    ( "HEADER_BOOLEAN_GET_TYPE_MEMBER_FUNCTION", "HEADER_BOOLEAN_GET_TYPE", "../Grammar/Expression.code" );
     NotEqualOp.editSubstitute       ( "HEADER_BOOLEAN_GET_TYPE_MEMBER_FUNCTION", "HEADER_BOOLEAN_GET_TYPE", "../Grammar/Expression.code" );
     LessOrEqualOp.editSubstitute    ( "HEADER_BOOLEAN_GET_TYPE_MEMBER_FUNCTION", "HEADER_BOOLEAN_GET_TYPE", "../Grammar/Expression.code" );
     GreaterOrEqualOp.editSubstitute ( "HEADER_BOOLEAN_GET_TYPE_MEMBER_FUNCTION", "HEADER_BOOLEAN_GET_TYPE", "../Grammar/Expression.code" );

     AddOp.setFunctionPrototype ( "HEADER_ADD_OPERATOR", "../Grammar/Expression.code" );
     SubtractOp.setFunctionPrototype ( "HEADER_SUBTRACT_OPERATOR", "../Grammar/Expression.code" );
     MultiplyOp.setFunctionPrototype ( "HEADER_MULTIPLY_OPERATOR", "../Grammar/Expression.code" );
     DivideOp.setFunctionPrototype ( "HEADER_DIVIDE_OPERATOR", "../Grammar/Expression.code" );
     IntegerDivideOp.setFunctionPrototype ( "HEADER_INTEGER_DIVIDE_OPERATOR", "../Grammar/Expression.code" );
     ModOp.setFunctionPrototype ( "HEADER_MOD_OPERATOR", "../Grammar/Expression.code" );
     AndOp.setFunctionPrototype ( "HEADER_AND_OPERATOR", "../Grammar/Expression.code" );
     OrOp.setFunctionPrototype ( "HEADER_OR_OPERATOR", "../Grammar/Expression.code" );
     BitXorOp.setFunctionPrototype ( "HEADER_BIT_XOR_OPERATOR", "../Grammar/Expression.code" );
     BitAndOp.setFunctionPrototype ( "HEADER_BIT_AND_OPERATOR", "../Grammar/Expression.code" );
     BitOrOp.setFunctionPrototype ( "HEADER_BIT_OR_OPERATOR", "../Grammar/Expression.code" );
     CommaOpExp.setFunctionPrototype ( "HEADER_COMMA_OPERATOR_EXPRESSION", "../Grammar/Expression.code" );
     LshiftOp.setFunctionPrototype ( "HEADER_LEFT_SHIFT_OPERATOR", "../Grammar/Expression.code" );
     RshiftOp.setFunctionPrototype ( "HEADER_RIGHT_SHIFT_OPERATOR", "../Grammar/Expression.code" );
     JavaUnsignedRshiftOp.setFunctionPrototype ( "HEADER_JAVA_UNSIGNED_RIGHT_SHIFT_OPERATOR", "../Grammar/Expression.code" );

     MinusOp.setFunctionPrototype ( "HEADER_MINUS_OPERATOR", "../Grammar/Expression.code" );
     UnaryAddOp.setFunctionPrototype ( "HEADER_UNARY_ADD_OPERATOR", "../Grammar/Expression.code" );

     SizeOfOp.setFunctionPrototype ( "HEADER_SIZEOF_OPERATOR", "../Grammar/Expression.code" );
     SizeOfOp.setDataPrototype ( "SgExpression*", "operand_expr", "= NULL",
                                 CONSTRUCTOR_PARAMETER, BUILD_ACCESS_FUNCTIONS, DEF_TRAVERSAL, NO_DELETE);
     SizeOfOp.setDataPrototype ( "SgType*", "operand_type", "= NULL",
                                 CONSTRUCTOR_PARAMETER, BUILD_ACCESS_FUNCTIONS, NO_TRAVERSAL || DEF2TYPE_TRAVERSAL, NO_DELETE);
  // DQ (1/14/2006): We should not store the type of unary operators but instead obtain it from the operand directly.
  // SizeOfOp.setDataPrototype ( "SgType*", "expression_type", "= NULL",
  //        CONSTRUCTOR_PARAMETER, BUILD_ACCESS_FUNCTIONS, NO_TRAVERSAL || DEF2TYPE_TRAVERSAL, NO_DELETE);
     SizeOfOp.setDataPrototype ( "SgType*", "expression_type", "= NULL",
            CONSTRUCTOR_PARAMETER, NO_ACCESS_FUNCTIONS, NO_TRAVERSAL || DEF2TYPE_TRAVERSAL, NO_DELETE);

  // DQ (6/2/2011): Added support for name qualification.
     SizeOfOp.setDataPrototype ( "int", "name_qualification_length", "= 0",
            NO_CONSTRUCTOR_PARAMETER, BUILD_ACCESS_FUNCTIONS, NO_TRAVERSAL, NO_DELETE);

  // DQ (6/2/2011): Added information required for new name qualification support.
     SizeOfOp.setDataPrototype("bool","type_elaboration_required","= false",
                                NO_CONSTRUCTOR_PARAMETER, BUILD_ACCESS_FUNCTIONS, NO_TRAVERSAL, NO_DELETE);

  // DQ (6/2/2011): Added information required for new name qualification support.
     SizeOfOp.setDataPrototype("bool","global_qualification_required","= false",
                                NO_CONSTRUCTOR_PARAMETER, BUILD_ACCESS_FUNCTIONS, NO_TRAVERSAL, NO_DELETE);

  // DQ (7/18/2011): This is structurally similar to the SizeOfOp in that it takes a type operand
  // and we have to save the expression type explicitly (I think).
     JavaInstanceOfOp.setFunctionPrototype ( "HEADER_JAVA_INSTANCEOF_OPERATOR", "../Grammar/Expression.code" );
     JavaInstanceOfOp.setDataPrototype ( "SgExpression*", "operand_expr", "= NULL",
                                 CONSTRUCTOR_PARAMETER, BUILD_ACCESS_FUNCTIONS, DEF_TRAVERSAL, NO_DELETE);
     JavaInstanceOfOp.setDataPrototype ( "SgType*", "operand_type", "= NULL",
                                 CONSTRUCTOR_PARAMETER, BUILD_ACCESS_FUNCTIONS, NO_TRAVERSAL || DEF2TYPE_TRAVERSAL, NO_DELETE);
     JavaInstanceOfOp.setDataPrototype ( "SgType*", "expression_type", "= NULL",
            CONSTRUCTOR_PARAMETER, NO_ACCESS_FUNCTIONS, NO_TRAVERSAL || DEF2TYPE_TRAVERSAL, NO_DELETE);

     TypeIdOp.setFunctionPrototype ( "HEADER_TYPE_ID_OPERATOR", "../Grammar/Expression.code" );
     TypeIdOp.setDataPrototype ( "SgExpression*", "operand_expr"   , "= NULL",
                                 CONSTRUCTOR_PARAMETER, BUILD_ACCESS_FUNCTIONS, DEF_TRAVERSAL, NO_DELETE);
     TypeIdOp.setDataPrototype ( "SgType*"      , "operand_type"   , "= NULL",
                                 CONSTRUCTOR_PARAMETER, BUILD_ACCESS_FUNCTIONS, NO_TRAVERSAL || DEF2TYPE_TRAVERSAL, NO_DELETE);
  // DQ (1/14/2006): We should not store the type of unary operators but instead obtain it from the operand directly.
  // TypeIdOp.setDataPrototype ( "SgType*"      , "expression_type", "= NULL",
  //        CONSTRUCTOR_PARAMETER, BUILD_ACCESS_FUNCTIONS, NO_TRAVERSAL || DEF2TYPE_TRAVERSAL, NO_DELETE);
     TypeIdOp.setDataPrototype ( "SgType*"      , "expression_type", "= NULL",
            CONSTRUCTOR_PARAMETER, NO_ACCESS_FUNCTIONS, NO_TRAVERSAL || DEF2TYPE_TRAVERSAL, NO_DELETE);

  // DQ (6/2/2011): Added support for name qualification.
     TypeIdOp.setDataPrototype ( "int", "name_qualification_length", "= 0",
            NO_CONSTRUCTOR_PARAMETER, BUILD_ACCESS_FUNCTIONS, NO_TRAVERSAL, NO_DELETE);

  // DQ (6/2/2011): Added information required for new name qualification support.
     TypeIdOp.setDataPrototype("bool","type_elaboration_required","= false",
                                NO_CONSTRUCTOR_PARAMETER, BUILD_ACCESS_FUNCTIONS, NO_TRAVERSAL, NO_DELETE);

  // DQ (6/2/2011): Added information required for new name qualification support.
     TypeIdOp.setDataPrototype("bool","global_qualification_required","= false",
                                NO_CONSTRUCTOR_PARAMETER, BUILD_ACCESS_FUNCTIONS, NO_TRAVERSAL, NO_DELETE);

  // DQ (2/5/2004): Adding vararg support for SAGE AST
     VarArgStartOp.setFunctionPrototype ( "HEADER_VARARG_START_OPERATOR", "../Grammar/Expression.code" );
     VarArgStartOp.setDataPrototype ( "SgExpression*", "lhs_operand"   , "= NULL",
                                 CONSTRUCTOR_PARAMETER, BUILD_ACCESS_FUNCTIONS, DEF_TRAVERSAL, NO_DELETE);
     VarArgStartOp.setDataPrototype ( "SgExpression*", "rhs_operand"   , "= NULL",
                                 CONSTRUCTOR_PARAMETER, BUILD_ACCESS_FUNCTIONS, DEF_TRAVERSAL, NO_DELETE);
     VarArgStartOp.setDataPrototype ( "SgType*", "expression_type", "= NULL",
                                 CONSTRUCTOR_PARAMETER, BUILD_ACCESS_FUNCTIONS, NO_TRAVERSAL || DEF2TYPE_TRAVERSAL, NO_DELETE);
     VarArgStartOneOperandOp.setDataPrototype ( "SgExpression*", "operand_expr"   , "= NULL",
                                 CONSTRUCTOR_PARAMETER, BUILD_ACCESS_FUNCTIONS, DEF_TRAVERSAL, NO_DELETE);
     VarArgStartOneOperandOp.setDataPrototype ( "SgType*", "expression_type", "= NULL",
                                 CONSTRUCTOR_PARAMETER, BUILD_ACCESS_FUNCTIONS, NO_TRAVERSAL || DEF2TYPE_TRAVERSAL, NO_DELETE);

     VarArgOp.setFunctionPrototype ( "HEADER_VARARG_OPERATOR", "../Grammar/Expression.code" );
     VarArgOp.setDataPrototype  ( "SgExpression*", "operand_expr"   , "= NULL",
                                 CONSTRUCTOR_PARAMETER, BUILD_ACCESS_FUNCTIONS, DEF_TRAVERSAL, NO_DELETE);
     VarArgOp.setDataPrototype ( "SgType*", "expression_type", "= NULL",
                                 CONSTRUCTOR_PARAMETER, BUILD_ACCESS_FUNCTIONS, NO_TRAVERSAL || DEF2TYPE_TRAVERSAL, NO_DELETE);

     VarArgEndOp.setFunctionPrototype ( "HEADER_VARARG_END_OPERATOR", "../Grammar/Expression.code" );
     VarArgEndOp.setDataPrototype  ( "SgExpression*", "operand_expr"   , "= NULL",
                                 CONSTRUCTOR_PARAMETER, BUILD_ACCESS_FUNCTIONS, DEF_TRAVERSAL, NO_DELETE);
     VarArgEndOp.setDataPrototype ( "SgType*", "expression_type", "= NULL",
                                 CONSTRUCTOR_PARAMETER, BUILD_ACCESS_FUNCTIONS, NO_TRAVERSAL || DEF2TYPE_TRAVERSAL, NO_DELETE);
     VarArgCopyOp.setDataPrototype  ( "SgExpression*", "lhs_operand"   , "= NULL",
                                 CONSTRUCTOR_PARAMETER, BUILD_ACCESS_FUNCTIONS, DEF_TRAVERSAL, NO_DELETE);
     VarArgCopyOp.setDataPrototype  ( "SgExpression*", "rhs_operand"   , "= NULL",
                                 CONSTRUCTOR_PARAMETER, BUILD_ACCESS_FUNCTIONS, DEF_TRAVERSAL, NO_DELETE);
     VarArgCopyOp.setDataPrototype ( "SgType*", "expression_type", "= NULL",
                                 CONSTRUCTOR_PARAMETER, BUILD_ACCESS_FUNCTIONS, NO_TRAVERSAL || DEF2TYPE_TRAVERSAL, NO_DELETE);

  // DQ (1/17/2008): this was implemented twice (see few lines above)!
  // DQ (1/16/2006): Added support for custom get_type() member function (returns explicitly stored type)
  // VarArgOp.setFunctionPrototype ( "HEADER_VARARG_OPERATOR", "../Grammar/Expression.code" );
  // VarArgOp.setFunctionPrototype ( "HEADER_VARARG_OPERATOR", "../Grammar/Expression.code" );

     NotOp.setFunctionPrototype    ( "HEADER_NOT_OPERATOR", "../Grammar/Expression.code" );

     VarArgEndOp.setFunctionPrototype ( "HEADER_VARARG_END_OPERATOR", "../Grammar/Expression.code" );
     PointerDerefExp.setFunctionPrototype ( "HEADER_POINTER_DEREF_EXPRESSION", "../Grammar/Expression.code" );

     AddressOfOp.setFunctionPrototype ( "HEADER_ADDRESS_OF_OPERATOR", "../Grammar/Expression.code" );

     MinusMinusOp.setFunctionPrototype ( "HEADER_MINUS_MINUS_OPERATOR", "../Grammar/Expression.code" );

     PlusPlusOp.setFunctionPrototype ( "HEADER_PLUS_PLUS_OPERATOR", "../Grammar/Expression.code" );

     BitComplementOp.setFunctionPrototype ( "HEADER_BIT_COMPLEMENT_OPERATOR", "../Grammar/Expression.code" );

     RealPartOp.setFunctionPrototype ( "HEADER_REAL_PART_OPERATOR", "../Grammar/Expression.code" );
     ImagPartOp.setFunctionPrototype ( "HEADER_IMAG_PART_OPERATOR", "../Grammar/Expression.code" );
     ConjugateOp.setFunctionPrototype ( "HEADER_CONJUGATE_OPERATOR", "../Grammar/Expression.code" );

     ConditionalExp.setFunctionPrototype ( "HEADER_CONDITIONAL_EXPRESSION", "../Grammar/Expression.code" );
     ConditionalExp.setDataPrototype ( "SgExpression*", "conditional_exp", "= NULL",
                                       CONSTRUCTOR_PARAMETER, BUILD_ACCESS_FUNCTIONS, DEF_TRAVERSAL, NO_DELETE);
     ConditionalExp.setDataPrototype ( "SgExpression*", "true_exp"       , "= NULL",
                                       CONSTRUCTOR_PARAMETER, BUILD_ACCESS_FUNCTIONS, DEF_TRAVERSAL, NO_DELETE);
     ConditionalExp.setDataPrototype ( "SgExpression*", "false_exp"      , "= NULL",
                                       CONSTRUCTOR_PARAMETER, BUILD_ACCESS_FUNCTIONS, DEF_TRAVERSAL, NO_DELETE);
  // DQ (1/14/2006): We should not store the type of unary operators but instead obtain it from the operand directly.
  // ConditionalExp.setDataPrototype ( "SgType*"      , "expression_type", "= NULL",
  //        CONSTRUCTOR_PARAMETER, BUILD_ACCESS_FUNCTIONS, NO_TRAVERSAL || DEF2TYPE_TRAVERSAL, NO_DELETE);
     ConditionalExp.setDataPrototype ( "SgType*"      , "expression_type", "= NULL",
            CONSTRUCTOR_PARAMETER, NO_ACCESS_FUNCTIONS, NO_TRAVERSAL || DEF2TYPE_TRAVERSAL, NO_DELETE);

     CastExp.setFunctionPrototype ( "HEADER_CAST_EXPRESSION", "../Grammar/Expression.code" );

#if 0
  // DQ (5/20/2004): removed need_paren from this class and added it to the base class so that 
  // all expression could allow it to be set (so that we can use the value as set in EDG)!
     CastExp.setDataPrototype     ( "bool"  , "need_paren", "= true",
                                    CONSTRUCTOR_PARAMETER, BUILD_ACCESS_FUNCTIONS, NO_TRAVERSAL, NO_DELETE);
#endif
#if 0
  // DQ (6/14/2005): Modified to make enum name consistant with elsewhere in ROSE (Sage III)
     CastExp.setDataPrototype     ( "SgCastExp::Sge_cast_type", "cast_type" ,
                                    "= SgCastExp::c_cast_e",
                                    CONSTRUCTOR_PARAMETER, BUILD_ACCESS_FUNCTIONS, NO_TRAVERSAL, NO_DELETE);
#else
     CastExp.setDataPrototype     ( "SgCastExp::cast_type_enum", "cast_type" , "= SgCastExp::e_C_style_cast",
                                    CONSTRUCTOR_PARAMETER, BUILD_ACCESS_FUNCTIONS, NO_TRAVERSAL, NO_DELETE);
#endif


#if 1
  // DQ (6/19/2006): Added reference to expression tree for unfolded constant expressions, where this happens
  // in a cast it is because EDG has generated an alternative expression tree and yet holds the original one
  // (similar to the unfolded constant expression) as an alternative.  We actually want the original tree
  // in most cases and it has a SgCastExp as a root of the subexpression instead of a simple value.
  // The unfoled constant expression is also availabel from the SgValue IR node. It does not appear to
  // be required that we handle the more gneral case of adding this sort of support in the SgExpression
  // and I would like to avoid the extra memory requirement of this design, since expressions are numerous
  // within the AST and so they need to be kept as small as possible.  So we handle it in SgValue and SgCastExp 
  // explicitly instead of at the SgExpression level.
     CastExp.setDataPrototype ( "SgExpression*", "originalExpressionTree", "= NULL",
                                 NO_CONSTRUCTOR_PARAMETER, BUILD_ACCESS_FUNCTIONS, DEF_TRAVERSAL, NO_DELETE);
#endif

  // DQ (6/2/2011): Added support for name qualification.
     CastExp.setDataPrototype ( "int", "name_qualification_length", "= 0",
            NO_CONSTRUCTOR_PARAMETER, BUILD_ACCESS_FUNCTIONS, NO_TRAVERSAL, NO_DELETE);

  // DQ (6/2/2011): Added information required for new name qualification support.
     CastExp.setDataPrototype("bool","type_elaboration_required","= false",
                                NO_CONSTRUCTOR_PARAMETER, BUILD_ACCESS_FUNCTIONS, NO_TRAVERSAL, NO_DELETE);

  // DQ (6/2/2011): Added information required for new name qualification support.
     CastExp.setDataPrototype("bool","global_qualification_required","= false",
                                NO_CONSTRUCTOR_PARAMETER, BUILD_ACCESS_FUNCTIONS, NO_TRAVERSAL, NO_DELETE);


     PntrArrRefExp.setFunctionPrototype ( "HEADER_POINTER_ARRAY_REFERENCE_EXPRESSION", "../Grammar/Expression.code" );

#if 0
  // DQ (2/7/2011): This is included in SgBinaryOp, so it is redundant (and an error) to include it here.
  // DQ (2/6/2011): Added reference to expression tree for unfolded constant expressions (see comment above).
     PntrArrRefExp.setDataPrototype ( "SgExpression*", "originalExpressionTree", "= NULL",
                                 NO_CONSTRUCTOR_PARAMETER, BUILD_ACCESS_FUNCTIONS, DEF_TRAVERSAL, NO_DELETE);
#endif

     NewExp.setFunctionPrototype ( "HEADER_NEW_OPERATOR_EXPRESSION", "../Grammar/Expression.code" );
  // DQ (1/14/2006): We should not store the type of unary operators but instead obtain it from the operand directly.
  // NewExp.setDataPrototype     ( "SgType*", "expression_type", "= NULL",
  //        CONSTRUCTOR_PARAMETER, BUILD_ACCESS_FUNCTIONS, NO_TRAVERSAL || DEF2TYPE_TRAVERSAL, NO_DELETE);
  // NewExp.setDataPrototype     ( "SgType*", "expression_type", "= NULL",
  //        CONSTRUCTOR_PARAMETER, NO_ACCESS_FUNCTIONS, NO_TRAVERSAL || DEF2TYPE_TRAVERSAL, NO_DELETE);
     NewExp.setDataPrototype     ( "SgType*", "specified_type", "= NULL",
            CONSTRUCTOR_PARAMETER, BUILD_ACCESS_FUNCTIONS, NO_TRAVERSAL || DEF2TYPE_TRAVERSAL, NO_DELETE);
     NewExp.setDataPrototype     ( "SgExprListExp*", "placement_args", "= NULL",
                                   CONSTRUCTOR_PARAMETER, BUILD_ACCESS_FUNCTIONS, DEF_TRAVERSAL, NO_DELETE);
     NewExp.setDataPrototype     ( "SgConstructorInitializer*", "constructor_args", "= NULL",
                                   CONSTRUCTOR_PARAMETER, BUILD_ACCESS_FUNCTIONS, DEF_TRAVERSAL, NO_DELETE);
     NewExp.setDataPrototype     ( "SgExpression*", "builtin_args", "= NULL",
                                   CONSTRUCTOR_PARAMETER, BUILD_ACCESS_FUNCTIONS, DEF_TRAVERSAL, NO_DELETE);
     NewExp.setDataPrototype     ( "short", "need_global_specifier", "= 0",
                                   CONSTRUCTOR_PARAMETER, BUILD_ACCESS_FUNCTIONS, NO_TRAVERSAL, NO_DELETE);
  // DQ (8/21/2006): Added pointer to new operator being used (there could be many implemented)
  // This is NULL if the new operator is compiler generated (not explicitly declared).
     NewExp.setDataPrototype     ( "SgFunctionDeclaration*", "newOperatorDeclaration", "= NULL",
                                   CONSTRUCTOR_PARAMETER, BUILD_ACCESS_FUNCTIONS, NO_TRAVERSAL, NO_DELETE);
  // DQ (6/2/2011): Added support for name qualification.
     NewExp.setDataPrototype ( "int", "name_qualification_length", "= 0",
            NO_CONSTRUCTOR_PARAMETER, BUILD_ACCESS_FUNCTIONS, NO_TRAVERSAL, NO_DELETE);

  // DQ (6/2/2011): Added information required for new name qualification support.
     NewExp.setDataPrototype("bool","type_elaboration_required","= false",
                                NO_CONSTRUCTOR_PARAMETER, BUILD_ACCESS_FUNCTIONS, NO_TRAVERSAL, NO_DELETE);

  // DQ (6/2/2011): Added information required for new name qualification support.
     NewExp.setDataPrototype("bool","global_qualification_required","= false",
                                NO_CONSTRUCTOR_PARAMETER, BUILD_ACCESS_FUNCTIONS, NO_TRAVERSAL, NO_DELETE);

     DeleteExp.setFunctionPrototype ( "HEADER_DELETE_OPERATOR_EXPRESSION", "../Grammar/Expression.code" );
     DeleteExp.setDataPrototype     ( "SgExpression*", "variable", "= NULL",
                                      CONSTRUCTOR_PARAMETER, BUILD_ACCESS_FUNCTIONS, DEF_TRAVERSAL, NO_DELETE);
     DeleteExp.setDataPrototype     ( "short", "is_array", "= 0",
                                      CONSTRUCTOR_PARAMETER, BUILD_ACCESS_FUNCTIONS, NO_TRAVERSAL, NO_DELETE);
     DeleteExp.setDataPrototype     ( "short", "need_global_specifier", "= 0",
                                      CONSTRUCTOR_PARAMETER, BUILD_ACCESS_FUNCTIONS, NO_TRAVERSAL, NO_DELETE);
  // DQ (8/21/2006): Added pointer to delete operator being used (there could be many implemented)
  // At the moment this is always NULL, since I can't find the information in EDG!!!
     DeleteExp.setDataPrototype     ( "SgFunctionDeclaration*", "deleteOperatorDeclaration", "= NULL",
                                   CONSTRUCTOR_PARAMETER, BUILD_ACCESS_FUNCTIONS, NO_TRAVERSAL, NO_DELETE);

     ThisExp.setFunctionPrototype ( "HEADER_THIS_EXPRESSION", "../Grammar/Expression.code" );
     ThisExp.setDataPrototype     ( "SgClassSymbol*", "class_symbol", "= NULL",
                                    CONSTRUCTOR_PARAMETER, BUILD_ACCESS_FUNCTIONS, NO_TRAVERSAL, NO_DELETE);

  // DQ (1/14/2006): This is a CC++ specific data member, but it is part of the 
  // constructor argument list so we will remove it later.
     ThisExp.setDataPrototype     ( "int", "pobj_this", "= 0",
               CONSTRUCTOR_PARAMETER, BUILD_ACCESS_FUNCTIONS, NO_TRAVERSAL, NO_DELETE);

     ScopeOp.setFunctionPrototype ( "HEADER_SCOPE_OPERATOR", "../Grammar/Expression.code" );
     AssignOp.setFunctionPrototype ( "HEADER_ASSIGNMENT_OPERATOR", "../Grammar/Expression.code" );
<<<<<<< HEAD
     CompoundAssignOp.setFunctionPrototype ( "HEADER_COMPOUND_ASSIGNMENT_OPERATOR", "../Grammar/Expression.code" );
=======
     PlusAssignOp.setFunctionPrototype ( "HEADER_PLUS_ASSIGNMENT_OPERATOR", "../Grammar/Expression.code" );
     MinusAssignOp.setFunctionPrototype ( "HEADER_MINUS_ASSIGNMENT_OPERATOR", "../Grammar/Expression.code" );
     AndAssignOp.setFunctionPrototype ( "HEADER_AND_ASSIGNMENT_OPERATOR", "../Grammar/Expression.code" );
     IorAssignOp.setFunctionPrototype ( "HEADER_IOR_ASSIGNMENT_OPERATOR", "../Grammar/Expression.code" );
     MultAssignOp.setFunctionPrototype ( "HEADER_MULTIPLY_ASSIGNMENT_OPERATOR", "../Grammar/Expression.code" );
     DivAssignOp.setFunctionPrototype ( "HEADER_DIVIDE_ASSIGNMENT_OPERATOR", "../Grammar/Expression.code" );
     ModAssignOp.setFunctionPrototype ( "HEADER_MOD_ASSIGNMENT_OPERATOR", "../Grammar/Expression.code" );
     XorAssignOp.setFunctionPrototype ( "HEADER_XOR_ASSIGNMENT_OPERATOR", "../Grammar/Expression.code" );
     LshiftAssignOp.setFunctionPrototype ( "HEADER_LEFT_SHIFT_ASSIGNMENT_OPERATOR", "../Grammar/Expression.code" );
     RshiftAssignOp.setFunctionPrototype ( "HEADER_RIGHT_SHIFT_ASSIGNEMENT_OPERATOR", "../Grammar/Expression.code" );
     JavaUnsignedRshiftAssignOp.setFunctionPrototype ( "HEADER_JAVA_UNSIGNED_RIGHT_SHIFT_ASSIGNEMENT_OPERATOR", "../Grammar/Expression.code" );
>>>>>>> e76de31a
     PointerAssignOp.setFunctionPrototype ( "HEADER_POINTER_ASSIGNMENT_OPERATOR", "../Grammar/Expression.code" );

     RefExp.setFunctionPrototype ( "HEADER_REFERENCE_EXPRESSION", "../Grammar/Expression.code" );
     RefExp.setDataPrototype     ( "SgType*", "type_name", "= NULL",
                                   CONSTRUCTOR_PARAMETER, BUILD_ACCESS_FUNCTIONS, NO_TRAVERSAL || DEF2TYPE_TRAVERSAL, NO_DELETE);

     ThrowOp.setFunctionPrototype ( "HEADER_THROW_OPERATOR", "../Grammar/Expression.code" );
  // DQ (9/19/2004): Added support for throw taking a list of type (what the C++ grammar calls a "exception-specification")
  // JJW (8/6/2008): This should never be used -- SgThrowOp is not used for exception specifications
#if 0
     ThrowOp.setDataPrototype     ( "SgTypePtrListPtr", "typeList", "= NULL",
                                    CONSTRUCTOR_PARAMETER, BUILD_ACCESS_FUNCTIONS, NO_TRAVERSAL, NO_DELETE);
#endif
  // DQ (9/19/2004): Added support for rethrow (allows unary operator operand to be NULL without being interpreted as an error)
     ThrowOp.setDataPrototype     ( "SgThrowOp::e_throw_kind", "throwKind", "= SgThrowOp::unknown_throw",
                                    CONSTRUCTOR_PARAMETER, BUILD_ACCESS_FUNCTIONS, NO_TRAVERSAL, NO_DELETE);

     ConcatenationOp.setFunctionPrototype ( "HEADER_CONCATENATION_OPERATOR", "../Grammar/Expression.code" );

     Initializer.setFunctionPrototype ( "HEADER_INITIALIZER_EXPRESSION", "../Grammar/Expression.code" );
     Initializer.setDataPrototype     ( "bool"               , "is_explicit_cast", "= true",
               NO_CONSTRUCTOR_PARAMETER, BUILD_ACCESS_FUNCTIONS, NO_TRAVERSAL, NO_DELETE);

  // SgAggregateInitializer.setFunctionPrototype ( "HEADER_REPLACE_EXPRESSION", "../Grammar/Expression.code" );
     AggregateInitializer.setFunctionPrototype ( "HEADER_AGGREGATE_INITIALIZER_EXPRESSION", "../Grammar/Expression.code" );

  // The the list declaration from the SgStatement.code file
     AggregateInitializer.editSubstitute       ( "HEADER_LIST_DECLARATIONS", "HEADER_LIST_FUNCTIONS", "../Grammar/Expression.code" );
     AggregateInitializer.editSubstitute       ( "LIST_NAME", "initializer" );
     AggregateInitializer.setDataPrototype     ( "SgExprListExp*", "initializers", "= NULL",
                                                 CONSTRUCTOR_PARAMETER, BUILD_ACCESS_FUNCTIONS, DEF_TRAVERSAL, NO_DELETE);
     AggregateInitializer.setDataPrototype     ( "SgType*", "expression_type", "= NULL",
                                                 CONSTRUCTOR_PARAMETER, BUILD_ACCESS_FUNCTIONS, NO_TRAVERSAL, NO_DELETE);
     // Liao, 6/16/2009, fixing bug 355, for multidimensional array's designated initializer , 
     // aggregateInitializer should not have braces 
     AggregateInitializer.setDataPrototype     ( "bool", "need_explicit_braces", "= true",
                                                 NO_CONSTRUCTOR_PARAMETER, BUILD_ACCESS_FUNCTIONS, NO_TRAVERSAL, NO_DELETE);


#if 0
     // AggregateInitializer.editSubstitute       ( "HEADER_EXTRA_LIST_FUNCTIONS", "HEADER_LIST_EXPRESSION_LIST_EXPRESSION", "../Grammar/Expression.code" );
     // AggregateInitializer.editSubstitute       ( "HEADER_EXTRA_LIST_FUNCTIONS", " " );
     // AggregateInitializer.editSubstitute       ( "LIST_DATA_TYPE", "SgExpression" );
     // AggregateInitializer.editSubstitute       ( "LIST_FUNCTION_RETURN_TYPE", "void" );
     // AggregateInitializer.editSubstitute       ( "LIST_FUNCTION_NAME", "initializer" );
     // AggregateInitializer.editSubstitute       ( "LIST_ELEMENT_DATA_TYPE", "const SgExpression &" );
#endif

     ConstructorInitializer.setFunctionPrototype ( "HEADER_CONSTRUCTOR_INITIALIZER_EXPRESSION", "../Grammar/Expression.code" );
     ConstructorInitializer.setDataPrototype     ( "SgMemberFunctionDeclaration*", "declaration", "= NULL",
                                                   CONSTRUCTOR_PARAMETER, BUILD_ACCESS_FUNCTIONS, NO_TRAVERSAL, NO_DELETE);
     ConstructorInitializer.setDataPrototype     ( "SgExprListExp*"     , "args"          , "= NULL",
                                                   CONSTRUCTOR_PARAMETER, BUILD_ACCESS_FUNCTIONS, DEF_TRAVERSAL, NO_DELETE);
  // DQ (8/1/2006): Store the type explicitly (from it we can still get the SgClassDeclaration, but this permits more general use of ConstructorInitializer).
  // ConstructorInitializer.setDataPrototype     ( "SgClassDeclaration*", "class_decl"    , "= NULL",
  //                 CONSTRUCTOR_PARAMETER, BUILD_ACCESS_FUNCTIONS, NO_TRAVERSAL, NO_DELETE);
     ConstructorInitializer.setDataPrototype     ( "SgType*", "expression_type", "= NULL",
                                                   CONSTRUCTOR_PARAMETER, BUILD_ACCESS_FUNCTIONS, NO_TRAVERSAL, NO_DELETE);
  // DQ (5/20/2004): removed need_paren from this class and added it to the base class so that 
  // all expression could allow it to be set (so that we can use the value as set in EDG)!
  // ConstructorInitializer.setDataPrototype     ( "int", "need_paren"    , "= false",
  //                 CONSTRUCTOR_PARAMETER, BUILD_ACCESS_FUNCTIONS, NO_TRAVERSAL, NO_DELETE);
     ConstructorInitializer.setDataPrototype     ( "bool", "need_name"     , "= false",
                                                   CONSTRUCTOR_PARAMETER, BUILD_ACCESS_FUNCTIONS, NO_TRAVERSAL, NO_DELETE);
     ConstructorInitializer.setDataPrototype     ( "bool", "need_qualifier", "= false",
                                                   CONSTRUCTOR_PARAMETER, BUILD_ACCESS_FUNCTIONS, NO_TRAVERSAL, NO_DELETE);
  // DQ (8/5/2005): Added this flag so it could be used for a different purpose (or perhaps the 
  // orginal purpose as "need_paren" if I didn't understand it intitially).  This flag controls the use of "()"
  // after a class name in a variable declaration (i.e. "class X x();" vs. "class X x;" if the
  // default constructor is explicit in the class "X" then eitheer will work, but if not the 
  // only "class X x;" will work).  This was previously controled by the get_args() function 
  // returning a NULL pointer (poorly done, since we want to avoid NULL pointers in general). 
  // Also changed types to :"bool" from "int".
     ConstructorInitializer.setDataPrototype     ( "bool", "need_parenthesis_after_name", "= false",
                                                   CONSTRUCTOR_PARAMETER, BUILD_ACCESS_FUNCTIONS, NO_TRAVERSAL, NO_DELETE);
  // DQ (8/5/2005): Mark explicitly the cases where the associated class is unknown (happens in 
  // case dik_call_returning_class_via_cctor).  When associated_class_unknown == true class_decl 
  // is NULL, else class_decl should be a valid pointer!
     ConstructorInitializer.setDataPrototype     ( "bool", "associated_class_unknown", "= false",
                                                   CONSTRUCTOR_PARAMETER, BUILD_ACCESS_FUNCTIONS, NO_TRAVERSAL, NO_DELETE);

  // DQ (6/1/2011): Added support for name qualification.
     ConstructorInitializer.setDataPrototype ( "int", "name_qualification_length", "= 0",
            NO_CONSTRUCTOR_PARAMETER, BUILD_ACCESS_FUNCTIONS, NO_TRAVERSAL, NO_DELETE);

  // DQ (5/12/2011): Added information required for new name qualification support.
     ConstructorInitializer.setDataPrototype("bool","type_elaboration_required","= false",
                                NO_CONSTRUCTOR_PARAMETER, BUILD_ACCESS_FUNCTIONS, NO_TRAVERSAL, NO_DELETE);

  // DQ (5/12/2011): Added information required for new name qualification support.
     ConstructorInitializer.setDataPrototype("bool","global_qualification_required","= false",
                                NO_CONSTRUCTOR_PARAMETER, BUILD_ACCESS_FUNCTIONS, NO_TRAVERSAL, NO_DELETE);


     AssignInitializer.setFunctionPrototype ( "HEADER_ASSIGNMENT_INITIALIZER_EXPRESSION", "../Grammar/Expression.code" );
     AssignInitializer.setDataPrototype     ( "SgExpression*", "operand_i"      , "= NULL",
                                              CONSTRUCTOR_PARAMETER, BUILD_ACCESS_FUNCTIONS, DEF_TRAVERSAL, NO_DELETE);
  // DQ (1/14/2006): We should not store the type of unary operators but instead obtain it from the operand directly.
  // AssignInitializer.setDataPrototype     ( "SgType*"      , "expression_type", "= NULL",
  //        CONSTRUCTOR_PARAMETER, BUILD_ACCESS_FUNCTIONS, NO_TRAVERSAL || DEF2TYPE_TRAVERSAL, NO_DELETE);
     AssignInitializer.setDataPrototype     ( "SgType*"      , "expression_type", "= NULL",
            CONSTRUCTOR_PARAMETER, NO_ACCESS_FUNCTIONS, NO_TRAVERSAL || DEF2TYPE_TRAVERSAL, NO_DELETE);
#if 0
  // DQ (5/20/2004): removed need_paren from this class and added it to the base class so that 
  // all expression could allow it to be set (so that we can use the value as set in EDG)!
     AssignInitializer.setDataPrototype     ( "bool"    , "need_paren"     , "= true",
                                              CONSTRUCTOR_PARAMETER, BUILD_ACCESS_FUNCTIONS, NO_TRAVERSAL, NO_DELETE);
#endif

     NullExpression.setFunctionPrototype    ( "HEADER_NULL_EXPRESSION", "../Grammar/Expression.code" );
  // NullExpression.setDataPrototype        ( "SgType*", "expression_type", "= NULL",
  //                 CONSTRUCTOR_PARAMETER, BUILD_ACCESS_FUNCTIONS, NO_TRAVERSAL || DEF2TYPE_TRAVERSAL, NO_DELETE);
     VariantExpression.setFunctionPrototype ( "HEADER_VARIANT_EXPRESSION", "../Grammar/Expression.code" );
  // VariantExpression.setDataPrototype        ( "SgType*", "expression_type", "= NULL",
  //                 CONSTRUCTOR_PARAMETER, BUILD_ACCESS_FUNCTIONS, NO_TRAVERSAL || DEF2TYPE_TRAVERSAL, NO_DELETE);

     StatementExpression.setFunctionPrototype ( "HEADER_STATEMENT_EXPRESSION", "../Grammar/Expression.code" );
     StatementExpression.setDataPrototype     ( "SgStatement*", "statement", "= NULL",
                                      CONSTRUCTOR_PARAMETER, BUILD_ACCESS_FUNCTIONS, DEF_TRAVERSAL, NO_DELETE);

     AsmOp.setFunctionPrototype ( "HEADER_ASM_OP", "../Grammar/Expression.code" );
  // DQ (7/22/2006): This maybe should be a list of constraints (but the only examples I have have a single constraint)
#if 1
     AsmOp.setDataPrototype     ( "SgAsmOp::asm_operand_constraint_enum", "constraint", "= SgAsmOp::e_invalid",
                                      CONSTRUCTOR_PARAMETER, BUILD_ACCESS_FUNCTIONS, NO_TRAVERSAL, NO_DELETE);
#endif
     AsmOp.setDataPrototype     ( "SgAsmOp::asm_operand_modifier_enum", "modifiers", "= SgAsmOp::e_unknown",
                                      CONSTRUCTOR_PARAMETER, BUILD_ACCESS_FUNCTIONS, NO_TRAVERSAL, NO_DELETE);
     AsmOp.setDataPrototype     ( "SgExpression*", "expression", "= NULL",
                                      CONSTRUCTOR_PARAMETER, BUILD_ACCESS_FUNCTIONS, DEF_TRAVERSAL, DEF_DELETE);

  // DQ (1/8/2009): Added support for asm operand handling with EDG RECORD_RAW_ASM_OPERAND_DESCRIPTIONS == TRUE
  // This allows us to handle "asm" statements that reference non-x86 specific details (registers and instructions).
     AsmOp.setDataPrototype     ( "bool", "recordRawAsmOperandDescriptions", "= false",
                                      NO_CONSTRUCTOR_PARAMETER, BUILD_ACCESS_FUNCTIONS, NO_TRAVERSAL, NO_DELETE);
     AsmOp.setDataPrototype     ( "bool", "isOutputOperand", "= false",
                                      NO_CONSTRUCTOR_PARAMETER, BUILD_ACCESS_FUNCTIONS, NO_TRAVERSAL, NO_DELETE);
     AsmOp.setDataPrototype     ( "std::string", "constraintString", "= \"\"",
                                      NO_CONSTRUCTOR_PARAMETER, BUILD_ACCESS_FUNCTIONS, NO_TRAVERSAL, NO_DELETE);
     AsmOp.setDataPrototype     ( "std::string", "name", "= \"\"",
                                      NO_CONSTRUCTOR_PARAMETER, BUILD_ACCESS_FUNCTIONS, NO_TRAVERSAL, NO_DELETE);


#if USE_FORTRAN_IR_NODES
  // DQ (11/24/2007): Removed this IR node
  // DQ (3/20/2007): Support for Fortran IR nodes.
  // IntrinsicFn.setFunctionPrototype ( "HEADER_INTRINSICFN_EXPRESSION", "../Grammar/Expression.code" );
  // IntrinsicFn.editSubstitute       ( "HEADER_LIST_DECLARATIONS", "HEADER_LIST_FUNCTIONS", "../Grammar/Expression.code" );
  // IntrinsicFn.editSubstitute       ( "LIST_NAME", "arg" );
  // IntrinsicFn.setDataPrototype ( "SgName", "name", "= \"\"",
  //         CONSTRUCTOR_PARAMETER, BUILD_ACCESS_FUNCTIONS, NO_TRAVERSAL, NO_DELETE);
  // IntrinsicFn.setDataPrototype ( "SgExprListExp*", "args", "= NULL",
  //         CONSTRUCTOR_PARAMETER, BUILD_ACCESS_FUNCTIONS, DEF_TRAVERSAL, NO_DELETE);
  // IntrinsicFn.setDataPrototype ( "SgType*"      , "return_type", "= NULL",
  //         CONSTRUCTOR_PARAMETER, BUILD_ACCESS_FUNCTIONS, NO_TRAVERSAL || DEF2TYPE_TRAVERSAL, NO_DELETE);

     SubscriptExpression.setFunctionPrototype ( "HEADER_SUBSCRIPT_EXPR_EXPRESSION", "../Grammar/Expression.code" );
     SubscriptExpression.setDataPrototype ( "SgExpression*", "lowerBound", "= NULL",
                                          CONSTRUCTOR_PARAMETER, BUILD_ACCESS_FUNCTIONS, DEF_TRAVERSAL, NO_DELETE);
     SubscriptExpression.setDataPrototype ( "SgExpression*", "upperBound", "= NULL",
                                          CONSTRUCTOR_PARAMETER, BUILD_ACCESS_FUNCTIONS, DEF_TRAVERSAL, NO_DELETE);
     SubscriptExpression.setDataPrototype ( "SgExpression*", "stride", "= NULL",
                                          CONSTRUCTOR_PARAMETER, BUILD_ACCESS_FUNCTIONS, DEF_TRAVERSAL, NO_DELETE);

  // DQ (11/24/2007): Removed this IR node (equivalent to default setting of SgSubscriptExpression)
  // SubscriptColon.setFunctionPrototype ( "HEADER_SUBSCRIPT_COLON_EXPRESSION", "../Grammar/Expression.code" );

  // DQ (11/18/2007): These data members are not used!
  // SubscriptColon.setDataPrototype ( "SgExpression*", "lowerBound", "= NULL",
  //                  CONSTRUCTOR_PARAMETER, BUILD_ACCESS_FUNCTIONS, DEF_TRAVERSAL, NO_DELETE);
  // DQ (11/18/2007): These data members are not used!
  // SubscriptColon.setDataPrototype ( "SgExpression*", "stride", "= NULL",
  //                  CONSTRUCTOR_PARAMETER, BUILD_ACCESS_FUNCTIONS, DEF_TRAVERSAL, NO_DELETE);

  // DQ (11/18/2007): This IR node is used in declarations!
  // Colon.setFunctionPrototype ( "HEADER_COLON_EXPRESSION", "../Grammar/Expression.code" );
     ColonShapeExp.setFunctionPrototype ( "HEADER_COLON_SHAPE_EXPRESSION", "../Grammar/Expression.code" );
  // Colon.setDataPrototype ( "SgExpression*", "lowerBound", "= NULL",
  //                  CONSTRUCTOR_PARAMETER, BUILD_ACCESS_FUNCTIONS, DEF_TRAVERSAL, NO_DELETE);
  // Colon.setDataPrototype ( "SgExpression*", "stride", "= NULL",
  //                  CONSTRUCTOR_PARAMETER, BUILD_ACCESS_FUNCTIONS, DEF_TRAVERSAL, NO_DELETE);

  // SubscriptAsterisk.setFunctionPrototype ( "HEADER_SUBSCRIPT_ASTERISK_EXPRESSION", "../Grammar/Expression.code" );
     AsteriskShapeExp.setFunctionPrototype  ( "HEADER_ASTERISK_SHAPE_EXPRESSION", "../Grammar/Expression.code" );
  // DQ (11/18/2007): These data members are not used!
  // SubscriptAsterisk.setDataPrototype ( "SgExpression*", "lowerBound", "= NULL",
  //                  CONSTRUCTOR_PARAMETER, BUILD_ACCESS_FUNCTIONS, DEF_TRAVERSAL, NO_DELETE);
  // DQ (11/18/2007): These data members are not used!
  // SubscriptAsterisk.setDataPrototype ( "SgExpression*", "stride", "= NULL",
  //                  CONSTRUCTOR_PARAMETER, BUILD_ACCESS_FUNCTIONS, DEF_TRAVERSAL, NO_DELETE);

#if 0
  // DQ (10/4/2008): I no longer agree that these are expressions, they are just parts of the SgUseStatment.
     UseOnlyExpression.setFunctionPrototype ( "HEADER_USE_ONLY_EXPR", "../Grammar/Expression.code" );
     UseOnlyExpression.setDataPrototype ( "SgExprListExp*", "access_list", "= NULL",
                                         CONSTRUCTOR_PARAMETER, BUILD_ACCESS_FUNCTIONS, DEF_TRAVERSAL, NO_DELETE);

     UseRenameExpression.setFunctionPrototype ( "HEADER_USE_RENAME_EXPR", "../Grammar/Expression.code" );
     UseRenameExpression.setDataPrototype ( "SgExpression*", "oldname", "= NULL",
                                         CONSTRUCTOR_PARAMETER, BUILD_ACCESS_FUNCTIONS, DEF_TRAVERSAL, NO_DELETE);
     UseRenameExpression.setDataPrototype ( "SgExpression*", "newname", "= NULL",
                                         CONSTRUCTOR_PARAMETER, BUILD_ACCESS_FUNCTIONS, DEF_TRAVERSAL, NO_DELETE);
#endif

     IOItemExpression.setFunctionPrototype ( "HEADER_IO_ITEM_EXPR", "../Grammar/Expression.code" );
     IOItemExpression.setDataPrototype ( "SgName", "name", "= \"\"",
                                         CONSTRUCTOR_PARAMETER, BUILD_ACCESS_FUNCTIONS, NO_TRAVERSAL, NO_DELETE);
     IOItemExpression.setDataPrototype ( "SgExpression*", "io_item", "= NULL",
                                         CONSTRUCTOR_PARAMETER, BUILD_ACCESS_FUNCTIONS, DEF_TRAVERSAL, NO_DELETE);

     ImpliedDo.setFunctionPrototype ( "HEADER_IMPLIED_DO", "../Grammar/Expression.code" );

  // DQ (9/22/2010): This is only an simple varRef in trivial cases, this is more generally 
  // where an expression in terms of an index is put (e.g. a function of an index as in 
  // "(product(localCount(:j)), j = 1, numDims - 1)" in test2010_49.f90).
  // ImpliedDo.setDataPrototype     ( "SgVarRefExp*", "do_var", "= NULL",
  //                                     CONSTRUCTOR_PARAMETER, BUILD_ACCESS_FUNCTIONS, DEF_TRAVERSAL, NO_DELETE);
  // ImpliedDo.setDataPrototype     ( "SgExpression*", "do_var_exp", "= NULL",
  //                                     CONSTRUCTOR_PARAMETER, BUILD_ACCESS_FUNCTIONS, DEF_TRAVERSAL, NO_DELETE);
     ImpliedDo.setDataPrototype     ( "SgExpression*", "do_var_initialization", "= NULL",
                                         CONSTRUCTOR_PARAMETER, BUILD_ACCESS_FUNCTIONS, DEF_TRAVERSAL, NO_DELETE);

  // DQ (10/9/2010): This data member is now replaced by the do_var_exp_initialization.
  // DQ (10/2/2010): This should be a SgVariableDeclaration instead of an expression.  
  // This was suggested at the Sept Portlan Fortran Adventure meeting.
  // ImpliedDo.setDataPrototype     ( "SgExpression*", "first_val", "= NULL",
  //              CONSTRUCTOR_PARAMETER, BUILD_ACCESS_FUNCTIONS, DEF_TRAVERSAL, NO_DELETE);
  // ImpliedDo.setDataPrototype     ( "SgExpression*", "first_val", "= NULL",
  //              CONSTRUCTOR_PARAMETER, BUILD_ACCESS_FUNCTIONS, DEF_TRAVERSAL, NO_DELETE);
     ImpliedDo.setDataPrototype     ( "SgExpression*", "last_val", "= NULL",
                  CONSTRUCTOR_PARAMETER, BUILD_ACCESS_FUNCTIONS, DEF_TRAVERSAL, NO_DELETE);
     ImpliedDo.setDataPrototype     ( "SgExpression*", "increment", "= NULL",
                  CONSTRUCTOR_PARAMETER, BUILD_ACCESS_FUNCTIONS, DEF_TRAVERSAL, NO_DELETE);
  // For "((A(i),B(i,j),i=0,10,2),j=0,20,3)" A(i) and B(i,j) are the objects in the object_list 
  // for the inner most implided do loop.  The inner most implied do loop is in the object list 
  // for the outer implied do loop.
     ImpliedDo.setDataPrototype     ( "SgExprListExp*", "object_list", "= NULL",
                  CONSTRUCTOR_PARAMETER, BUILD_ACCESS_FUNCTIONS, DEF_TRAVERSAL, NO_DELETE);
#if 1
  // DQ (10/2/2010): Added scope to hold the SgVariableDeclaration and support nested scopes of 
  // multi-dimensional implied do loops. However this scope should not be traversed since its
  // purpose is to hold a symbol table, but we don't want just have a symbol table directly.
     ImpliedDo.setDataPrototype     ( "SgScopeStatement*", "implied_do_scope", "= NULL",
                  CONSTRUCTOR_PARAMETER, BUILD_ACCESS_FUNCTIONS, NO_TRAVERSAL, NO_DELETE);
#endif
  // DQ (11/24/2007): Added new IR node to handle unknown array reference vs. function call problem in Fortran.
  // These are translated to either array references or function calls within post-processing steps.
     UnknownArrayOrFunctionReference.setFunctionPrototype ( "HEADER_UNKNOWN_ARRAY_OR_FUNCTION_REFERENCE", "../Grammar/Expression.code" );

  // This is the name of the array variable being referenced or the name of the function (to be decided in post-processing).
     UnknownArrayOrFunctionReference.setDataPrototype ( "std::string", "name", "= \"\"",
           NO_CONSTRUCTOR_PARAMETER, BUILD_ACCESS_FUNCTIONS, NO_TRAVERSAL, NO_DELETE);

  // This is the variable reference that was constucted already (will be ignored if we convert this to a function call in post-processing).
     UnknownArrayOrFunctionReference.setDataPrototype ( "SgExpression*", "named_reference", "= NULL",
           NO_CONSTRUCTOR_PARAMETER, BUILD_ACCESS_FUNCTIONS, DEF_TRAVERSAL, NO_DELETE);

  // This is either a subscript list or a function argument list (to be decided in post-processing).
     UnknownArrayOrFunctionReference.setDataPrototype ( "SgExprListExp*", "expression_list", "= NULL",
           NO_CONSTRUCTOR_PARAMETER, BUILD_ACCESS_FUNCTIONS, DEF_TRAVERSAL, NO_DELETE);

     PseudoDestructorRefExp.setFunctionPrototype ( "HEADER_PSEUDO_DESTRUCTOR_REF", "../Grammar/Expression.code" );
     PseudoDestructorRefExp.setDataPrototype ( "SgType*", "object_type", "= NULL",
                  CONSTRUCTOR_PARAMETER, BUILD_ACCESS_FUNCTIONS, NO_TRAVERSAL, NO_DELETE);
     PseudoDestructorRefExp.setDataPrototype ( "SgType*", "expression_type", "= NULL",
                  NO_CONSTRUCTOR_PARAMETER, BUILD_ACCESS_FUNCTIONS, NO_TRAVERSAL, NO_DELETE);

  // DQ (12/31/2007): Support for named actual arguments to functions (fortran specific).
     ActualArgumentExpression.setFunctionPrototype ( "HEADER_ACTUAL_ARGUMENT_EXPRESSION", "../Grammar/Expression.code" );
     ActualArgumentExpression.setDataPrototype     ( "SgName", "argument_name", "= \"\"",
                                      CONSTRUCTOR_PARAMETER, BUILD_ACCESS_FUNCTIONS, NO_TRAVERSAL, NO_DELETE);
     ActualArgumentExpression.setDataPrototype     ( "SgExpression*", "expression", "= NULL",
                  CONSTRUCTOR_PARAMETER, BUILD_ACCESS_FUNCTIONS, DEF_TRAVERSAL, NO_DELETE);

     UserDefinedUnaryOp.setFunctionPrototype ( "HEADER_USER_DEFINED_UNARY_EXPRESSION", "../Grammar/Expression.code" );
     UserDefinedUnaryOp.setDataPrototype     ( "SgName", "operator_name", "= \"\"",
                                      CONSTRUCTOR_PARAMETER, BUILD_ACCESS_FUNCTIONS, NO_TRAVERSAL, NO_DELETE);
     UserDefinedUnaryOp.setDataPrototype ( "SgFunctionSymbol*", "symbol"     , "= NULL",
                                       CONSTRUCTOR_PARAMETER, BUILD_ACCESS_FUNCTIONS, NO_TRAVERSAL, NO_DELETE);

     UserDefinedBinaryOp.setFunctionPrototype ( "HEADER_USER_DEFINED_BINARY_EXPRESSION", "../Grammar/Expression.code" );
     UserDefinedBinaryOp.setDataPrototype     ( "SgName", "operator_name", "= \"\"",
                                      CONSTRUCTOR_PARAMETER, BUILD_ACCESS_FUNCTIONS, NO_TRAVERSAL, NO_DELETE);
     UserDefinedBinaryOp.setDataPrototype ( "SgFunctionSymbol*", "symbol"     , "= NULL",
                                       CONSTRUCTOR_PARAMETER, BUILD_ACCESS_FUNCTIONS, NO_TRAVERSAL, NO_DELETE);


     //FMZ (2/5/2009): Added for CAFCoExpression => change teamId from "SgName" to "SgVarRefExp*"
     CAFCoExpression.setFunctionPrototype ( "HEADER_CO_EXPRESSION", "../Grammar/Expression.code" );

     //CAFCoExpression.setDataPrototype ( "SgName", "teamId",  "= \"\"", 
     //                                   CONSTRUCTOR_PARAMETER, BUILD_ACCESS_FUNCTIONS,NO_TRAVERSAL,NO_DELETE);
     CAFCoExpression.setDataPrototype ( "SgVarRefExp*", "teamId",  "= NULL", 
                                          CONSTRUCTOR_PARAMETER, BUILD_ACCESS_FUNCTIONS, NO_TRAVERSAL, NO_DELETE);
     CAFCoExpression.setDataPrototype ( "SgExpression*", "teamRank", "= NULL",
                                          CONSTRUCTOR_PARAMETER, BUILD_ACCESS_FUNCTIONS, NO_TRAVERSAL, NO_DELETE);
     CAFCoExpression.setDataPrototype ( "SgExpression*", "referData", "= NULL",
                                          CONSTRUCTOR_PARAMETER, BUILD_ACCESS_FUNCTIONS,DEF_TRAVERSAL, NO_DELETE);
     CAFCoExpression.setFunctionSource ( "SOURCE_EMPTY_POST_CONSTRUCTION_INITIALIZATION", 
                                  "../Grammar/Expression.code" );


#endif

     DesignatedInitializer.setFunctionPrototype ( "HEADER_DESIGNATED_INITIALIZER", "../Grammar/Expression.code" );
  // Each of these fields is either a SgValueExp for an array index or an SgVarRefExp for a struct field name -- they are chained to form the actual designator
     DesignatedInitializer.setDataPrototype("SgExprListExp*", "designatorList", "= NULL", CONSTRUCTOR_PARAMETER, BUILD_ACCESS_FUNCTIONS, DEF_TRAVERSAL, NO_DELETE);
     DesignatedInitializer.setDataPrototype("SgInitializer*", "memberInit", "= NULL", CONSTRUCTOR_PARAMETER, BUILD_ACCESS_FUNCTIONS, DEF_TRAVERSAL, NO_DELETE);


 // TV (04/22/2010): CUDA support
 
     CudaKernelExecConfig.setFunctionPrototype ( "HEADER_CUDA_KERNEL_EXEC_CONFIG", "../Grammar/Expression.code" );
     
     CudaKernelExecConfig.setDataPrototype ( "SgExpression*", "grid",   "= NULL", CONSTRUCTOR_PARAMETER, BUILD_ACCESS_FUNCTIONS, DEF_TRAVERSAL, NO_DELETE);
     CudaKernelExecConfig.setDataPrototype ( "SgExpression*", "blocks", "= NULL", CONSTRUCTOR_PARAMETER, BUILD_ACCESS_FUNCTIONS, DEF_TRAVERSAL, NO_DELETE);
     CudaKernelExecConfig.setDataPrototype ( "SgExpression*", "shared", "= NULL", CONSTRUCTOR_PARAMETER, BUILD_ACCESS_FUNCTIONS, DEF_TRAVERSAL, NO_DELETE);
     CudaKernelExecConfig.setDataPrototype ( "SgExpression*", "stream", "= NULL", CONSTRUCTOR_PARAMETER, BUILD_ACCESS_FUNCTIONS, DEF_TRAVERSAL, NO_DELETE);

     CudaKernelCallExp.setFunctionPrototype ( "HEADER_CUDA_KERNEL_CALL_EXPRESSION", "../Grammar/Expression.code" );
     
     CudaKernelCallExp.editSubstitute       ( "HEADER_LIST_DECLARATIONS", "HEADER_LIST_FUNCTIONS", "../Grammar/Expression.code" );
     CudaKernelCallExp.editSubstitute       ( "LIST_NAME", "arg" );
  
     CudaKernelCallExp.setDataPrototype ( "SgExpression*", "function", "= NULL", CONSTRUCTOR_PARAMETER, BUILD_ACCESS_FUNCTIONS, DEF_TRAVERSAL, NO_DELETE);
     CudaKernelCallExp.setDataPrototype ( "SgExprListExp*", "args", "= NULL", CONSTRUCTOR_PARAMETER, BUILD_ACCESS_FUNCTIONS, DEF_TRAVERSAL, NO_DELETE);
     CudaKernelCallExp.setDataPrototype ( "SgCudaKernelExecConfig*", "exec_config", "= NULL", CONSTRUCTOR_PARAMETER, BUILD_ACCESS_FUNCTIONS, DEF_TRAVERSAL, NO_DELETE);

     // ***********************************************************************
     // ***********************************************************************
     //                       Source Code Declaration
     // ***********************************************************************
     // ***********************************************************************

     // ############################
     // Functions assigned by object
     // ############################

     Expression.setFunctionSource ( "SOURCE_BASECLASS_EXPRESSION", "../Grammar/Expression.code" );

     UnaryOp.setFunctionSource  ( "SOURCE_UNARY_EXPRESSION", "../Grammar/Expression.code" );
     BinaryOp.setFunctionSource ( "SOURCE_BINARY_EXPRESSION", "../Grammar/Expression.code" );

     ExpressionRoot.setFunctionSource         ( "SOURCE_EXPRESSION_ROOT","../Grammar/Expression.code" );

#ifdef HL_GRAMMARS
     X_ExpressionUnknown.setFunctionSource   ( "SOURCE_X_EXPRESSION_UNKNOWN", "../Grammar/Expression.code" );
     X_Expression.setFunctionSource          ( "SOURCE_X_EXPRESSION",         "../Grammar/Expression.code" );
     non_X_Expression.setFunctionSource      ( "SOURCE_NON_X_EXPRESSION",     "../Grammar/Expression.code" );
#endif

     ExprListExp.setFunctionSource ( "SOURCE_EXPRESSION_LIST_EXPRESSION","../Grammar/Expression.code" );
     VarRefExp.setFunctionSource ( "SOURCE_VARIABLE_REFERENCE_EXPRESSION","../Grammar/Expression.code" );
     LabelRefExp.setFunctionSource ( "SOURCE_LABEL_REFERENCE_EXPRESSION","../Grammar/Expression.code" );
     ClassNameRefExp.setFunctionSource ( "SOURCE_CLASS_NAME_REFERENCE_EXPRESSION","../Grammar/Expression.code" );
     FunctionRefExp.setFunctionSource ( "SOURCE_FUNCTION_REFERENCE_EXPRESSION","../Grammar/Expression.code" );
     MemberFunctionRefExp.setFunctionSource ( "SOURCE_MEMBER_FUNCTION_REFERENCE_EXPRESSION","../Grammar/Expression.code" );
     ValueExp.setFunctionSource ( "SOURCE_VALUE_EXPRESSION","../Grammar/Expression.code" );
     BoolValExp.setFunctionSource ( "SOURCE_BOOLEAN_VALUE_EXPRESSION","../Grammar/Expression.code" );
     StringVal.setFunctionSource ( "SOURCE_STRING_VALUE_EXPRESSION","../Grammar/Expression.code" );
     ShortVal.setFunctionSource ( "SOURCE_SHORT_VALUE_EXPRESSION","../Grammar/Expression.code" );
     CharVal.setFunctionSource ( "SOURCE_CHAR_VALUE_EXPRESSION","../Grammar/Expression.code" );
     UnsignedCharVal.setFunctionSource ( "SOURCE_UNSIGNED_CHAR_VALUE_EXPRESSION","../Grammar/Expression.code" );
     WcharVal.setFunctionSource ( "SOURCE_WCHAR_VALUE_EXPRESSION","../Grammar/Expression.code" );
     UnsignedShortVal.setFunctionSource ( "SOURCE_UNSIGNED_SHORT_VALUE_EXPRESSION","../Grammar/Expression.code" );
     IntVal.setFunctionSource ( "SOURCE_INTEGER_VALUE_EXPRESSION","../Grammar/Expression.code" );
     EnumVal.setFunctionSource ( "SOURCE_ENUM_VALUE_EXPRESSION","../Grammar/Expression.code" );
     UnsignedIntVal.setFunctionSource ( "SOURCE_UNSIGNED_INTEGER_VALUE_EXPRESSION","../Grammar/Expression.code" );
     LongIntVal.setFunctionSource ( "SOURCE_LONG_INTEGER_VALUE_EXPRESSION","../Grammar/Expression.code" );
     LongLongIntVal.setFunctionSource ( "SOURCE_LONG_LONG_INTEGER_VALUE_EXPRESSION","../Grammar/Expression.code" );
     UnsignedLongLongIntVal.setFunctionSource ( "SOURCE_UNSIGNED_LONG_LONG_INTEGER_VALUE_EXPRESSION","../Grammar/Expression.code" );
     UnsignedLongVal.setFunctionSource ( "SOURCE_UNSIGNED_LONG_VALUE_EXPRESSION","../Grammar/Expression.code" );
     FloatVal.setFunctionSource ( "SOURCE_FLOAT_VALUE_EXPRESSION","../Grammar/Expression.code" );
     DoubleVal.setFunctionSource ( "SOURCE_DOUBLE_VALUE_EXPRESSION","../Grammar/Expression.code" );
     LongDoubleVal.setFunctionSource ( "SOURCE_LONG_DOUBLE_VALUE_EXPRESSION","../Grammar/Expression.code" );
     ComplexVal.setFunctionSource ( "SOURCE_COMPLEX_VALUE_EXPRESSION","../Grammar/Expression.code" );
     FunctionCallExp.setFunctionSource ( "SOURCE_FUNCTION_CALL_EXPRESSION","../Grammar/Expression.code" );
     ArrowExp.setFunctionSource ( "SOURCE_ARROW_EXPRESSION","../Grammar/Expression.code" );
     DotExp.setFunctionSource ( "SOURCE_DOT_EXPRESSION","../Grammar/Expression.code" );
     DotStarOp.setFunctionSource ( "SOURCE_DOT_STAR_OPERATOR_EXPRESSION","../Grammar/Expression.code" );
     ArrowStarOp.setFunctionSource ( "SOURCE_ARROW_STAR_OPERATOR_EXPRESSION","../Grammar/Expression.code" );

     UpcThreads.setFunctionSource ( "SOURCE_UPC_THREADS_EXPRESSION","../Grammar/Expression.code" );
     UpcMythread.setFunctionSource ( "SOURCE_UPC_MYTHREAD_EXPRESSION","../Grammar/Expression.code" );

     EqualityOp.setFunctionSource       ( "SOURCE_EQUALITY_OPERATOR_EXPRESSION","../Grammar/Expression.code" );
     LessThanOp.setFunctionSource       ( "SOURCE_LESS_THAN_OPERATOR_EXPRESSION","../Grammar/Expression.code" );
     GreaterThanOp.setFunctionSource    ( "SOURCE_GREATER_THAN_OPERATOR_EXPRESSION","../Grammar/Expression.code" );
     NotEqualOp.setFunctionSource       ( "SOURCE_NOT_EQUAL_OPERATOR_EXPRESSION","../Grammar/Expression.code" );
     LessOrEqualOp.setFunctionSource    ( "SOURCE_LESS_OR_EQUAL_OPERATOR_EXPRESSION","../Grammar/Expression.code" );
     GreaterOrEqualOp.setFunctionSource ( "SOURCE_GREATER_OR_EQUAL_OPERATOR_EXPRESSION","../Grammar/Expression.code" );
     NotOp.setFunctionSource            ( "SOURCE_NOT_OPERATOR_EXPRESSION","../Grammar/Expression.code" );

  // DQ (6/20/2006): Relational Operators must return bool type
     EqualityOp.editSubstitute       ( "SOURCE_BOOLEAN_GET_TYPE_MEMBER_FUNCTION", "SOURCE_BOOLEAN_GET_TYPE", "../Grammar/Expression.code" );
     LessThanOp.editSubstitute       ( "SOURCE_BOOLEAN_GET_TYPE_MEMBER_FUNCTION", "SOURCE_BOOLEAN_GET_TYPE", "../Grammar/Expression.code" );
     GreaterThanOp.editSubstitute    ( "SOURCE_BOOLEAN_GET_TYPE_MEMBER_FUNCTION", "SOURCE_BOOLEAN_GET_TYPE", "../Grammar/Expression.code" );
     NotEqualOp.editSubstitute       ( "SOURCE_BOOLEAN_GET_TYPE_MEMBER_FUNCTION", "SOURCE_BOOLEAN_GET_TYPE", "../Grammar/Expression.code" );
     LessOrEqualOp.editSubstitute    ( "SOURCE_BOOLEAN_GET_TYPE_MEMBER_FUNCTION", "SOURCE_BOOLEAN_GET_TYPE", "../Grammar/Expression.code" );
     GreaterOrEqualOp.editSubstitute ( "SOURCE_BOOLEAN_GET_TYPE_MEMBER_FUNCTION", "SOURCE_BOOLEAN_GET_TYPE", "../Grammar/Expression.code" );
     NotOp.editSubstitute            ( "SOURCE_BOOLEAN_GET_TYPE_MEMBER_FUNCTION", "SOURCE_BOOLEAN_GET_TYPE", "../Grammar/Expression.code" );

     AddOp.setFunctionSource ( "SOURCE_ADD_OPERATOR_EXPRESSION","../Grammar/Expression.code" );
     SubtractOp.setFunctionSource ( "SOURCE_SUBTRACT_OPERATOR_EXPRESSION","../Grammar/Expression.code" );
     MultiplyOp.setFunctionSource ( "SOURCE_MULTIPLY_OPERATOR_EXPRESSION","../Grammar/Expression.code" );
     DivideOp.setFunctionSource ( "SOURCE_DIVIDE_OPERATOR_EXPRESSION","../Grammar/Expression.code" );
     IntegerDivideOp.setFunctionSource ( "SOURCE_INTEGER_DIVIDE_OPERATOR_EXPRESSION","../Grammar/Expression.code" );
     ModOp.setFunctionSource ( "SOURCE_MOD_OPERATOR_EXPRESSION","../Grammar/Expression.code" );
     AndOp.setFunctionSource ( "SOURCE_AND_OPERATOR_EXPRESSION","../Grammar/Expression.code" );
     OrOp.setFunctionSource ( "SOURCE_OR_OPERATOR_EXPRESSION","../Grammar/Expression.code" );
     BitXorOp.setFunctionSource ( "SOURCE_BIT_XOR_OPERATOR_EXPRESSION","../Grammar/Expression.code" );
     BitAndOp.setFunctionSource ( "SOURCE_BIT_AND_OPERATOR_EXPRESSION","../Grammar/Expression.code" );
     BitOrOp.setFunctionSource ( "SOURCE_BIT_OR_OPERATOR_EXPRESSION","../Grammar/Expression.code" );
     CommaOpExp.setFunctionSource ( "SOURCE_COMMA_OPERATOR_EXPRESSION","../Grammar/Expression.code" );
     LshiftOp.setFunctionSource ( "SOURCE_LEFT_SHIFT_OPERATOR_EXPRESSION","../Grammar/Expression.code" );
     RshiftOp.setFunctionSource ( "SOURCE_RIGHT_SHIFT_OPERATOR_EXPRESSION","../Grammar/Expression.code" );
     JavaUnsignedRshiftOp.setFunctionSource ( "SOURCE_JAVA_UNSIGNED_RIGHT_SHIFT_OPERATOR_EXPRESSION","../Grammar/Expression.code" );

     MinusOp.setFunctionSource ( "SOURCE_MINUS_OPERATOR_EXPRESSION","../Grammar/Expression.code" );
     UnaryAddOp.setFunctionSource ( "SOURCE_UNARY_ADD_OPERATOR_EXPRESSION","../Grammar/Expression.code" );

     SizeOfOp.setFunctionSource ( "SOURCE_SIZE_OF_OPERATOR_EXPRESSION","../Grammar/Expression.code" );
     JavaInstanceOfOp.setFunctionSource ( "SOURCE_JAVA_INSTANCEOF_OPERATOR_EXPRESSION","../Grammar/Expression.code" );

  // DQ (2/12/2011): Added support for UPC specific sizeof operators.
     UpcLocalsizeofExpression.setFunctionSource ( "SOURCE_UPC_LOCAL_SIZEOF_EXPRESSION","../Grammar/Expression.code" );
     UpcBlocksizeofExpression.setFunctionSource ( "SOURCE_UPC_BLOCK_SIZEOF_EXPRESSION","../Grammar/Expression.code" );
     UpcElemsizeofExpression.setFunctionSource ( "SOURCE_UPC_ELEM_SIZEOF_EXPRESSION","../Grammar/Expression.code" );

     TypeIdOp.setFunctionSource ( "SOURCE_TYPE_ID_OPERATOR_EXPRESSION","../Grammar/Expression.code" );
     PointerDerefExp.setFunctionSource ( "SOURCE_POINTER_DEREFERENCE_EXPRESSION","../Grammar/Expression.code" );
     AddressOfOp.setFunctionSource     ( "SOURCE_ADDRESS_OF_OPERATOR_EXPRESSION","../Grammar/Expression.code" );
     MinusMinusOp.setFunctionSource ( "SOURCE_MINUS_MINUS_OPERATOR_EXPRESSION","../Grammar/Expression.code" );
     PlusPlusOp.setFunctionSource ( "SOURCE_PLUS_PLUS_OPERATOR_EXPRESSION","../Grammar/Expression.code" );
     BitComplementOp.setFunctionSource ( "SOURCE_BIT_COMPLEMENT_OPERATOR_EXPRESSION","../Grammar/Expression.code" );
     RealPartOp.setFunctionSource ( "SOURCE_REAL_PART_OPERATOR_EXPRESSION","../Grammar/Expression.code" );
     ImagPartOp.setFunctionSource ( "SOURCE_IMAG_PART_OPERATOR_EXPRESSION","../Grammar/Expression.code" );
     ConjugateOp.setFunctionSource ( "SOURCE_CONJUGATE_OPERATOR_EXPRESSION","../Grammar/Expression.code" );
     ConditionalExp.setFunctionSource ( "SOURCE_CONDITIONAL_EXPRESSION","../Grammar/Expression.code" );
     CastExp.setFunctionSource ( "SOURCE_CAST_EXPRESSION","../Grammar/Expression.code" );
     PntrArrRefExp.setFunctionSource ( "SOURCE_POINTER_ARRAY_REFERENCE_EXPRESSION","../Grammar/Expression.code" );
     NewExp.setFunctionSource ( "SOURCE_NEW_OPERATOR_EXPRESSION","../Grammar/Expression.code" );
     DeleteExp.setFunctionSource ( "SOURCE_DELETE_OPERATOR_EXPRESSION","../Grammar/Expression.code" );
     ThisExp.setFunctionSource ( "SOURCE_THIS_EXPRESSION","../Grammar/Expression.code" );
     ScopeOp.setFunctionSource ( "SOURCE_SCOPE_OPERATOR_EXPRESSION","../Grammar/Expression.code" );
     AssignOp.setFunctionSource  ( "SOURCE_ASSIGN_OPERATOR_EXPRESSION","../Grammar/Expression.code" );
<<<<<<< HEAD
=======
  // This must be a bug since it is different from the MinusAssignOp!
     PlusAssignOp.setFunctionSource  ( "SOURCE_PLUS_ASSIGN_OPERATOR_EXPRESSION","../Grammar/Expression.code" );
     MinusAssignOp.setFunctionSource ( "SOURCE_MINUS_ASSIGN_OPERATOR_EXPRESSION","../Grammar/Expression.code" );
     AndAssignOp.setFunctionSource ( "SOURCE_AND_ASSIGN_OPERATOR_EXPRESSION","../Grammar/Expression.code" );
     IorAssignOp.setFunctionSource ( "SOURCE_IOR_ASSIGN_OPERATOR_EXPRESSION","../Grammar/Expression.code" );
     MultAssignOp.setFunctionSource ( "SOURCE_MULTIPLY_ASSIGN_OPERATOR_EXPRESSION","../Grammar/Expression.code" );
     DivAssignOp.setFunctionSource ( "SOURCE_DIVIDE_ASSIGN_OPERATOR_EXPRESSION","../Grammar/Expression.code" );
     ModAssignOp.setFunctionSource ( "SOURCE_MOD_ASSIGN_OPERATOR_EXPRESSION","../Grammar/Expression.code" );
     XorAssignOp.setFunctionSource ( "SOURCE_XOR_ASSIGN_OPERATOR_EXPRESSION","../Grammar/Expression.code" );
     LshiftAssignOp.setFunctionSource ( "SOURCE_LEFT_SHIFT_ASSIGN_OPERATOR_EXPRESSION","../Grammar/Expression.code" );
     RshiftAssignOp.setFunctionSource ( "SOURCE_RIGHT_SHIFT_ASSIGN_OPERATOR_EXPRESSION","../Grammar/Expression.code" );
     JavaUnsignedRshiftAssignOp.setFunctionSource ( "SOURCE_JAVA_UNSIGNED_RIGHT_SHIFT_ASSIGN_OPERATOR_EXPRESSION","../Grammar/Expression.code" );
>>>>>>> e76de31a
     PointerAssignOp.setFunctionSource  ( "SOURCE_POINTER_ASSIGN_OPERATOR_EXPRESSION","../Grammar/Expression.code" );

     RefExp.setFunctionSource ( "SOURCE_REFERENCE_EXPRESSION","../Grammar/Expression.code" );
     ThrowOp.setFunctionSource ( "SOURCE_THROW_OPERATOR_EXPRESSION","../Grammar/Expression.code" );
     Initializer.setFunctionSource ( "SOURCE_INITIALIZER_EXPRESSION","../Grammar/Expression.code" );
     AggregateInitializer.setFunctionSource ( "SOURCE_AGGREGATE_INITIALIZER_EXPRESSION","../Grammar/Expression.code" );
     ConstructorInitializer.setFunctionSource ( "SOURCE_CONSTRUCTOR_INITIALIZER_EXPRESSION","../Grammar/Expression.code" );
     AssignInitializer.setFunctionSource ( "SOURCE_ASSIGNMENT_INITIALIZER_EXPRESSION","../Grammar/Expression.code" );

     ConcatenationOp.setFunctionSource  ( "SOURCE_CONCATENATION_OPERATOR_EXPRESSION","../Grammar/Expression.code" );


     // ###################################
     // Functions assigned by function name
     // ###################################

     ArrowStarOp.setFunctionSource       ( "SOURCE_ARROW_STAR_OPERATOR_EXPRESSION","../Grammar/Expression.code" );

     AddOp.setFunctionSource           ( "SOURCE_ARITHMETIC_OPERATOR_EXPRESSION","../Grammar/Expression.code" );
     SubtractOp.setFunctionSource      ( "SOURCE_ARITHMETIC_OPERATOR_EXPRESSION","../Grammar/Expression.code" );
     MultiplyOp.setFunctionSource      ( "SOURCE_ARITHMETIC_OPERATOR_EXPRESSION","../Grammar/Expression.code" );
     DivideOp.setFunctionSource        ( "SOURCE_ARITHMETIC_OPERATOR_EXPRESSION","../Grammar/Expression.code" );
     IntegerDivideOp.setFunctionSource ( "SOURCE_ARITHMETIC_OPERATOR_EXPRESSION","../Grammar/Expression.code" );
     ModOp.setFunctionSource           ( "SOURCE_ARITHMETIC_OPERATOR_EXPRESSION","../Grammar/Expression.code" );

     AndOp.setFunctionSource ( "SOURCE_INTEGER_OPERATOR_EXPRESSION","../Grammar/Expression.code" );
     OrOp.setFunctionSource  ( "SOURCE_INTEGER_OPERATOR_EXPRESSION","../Grammar/Expression.code" );
     NotOp.setFunctionSource ( "SOURCE_INTEGER_OPERATOR_EXPRESSION","../Grammar/Expression.code" );

     BitXorOp.setFunctionSource ( "SOURCE_BIT_OPERATOR_EXPRESSION","../Grammar/Expression.code" );
     BitAndOp.setFunctionSource ( "SOURCE_BIT_OPERATOR_EXPRESSION","../Grammar/Expression.code" );
     BitOrOp.setFunctionSource  ( "SOURCE_BIT_OPERATOR_EXPRESSION","../Grammar/Expression.code" );

     CommaOpExp.setFunctionSource ( "SOURCE_COMMA_OPERATOR_EXPRESSION","../Grammar/Expression.code" );

     ExponentiationOp.setFunctionSource    ( "SOURCE_EXPONENTIATION_EXPRESSION", "../Grammar/Expression.code" );

  // IntrinsicFn.setFunctionSource ( "SOURCE_INTRINSICFN_EXPRESSION", "../Grammar/Expression.code" );
  // IntrinsicFn.setFunctionSource ( "SOURCE_EMPTY_SET_TYPE_FUNCTION", "../Grammar/Expression.code" );

     SubscriptExpression.setFunctionSource ( "SOURCE_SUBSCRIPT_EXPR_EXPRESSION", "../Grammar/Expression.code" );
  // SubscriptExpression.setFunctionSource ( "SOURCE_EMPTY_SET_TYPE_FUNCTION", "../Grammar/Expression.code" );

  // SubscriptColon.setFunctionSource ( "SOURCE_SUBSCRIPT_COLON_EXPRESSION", "../Grammar/Expression.code" );
  // SubscriptColon.setFunctionSource ( "SOURCE_EMPTY_SET_TYPE_FUNCTION", "../Grammar/Expression.code" );

  // Colon.setFunctionSource ( "SOURCE_COLON_EXPRESSION", "../Grammar/Expression.code" );
     ColonShapeExp.setFunctionSource ( "SOURCE_COLON_SHAPE_EXPRESSION", "../Grammar/Expression.code" );
  // Colon.setFunctionSource ( "SOURCE_EMPTY_SET_TYPE_FUNCTION", "../Grammar/Expression.code" );

  // SubscriptAsterisk.setFunctionSource ( "SOURCE_SUBSCRIPT_ASTERISK_EXPRESSION", "../Grammar/Expression.code" );
     AsteriskShapeExp.setFunctionSource ( "SOURCE_ASTERISK_SHAPE_EXPRESSION", "../Grammar/Expression.code" );
  // SubscriptAsterisk.setFunctionSource ( "SOURCE_EMPTY_SET_TYPE_FUNCTION", "../Grammar/Expression.code" );

#if 0
  // DQ (10/4/2008): I no longer agree that these are expressions, they are just parts of the SgUseStatment.
     UseOnlyExpression.setFunctionSource ( "SOURCE_USE_ONLY_EXPR", "../Grammar/Expression.code" );
  // UseOnlyExpression.setFunctionSource ( "SOURCE_EMPTY_SET_TYPE_FUNCTION", "../Grammar/Expression.code" );

     UseRenameExpression.setFunctionSource ( "SOURCE_USE_RENAME_EXPR", "../Grammar/Expression.code" );
  // UseRenameExpression.setFunctionSource ( "SOURCE_EMPTY_SET_TYPE_FUNCTION", "../Grammar/Expression.code" );
#endif

     IOItemExpression.setFunctionSource ( "SOURCE_IO_ITEM_EXPR", "../Grammar/Expression.code" );
  // IOItemExpression.setFunctionSource ( "SOURCE_EMPTY_SET_TYPE_FUNCTION", "../Grammar/Expression.code" );

     ImpliedDo.setFunctionSource ( "SOURCE_IMPLIED_DO", "../Grammar/Expression.code" );
  // IOImpliedDo.setFunctionSource ( "SOURCE_EMPTY_SET_TYPE_FUNCTION", "../Grammar/Expression.code" );

     UnknownArrayOrFunctionReference.setFunctionSource ( "SOURCE_UNKNOWN_ARRAY_OR_FUNCTION_REFERENCE", "../Grammar/Expression.code" );

     ActualArgumentExpression.setFunctionSource ( "SOURCE_ACTUAL_ARGUMENT_EXPRESSION", "../Grammar/Expression.code" );
     DesignatedInitializer.setFunctionSource ( "SOURCE_DESIGNATED_INITIALIZER", "../Grammar/Expression.code" );

     //FMZ (2/6/2009): Added for CoArray Reference
     CAFCoExpression.setFunctionSource ( "SOURCE_CO_EXPRESSION", "../Grammar/Expression.code" );

#if USE_UPC_IR_NODES
  // DQ and Liao (6/10/2008): Added new IR nodes specific to UPC.
     UpcLocalsizeofExpression.setFunctionSource ( "SOURCE_UPC_LOCAL_SIZEOF_EXPRESSION", "../Grammar/Expression.code" );
     UpcBlocksizeofExpression.setFunctionSource ( "SOURCE_UPC_BLOCK_SIZEOF_EXPRESSION", "../Grammar/Expression.code" );
     UpcElemsizeofExpression.setFunctionSource  ( "SOURCE_UPC_ELEM_SIZEOF_EXPRESSION",  "../Grammar/Expression.code" );
#endif

     UserDefinedUnaryOp.setFunctionSource  ( "SOURCE_USER_DEFINED_UNARY_EXPRESSION",  "../Grammar/Expression.code" );
     UserDefinedBinaryOp.setFunctionSource ( "SOURCE_USER_DEFINED_BINARY_EXPRESSION", "../Grammar/Expression.code" );

  // ***************************************
  //      get_type() member function
  // ***************************************

     ExprListExp.setFunctionSource            ( "SOURCE_DEFAULT_GET_TYPE","../Grammar/Expression.code" );
     VarRefExp.setFunctionSource              ( "SOURCE_GET_TYPE_FROM_SYMBOL","../Grammar/Expression.code" );
     LabelRefExp.setFunctionSource            ( "SOURCE_GET_TYPE_FROM_SYMBOL","../Grammar/Expression.code" );
     FunctionRefExp.setFunctionSource         ( "SOURCE_GET_TYPE_FROM_SYMBOL","../Grammar/Expression.code" );
     MemberFunctionRefExp.setFunctionSource   ( "SOURCE_GET_TYPE_FROM_SYMBOL","../Grammar/Expression.code" );

     BoolValExp.setFunctionSource             ( "SOURCE_GET_TYPE_GENERIC","../Grammar/Expression.code" );
     ShortVal.setFunctionSource               ( "SOURCE_GET_TYPE_GENERIC","../Grammar/Expression.code" );

  // DQ (8/17/2010): types for strings need to be handled using a lenght parameter to the SgTypeString::createType function.
  // For fortran the lenght can be specified as an expression, but for a literal it has to be a known value of an integer.
  // StringVal.setFunctionSource              ( "SOURCE_GET_TYPE_GENERIC","../Grammar/Expression.code" );
     StringVal.setFunctionSource              ( "SOURCE_GET_TYPE_STRING","../Grammar/Expression.code" );

     CharVal.setFunctionSource                ( "SOURCE_GET_TYPE_GENERIC","../Grammar/Expression.code" );
     UnsignedCharVal.setFunctionSource        ( "SOURCE_GET_TYPE_GENERIC","../Grammar/Expression.code" );
     WcharVal.setFunctionSource               ( "SOURCE_GET_TYPE_GENERIC","../Grammar/Expression.code" );
     UnsignedShortVal.setFunctionSource       ( "SOURCE_GET_TYPE_GENERIC","../Grammar/Expression.code" );
     IntVal.setFunctionSource                 ( "SOURCE_GET_TYPE_GENERIC","../Grammar/Expression.code" );
     EnumVal.setFunctionSource                ( "SOURCE_GET_TYPE_GENERIC","../Grammar/Expression.code" );
     UnsignedIntVal.setFunctionSource         ( "SOURCE_GET_TYPE_GENERIC","../Grammar/Expression.code" );
     LongIntVal.setFunctionSource             ( "SOURCE_GET_TYPE_GENERIC","../Grammar/Expression.code" );
     LongLongIntVal.setFunctionSource         ( "SOURCE_GET_TYPE_GENERIC","../Grammar/Expression.code" );
     UnsignedLongLongIntVal.setFunctionSource ( "SOURCE_GET_TYPE_GENERIC","../Grammar/Expression.code" );
     UnsignedLongVal.setFunctionSource        ( "SOURCE_GET_TYPE_GENERIC","../Grammar/Expression.code" );
     FloatVal.setFunctionSource               ( "SOURCE_GET_TYPE_GENERIC","../Grammar/Expression.code" );
     DoubleVal.setFunctionSource              ( "SOURCE_GET_TYPE_GENERIC","../Grammar/Expression.code" );
     LongDoubleVal.setFunctionSource          ( "SOURCE_GET_TYPE_GENERIC","../Grammar/Expression.code" );
     ComplexVal.setFunctionSource             ( "SOURCE_GET_TYPE_COMPLEX","../Grammar/Expression.code" );

     UpcThreads.setFunctionSource             ( "SOURCE_GET_TYPE_GENERIC","../Grammar/Expression.code" );
     UpcMythread.setFunctionSource            ( "SOURCE_GET_TYPE_GENERIC","../Grammar/Expression.code" );

     BoolValExp.editSubstitute     ( "GENERIC_TYPE", "SgTypeBool" );
     StringVal.editSubstitute      ( "GENERIC_TYPE", "SgTypeString" );
     ShortVal.editSubstitute       ( "GENERIC_TYPE", "SgTypeShort" );

     CharVal.editSubstitute        ( "GENERIC_TYPE", "SgTypeChar" );

     UnsignedCharVal.editSubstitute        ( "GENERIC_TYPE", "SgTypeUnsignedChar" );
     WcharVal.editSubstitute               ( "GENERIC_TYPE", "SgTypeWchar" );
     UnsignedShortVal.editSubstitute       ( "GENERIC_TYPE", "SgTypeUnsignedShort" );
     IntVal.editSubstitute                 ( "GENERIC_TYPE", "SgTypeInt" );

  // Shouldn't this be using the TypeEnum?
     EnumVal.editSubstitute                ( "GENERIC_TYPE", "SgTypeInt" );
     UnsignedIntVal.editSubstitute         ( "GENERIC_TYPE", "SgTypeUnsignedInt" );
     LongIntVal.editSubstitute             ( "GENERIC_TYPE", "SgTypeLong" );

  // LongLongIntVal should return a value of type TypeLongLong (I think!)
     LongLongIntVal.editSubstitute         ( "GENERIC_TYPE", "SgTypeLong" );

     UnsignedLongLongIntVal.editSubstitute ( "GENERIC_TYPE", "SgTypeUnsignedLongLong" );
     UnsignedLongVal.editSubstitute        ( "GENERIC_TYPE", "SgTypeUnsignedLong" );
     FloatVal.editSubstitute               ( "GENERIC_TYPE", "SgTypeFloat" );
     DoubleVal.editSubstitute              ( "GENERIC_TYPE", "SgTypeDouble" );
     LongDoubleVal.editSubstitute          ( "GENERIC_TYPE", "SgTypeLongDouble" );
     ComplexVal.editSubstitute             ( "GENERIC_TYPE", "SgTypeComplex" );

     UpcThreads.editSubstitute             ( "GENERIC_TYPE", "SgTypeInt" );
     UpcMythread.editSubstitute            ( "GENERIC_TYPE", "SgTypeInt" );

  // DQ (1/16/2006): This is not IR node specific code since we don't store the type explicitly
  // FunctionCallExp.setFunctionSource     ( "SOURCE_GET_TYPE_CALLING_GET_EXPRESSION_TYPE_EXPRESSION",
  //                                              "../Grammar/Expression.code" );

  // SizeOfOp.setFunctionSource            ( "SOURCE_GET_TYPE_CALLING_GET_EXPRESSION_TYPE_EXPRESSION",
     VarArgStartOp.setFunctionSource            ( "SOURCE_VARARG_START_OPERATOR","../Grammar/Expression.code" );
     VarArgEndOp.setFunctionSource            ( "SOURCE_VARARG_END_OPERATOR","../Grammar/Expression.code" );
  //                                              "../Grammar/Expression.code" );
  // TypeIdOp.setFunctionSource            ( "SOURCE_GET_TYPE_CALLING_GET_EXPRESSION_TYPE_EXPRESSION",
  //                                              "../Grammar/Expression.code" );

  // DQ (2/5/2004): Adding vararg support to SAGE 
     VarArgStartOp.setFunctionSource       ( "SOURCE_DEFAULT_GET_TYPE","../Grammar/Expression.code" );
     VarArgStartOneOperandOp.setFunctionSource ( "SOURCE_DEFAULT_GET_TYPE","../Grammar/Expression.code" );
  // VarArgOp.setFunctionSource            ( "SOURCE_DEFAULT_GET_TYPE",
  //                                              "../Grammar/Expression.code" );
     VarArgOp.setFunctionSource            ( "SOURCE_VARARG_OPERATOR","../Grammar/Expression.code" );
     VarArgStartOp.setFunctionSource            ( "SOURCE_VARARG_START_OPERATOR","../Grammar/Expression.code" );
     VarArgEndOp.setFunctionSource            ( "SOURCE_VARARG_END_OPERATOR","../Grammar/Expression.code" );
     VarArgEndOp.setFunctionSource         ( "SOURCE_DEFAULT_GET_TYPE","../Grammar/Expression.code" );
     VarArgCopyOp.setFunctionSource        ( "SOURCE_DEFAULT_GET_TYPE","../Grammar/Expression.code" );

  // ConditionalExp.setFunctionSource      ( "SOURCE_GET_TYPE_CALLING_GET_EXPRESSION_TYPE_EXPRESSION",
  //                                              "../Grammar/Expression.code" );
  // NewExp.setFunctionSource              ( "SOURCE_GET_TYPE_CALLING_GET_EXPRESSION_TYPE_EXPRESSION",
  //                                              "../Grammar/Expression.code" );

  // DQ (1/16/2006): I think this should be void instead of generic
  // DeleteExp.setFunctionSource           ( "SOURCE_GET_TYPE_GENERIC",
  //                                              "../Grammar/Expression.code" );
  // DeleteExp.editSubstitute              ( "GENERIC_TYPE", "SgTypeVoid" );

     ThisExp.setFunctionSource             ( "SOURCE_GET_TYPE_THIS_EXPRESSION","../Grammar/Expression.code" );

  // AssignInitializer.setFunctionSource   ( "SOURCE_GET_TYPE_CALLING_GET_EXPRESSION_TYPE_EXPRESSION",
  //                                              "../Grammar/Expression.code" );

  // DQ (7/19/2006): Suggested change by Jeremiah Willcock
  // ConstructorInitializer.setFunctionSource ( "SOURCE_GET_TYPE_GENERIC", "../Grammar/Expression.code" );
  // ConstructorInitializer.editSubstitute    ( "GENERIC_TYPE", "SgTypeDefault" );
     ConstructorInitializer.setFunctionSource ( "SOURCE_GET_TYPE_CLASS_DECL", "../Grammar/Expression.code" );

     NullExpression.setFunctionSource    ( "SOURCE_NULL_EXPRESSION", "../Grammar/Expression.code" );
  // NullExpression.setFunctionSource    ( "SOURCE_DEFAULT_GET_TYPE", "../Grammar/Expression.code" );
  // NullExpression.setFunctionSource    ( "SOURCE_EMPTY_SET_TYPE_FUNCTION", "../Grammar/Expression.code" );
     NullExpression.setFunctionSource    ( "SOURCE_GET_TYPE_GENERIC", "../Grammar/Expression.code" );
     NullExpression.editSubstitute       ( "GENERIC_TYPE", "SgTypeDefault" );

     VariantExpression.setFunctionSource ( "SOURCE_VARIANT_EXPRESSION", "../Grammar/Expression.code" );
  // VariantExpression.setFunctionSource ( "SOURCE_DEFAULT_GET_TYPE", "../Grammar/Expression.code" );
  // VariantExpression.setFunctionSource ( "SOURCE_EMPTY_SET_TYPE_FUNCTION", "../Grammar/Expression.code" );
  // VariantExpression.editSubstitute    ( "GENERIC_TYPE", "SgTypeDefault" );
     VariantExpression.setFunctionSource ( "SOURCE_GET_TYPE_GENERIC", "../Grammar/Expression.code" );
     VariantExpression.editSubstitute    ( "GENERIC_TYPE", "SgTypeDefault" );

     StatementExpression.setFunctionSource ( "SOURCE_STATEMENT_EXPRESSION", "../Grammar/Expression.code" );

     AsmOp.setFunctionSource             ( "SOURCE_ASM_OP", "../Grammar/Expression.code" );

  // DQ (10/8/2008): Unclear if this is how we should hancle this!
  // UserDefinedUnaryOp.setFunctionSource  ( "SOURCE_GET_TYPE_FROM_SYMBOL","../Grammar/Expression.code" );
  // UserDefinedBinaryOp.setFunctionSource ( "SOURCE_GET_TYPE_FROM_SYMBOL","../Grammar/Expression.code" );

     PseudoDestructorRefExp.setFunctionSource ( "SOURCE_GET_TYPE_CLASS_DECL", "../Grammar/Expression.code" );
     PseudoDestructorRefExp.setFunctionSource ( "SOURCE_PSEUDO_DESTRUCTOR_REF", "../Grammar/Expression.code" );

  // TV (04/22/2010): CUDA support

     CudaKernelExecConfig.setFunctionSource ( "SOURCE_CUDA_KERNEL_EXEC_CONFIG","../Grammar/Expression.code" );
     CudaKernelExecConfig.setFunctionSource ( "SOURCE_EMPTY_POST_CONSTRUCTION_INITIALIZATION", "../Grammar/Expression.code" );
     CudaKernelExecConfig.setFunctionSource ( "SOURCE_DEFAULT_GET_TYPE","../Grammar/Expression.code" );
     CudaKernelCallExp.setFunctionSource ( "SOURCE_CUDA_KERNEL_CALL_EXPRESSION","../Grammar/Expression.code" );

   }<|MERGE_RESOLUTION|>--- conflicted
+++ resolved
@@ -92,6 +92,7 @@
      NEW_TERMINAL_MACRO (CommaOpExp,             "CommaOpExp",             "COMMA_OP" );
      NEW_TERMINAL_MACRO (LshiftOp,               "LshiftOp",               "LSHIFT_OP" );
      NEW_TERMINAL_MACRO (RshiftOp,               "RshiftOp",               "RSHIFT_OP" );
+  // DQ (7/17/2011): Added this function to support new Java ">>>" operator.
      NEW_TERMINAL_MACRO (JavaUnsignedRshiftOp,   "JavaUnsignedRshiftOp",   "JAVA_UNSIGNED_RSHIFT_OP" );
      NEW_TERMINAL_MACRO (PntrArrRefExp,          "PntrArrRefExp",          "ARRAY_OP" );
      NEW_TERMINAL_MACRO (ScopeOp,                "ScopeOp",                "SCOPE_OP" );
@@ -106,6 +107,7 @@
      NEW_TERMINAL_MACRO (XorAssignOp,            "XorAssignOp",            "XOR_ASSIGN_OP" );
      NEW_TERMINAL_MACRO (LshiftAssignOp,         "LshiftAssignOp",         "LSHIFT_ASSIGN_OP" );
      NEW_TERMINAL_MACRO (RshiftAssignOp,         "RshiftAssignOp",         "RSHIFT_ASSIGN_OP" );
+  // DQ (7/17/2011): Added this function to support new Java ">>>" operator.
      NEW_TERMINAL_MACRO (JavaUnsignedRshiftAssignOp, "JavaUnsignedRshiftAssignOp", "JAVA_UNSIGNED_RSHIFT_ASSIGN_OP" );
 
   // DQ (12/13/2007): Added support for Fortran string concatenation operator
@@ -218,7 +220,8 @@
 
      NEW_NONTERMINAL_MACRO (CompoundAssignOp,
                             PlusAssignOp   | MinusAssignOp    | AndAssignOp  | IorAssignOp    | MultAssignOp     |
-                            DivAssignOp    | ModAssignOp      | XorAssignOp  | LshiftAssignOp | RshiftAssignOp,
+                            DivAssignOp    | ModAssignOp      | XorAssignOp  | LshiftAssignOp | RshiftAssignOp   |
+                            JavaUnsignedRshiftAssignOp,
                             "CompoundAssignOp", "COMPOUND_ASSIGN_OP", false);
 
   // DQ (2/2/2006): Support for Fortran IR nodes (contributed by Rice) (adding ExponentiationOp binary operator)
@@ -227,16 +230,9 @@
           GreaterThanOp  | NotEqualOp       | LessOrEqualOp   | GreaterOrEqualOp | AddOp         | SubtractOp     | 
           MultiplyOp     | DivideOp         | IntegerDivideOp | ModOp            | AndOp         | OrOp           |
           BitXorOp       | BitAndOp         | BitOrOp         | CommaOpExp       | LshiftOp      | RshiftOp       |
-<<<<<<< HEAD
-          PntrArrRefExp  | ScopeOp          | AssignOp        | ExponentiationOp |
+          PntrArrRefExp  | ScopeOp          | AssignOp        | ExponentiationOp | JavaUnsignedRshiftOp |
           ConcatenationOp | PointerAssignOp | UserDefinedBinaryOp | CompoundAssignOp,
                             "BinaryOp","BINARY_EXPRESSION", false);
-=======
-          JavaUnsignedRshiftOp | JavaUnsignedRshiftAssignOp |
-          PntrArrRefExp  | ScopeOp          | AssignOp        | PlusAssignOp     | MinusAssignOp | AndAssignOp    |
-          IorAssignOp    | MultAssignOp     | DivAssignOp     | ModAssignOp      | XorAssignOp   | LshiftAssignOp |
-          RshiftAssignOp | ExponentiationOp | ConcatenationOp | PointerAssignOp  | UserDefinedBinaryOp,"BinaryOp","BINARY_EXPRESSION", false);
->>>>>>> e76de31a
 
      NEW_NONTERMINAL_MACRO (ValueExp,
           BoolValExp     | StringVal        | ShortVal               | CharVal         | UnsignedCharVal |
@@ -1421,21 +1417,7 @@
 
      ScopeOp.setFunctionPrototype ( "HEADER_SCOPE_OPERATOR", "../Grammar/Expression.code" );
      AssignOp.setFunctionPrototype ( "HEADER_ASSIGNMENT_OPERATOR", "../Grammar/Expression.code" );
-<<<<<<< HEAD
      CompoundAssignOp.setFunctionPrototype ( "HEADER_COMPOUND_ASSIGNMENT_OPERATOR", "../Grammar/Expression.code" );
-=======
-     PlusAssignOp.setFunctionPrototype ( "HEADER_PLUS_ASSIGNMENT_OPERATOR", "../Grammar/Expression.code" );
-     MinusAssignOp.setFunctionPrototype ( "HEADER_MINUS_ASSIGNMENT_OPERATOR", "../Grammar/Expression.code" );
-     AndAssignOp.setFunctionPrototype ( "HEADER_AND_ASSIGNMENT_OPERATOR", "../Grammar/Expression.code" );
-     IorAssignOp.setFunctionPrototype ( "HEADER_IOR_ASSIGNMENT_OPERATOR", "../Grammar/Expression.code" );
-     MultAssignOp.setFunctionPrototype ( "HEADER_MULTIPLY_ASSIGNMENT_OPERATOR", "../Grammar/Expression.code" );
-     DivAssignOp.setFunctionPrototype ( "HEADER_DIVIDE_ASSIGNMENT_OPERATOR", "../Grammar/Expression.code" );
-     ModAssignOp.setFunctionPrototype ( "HEADER_MOD_ASSIGNMENT_OPERATOR", "../Grammar/Expression.code" );
-     XorAssignOp.setFunctionPrototype ( "HEADER_XOR_ASSIGNMENT_OPERATOR", "../Grammar/Expression.code" );
-     LshiftAssignOp.setFunctionPrototype ( "HEADER_LEFT_SHIFT_ASSIGNMENT_OPERATOR", "../Grammar/Expression.code" );
-     RshiftAssignOp.setFunctionPrototype ( "HEADER_RIGHT_SHIFT_ASSIGNEMENT_OPERATOR", "../Grammar/Expression.code" );
-     JavaUnsignedRshiftAssignOp.setFunctionPrototype ( "HEADER_JAVA_UNSIGNED_RIGHT_SHIFT_ASSIGNEMENT_OPERATOR", "../Grammar/Expression.code" );
->>>>>>> e76de31a
      PointerAssignOp.setFunctionPrototype ( "HEADER_POINTER_ASSIGNMENT_OPERATOR", "../Grammar/Expression.code" );
 
      RefExp.setFunctionPrototype ( "HEADER_REFERENCE_EXPRESSION", "../Grammar/Expression.code" );
@@ -1882,21 +1864,6 @@
      ThisExp.setFunctionSource ( "SOURCE_THIS_EXPRESSION","../Grammar/Expression.code" );
      ScopeOp.setFunctionSource ( "SOURCE_SCOPE_OPERATOR_EXPRESSION","../Grammar/Expression.code" );
      AssignOp.setFunctionSource  ( "SOURCE_ASSIGN_OPERATOR_EXPRESSION","../Grammar/Expression.code" );
-<<<<<<< HEAD
-=======
-  // This must be a bug since it is different from the MinusAssignOp!
-     PlusAssignOp.setFunctionSource  ( "SOURCE_PLUS_ASSIGN_OPERATOR_EXPRESSION","../Grammar/Expression.code" );
-     MinusAssignOp.setFunctionSource ( "SOURCE_MINUS_ASSIGN_OPERATOR_EXPRESSION","../Grammar/Expression.code" );
-     AndAssignOp.setFunctionSource ( "SOURCE_AND_ASSIGN_OPERATOR_EXPRESSION","../Grammar/Expression.code" );
-     IorAssignOp.setFunctionSource ( "SOURCE_IOR_ASSIGN_OPERATOR_EXPRESSION","../Grammar/Expression.code" );
-     MultAssignOp.setFunctionSource ( "SOURCE_MULTIPLY_ASSIGN_OPERATOR_EXPRESSION","../Grammar/Expression.code" );
-     DivAssignOp.setFunctionSource ( "SOURCE_DIVIDE_ASSIGN_OPERATOR_EXPRESSION","../Grammar/Expression.code" );
-     ModAssignOp.setFunctionSource ( "SOURCE_MOD_ASSIGN_OPERATOR_EXPRESSION","../Grammar/Expression.code" );
-     XorAssignOp.setFunctionSource ( "SOURCE_XOR_ASSIGN_OPERATOR_EXPRESSION","../Grammar/Expression.code" );
-     LshiftAssignOp.setFunctionSource ( "SOURCE_LEFT_SHIFT_ASSIGN_OPERATOR_EXPRESSION","../Grammar/Expression.code" );
-     RshiftAssignOp.setFunctionSource ( "SOURCE_RIGHT_SHIFT_ASSIGN_OPERATOR_EXPRESSION","../Grammar/Expression.code" );
-     JavaUnsignedRshiftAssignOp.setFunctionSource ( "SOURCE_JAVA_UNSIGNED_RIGHT_SHIFT_ASSIGN_OPERATOR_EXPRESSION","../Grammar/Expression.code" );
->>>>>>> e76de31a
      PointerAssignOp.setFunctionSource  ( "SOURCE_POINTER_ASSIGN_OPERATOR_EXPRESSION","../Grammar/Expression.code" );
 
      RefExp.setFunctionSource ( "SOURCE_REFERENCE_EXPRESSION","../Grammar/Expression.code" );
