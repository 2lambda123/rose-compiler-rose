
#include "grammar.h"
#include "ROSETTA_macros.h"
#include "terminal.h"

// What should be the behavior of the default constructor for Grammar

void
Grammar::setUpExpressions ()
   {
  // This function sets up the type system for the grammar.  In this case it implements the
  // C++ grammar, but this will be modified to permit all grammars to contain elements of the
  // C++ grammar.  Modified grammars will add and subtract elements from this default C++ grammar.

     NEW_TERMINAL_MACRO (ExprListExp,            "ExprListExp",            "EXPR_LIST" );
     NEW_TERMINAL_MACRO (VarRefExp,              "VarRefExp",              "VAR_REF" );

  // DQ (12/30/2007): New IR node to support references to labels (much like references to variables 
  // for the VarRefExp, but with a internal pointer ot a SgLabelSymbol) This IR nodes will eventually 
  // be used in the C/C++ goto, but is introduced to hnadle references to labels in Fortran (e.g. format 
  // expression in "read" and "write" statements, and a cleanr implementation of references to labels in 
  // Fortran loop constructs etc.).
     NEW_TERMINAL_MACRO (LabelRefExp,            "LabelRefExp",            "LABEL_REF" );

     NEW_TERMINAL_MACRO (ClassNameRefExp,        "ClassNameRefExp",        "CLASSNAME_REF" );
     NEW_TERMINAL_MACRO (FunctionRefExp,         "FunctionRefExp",         "FUNCTION_REF" );
     NEW_TERMINAL_MACRO (MemberFunctionRefExp,   "MemberFunctionRefExp",   "MEMBER_FUNCTION_REF" );
     NEW_TERMINAL_MACRO (FunctionCallExp,        "FunctionCallExp",        "FUNC_CALL" );
     NEW_TERMINAL_MACRO (SizeOfOp,               "SizeOfOp",               "SIZEOF_OP" );
     NEW_TERMINAL_MACRO (JavaInstanceOfOp,       "JavaInstanceOfOp",       "JAVA_INSTANCEOF_OP" );

#if USE_UPC_IR_NODES
  // DQ and Liao (6/10/2008): Added new IR nodes specific to UPC.
     NEW_TERMINAL_MACRO (UpcLocalsizeofExpression,    "UpcLocalsizeofExpression",    "UPC_LOCAL_SIZEOF_EXPR" );
     NEW_TERMINAL_MACRO (UpcBlocksizeofExpression,    "UpcBlocksizeofExpression",    "UPC_BLOCK_SIZEOF_EXPR" );
     NEW_TERMINAL_MACRO (UpcElemsizeofExpression,     "UpcElemsizeofExpression",     "UPC_ELEM_SIZEOF_EXPR" );
#endif

  // DQ (2/5/2004): EDG 3.3 now separates out vararg functions explicitly in the AST 
  // (something I always wanted to see done), so we will do the same in SAGE.
  // This provides for the best possible vararg handling!
     NEW_TERMINAL_MACRO (VarArgStartOp,          "VarArgStartOp",          "VA_START_OP" );
     NEW_TERMINAL_MACRO (VarArgStartOneOperandOp,"VarArgStartOneOperandOp","VA_START_ONE_OPERAND_OP" );
     NEW_TERMINAL_MACRO (VarArgOp,               "VarArgOp",               "VA_OP" );
     NEW_TERMINAL_MACRO (VarArgEndOp,            "VarArgEndOp",            "VA_END_OP" );
     NEW_TERMINAL_MACRO (VarArgCopyOp,           "VarArgCopyOp",           "VA_COPY_OP" );

     NEW_TERMINAL_MACRO (TypeIdOp,               "TypeIdOp",               "TYPEID_OP" );
     NEW_TERMINAL_MACRO (ConditionalExp,         "ConditionalExp",         "EXPR_CONDITIONAL" );
     NEW_TERMINAL_MACRO (NewExp,                 "NewExp",                 "NEW_OP" );
     NEW_TERMINAL_MACRO (DeleteExp,              "DeleteExp",              "DELETE_OP" );
     NEW_TERMINAL_MACRO (ThisExp,                "ThisExp",                "THIS_NODE" );
     NEW_TERMINAL_MACRO (RefExp,                 "RefExp",                 "TYPE_REF" );
     NEW_TERMINAL_MACRO (AggregateInitializer,   "AggregateInitializer",   "AGGREGATE_INIT" );
     NEW_TERMINAL_MACRO (ConstructorInitializer, "ConstructorInitializer", "CONSTRUCTOR_INIT" );
     NEW_TERMINAL_MACRO (AssignInitializer,      "AssignInitializer",      "ASSIGN_INIT" );
     NEW_TERMINAL_MACRO (ExpressionRoot,         "ExpressionRoot",         "EXPRESSION_ROOT" );
     NEW_TERMINAL_MACRO (MinusOp,                "MinusOp",                "UNARY_MINUS_OP" );
     NEW_TERMINAL_MACRO (UnaryAddOp,             "UnaryAddOp",             "UNARY_ADD_OP" );
     NEW_TERMINAL_MACRO (NotOp,                  "NotOp",                  "NOT_OP" );
     NEW_TERMINAL_MACRO (PointerDerefExp,        "PointerDerefExp",        "DEREF_OP" );
     NEW_TERMINAL_MACRO (AddressOfOp,            "AddressOfOp",            "ADDRESS_OP" );
     NEW_TERMINAL_MACRO (MinusMinusOp,           "MinusMinusOp",           "MINUSMINUS_OP" );
     NEW_TERMINAL_MACRO (PlusPlusOp,             "PlusPlusOp",             "PLUSPLUS_OP" );
     NEW_TERMINAL_MACRO (BitComplementOp,        "BitComplementOp",        "BIT_COMPLEMENT_OP" );
     NEW_TERMINAL_MACRO (RealPartOp,             "RealPartOp",             "REAL_PART_OP" );
     NEW_TERMINAL_MACRO (ImagPartOp,             "ImagPartOp",             "IMAG_PART_OP" );
     NEW_TERMINAL_MACRO (ConjugateOp,            "ConjugateOp",            "CONJUGATE_OP" );
     NEW_TERMINAL_MACRO (CastExp,                "CastExp",                "CAST_OP" );
     NEW_TERMINAL_MACRO (ThrowOp,                "ThrowOp",                "THROW_OP" );
     NEW_TERMINAL_MACRO (ArrowExp,               "ArrowExp",               "POINTST_OP" );
     NEW_TERMINAL_MACRO (DotExp,                 "DotExp",                 "RECORD_REF" );
     NEW_TERMINAL_MACRO (DotStarOp,              "DotStarOp",              "DOTSTAR_OP" );
     NEW_TERMINAL_MACRO (ArrowStarOp,            "ArrowStarOp",            "ARROWSTAR_OP" );
     NEW_TERMINAL_MACRO (EqualityOp,             "EqualityOp",             "EQ_OP" );
     NEW_TERMINAL_MACRO (LessThanOp,             "LessThanOp",             "LT_OP" );
     NEW_TERMINAL_MACRO (GreaterThanOp,          "GreaterThanOp",          "GT_OP" );
     NEW_TERMINAL_MACRO (NotEqualOp,             "NotEqualOp",             "NE_OP" );
     NEW_TERMINAL_MACRO (LessOrEqualOp,          "LessOrEqualOp",          "LE_OP" );
     NEW_TERMINAL_MACRO (GreaterOrEqualOp,       "GreaterOrEqualOp",       "GE_OP" );
     NEW_TERMINAL_MACRO (AddOp,                  "AddOp",                  "ADD_OP" );
     NEW_TERMINAL_MACRO (SubtractOp,             "SubtractOp",             "SUBT_OP" );
     NEW_TERMINAL_MACRO (MultiplyOp,             "MultiplyOp",             "MULT_OP" );
     NEW_TERMINAL_MACRO (DivideOp,               "DivideOp",               "DIV_OP" );
     NEW_TERMINAL_MACRO (IntegerDivideOp,        "IntegerDivideOp",        "INTEGER_DIV_OP" );
     NEW_TERMINAL_MACRO (ModOp,                  "ModOp",                  "MOD_OP" );
     NEW_TERMINAL_MACRO (AndOp,                  "AndOp",                  "AND_OP" );
     NEW_TERMINAL_MACRO (OrOp,                   "OrOp",                   "OR_OP" );
     NEW_TERMINAL_MACRO (BitXorOp,               "BitXorOp",               "BITXOR_OP" );
     NEW_TERMINAL_MACRO (BitAndOp,               "BitAndOp",               "BITAND_OP" );
     NEW_TERMINAL_MACRO (BitOrOp,                "BitOrOp",                "BITOR_OP" );
     NEW_TERMINAL_MACRO (CommaOpExp,             "CommaOpExp",             "COMMA_OP" );
     NEW_TERMINAL_MACRO (LshiftOp,               "LshiftOp",               "LSHIFT_OP" );
     NEW_TERMINAL_MACRO (RshiftOp,               "RshiftOp",               "RSHIFT_OP" );
     NEW_TERMINAL_MACRO (JavaUnsignedRshiftOp,   "JavaUnsignedRshiftOp",   "JAVA_UNSIGNED_RSHIFT_OP" );
     NEW_TERMINAL_MACRO (PntrArrRefExp,          "PntrArrRefExp",          "ARRAY_OP" );
     NEW_TERMINAL_MACRO (ScopeOp,                "ScopeOp",                "SCOPE_OP" );
     NEW_TERMINAL_MACRO (AssignOp,               "AssignOp",               "ASSIGN_OP" );
     NEW_TERMINAL_MACRO (PlusAssignOp,           "PlusAssignOp",           "PLUS_ASSIGN_OP" );
     NEW_TERMINAL_MACRO (MinusAssignOp,          "MinusAssignOp",          "MINUS_ASSIGN_OP" );
     NEW_TERMINAL_MACRO (AndAssignOp,            "AndAssignOp",            "AND_ASSIGN_OP" );
     NEW_TERMINAL_MACRO (IorAssignOp,            "IorAssignOp",            "IOR_ASSIGN_OP" );
     NEW_TERMINAL_MACRO (MultAssignOp,           "MultAssignOp",           "MULT_ASSIGN_OP" );
     NEW_TERMINAL_MACRO (DivAssignOp,            "DivAssignOp",            "DIV_ASSIGN_OP" );
     NEW_TERMINAL_MACRO (ModAssignOp,            "ModAssignOp",            "MOD_ASSIGN_OP" );
     NEW_TERMINAL_MACRO (XorAssignOp,            "XorAssignOp",            "XOR_ASSIGN_OP" );
     NEW_TERMINAL_MACRO (LshiftAssignOp,         "LshiftAssignOp",         "LSHIFT_ASSIGN_OP" );
     NEW_TERMINAL_MACRO (RshiftAssignOp,         "RshiftAssignOp",         "RSHIFT_ASSIGN_OP" );
     NEW_TERMINAL_MACRO (JavaUnsignedRshiftAssignOp, "JavaUnsignedRshiftAssignOp", "JAVA_UNSIGNED_RSHIFT_ASSIGN_OP" );

  // DQ (12/13/2007): Added support for Fortran string concatenation operator
     NEW_TERMINAL_MACRO (ConcatenationOp,        "ConcatenationOp",        "CONCATENATION_OP" );

     NEW_TERMINAL_MACRO (BoolValExp,             "BoolValExp",             "BOOL_VAL" );
     NEW_TERMINAL_MACRO (StringVal,              "StringVal",              "STRING_VAL" );
     NEW_TERMINAL_MACRO (ShortVal,               "ShortVal",               "SHORT_VAL" );
     NEW_TERMINAL_MACRO (CharVal,                "CharVal",                "CHAR_VAL" );
     NEW_TERMINAL_MACRO (UnsignedCharVal,        "UnsignedCharVal",        "UNSIGNED_CHAR_VAL" );
     NEW_TERMINAL_MACRO (WcharVal,               "WcharVal",               "WCHAR_VAL" );
     NEW_TERMINAL_MACRO (UnsignedShortVal,       "UnsignedShortVal",       "UNSIGNED_SHORT_VAL" );
     NEW_TERMINAL_MACRO (IntVal,                 "IntVal",                 "INT_VAL" );
     NEW_TERMINAL_MACRO (EnumVal,                "EnumVal",                "ENUM_VAL" );
     NEW_TERMINAL_MACRO (UnsignedIntVal,         "UnsignedIntVal",         "UNSIGNED_INT_VAL" );
     NEW_TERMINAL_MACRO (LongIntVal,             "LongIntVal",             "LONG_INT_VAL" );
     NEW_TERMINAL_MACRO (LongLongIntVal,         "LongLongIntVal",         "LONG_LONG_INT_VAL" );
     NEW_TERMINAL_MACRO (UnsignedLongLongIntVal, "UnsignedLongLongIntVal", "UNSIGNED_LONG_LONG_INT_VAL" );
     NEW_TERMINAL_MACRO (UnsignedLongVal,        "UnsignedLongVal",        "UNSIGNED_LONG_INT_VAL" );
     NEW_TERMINAL_MACRO (FloatVal,               "FloatVal",               "FLOAT_VAL" );
     NEW_TERMINAL_MACRO (DoubleVal,              "DoubleVal",              "DOUBLE_VAL" );
     NEW_TERMINAL_MACRO (LongDoubleVal,          "LongDoubleVal",          "LONG_DOUBLE_VAL" );

  // Liao 6/18/2008: Support UPC constant THREADS, MYTHREAD
     NEW_TERMINAL_MACRO (UpcThreads,              "UpcThreads",                 "UPC_THREADS" );
     NEW_TERMINAL_MACRO (UpcMythread,             "UpcMythread",                 "UPC_MYTHREAD" );

  // DQ (8/27/2006): Added support for complex values (We will use a ComplexVal to stand for a imaginary number as well).
     NEW_TERMINAL_MACRO (ComplexVal,             "ComplexVal",             "COMPLEX_VAL" );

  // DQ (12/13/2005): Added support for empty expression (and empty statement).
     NEW_TERMINAL_MACRO (NullExpression,         "NullExpression",             "NULL_EXPR" );

  // DQ (12/13/2005): Added variant expression to support future patterns 
  // specifications (contains RegEx string specifier for SgStatement IR node).
     NEW_TERMINAL_MACRO (VariantExpression,      "VariantExpression",          "VARIANT_EXPR" );

  // DQ (7/21/2006): Added support for GNU Statement Expression extension.
     NEW_TERMINAL_MACRO (StatementExpression,    "StatementExpression",        "STMT_EXPR" );

  // DQ (7/22/2006): Support for ASM operands that are contained in an SgAsmStmt
     NEW_TERMINAL_MACRO (AsmOp,                  "AsmOp",                      "ASM_OP" );
  
  // TV (04/22/2010): CUDA support
     // sgCudaKernelExecConfig is the '<<< grid, block, shared_size, stream >>>' part of a kernel call
     NEW_TERMINAL_MACRO (CudaKernelExecConfig,     "CudaKernelExecConfig",     "EXEC_CONF" );
     // sgCudaKernelCallExp is a node for CUDA support, it catch kernel's call.
     NEW_TERMINAL_MACRO (CudaKernelCallExp,        "CudaKernelCallExp",        "KERN_CALL" );

#if USE_FORTRAN_IR_NODES
  // Intrisic function are just like other functions, but explicitly marked to be intrinsic.
  // DQ (2/2/2006): Support for Fortran IR nodes (contributed by Rice)
  // NEW_TERMINAL_MACRO (IntrinsicFn,            "IntrinsicFn",            "INTRINSICFN" );
  // NEW_TERMINAL_MACRO (SubscriptColon,         "SubscriptColon",         "SUBSCRIPT_COLON" );
  // NEW_TERMINAL_MACRO (Colon,                  "Colon",                  "COLON" );
  // NEW_TERMINAL_MACRO (SubscriptAsterisk,      "SubscriptAsterisk",      "SUBSCRIPT_ASTERISK" );

     NEW_TERMINAL_MACRO (SubscriptExpression,    "SubscriptExpression",    "SUBSCRIPT_EXPR" );

     NEW_TERMINAL_MACRO (ColonShapeExp,          "ColonShapeExp",          "TEMP_ColonShapeExp" );
     NEW_TERMINAL_MACRO (AsteriskShapeExp,       "AsteriskShapeExp",       "TEMP_AsteriskShapeExp" );

  // DQ (10/4/2008): I no longer agree that these are expressions, they are just parts of the SgUseStatment.
  // NEW_TERMINAL_MACRO (UseOnlyExpression,      "UseOnlyExpression",      "USE_ONLY_EXPR" );
  // NEW_TERMINAL_MACRO (UseRenameExpression,    "UseRenameExpression",    "USE_RENAME_EXPR" );

     NEW_TERMINAL_MACRO (IOItemExpression,       "IOItemExpression",       "IO_ITEM_EXPR" );
  // NEW_TERMINAL_MACRO (IOImpliedDo,            "IOImpliedDo",            "IO_IMPLIED_DO" );
     NEW_TERMINAL_MACRO (ImpliedDo,              "ImpliedDo",              "IMPLIED_DO" );

  // Binary operator
     NEW_TERMINAL_MACRO (ExponentiationOp,       "ExponentiationOp",       "EXPONENTIATION_OP" );

  // DQ (11/24/2007): Added new IR node for locations in the AST where post-processing is required.
     NEW_TERMINAL_MACRO (UnknownArrayOrFunctionReference, "UnknownArrayOrFunctionReference","TEMP_UnknownArrayOrFunctionReference" );

  // DQ (12/31/2007): This expression represents constructions such as "DIM=N" which binds 
  // a function parameter name with a function argument as in: "sum(array,DIM=1)".
     NEW_TERMINAL_MACRO (ActualArgumentExpression, "ActualArgumentExpression", "ACTUAL_ARGUMENT_EXPRESSION");

  // User defined operator for Fortran named operators.
     NEW_TERMINAL_MACRO (UserDefinedBinaryOp,   "UserDefinedBinaryOp",   "USER_DEFINED_BINARY_OP" );

  // DQ (1/31/2009): Added Fortran pointer assignment operator (to support pointer assignment statement).
     NEW_TERMINAL_MACRO (PointerAssignOp,       "PointerAssignOp",       "POINTER_ASSIGN_OP" );

  // FMZ (2/6/2009): Added CoArray Reference Expression
     NEW_TERMINAL_MACRO (CAFCoExpression,    "CAFCoExpression",    "COARRAY_REF_EXPR" );

#endif

  // An expression with a designator, used for designated initialization in
  // SgAggregateInitializer
     NEW_TERMINAL_MACRO (DesignatedInitializer, "DesignatedInitializer", "DESIGNATED_INITIALIZER" );

     NEW_NONTERMINAL_MACRO (Initializer,
                            AggregateInitializer | ConstructorInitializer | AssignInitializer | DesignatedInitializer,
                            "Initializer","EXPR_INIT", false);

  // User defined operator for Fortran named operators.
     NEW_TERMINAL_MACRO (UserDefinedUnaryOp,    "UserDefinedUnaryOp",    "USER_DEFINED_UNARY_OP" );

     NEW_TERMINAL_MACRO (PseudoDestructorRefExp, "PseudoDestructorRefExp", "PSEUDO_DESTRUCTOR_REF");

     NEW_NONTERMINAL_MACRO (UnaryOp,
                            ExpressionRoot | MinusOp            | UnaryAddOp | NotOp           | PointerDerefExp | 
                            AddressOfOp    | MinusMinusOp       | PlusPlusOp | BitComplementOp | CastExp         |
                            ThrowOp        | RealPartOp         | ImagPartOp | ConjugateOp     | UserDefinedUnaryOp,
                            "UnaryOp","UNARY_EXPRESSION", false);

  // DQ (2/2/2006): Support for Fortran IR nodes (contributed by Rice) (adding ExponentiationOp binary operator)
     NEW_NONTERMINAL_MACRO (BinaryOp,
          ArrowExp       | DotExp           | DotStarOp       | ArrowStarOp      | EqualityOp    | LessThanOp     | 
          GreaterThanOp  | NotEqualOp       | LessOrEqualOp   | GreaterOrEqualOp | AddOp         | SubtractOp     | 
          MultiplyOp     | DivideOp         | IntegerDivideOp | ModOp            | AndOp         | OrOp           |
          BitXorOp       | BitAndOp         | BitOrOp         | CommaOpExp       | LshiftOp      | RshiftOp       |
          JavaUnsignedRshiftOp | JavaUnsignedRshiftAssignOp |
          PntrArrRefExp  | ScopeOp          | AssignOp        | PlusAssignOp     | MinusAssignOp | AndAssignOp    |
          IorAssignOp    | MultAssignOp     | DivAssignOp     | ModAssignOp      | XorAssignOp   | LshiftAssignOp |
          RshiftAssignOp | ExponentiationOp | ConcatenationOp | PointerAssignOp  | UserDefinedBinaryOp,"BinaryOp","BINARY_EXPRESSION", false);

     NEW_NONTERMINAL_MACRO (ValueExp,
          BoolValExp     | StringVal        | ShortVal               | CharVal         | UnsignedCharVal |
          WcharVal       | UnsignedShortVal | IntVal                 | EnumVal         | UnsignedIntVal  | 
          LongIntVal     | LongLongIntVal   | UnsignedLongLongIntVal | UnsignedLongVal | FloatVal        | 
          DoubleVal      | LongDoubleVal    | ComplexVal             |  UpcThreads     | UpcMythread,
          "ValueExp","ValueExpTag", false);

     NEW_NONTERMINAL_MACRO (Expression,
          UnaryOp                  | BinaryOp                 | ExprListExp             | VarRefExp           | ClassNameRefExp          |
          FunctionRefExp           | MemberFunctionRefExp     | ValueExp                | FunctionCallExp     | SizeOfOp                 |
          UpcLocalsizeofExpression | UpcBlocksizeofExpression | UpcElemsizeofExpression | JavaInstanceOfOp    |
          TypeIdOp                 | ConditionalExp           | NewExp                  | DeleteExp           | ThisExp                  |
          RefExp                   | Initializer              | VarArgStartOp           | VarArgOp            | VarArgEndOp              |
          VarArgCopyOp             | VarArgStartOneOperandOp  | NullExpression          | VariantExpression   | SubscriptExpression      |
          ColonShapeExp            | AsteriskShapeExp         | /*UseOnlyExpression     |*/ ImpliedDo         | IOItemExpression         |
       /* UseRenameExpression      | */ StatementExpression   | AsmOp                   | LabelRefExp         | ActualArgumentExpression |
          UnknownArrayOrFunctionReference               | PseudoDestructorRefExp | CAFCoExpression  |
          CudaKernelCallExp   | CudaKernelExecConfig, /* TV (04/22/2010): CUDA support */
          "Expression","ExpressionTag", false);

  // ***********************************************************************
  // ***********************************************************************
  //                       Header Code Declaration
  // ***********************************************************************
  // ***********************************************************************

#if 0
  // MK: I moved the following data member declaration from ../Grammar/Expression.code to this position:
     Expression.setDataPrototype("SgAttributePtrList", "uattributes", "",
                                 NO_CONSTRUCTOR_PARAMETER, NO_ACCESS_FUNCTIONS, NO_TRAVERSAL, NO_DELETE);
#endif
#if 1
  // DQ (5/20/2004): Add need_paren to all expression objects so that we can trigger
  // it for any expression and use the value as set in EDG.  See how this works!
  // Added here to fix required paren in SgDotExp where it could not be set properly
  // See test code abstract_op.C line 418:
  //      Rhs.Array_Descriptor.Array_Domain.Push_Array_ID(rhsArrayID);
  // which is translated to 
  //      (*(&(Rhs.Array_Descriptor).Array_Domain)).Push_Array_ID(rhsArrayID);
  // That we have build generated the addess operator followed by the deref operator 
  // is a separate problem, I think!
     Expression.setDataPrototype ( "bool", "need_paren", "= false",
                                    NO_CONSTRUCTOR_PARAMETER, BUILD_ACCESS_FUNCTIONS, NO_TRAVERSAL, NO_DELETE );
#endif

  // DQ (8/21/2004): Allow expressions to be marked as lvalues
     Expression.setDataPrototype ( "bool", "lvalue", "= false",
                                    NO_CONSTRUCTOR_PARAMETER, BUILD_ACCESS_FUNCTIONS, NO_TRAVERSAL, NO_DELETE );
#if 0
  // DQ (12/18/2005): Added to support reference to global functions when locally 
  // scopes ones are available (see test2005_179.C).
  // Expression.setDataPrototype ( "bool", "global_qualified_name", "= false",
  //           NO_CONSTRUCTOR_PARAMETER, BUILD_ACCESS_FUNCTIONS, NO_TRAVERSAL, NO_DELETE);
  // Expression.setDataPrototype ( "SgQualifiedName*", "qualified_name", "= NULL",
  //           NO_CONSTRUCTOR_PARAMETER, BUILD_ACCESS_FUNCTIONS, NO_TRAVERSAL, NO_DELETE);
     Expression.setDataPrototype ( "SgQualifiedNamePtrList", "qualifiedNameList", "",
               NO_CONSTRUCTOR_PARAMETER, BUILD_ACCESS_FUNCTIONS, NO_TRAVERSAL, NO_DELETE);
#endif
  // DQ (12/5/2006): Added back boolean to record use of explicit global qualifier.
  // This avoids some over qualification, this only applies to use of "::" prefix 
  // not more complex (longer) forms of name qualification.
     Expression.setDataPrototype ( "bool", "global_qualified_name", "= false",
               NO_CONSTRUCTOR_PARAMETER, BUILD_ACCESS_FUNCTIONS, NO_TRAVERSAL, NO_DELETE);

  // Expression.setSubTreeFunctionPrototype ( "HEADER", "../Grammar/Common.code" );
  // Expression.excludeFunctionPrototype    ( "HEADER", "../Grammar/Common.code" );

     Expression.setFunctionPrototype ( "HEADER", "../Grammar/Expression.code" );

     Expression.setDataPrototype     ( "Sg_File_Info*", "operatorPosition", "= NULL",
               NO_CONSTRUCTOR_PARAMETER, BUILD_ACCESS_FUNCTIONS, NO_TRAVERSAL, DEF_DELETE, CLONE_PTR);

#if 0
  // DQ (2/7/2011): Removed this data member since this general of a level of support for this concept is
  // problematics.  We can't exclude it from SgExprListExp for example and we also want it to be defined 
  // as DEF_TRAVERSAL.
  // DQ (2/7/2011): Moved the originalExpressionTree data member to the SgExpression since it is required in
  // a wide range of IR nodes already (SgValueExp, SgCastExp, SgPntrArrRefExp, SgSubtractOp, SgVarRefExp, 
  // SgFunctionRefExp, SgAddressOfOp) and I expect this is not the complete list.  This disadvantage is 
  // that this general a level of support in ROSE makes the SgExpression IR nodes 4 bytes larger for 32-bit
  // systems and 8 byts larger for 64-bit systems.  Alternatively, if we ever get a small but clear list
  // of required IR nodes for ths sort of support, we could support the data members only on those IR nodes
  // and use a virtual function to support the interface functions (this would not change the API).
  // A design problem is that we want this data member to be traversed as part of the AST, however we can't
  // specify DEF_TRAVERSAL since then the SgExprListExp would have a list plus a data member (a ROSETTA rule 
  // violation)., but we likely don't need this data member for the SgExprListExp.
  // WHAT THIS DATA MEMBER SUPPORTS: This data member holds the original AST for constant folded expressions.  
  // The constant folded expressions are held in the AST and the original expression as also saved.
  // Expression.setDataPrototype ( "SgExpression*", "originalExpressionTree", "= NULL",
  //           NO_CONSTRUCTOR_PARAMETER, BUILD_ACCESS_FUNCTIONS, DEF_TRAVERSAL, NO_DELETE);
     Expression.setDataPrototype ( "SgExpression*", "originalExpressionTree", "= NULL",
               NO_CONSTRUCTOR_PARAMETER, BUILD_ACCESS_FUNCTIONS, NO_TRAVERSAL, NO_DELETE);
#endif

  // Expression.setSubTreeFunctionPrototype ( "HEADER_FUNCTIONS", "../Grammar/Expression.code" );
  // Expression.excludeFunctionPrototype    ( "HEADER_FUNCTIONS", "../Grammar/Expression.code" );

#ifdef HL_GRAMMARS
     X_Expression.setFunctionPrototype          ( "HEADER_X_EXPRESSION",     "../Grammar/Expression.code" );
     X_Expression.setAutomaticGenerationOfCopyFunction(false);
     non_X_Expression.setFunctionPrototype      ( "HEADER_NON_X_EXPRESSION", "../Grammar/Expression.code" );
#endif

     UnaryOp.setFunctionPrototype             ( "HEADER_EXTRA_FUNCTIONS", "../Grammar/Expression.code" );
     BinaryOp.setFunctionPrototype            ( "HEADER_EXTRA_FUNCTIONS", "../Grammar/Expression.code" );

#if 0
  // DQ (1/14/2006): Removing the set_type() function since it shuld be computed from the operands directly
     Expression.setSubTreeFunctionPrototype   ( "HEADER_SET_TYPE", "../Grammar/Expression.code" );
     Expression.excludeFunctionPrototype      ( "HEADER_SET_TYPE", "../Grammar/Expression.code" );

#ifdef HL_GRAMMARS
     X_Expression.excludeFunctionPrototype    ( "HEADER_SET_TYPE", "../Grammar/Expression.code" );
     X_Expression.excludeFunctionPrototype    ( "HEADER_GET_TYPE", "../Grammar/Expression.code" );
#endif

     UnaryOp.excludeFunctionPrototype         ( "HEADER_SET_TYPE", "../Grammar/Expression.code" );
     BinaryOp.excludeFunctionPrototype        ( "HEADER_SET_TYPE", "../Grammar/Expression.code" );
     Initializer.excludeFunctionPrototype     ( "HEADER_SET_TYPE", "../Grammar/Expression.code" );
     RefExp.excludeFunctionPrototype          ( "HEADER_SET_TYPE", "../Grammar/Expression.code" );
  // DQ (2/27/2005): Don't exclude this function for SgDotStarOp
  // DotStarOp.excludeFunctionPrototype       ( "HEADER_SET_TYPE", "../Grammar/Expression.code" );
     ValueExp.excludeFunctionPrototype        ( "HEADER_SET_TYPE", "../Grammar/Expression.code" );
     ValueExp.excludeSubTreeFunctionPrototype ( "HEADER_SET_TYPE", "../Grammar/Expression.code" );

  // We can't add this after it has been placed on the exclude list for the ValueExp subtree!
  // ValueExp.setFunctionPrototype            ( "HEADER_SET_TYPE", "../Grammar/Expression.code" );
     ValueExp.setFunctionPrototype            ( "HEADER_VALUE_EXPRESSION", "../Grammar/Expression.code" );
#endif

     Expression.setSubTreeFunctionPrototype   ( "HEADER_GET_TYPE", "../Grammar/Expression.code" );

  // Within Expression get_type() is specific directly (as a virtual function)
     Expression.excludeFunctionPrototype      ( "HEADER_GET_TYPE", "../Grammar/Expression.code" );

  // get_type is included directly within UnaryOp and BinaryOp 
     UnaryOp.excludeFunctionPrototype         ( "HEADER_GET_TYPE", "../Grammar/Expression.code" );
     UnaryOp.excludeSubTreeFunctionPrototype  ( "HEADER_GET_TYPE", "../Grammar/Expression.code" );

     BinaryOp.excludeFunctionPrototype        ( "HEADER_GET_TYPE", "../Grammar/Expression.code" );
     BinaryOp.excludeSubTreeFunctionPrototype ( "HEADER_GET_TYPE", "../Grammar/Expression.code" );

     ClassNameRefExp.excludeFunctionPrototype ( "HEADER_GET_TYPE", "../Grammar/Expression.code" );
     ValueExp.excludeFunctionPrototype        ( "HEADER_GET_TYPE", "../Grammar/Expression.code" );
     RefExp.excludeFunctionPrototype          ( "HEADER_GET_TYPE", "../Grammar/Expression.code" );
     Initializer.excludeFunctionPrototype     ( "HEADER_GET_TYPE", "../Grammar/Expression.code" );

  // This is the easiest solution, then where any post_construction_initialization() function
  // was ment to call the base class post_construction_initialization() function, we just do 
  // so directly in thederived class post_construction_initialization() function.
  // MK: the following two function calls could be wrapped into a single one:
     Expression.setFunctionPrototype( "HEADER_POST_CONSTRUCTION_INITIALIZATION", "../Grammar/Expression.code" );
     Expression.setSubTreeFunctionPrototype ( "HEADER_POST_CONSTRUCTION_INITIALIZATION", "../Grammar/Expression.code" );
  // Expression.excludeFunctionPrototype ( "HEADER_POST_CONSTRUCTION_INITIALIZATION", "../Grammar/Expression.code" );


#if USE_UPC_IR_NODES
  // DQ (2/12/2011): Added support for types to UPC specific sizeof operators.
  // DQ and Liao (6/10/2008): Added new IR nodes specific to UPC.
     UpcLocalsizeofExpression.setFunctionPrototype ( "HEADER_UPC_LOCAL_SIZEOF_EXPRESSION", "../Grammar/Expression.code" );
     UpcLocalsizeofExpression.setDataPrototype ( "SgExpression*", "expression", "= NULL",
            CONSTRUCTOR_PARAMETER, BUILD_ACCESS_FUNCTIONS, DEF_TRAVERSAL, NO_DELETE);
     UpcLocalsizeofExpression.setDataPrototype ( "SgType*", "operand_type", "= NULL",
            CONSTRUCTOR_PARAMETER, BUILD_ACCESS_FUNCTIONS, NO_TRAVERSAL || DEF2TYPE_TRAVERSAL, NO_DELETE);
     UpcLocalsizeofExpression.setDataPrototype ( "SgType*", "expression_type", "= NULL",
            CONSTRUCTOR_PARAMETER, NO_ACCESS_FUNCTIONS, NO_TRAVERSAL || DEF2TYPE_TRAVERSAL, NO_DELETE);

     UpcBlocksizeofExpression.setFunctionPrototype ( "HEADER_UPC_BLOCK_SIZEOF_EXPRESSION", "../Grammar/Expression.code" );
     UpcBlocksizeofExpression.setDataPrototype ( "SgExpression*", "expression", "= NULL",
            CONSTRUCTOR_PARAMETER, BUILD_ACCESS_FUNCTIONS, DEF_TRAVERSAL, NO_DELETE);
     UpcBlocksizeofExpression.setDataPrototype ( "SgType*", "operand_type", "= NULL",
            CONSTRUCTOR_PARAMETER, BUILD_ACCESS_FUNCTIONS, NO_TRAVERSAL || DEF2TYPE_TRAVERSAL, NO_DELETE);
     UpcBlocksizeofExpression.setDataPrototype ( "SgType*", "expression_type", "= NULL",
            CONSTRUCTOR_PARAMETER, NO_ACCESS_FUNCTIONS, NO_TRAVERSAL || DEF2TYPE_TRAVERSAL, NO_DELETE);

     UpcElemsizeofExpression.setFunctionPrototype  ( "HEADER_UPC_ELEM_SIZEOF_EXPRESSION",  "../Grammar/Expression.code" );
     UpcElemsizeofExpression.setDataPrototype ( "SgExpression*", "expression", "= NULL",
            CONSTRUCTOR_PARAMETER, BUILD_ACCESS_FUNCTIONS, DEF_TRAVERSAL, NO_DELETE);
     UpcElemsizeofExpression.setDataPrototype ( "SgType*", "operand_type", "= NULL",
            CONSTRUCTOR_PARAMETER, BUILD_ACCESS_FUNCTIONS, NO_TRAVERSAL || DEF2TYPE_TRAVERSAL, NO_DELETE);
     UpcElemsizeofExpression.setDataPrototype ( "SgType*", "expression_type", "= NULL",
            CONSTRUCTOR_PARAMETER, NO_ACCESS_FUNCTIONS, NO_TRAVERSAL || DEF2TYPE_TRAVERSAL, NO_DELETE);
#endif


  // DQ (1/14/2006): We should be using SOURCE_EMPTY_POST_CONSTRUCTION_INITIALIZATION instead of 
  // SOURCE_POST_CONSTRUCTION_INITIALIZATION_USING_SET_TYPE since we don't want to have a set_type
  // function on certain types of expressions (because the type should be computed from the operands 
  // or the value types directly).
     VarRefExp.setFunctionSource ( "SOURCE_EMPTY_POST_CONSTRUCTION_INITIALIZATION", 
                                  "../Grammar/Expression.code" );

     LabelRefExp.setFunctionSource ( "SOURCE_EMPTY_POST_CONSTRUCTION_INITIALIZATION", 
                                  "../Grammar/Expression.code" );

     ClassNameRefExp.setFunctionSource ( "SOURCE_EMPTY_POST_CONSTRUCTION_INITIALIZATION", 
                                  "../Grammar/Expression.code" );

     ArrowExp.setFunctionSource ( "SOURCE_EMPTY_POST_CONSTRUCTION_INITIALIZATION", 
                                  "../Grammar/Expression.code" );
     DotExp.setFunctionSource ( "SOURCE_EMPTY_POST_CONSTRUCTION_INITIALIZATION", 
                                  "../Grammar/Expression.code" );

  // DQ (2/27/2005): We need to have the type of the DotStarOp set (so uncomment this)
  // Bugfix (2/27/2001) we want to use the empty version of this function since then we don't 
  // have to build an empty version of the set_type member function (this just makes more sense).
     DotStarOp.setFunctionSource ( "SOURCE_EMPTY_POST_CONSTRUCTION_INITIALIZATION", 
                                    "../Grammar/Expression.code" );
     ArrowStarOp.setFunctionSource ( "SOURCE_EMPTY_POST_CONSTRUCTION_INITIALIZATION", 
                                  "../Grammar/Expression.code" );
     EqualityOp.setFunctionSource ( "SOURCE_EMPTY_POST_CONSTRUCTION_INITIALIZATION", 
                                  "../Grammar/Expression.code" );
     LessThanOp.setFunctionSource ( "SOURCE_EMPTY_POST_CONSTRUCTION_INITIALIZATION", 
                                  "../Grammar/Expression.code" );
     GreaterThanOp.setFunctionSource ( "SOURCE_EMPTY_POST_CONSTRUCTION_INITIALIZATION", 
                                  "../Grammar/Expression.code" );
     NotEqualOp.setFunctionSource ( "SOURCE_EMPTY_POST_CONSTRUCTION_INITIALIZATION", 
                                  "../Grammar/Expression.code" );
     LessOrEqualOp.setFunctionSource ( "SOURCE_EMPTY_POST_CONSTRUCTION_INITIALIZATION", 
                                  "../Grammar/Expression.code" );
     GreaterOrEqualOp.setFunctionSource ( "SOURCE_EMPTY_POST_CONSTRUCTION_INITIALIZATION", 
                                  "../Grammar/Expression.code" );
     AddOp.setFunctionSource ( "SOURCE_EMPTY_POST_CONSTRUCTION_INITIALIZATION", 
                                  "../Grammar/Expression.code" );
     SubtractOp.setFunctionSource ( "SOURCE_EMPTY_POST_CONSTRUCTION_INITIALIZATION", 
                                  "../Grammar/Expression.code" );
     MultiplyOp.setFunctionSource ( "SOURCE_EMPTY_POST_CONSTRUCTION_INITIALIZATION", 
                                  "../Grammar/Expression.code" );
     DivideOp.setFunctionSource ( "SOURCE_EMPTY_POST_CONSTRUCTION_INITIALIZATION", 
                                  "../Grammar/Expression.code" );
     IntegerDivideOp.setFunctionSource ( "SOURCE_EMPTY_POST_CONSTRUCTION_INITIALIZATION", 
                                  "../Grammar/Expression.code" );
     ModOp.setFunctionSource ( "SOURCE_EMPTY_POST_CONSTRUCTION_INITIALIZATION", 
                                  "../Grammar/Expression.code" );
     AndOp.setFunctionSource ( "SOURCE_EMPTY_POST_CONSTRUCTION_INITIALIZATION", 
                                  "../Grammar/Expression.code" );
     OrOp.setFunctionSource ( "SOURCE_EMPTY_POST_CONSTRUCTION_INITIALIZATION", 
                                  "../Grammar/Expression.code" );
     BitXorOp.setFunctionSource ( "SOURCE_EMPTY_POST_CONSTRUCTION_INITIALIZATION", 
                                  "../Grammar/Expression.code" );
     BitAndOp.setFunctionSource ( "SOURCE_EMPTY_POST_CONSTRUCTION_INITIALIZATION", 
                                  "../Grammar/Expression.code" );
     BitOrOp.setFunctionSource ( "SOURCE_EMPTY_POST_CONSTRUCTION_INITIALIZATION", 
                                  "../Grammar/Expression.code" );
     CommaOpExp.setFunctionSource ( "SOURCE_EMPTY_POST_CONSTRUCTION_INITIALIZATION", 
                                  "../Grammar/Expression.code" );
     LshiftOp.setFunctionSource ( "SOURCE_EMPTY_POST_CONSTRUCTION_INITIALIZATION", 
                                  "../Grammar/Expression.code" );
     RshiftOp.setFunctionSource ( "SOURCE_EMPTY_POST_CONSTRUCTION_INITIALIZATION", 
                                  "../Grammar/Expression.code" );
     JavaUnsignedRshiftOp.setFunctionSource ( "SOURCE_EMPTY_POST_CONSTRUCTION_INITIALIZATION", 
                                  "../Grammar/Expression.code" );
     MinusOp.setFunctionSource ( "SOURCE_EMPTY_POST_CONSTRUCTION_INITIALIZATION", 
                                  "../Grammar/Expression.code" );
     UnaryAddOp.setFunctionSource ( "SOURCE_EMPTY_POST_CONSTRUCTION_INITIALIZATION", 
                                  "../Grammar/Expression.code" );
     SizeOfOp.setFunctionSource ( "SOURCE_EMPTY_POST_CONSTRUCTION_INITIALIZATION", 
                                  "../Grammar/Expression.code" );
     JavaInstanceOfOp.setFunctionSource ( "SOURCE_EMPTY_POST_CONSTRUCTION_INITIALIZATION", 
                                  "../Grammar/Expression.code" );
     TypeIdOp.setFunctionSource ( "SOURCE_EMPTY_POST_CONSTRUCTION_INITIALIZATION", 
                                  "../Grammar/Expression.code" );

     NotOp.setFunctionSource ( "SOURCE_EMPTY_POST_CONSTRUCTION_INITIALIZATION", 
                                  "../Grammar/Expression.code" );
     PointerDerefExp.setFunctionSource ( "SOURCE_EMPTY_POST_CONSTRUCTION_INITIALIZATION", 
                                  "../Grammar/Expression.code" );
     AddressOfOp.setFunctionSource ( "SOURCE_EMPTY_POST_CONSTRUCTION_INITIALIZATION",
                                  "../Grammar/Expression.code" );

     BitComplementOp.setFunctionSource ( "SOURCE_EMPTY_POST_CONSTRUCTION_INITIALIZATION", 
                                  "../Grammar/Expression.code" );

     RealPartOp.setFunctionSource ( "SOURCE_EMPTY_POST_CONSTRUCTION_INITIALIZATION", 
                                  "../Grammar/Expression.code" );

     ImagPartOp.setFunctionSource ( "SOURCE_EMPTY_POST_CONSTRUCTION_INITIALIZATION", 
                                  "../Grammar/Expression.code" );

     ConjugateOp.setFunctionSource ( "SOURCE_EMPTY_POST_CONSTRUCTION_INITIALIZATION", 
                                  "../Grammar/Expression.code" );

     PntrArrRefExp.setFunctionSource ( "SOURCE_EMPTY_POST_CONSTRUCTION_INITIALIZATION", 
                                  "../Grammar/Expression.code" );

     ScopeOp.setFunctionSource ( "SOURCE_EMPTY_POST_CONSTRUCTION_INITIALIZATION", 
                                  "../Grammar/Expression.code" );
     AssignOp.setFunctionSource ( "SOURCE_EMPTY_POST_CONSTRUCTION_INITIALIZATION", 
                                  "../Grammar/Expression.code" );
     PlusAssignOp.setFunctionSource ( "SOURCE_EMPTY_POST_CONSTRUCTION_INITIALIZATION", 
                                  "../Grammar/Expression.code" );
     MinusAssignOp.setFunctionSource ( "SOURCE_EMPTY_POST_CONSTRUCTION_INITIALIZATION", 
                                  "../Grammar/Expression.code" );
     AndAssignOp.setFunctionSource ( "SOURCE_EMPTY_POST_CONSTRUCTION_INITIALIZATION", 
                                  "../Grammar/Expression.code" );
     IorAssignOp.setFunctionSource ( "SOURCE_EMPTY_POST_CONSTRUCTION_INITIALIZATION", 
                                  "../Grammar/Expression.code" );
     MultAssignOp.setFunctionSource ( "SOURCE_EMPTY_POST_CONSTRUCTION_INITIALIZATION", 
                                  "../Grammar/Expression.code" );
     DivAssignOp.setFunctionSource ( "SOURCE_EMPTY_POST_CONSTRUCTION_INITIALIZATION", 
                                  "../Grammar/Expression.code" );
     ModAssignOp.setFunctionSource ( "SOURCE_EMPTY_POST_CONSTRUCTION_INITIALIZATION", 
                                  "../Grammar/Expression.code" );
     XorAssignOp.setFunctionSource ( "SOURCE_EMPTY_POST_CONSTRUCTION_INITIALIZATION", 
                                  "../Grammar/Expression.code" );
     LshiftAssignOp.setFunctionSource ( "SOURCE_EMPTY_POST_CONSTRUCTION_INITIALIZATION", 
                                  "../Grammar/Expression.code" );
     RshiftAssignOp.setFunctionSource ( "SOURCE_EMPTY_POST_CONSTRUCTION_INITIALIZATION", 
                                  "../Grammar/Expression.code" );
     JavaUnsignedRshiftAssignOp.setFunctionSource ( "SOURCE_EMPTY_POST_CONSTRUCTION_INITIALIZATION", 
                                  "../Grammar/Expression.code" );
     PointerAssignOp.setFunctionSource ( "SOURCE_EMPTY_POST_CONSTRUCTION_INITIALIZATION", 
                                  "../Grammar/Expression.code" );

     ThrowOp.setFunctionSource ( "SOURCE_EMPTY_POST_CONSTRUCTION_INITIALIZATION", 
                                  "../Grammar/Expression.code" );

     ConcatenationOp.setFunctionSource ( "SOURCE_EMPTY_POST_CONSTRUCTION_INITIALIZATION", 
                                  "../Grammar/Expression.code" );

  // DQ (2/5/2004): Adding support for varargs in AST
     VarArgStartOp.setFunctionSource           ( "SOURCE_EMPTY_POST_CONSTRUCTION_INITIALIZATION", "../Grammar/Expression.code" );
     VarArgStartOneOperandOp.setFunctionSource ( "SOURCE_EMPTY_POST_CONSTRUCTION_INITIALIZATION", "../Grammar/Expression.code" );
     VarArgOp.setFunctionSource      ( "SOURCE_EMPTY_POST_CONSTRUCTION_INITIALIZATION", "../Grammar/Expression.code" );
     VarArgEndOp.setFunctionSource   ( "SOURCE_EMPTY_POST_CONSTRUCTION_INITIALIZATION", "../Grammar/Expression.code" );
     VarArgCopyOp.setFunctionSource  ( "SOURCE_EMPTY_POST_CONSTRUCTION_INITIALIZATION", "../Grammar/Expression.code" );

  // *** Expression objects using empty (non-existant) post_construction_initialization() member functions
     ExpressionRoot.setFunctionSource   ( "SOURCE_EMPTY_POST_CONSTRUCTION_INITIALIZATION", "../Grammar/Expression.code" );
     ExprListExp.setFunctionSource      ( "SOURCE_EMPTY_POST_CONSTRUCTION_INITIALIZATION", "../Grammar/Expression.code" );
     ValueExp.setFunctionSource         ( "SOURCE_EMPTY_POST_CONSTRUCTION_INITIALIZATION", "../Grammar/Expression.code" );
     BoolValExp.setFunctionSource       ( "SOURCE_EMPTY_POST_CONSTRUCTION_INITIALIZATION", "../Grammar/Expression.code" );
     ShortVal.setFunctionSource         ( "SOURCE_EMPTY_POST_CONSTRUCTION_INITIALIZATION", "../Grammar/Expression.code" );
     CharVal.setFunctionSource          ( "SOURCE_EMPTY_POST_CONSTRUCTION_INITIALIZATION", "../Grammar/Expression.code" );
     UnsignedCharVal.setFunctionSource  ( "SOURCE_EMPTY_POST_CONSTRUCTION_INITIALIZATION", "../Grammar/Expression.code" );
     UnsignedShortVal.setFunctionSource ( "SOURCE_EMPTY_POST_CONSTRUCTION_INITIALIZATION", "../Grammar/Expression.code" );
     IntVal.setFunctionSource           ( "SOURCE_EMPTY_POST_CONSTRUCTION_INITIALIZATION", "../Grammar/Expression.code" );
     EnumVal.setFunctionSource          ( "SOURCE_EMPTY_POST_CONSTRUCTION_INITIALIZATION", "../Grammar/Expression.code" );
     UnsignedIntVal.setFunctionSource   ( "SOURCE_EMPTY_POST_CONSTRUCTION_INITIALIZATION", "../Grammar/Expression.code" );
     LongIntVal.setFunctionSource       ( "SOURCE_EMPTY_POST_CONSTRUCTION_INITIALIZATION", "../Grammar/Expression.code" );
     LongLongIntVal.setFunctionSource   ( "SOURCE_EMPTY_POST_CONSTRUCTION_INITIALIZATION", "../Grammar/Expression.code" );
     UnsignedLongLongIntVal.setFunctionSource ( "SOURCE_EMPTY_POST_CONSTRUCTION_INITIALIZATION", "../Grammar/Expression.code" );
     UnsignedLongVal.setFunctionSource  ( "SOURCE_EMPTY_POST_CONSTRUCTION_INITIALIZATION", "../Grammar/Expression.code" );
     FloatVal.setFunctionSource         ( "SOURCE_EMPTY_POST_CONSTRUCTION_INITIALIZATION", "../Grammar/Expression.code" );
     DoubleVal.setFunctionSource        ( "SOURCE_EMPTY_POST_CONSTRUCTION_INITIALIZATION", "../Grammar/Expression.code" );
     LongDoubleVal.setFunctionSource    ( "SOURCE_EMPTY_POST_CONSTRUCTION_INITIALIZATION", "../Grammar/Expression.code" );
     ComplexVal.setFunctionSource       ( "SOURCE_EMPTY_POST_CONSTRUCTION_INITIALIZATION", "../Grammar/Expression.code" );
     ThisExp.setFunctionSource          ( "SOURCE_EMPTY_POST_CONSTRUCTION_INITIALIZATION", "../Grammar/Expression.code" );
     RefExp.setFunctionSource           ( "SOURCE_EMPTY_POST_CONSTRUCTION_INITIALIZATION", "../Grammar/Expression.code" );
     Initializer.setFunctionSource      ( "SOURCE_EMPTY_POST_CONSTRUCTION_INITIALIZATION", "../Grammar/Expression.code" );

     NullExpression.setFunctionSource   ( "SOURCE_EMPTY_POST_CONSTRUCTION_INITIALIZATION", "../Grammar/Expression.code" );
     VariantExpression.setFunctionSource( "SOURCE_EMPTY_POST_CONSTRUCTION_INITIALIZATION", "../Grammar/Expression.code" );

     StatementExpression.setFunctionSource ( "SOURCE_EMPTY_POST_CONSTRUCTION_INITIALIZATION", "../Grammar/Expression.code" );
     AsmOp.setFunctionSource               ( "SOURCE_EMPTY_POST_CONSTRUCTION_INITIALIZATION", "../Grammar/Expression.code" );

     UpcThreads.setFunctionSource          ( "SOURCE_EMPTY_POST_CONSTRUCTION_INITIALIZATION", "../Grammar/Expression.code" );
     UpcMythread.setFunctionSource         ( "SOURCE_EMPTY_POST_CONSTRUCTION_INITIALIZATION", "../Grammar/Expression.code" );

     UserDefinedUnaryOp.setFunctionSource  ( "SOURCE_EMPTY_POST_CONSTRUCTION_INITIALIZATION", "../Grammar/Expression.code" );
     UserDefinedBinaryOp.setFunctionSource ( "SOURCE_EMPTY_POST_CONSTRUCTION_INITIALIZATION", "../Grammar/Expression.code" );

  // DQ (2/27/2005): We want to post_construction_initialization to call set_type so we don't want 
  // and empty function here plus I have added a set_type function for DotStarOp.
  // Bugfix (2/27/2001) Generate this empty function instead of one with a call to an empty setType() function
  // DotStarOp.setFunctionSource ( "SOURCE_EMPTY_POST_CONSTRUCTION_INITIALIZATION", "../Grammar/Expression.code" );

  // It is almost true that the presendence operators exist only on classes derived 
  // from UnaryOp and BinaryOp plus the SizeOfOp and TypeIdOp, but in fact 
  // the ExpressionRoot is derived from UnaryOp and does not have a precedence 
  // member function.
     UnaryOp.setSubTreeFunctionPrototype     ( "HEADER_PRECEDENCE", "../Grammar/Expression.code" );
     UnaryOp.excludeFunctionPrototype        ( "HEADER_PRECEDENCE", "../Grammar/Expression.code" );
     ExpressionRoot.excludeFunctionPrototype ( "HEADER_PRECEDENCE", "../Grammar/Expression.code" );
     BinaryOp.setSubTreeFunctionPrototype    ( "HEADER_PRECEDENCE", "../Grammar/Expression.code" );
     BinaryOp.excludeFunctionPrototype       ( "HEADER_PRECEDENCE", "../Grammar/Expression.code" );


  // DQ (2/1/2009: Added comment.
  // ***********************************************************
  //    This whole mechanism is not used presently.  Someone
  //    implemented a table in: "int GetPrecedence(int variant)"
  //    in file: modified_sage.C in the unparser.  This table 
  //    is used to get all operator precedence information.
  //    The information set below is an older mechanism (that
  //    was ignored by the person who reimplemented the precedence
  //    support. Either this code should be kept and the GetPrecedence()
  //    function modified to use it, or this code should be removed.
  //    I would like to have the precedence be part of the operators
  //    instead of accessed via the unparser, so I would prefer to
  //    modify the GetPrecedence() function in the unparser.
  //    This may be done soon.
  // ***********************************************************

  // Now set the precedence values for each leaf of the grammar 
  // (where the precedence member function is defined)
     SizeOfOp.editSubstitute        ( "PRECEDENCE_VALUE", "16" );

  // DQ (7/18/2011): What is the precedence of this operator?
     JavaInstanceOfOp.editSubstitute        ( "PRECEDENCE_VALUE", "16" );

  // DQ (2/12/2011): Added support for UPC specific sizeof operators.
     UpcLocalsizeofExpression.editSubstitute ( "PRECEDENCE_VALUE", "16" );
     UpcBlocksizeofExpression.editSubstitute ( "PRECEDENCE_VALUE", "16" );
     UpcElemsizeofExpression.editSubstitute  ( "PRECEDENCE_VALUE", "16" );

     TypeIdOp.editSubstitute        ( "PRECEDENCE_VALUE", "16" );
     ArrowExp.editSubstitute        ( "PRECEDENCE_VALUE", "16" );
     DotExp.editSubstitute          ( "PRECEDENCE_VALUE", "16" );
     DotStarOp.editSubstitute       ( "PRECEDENCE_VALUE", "14" );
     ArrowStarOp.editSubstitute     ( "PRECEDENCE_VALUE", "14" );
  // DQ (8/8/2006): A review of operator precedence with Jeremiah pointed out a number of errors!
  // EqualityOp.editSubstitute      ( "PRECEDENCE_VALUE", " 2" );
     EqualityOp.editSubstitute      ( "PRECEDENCE_VALUE", " 9" );
     LessThanOp.editSubstitute      ( "PRECEDENCE_VALUE", "10" );
     GreaterThanOp.editSubstitute   ( "PRECEDENCE_VALUE", "10" );
     NotEqualOp.editSubstitute      ( "PRECEDENCE_VALUE", " 9" );
     LessOrEqualOp.editSubstitute   ( "PRECEDENCE_VALUE", "10" );
     GreaterOrEqualOp.editSubstitute( "PRECEDENCE_VALUE", "10" );
     AddOp.editSubstitute           ( "PRECEDENCE_VALUE", "12" );
     SubtractOp.editSubstitute      ( "PRECEDENCE_VALUE", "12" );
     MultiplyOp.editSubstitute      ( "PRECEDENCE_VALUE", "13" );
     DivideOp.editSubstitute        ( "PRECEDENCE_VALUE", "13" );
     IntegerDivideOp.editSubstitute ( "PRECEDENCE_VALUE", "13" );
     ModOp.editSubstitute           ( "PRECEDENCE_VALUE", "13" );
     AndOp.editSubstitute           ( "PRECEDENCE_VALUE", " 5" );
     OrOp.editSubstitute            ( "PRECEDENCE_VALUE", " 4" );
     BitXorOp.editSubstitute        ( "PRECEDENCE_VALUE", " 7" );
     BitAndOp.editSubstitute        ( "PRECEDENCE_VALUE", " 8" );
     BitOrOp.editSubstitute         ( "PRECEDENCE_VALUE", " 6" );
     CommaOpExp.editSubstitute      ( "PRECEDENCE_VALUE", " 1" ); // lowest precedence
     LshiftOp.editSubstitute        ( "PRECEDENCE_VALUE", "11" );
     RshiftOp.editSubstitute        ( "PRECEDENCE_VALUE", "11" );
     JavaUnsignedRshiftOp.editSubstitute        ( "PRECEDENCE_VALUE", "11" );
     MinusOp.editSubstitute         ( "PRECEDENCE_VALUE", "15" );
     UnaryAddOp.editSubstitute      ( "PRECEDENCE_VALUE", "15" );
     NotOp.editSubstitute           ( "PRECEDENCE_VALUE", "15" );
     PointerDerefExp.editSubstitute ( "PRECEDENCE_VALUE", "15" );
     AddressOfOp.editSubstitute     ( "PRECEDENCE_VALUE", "15" );
     MinusMinusOp.editSubstitute    ( "PRECEDENCE_VALUE", "15" );
     PlusPlusOp.editSubstitute      ( "PRECEDENCE_VALUE", "15" );
     BitComplementOp.editSubstitute ( "PRECEDENCE_VALUE", "15" );
     RealPartOp.editSubstitute      ( "PRECEDENCE_VALUE", "15" );
     ImagPartOp.editSubstitute      ( "PRECEDENCE_VALUE", "15" );
     ConjugateOp.editSubstitute      ( "PRECEDENCE_VALUE", "15" );
     CastExp.editSubstitute         ( "PRECEDENCE_VALUE", "15" );
     PntrArrRefExp.editSubstitute   ( "PRECEDENCE_VALUE", "16" );
     ScopeOp.editSubstitute         ( "PRECEDENCE_VALUE", "17" ); // highest precedence
     AssignOp.editSubstitute        ( "PRECEDENCE_VALUE", " 2" );
     PlusAssignOp.editSubstitute    ( "PRECEDENCE_VALUE", " 2" );
     MinusAssignOp.editSubstitute   ( "PRECEDENCE_VALUE", " 2" );
     AndAssignOp.editSubstitute     ( "PRECEDENCE_VALUE", " 2" );
     IorAssignOp.editSubstitute     ( "PRECEDENCE_VALUE", " 2" );
     MultAssignOp.editSubstitute    ( "PRECEDENCE_VALUE", " 2" );
     DivAssignOp.editSubstitute     ( "PRECEDENCE_VALUE", " 2" );
     ModAssignOp.editSubstitute     ( "PRECEDENCE_VALUE", " 2" );
     XorAssignOp.editSubstitute     ( "PRECEDENCE_VALUE", " 2" );
     LshiftAssignOp.editSubstitute  ( "PRECEDENCE_VALUE", " 2" );
     RshiftAssignOp.editSubstitute  ( "PRECEDENCE_VALUE", " 2" );
     JavaUnsignedRshiftAssignOp.editSubstitute  ( "PRECEDENCE_VALUE", " 2" );
     PointerAssignOp.editSubstitute ( "PRECEDENCE_VALUE", " 2" );
     ThrowOp.editSubstitute         ( "PRECEDENCE_VALUE", "15" );

     ConcatenationOp.editSubstitute ( "PRECEDENCE_VALUE", " 3" );

  // DQ (2/5/2004): Adding support for varargs in AST
     VarArgStartOp.editSubstitute   ( "PRECEDENCE_VALUE", "16" );
     VarArgStartOneOperandOp.editSubstitute   ( "PRECEDENCE_VALUE", "16" );
     VarArgOp.editSubstitute        ( "PRECEDENCE_VALUE", "16" );
     VarArgEndOp.editSubstitute     ( "PRECEDENCE_VALUE", "16" );
     VarArgCopyOp.editSubstitute    ( "PRECEDENCE_VALUE", "16" );

     NullExpression.editSubstitute    ( "PRECEDENCE_VALUE", "16" );
     VariantExpression.editSubstitute ( "PRECEDENCE_VALUE", "16" );

  // DQ (7/21/2006): Added support for GNU statement expression extension.
     StatementExpression.editSubstitute ( "PRECEDENCE_VALUE", "16" );
     AsmOp.editSubstitute ( "PRECEDENCE_VALUE", "16" );

#if USE_FORTRAN_IR_NODES
  // DQ (3/19/2007): Support for Fortran IR nodes (not sure if these are correct values)
  // IntrinsicFn.editSubstitute         ( "PRECEDENCE_VALUE", " 2" );

     SubscriptExpression.editSubstitute ( "PRECEDENCE_VALUE", " 2" );

  // The more general SubscriptExpression has replaced this IR node in ROSE.
  // SubscriptColon.editSubstitute      ( "PRECEDENCE_VALUE", " 2" );

  // Note that SgColonExp and SgAsteriskExp are used in array shape specification, but not indexing, 
  // so they are not part of subscript expressions.
  // DQ (11/18/2007): I think this should have lowest precedence (unclear if this really 
  // made any difference, in the end I need to handle this as a special case to about over use of "()"
  // Colon.editSubstitute               ( "PRECEDENCE_VALUE", " 2" );
     ColonShapeExp.editSubstitute       ( "PRECEDENCE_VALUE", " 17" );

  // DQ (11/24/2007): renamed
  // SubscriptAsterisk.editSubstitute   ( "PRECEDENCE_VALUE", " 2" );
     AsteriskShapeExp.editSubstitute    ( "PRECEDENCE_VALUE", " 2" );

  // DQ (10/4/2008): I no longer agree that these are expressions, they are just parts of the SgUseStatment.
  // UseOnlyExpression.editSubstitute   ( "PRECEDENCE_VALUE", " 2" );
  // UseRenameExpression.editSubstitute ( "PRECEDENCE_VALUE", " 2" );

     IOItemExpression.editSubstitute    ( "PRECEDENCE_VALUE", " 2" );
     ImpliedDo.editSubstitute           ( "PRECEDENCE_VALUE", " 2" );
     ExponentiationOp.editSubstitute    ( "PRECEDENCE_VALUE", " 2" );

  // DQ (11/24/2007): Added new IR node for locations in the AST where post-processing is required.
     UnknownArrayOrFunctionReference.editSubstitute ( "PRECEDENCE_VALUE", " 2" );

     ActualArgumentExpression.editSubstitute ( "PRECEDENCE_VALUE", " 2" );

     UserDefinedUnaryOp.editSubstitute  ( "PRECEDENCE_VALUE", " 2" );
     UserDefinedBinaryOp.editSubstitute ( "PRECEDENCE_VALUE", " 2" );

     PseudoDestructorRefExp.editSubstitute ( "PRECEDENCE_VALUE", " 2" );

     // FMZ (2/6/2009): Added for SgCAFCoExpression--following SgPntrArrRefExp
     CAFCoExpression.editSubstitute ( "PRECEDENCE_VALUE", " 16" );

#if 0
  // Extra required Fortran IR nodes
     KeywordValueExpression
#endif

#endif

     CudaKernelExecConfig.editSubstitute ( "PRECEDENCE_VALUE", " 0" );
     CudaKernelCallExp.editSubstitute ( "PRECEDENCE_VALUE", " 0" );


     UnaryOp.setFunctionPrototype ( "HEADER_GET_NEXT_EXPRESSION", "../Grammar/Expression.code" );
     BinaryOp.setFunctionPrototype ( "HEADER_GET_NEXT_EXPRESSION", "../Grammar/Expression.code" );
     FunctionCallExp.setFunctionPrototype ( "HEADER_GET_NEXT_EXPRESSION", "../Grammar/Expression.code" );
     ConditionalExp.setFunctionPrototype ( "HEADER_GET_NEXT_EXPRESSION", "../Grammar/Expression.code" );
     NewExp.setFunctionPrototype ( "HEADER_GET_NEXT_EXPRESSION", "../Grammar/Expression.code" );
     DeleteExp.setFunctionPrototype ( "HEADER_GET_NEXT_EXPRESSION", "../Grammar/Expression.code" );

     Initializer.setSubTreeFunctionPrototype ( "HEADER_GET_NEXT_EXPRESSION", "../Grammar/Expression.code" );
     Initializer.excludeFunctionPrototype ( "HEADER_GET_NEXT_EXPRESSION", "../Grammar/Expression.code" );

     UnaryOp.setFunctionPrototype ( "HEADER_UNARY_EXPRESSION", "../Grammar/Expression.code" );
     UnaryOp.setDataPrototype ( "SgExpression*", "operand_i", "= NULL",
                                CONSTRUCTOR_PARAMETER, BUILD_ACCESS_FUNCTIONS, DEF_TRAVERSAL, NO_DELETE);

  // DQ (1/14/2006): We should not store the type of unary operators but instead obtain it from the operand directly.
  // However, we can't do that because in a few cases the type is changed as a result of the operator (e.g. SgAddressOp, SgPointerDerefExp).
  // The solution is to have specially built versions of the get_type() function for those operators.
  // An incremental solution is to first eliminate the access functions.
  // UnaryOp.setDataPrototype ( "SgType*", "expression_type", "= NULL",
  //        CONSTRUCTOR_PARAMETER, BUILD_ACCESS_FUNCTIONS, NO_TRAVERSAL || DEF2TYPE_TRAVERSAL, NO_DELETE);
     UnaryOp.setDataPrototype ( "SgType*", "expression_type", "= NULL",
            CONSTRUCTOR_PARAMETER, NO_ACCESS_FUNCTIONS, NO_TRAVERSAL || DEF2TYPE_TRAVERSAL, NO_DELETE);

     UnaryOp.setDataPrototype ( "SgUnaryOp::Sgop_mode", "mode", "= prefix",
                                NO_CONSTRUCTOR_PARAMETER, BUILD_ACCESS_FUNCTIONS, NO_TRAVERSAL, NO_DELETE);
     // MK: UnaryOp.excludeDataPrototype ( "SgUnaryOp::Sgop_mode", "mode", "= prefix");

     BinaryOp.setFunctionPrototype ( "HEADER_BINARY_EXPRESSION", "../Grammar/Expression.code" );
     BinaryOp.setDataPrototype ( "SgExpression*", "lhs_operand_i"  , "= NULL",
            CONSTRUCTOR_PARAMETER, BUILD_ACCESS_FUNCTIONS, DEF_TRAVERSAL, NO_DELETE);
     BinaryOp.setDataPrototype ( "SgExpression*", "rhs_operand_i"  , "= NULL",
            CONSTRUCTOR_PARAMETER, BUILD_ACCESS_FUNCTIONS, DEF_TRAVERSAL, NO_DELETE);
  // DQ (1/14/2006): We should not store the type of unary operators but instead obtain it from the operand directly.
  // BinaryOp.setDataPrototype ( "SgType*"      , "expression_type", "= NULL",
  //        CONSTRUCTOR_PARAMETER, BUILD_ACCESS_FUNCTIONS, NO_TRAVERSAL || DEF2TYPE_TRAVERSAL, NO_DELETE);
     BinaryOp.setDataPrototype ( "SgType*"      , "expression_type", "= NULL",
            CONSTRUCTOR_PARAMETER, NO_ACCESS_FUNCTIONS, NO_TRAVERSAL || DEF2TYPE_TRAVERSAL, NO_DELETE);

#if 1
  // DQ (2/9/2011): Modified this to specify NO_TRAVERSAL.
  // DQ (2/6/2011): Added reference to expression tree for unfolded constant expressions (see comment above).
  // BinaryOp.setDataPrototype ( "SgExpression*", "originalExpressionTree", "= NULL",
  //        NO_CONSTRUCTOR_PARAMETER, BUILD_ACCESS_FUNCTIONS, DEF_TRAVERSAL, NO_DELETE);
     BinaryOp.setDataPrototype ( "SgExpression*", "originalExpressionTree", "= NULL",
            NO_CONSTRUCTOR_PARAMETER, BUILD_ACCESS_FUNCTIONS, NO_TRAVERSAL, NO_DELETE);
#endif

     ExpressionRoot.setFunctionPrototype ( "HEADER_EXPRESSION_ROOT_EXPRESSION", "../Grammar/Expression.code" );
  // QY:9/30/04: remove statement pointer. use parent pointer instead
  // ExpressionRoot.setDataPrototype ( "SgStatement*", "statement", "= NULL", 
  //      CONSTRUCTOR_PARAMETER, NO_ACCESS_FUNCTIONS, NO_TRAVERSAL, NO_DELETE);
  // ExpressionRoot.setAutomaticGenerationOfDataAccessFunctions(false);

     ExprListExp.setFunctionPrototype ( "HEADER_EXPRESSION_LIST_EXPRESSION", "../Grammar/Expression.code" );

  // MK: I moved the following data member declaration from ../Grammar/Expression.code to this position:
#if 0
     ExprListExp.setDataPrototype("SgExpressionPtrList", "expressions", "= NULL",
                                  NO_CONSTRUCTOR_PARAMETER, NO_ACCESS_FUNCTIONS, DEF_TRAVERSAL, NO_DELETE);
#else
     ExprListExp.setDataPrototype("SgExpressionPtrList", "expressions", "",
                                  NO_CONSTRUCTOR_PARAMETER, NO_ACCESS_FUNCTIONS, DEF_TRAVERSAL, NO_DELETE);
#endif
 
     ExprListExp.editSubstitute       ( "HEADER_LIST_DECLARATIONS", "HEADER_LIST_FUNCTIONS", "../Grammar/Expression.code" );
  // ExprListExp.editSubstitute       ( "LIST_DATA_TYPE", "Expression" );
     ExprListExp.editSubstitute       ( "LIST_NAME", "expression" );

  // Note that excludeDataPrototype() function does not exist in ROSETTA.
  // DQ (2/7/2011): Exclude support for originalExpressionTree (violates ROSETTA rules for compiling lists and data members).
  // ExprListExp.excludeDataPrototype ( "SgExpression*", "originalExpressionTree", "= NULL",NO_CONSTRUCTOR_PARAMETER, BUILD_ACCESS_FUNCTIONS, NO_TRAVERSAL, NO_DELETE);

     VarRefExp.setFunctionPrototype ( "HEADER_VAR_REF_EXPRESSION", "../Grammar/Expression.code" );
     VarRefExp.setDataPrototype ( "SgVariableSymbol*", "symbol", "= NULL",
                                  CONSTRUCTOR_PARAMETER, BUILD_ACCESS_FUNCTIONS, NO_TRAVERSAL, NO_DELETE);
#if 1
  // DQ (2/9/2011): Modified this to specify NO_TRAVERSAL.
  // DQ (2/6/2011): Added reference to expression tree for unfolded constant expressions (see comment above).
  // VarRefExp.setDataPrototype ( "SgExpression*", "originalExpressionTree", "= NULL",
  //        NO_CONSTRUCTOR_PARAMETER, BUILD_ACCESS_FUNCTIONS, DEF_TRAVERSAL, NO_DELETE);
     VarRefExp.setDataPrototype ( "SgExpression*", "originalExpressionTree", "= NULL",
            NO_CONSTRUCTOR_PARAMETER, BUILD_ACCESS_FUNCTIONS, NO_TRAVERSAL, NO_DELETE);
#endif

  // DQ (5/11/2011): Added support for name qualification.
     VarRefExp.setDataPrototype ( "int", "name_qualification_length", "= 0",
            NO_CONSTRUCTOR_PARAMETER, BUILD_ACCESS_FUNCTIONS, NO_TRAVERSAL, NO_DELETE);

  // DQ (5/11/2011): Added information required for new name qualification support.
     VarRefExp.setDataPrototype("bool","type_elaboration_required","= false",
                                NO_CONSTRUCTOR_PARAMETER, BUILD_ACCESS_FUNCTIONS, NO_TRAVERSAL, NO_DELETE);

  // DQ (5/11/2011): Added information required for new name qualification support.
     VarRefExp.setDataPrototype("bool","global_qualification_required","= false",
                                NO_CONSTRUCTOR_PARAMETER, BUILD_ACCESS_FUNCTIONS, NO_TRAVERSAL, NO_DELETE);

     LabelRefExp.setFunctionPrototype ( "HEADER_LABEL_REF_EXPRESSION", "../Grammar/Expression.code" );
     LabelRefExp.setDataPrototype ( "SgLabelSymbol*", "symbol", "= NULL",
                                  CONSTRUCTOR_PARAMETER, BUILD_ACCESS_FUNCTIONS, NO_TRAVERSAL, NO_DELETE);

     ClassNameRefExp.setFunctionPrototype ( "HEADER_CLASS_NAME_REF_EXPRESSION", "../Grammar/Expression.code" );
     ClassNameRefExp.setDataPrototype ( "SgClassSymbol*", "symbol", "= NULL",
                                        CONSTRUCTOR_PARAMETER, BUILD_ACCESS_FUNCTIONS, NO_TRAVERSAL, NO_DELETE);

     FunctionRefExp.setFunctionPrototype ( "HEADER_FUNCTION_REF_EXPRESSION", "../Grammar/Expression.code" );
     FunctionRefExp.setDataPrototype ( "SgFunctionSymbol*", "symbol_i"     , "= NULL",
                                       CONSTRUCTOR_PARAMETER, BUILD_ACCESS_FUNCTIONS, NO_TRAVERSAL, NO_DELETE);

  // DQ (1/14/2006): The function type should be computed from the function declaration (instead of being stored)
  // Leave the type in the constructor for storage internally and build a special version of get_type() to access 
  // this value or later compute it directly.
  // FunctionRefExp.setDataPrototype ( "SgFunctionType*"  , "function_type", "= NULL",
  //        CONSTRUCTOR_PARAMETER, BUILD_ACCESS_FUNCTIONS, NO_TRAVERSAL || DEF2TYPE_TRAVERSAL, NO_DELETE);
     FunctionRefExp.setDataPrototype ( "SgFunctionType*"  , "function_type", "= NULL",
            CONSTRUCTOR_PARAMETER, NO_ACCESS_FUNCTIONS, NO_TRAVERSAL || DEF2TYPE_TRAVERSAL, NO_DELETE);
#if 1
  // DQ (2/9/2011): Modified this to specify NO_TRAVERSAL.
  // DQ (2/6/2011): Added reference to expression tree for unfolded constant expressions (see comment above).
  // FunctionRefExp.setDataPrototype ( "SgExpression*", "originalExpressionTree", "= NULL",
  //        NO_CONSTRUCTOR_PARAMETER, BUILD_ACCESS_FUNCTIONS, DEF_TRAVERSAL, NO_DELETE);
     FunctionRefExp.setDataPrototype ( "SgExpression*", "originalExpressionTree", "= NULL",
            NO_CONSTRUCTOR_PARAMETER, BUILD_ACCESS_FUNCTIONS, NO_TRAVERSAL, NO_DELETE);
#endif

  // DQ (5/12/2011): Added support for name qualification.
     FunctionRefExp.setDataPrototype ( "int", "name_qualification_length", "= 0",
            NO_CONSTRUCTOR_PARAMETER, BUILD_ACCESS_FUNCTIONS, NO_TRAVERSAL, NO_DELETE);

  // DQ (5/12/2011): Added information required for new name qualification support.
     FunctionRefExp.setDataPrototype("bool","type_elaboration_required","= false",
                                NO_CONSTRUCTOR_PARAMETER, BUILD_ACCESS_FUNCTIONS, NO_TRAVERSAL, NO_DELETE);

  // DQ (5/12/2011): Added information required for new name qualification support.
     FunctionRefExp.setDataPrototype("bool","global_qualification_required","= false",
                                NO_CONSTRUCTOR_PARAMETER, BUILD_ACCESS_FUNCTIONS, NO_TRAVERSAL, NO_DELETE);

     MemberFunctionRefExp.setFunctionPrototype ( "HEADER_MEMBER_FUNCTION_REF_EXPRESSION", "../Grammar/Expression.code" );
     MemberFunctionRefExp.setDataPrototype ( "SgMemberFunctionSymbol*", "symbol_i", "= NULL",
            CONSTRUCTOR_PARAMETER, BUILD_ACCESS_FUNCTIONS, NO_TRAVERSAL, NO_DELETE);
     MemberFunctionRefExp.setDataPrototype ( "int", "virtual_call", "= 0",
            CONSTRUCTOR_PARAMETER, BUILD_ACCESS_FUNCTIONS, NO_TRAVERSAL, NO_DELETE);

  // DQ (1/14/2006): The function type should be computed from the function declaration (instead of being stored)
  // Leave the type in the constructor for storage internally and build a special version of get_type() to access 
  // this value or later compute it directly.
  // MemberFunctionRefExp.setDataPrototype ( "SgFunctionType*", "function_type", "= NULL",
  //        CONSTRUCTOR_PARAMETER, BUILD_ACCESS_FUNCTIONS, NO_TRAVERSAL || DEF2TYPE_TRAVERSAL, NO_DELETE);
     MemberFunctionRefExp.setDataPrototype ( "SgFunctionType*", "function_type", "= NULL",
            CONSTRUCTOR_PARAMETER, NO_ACCESS_FUNCTIONS, NO_TRAVERSAL || DEF2TYPE_TRAVERSAL, NO_DELETE);

  // DQ (4/13/2004): Changed false to true in default setting (and removed resetting of value in 
  //                 post_constructor_initialization(), as suggested by Qing).
     MemberFunctionRefExp.setDataPrototype ( "int", "need_qualifier", "= true",
                                             CONSTRUCTOR_PARAMETER, BUILD_ACCESS_FUNCTIONS, NO_TRAVERSAL, NO_DELETE);

  // DQ (5/12/2011): Added support for name qualification.
     MemberFunctionRefExp.setDataPrototype ( "int", "name_qualification_length", "= 0",
            NO_CONSTRUCTOR_PARAMETER, BUILD_ACCESS_FUNCTIONS, NO_TRAVERSAL, NO_DELETE);

  // DQ (5/12/2011): Added information required for new name qualification support.
     MemberFunctionRefExp.setDataPrototype("bool","type_elaboration_required","= false",
                                NO_CONSTRUCTOR_PARAMETER, BUILD_ACCESS_FUNCTIONS, NO_TRAVERSAL, NO_DELETE);

  // DQ (5/12/2011): Added information required for new name qualification support.
     MemberFunctionRefExp.setDataPrototype("bool","global_qualification_required","= false",
                                NO_CONSTRUCTOR_PARAMETER, BUILD_ACCESS_FUNCTIONS, NO_TRAVERSAL, NO_DELETE);

     ValueExp.setFunctionPrototype ( "HEADER_VALUE_EXPRESSION", "../Grammar/Expression.code" );

#if 1
  // DQ (2/7/2011): Moved this to the SgExpression level in the IR node hierarchy because it requires 
  // more general support.
  // DQ (6/19/2006): Changed name of data member to be consitant with more general use in SgCastExp
  // DQ (11/9/2005): Added reference to expression tree for original unfolded constant expressions.
  // Constant folding in EDG and ROSE allows us to ignore this subtree, but it is here to to permit
  // the original source code to be faithfully represented.
     ValueExp.setDataPrototype ( "SgExpression*", "originalExpressionTree", "= NULL",
                                 NO_CONSTRUCTOR_PARAMETER, BUILD_ACCESS_FUNCTIONS, DEF_TRAVERSAL, NO_DELETE);
#endif

     BoolValExp.setFunctionPrototype ( "HEADER_BOOLEAN_VALUE_EXPRESSION", "../Grammar/Expression.code" );
     BoolValExp.setDataPrototype ( "int", "value", "= 0",
                                   CONSTRUCTOR_PARAMETER, BUILD_ACCESS_FUNCTIONS, NO_TRAVERSAL, NO_DELETE);

     StringVal.setFunctionPrototype ( "HEADER_STRING_VALUE_EXPRESSION", "../Grammar/Expression.code" );

  // DQ (3/25/2006): We can have ROSETTA generate the constructor now that we use a C++ style std::string
  // StringVal.setAutomaticGenerationOfConstructor(false);
  // DQ (12/4/2004): Now we automate the generation of the destructors
  // StringVal.setAutomaticGenerationOfDestructor (false);

  // DQ (3/25/2006): This should take a const char (since we don't modified it and it make for a simpler interface)
  // StringVal.setDataPrototype ( "char*", "value", "= NULL",
  //          CONSTRUCTOR_PARAMETER, BUILD_ACCESS_FUNCTIONS, NO_TRAVERSAL, NO_DELETE);
  // StringVal.setDataPrototype ( "const char*", "value", "= NULL",
  //          CONSTRUCTOR_PARAMETER, BUILD_ACCESS_FUNCTIONS, NO_TRAVERSAL, NO_DELETE);
     StringVal.setDataPrototype ( "std::string", "value", "= \"\"",
              CONSTRUCTOR_PARAMETER, BUILD_ACCESS_FUNCTIONS, NO_TRAVERSAL, NO_DELETE);
     StringVal.setDataPrototype ( "bool", "wcharString", "= false",
              NO_CONSTRUCTOR_PARAMETER, BUILD_ACCESS_FUNCTIONS, NO_TRAVERSAL, NO_DELETE);
     StringVal.setDataPrototype ( "bool", "usesSingleQuotes", "= false",
              NO_CONSTRUCTOR_PARAMETER, BUILD_ACCESS_FUNCTIONS, NO_TRAVERSAL, NO_DELETE);
  // DQ (12/23/2007): Added support for distinguishing double quotes (permits use of sing, double, or un-quoted strings in the SgFormatItem object).
     StringVal.setDataPrototype ( "bool", "usesDoubleQuotes", "= false",
              NO_CONSTRUCTOR_PARAMETER, BUILD_ACCESS_FUNCTIONS, NO_TRAVERSAL, NO_DELETE);

  // URK (08/22/2006): Added string to hold source code constants of integer and character types precisely.
     ShortVal.setFunctionPrototype ( "HEADER_SHORT_VALUE_EXPRESSION", "../Grammar/Expression.code" );
     ShortVal.setDataPrototype ( "short", "value", "= 0",
                                 CONSTRUCTOR_PARAMETER, BUILD_ACCESS_FUNCTIONS, NO_TRAVERSAL, NO_DELETE);
     ShortVal.setDataPrototype ( "std::string", "valueString", "= \"\"",
                                       CONSTRUCTOR_PARAMETER, BUILD_ACCESS_FUNCTIONS, NO_TRAVERSAL, NO_DELETE);

     CharVal.setFunctionPrototype ( "HEADER_CHAR_VALUE_EXPRESSION", "../Grammar/Expression.code" );
     CharVal.setDataPrototype ( "char", "value", "= 0",
                                CONSTRUCTOR_PARAMETER, BUILD_ACCESS_FUNCTIONS, NO_TRAVERSAL, NO_DELETE);
     CharVal.setDataPrototype ( "std::string", "valueString", "= \"\"",
                                       CONSTRUCTOR_PARAMETER, BUILD_ACCESS_FUNCTIONS, NO_TRAVERSAL, NO_DELETE);

     UnsignedCharVal.setFunctionPrototype ( "HEADER_UNSIGNED_CHAR_VALUE_EXPRESSION", "../Grammar/Expression.code" );
     UnsignedCharVal.setDataPrototype ( "unsigned char", "value", "= 0",
                                        CONSTRUCTOR_PARAMETER, BUILD_ACCESS_FUNCTIONS, NO_TRAVERSAL, NO_DELETE);
     UnsignedCharVal.setDataPrototype ( "std::string", "valueString", "= \"\"",
                                       CONSTRUCTOR_PARAMETER, BUILD_ACCESS_FUNCTIONS, NO_TRAVERSAL, NO_DELETE);

  // This stores values such as L'ab' where as a SgCharVal would store 'x'.
     WcharVal.setFunctionPrototype ( "HEADER_WCHAR_VALUE_EXPRESSION", "../Grammar/Expression.code" );
     WcharVal.setDataPrototype ( "unsigned long", "valueUL", "= 0",
                                 CONSTRUCTOR_PARAMETER, BUILD_ACCESS_FUNCTIONS, NO_TRAVERSAL, NO_DELETE);
     WcharVal.setDataPrototype ( "std::string", "valueString", "= \"\"",
                                       CONSTRUCTOR_PARAMETER, BUILD_ACCESS_FUNCTIONS, NO_TRAVERSAL, NO_DELETE);

     UnsignedShortVal.setFunctionPrototype ( "HEADER_UNSIGNED_SHORT_VALUE_EXPRESSION", "../Grammar/Expression.code" );
     UnsignedShortVal.setDataPrototype ( "unsigned short", "value", "= 0",
                                         CONSTRUCTOR_PARAMETER, BUILD_ACCESS_FUNCTIONS, NO_TRAVERSAL, NO_DELETE);
     UnsignedShortVal.setDataPrototype ( "std::string", "valueString", "= \"\"",
                                       CONSTRUCTOR_PARAMETER, BUILD_ACCESS_FUNCTIONS, NO_TRAVERSAL, NO_DELETE);

     IntVal.setFunctionPrototype ( "HEADER_INT_VALUE_EXPRESSION", "../Grammar/Expression.code" );
     IntVal.setDataPrototype ( "int", "value", "= 0",
                               CONSTRUCTOR_PARAMETER, BUILD_ACCESS_FUNCTIONS, NO_TRAVERSAL, NO_DELETE);
     IntVal.setDataPrototype ( "std::string", "valueString", "= \"\"",
                                       CONSTRUCTOR_PARAMETER, BUILD_ACCESS_FUNCTIONS, NO_TRAVERSAL, NO_DELETE);

     EnumVal.setFunctionPrototype ( "HEADER_ENUM_VALUE_EXPRESSION", "../Grammar/Expression.code" );
     EnumVal.setDataPrototype ( "int", "value", "= 0",
                                CONSTRUCTOR_PARAMETER, BUILD_ACCESS_FUNCTIONS, NO_TRAVERSAL, NO_DELETE);
     EnumVal.setDataPrototype ( "SgEnumDeclaration*", "declaration", "= NULL",
                                CONSTRUCTOR_PARAMETER, BUILD_ACCESS_FUNCTIONS, NO_TRAVERSAL, NO_DELETE);
     // We do not traverse the following data member for the moment!
     EnumVal.setDataPrototype ( "SgName", "name", "= \"\"",
                                CONSTRUCTOR_PARAMETER, BUILD_ACCESS_FUNCTIONS, NO_TRAVERSAL, NO_DELETE);

  // DQ (12/22/2006): Record if name qualification is required where used as a constant. 
  // See test2003_01.C for an example of where this is required.
     EnumVal.setDataPrototype("bool", "requiresNameQualification", "= false",
                 NO_CONSTRUCTOR_PARAMETER, BUILD_ACCESS_FUNCTIONS, NO_TRAVERSAL, NO_DELETE);

  // DQ (5/11/2011): Added support for name qualification.
     EnumVal.setDataPrototype ( "int", "name_qualification_length", "= 0",
            NO_CONSTRUCTOR_PARAMETER, BUILD_ACCESS_FUNCTIONS, NO_TRAVERSAL, NO_DELETE);

  // DQ (5/11/2011): Added information required for new name qualification support.
     EnumVal.setDataPrototype("bool","type_elaboration_required","= false",
                                NO_CONSTRUCTOR_PARAMETER, BUILD_ACCESS_FUNCTIONS, NO_TRAVERSAL, NO_DELETE);

  // DQ (5/11/2011): Added information required for new name qualification support.
     EnumVal.setDataPrototype("bool","global_qualification_required","= false",
                                NO_CONSTRUCTOR_PARAMETER, BUILD_ACCESS_FUNCTIONS, NO_TRAVERSAL, NO_DELETE);

     UnsignedIntVal.setFunctionPrototype ( "HEADER_UNSIGNED_INT_VALUE_EXPRESSION", "../Grammar/Expression.code" );
     UnsignedIntVal.setDataPrototype ( "unsigned int", "value", "= 0",
                                       CONSTRUCTOR_PARAMETER, BUILD_ACCESS_FUNCTIONS, NO_TRAVERSAL, NO_DELETE);
     UnsignedIntVal.setDataPrototype ( "std::string", "valueString", "= \"\"",
                                       CONSTRUCTOR_PARAMETER, BUILD_ACCESS_FUNCTIONS, NO_TRAVERSAL, NO_DELETE);

     LongIntVal.setFunctionPrototype ( "HEADER_LONG_INT_VALUE_EXPRESSION", "../Grammar/Expression.code" );
     LongIntVal.setDataPrototype ( "long int", "value", "= 0",
                                   CONSTRUCTOR_PARAMETER, BUILD_ACCESS_FUNCTIONS, NO_TRAVERSAL, NO_DELETE);
     LongIntVal.setDataPrototype ( "std::string", "valueString", "= \"\"",
                                       CONSTRUCTOR_PARAMETER, BUILD_ACCESS_FUNCTIONS, NO_TRAVERSAL, NO_DELETE);

     LongLongIntVal.setFunctionPrototype ( "HEADER_LONG_LONG_VALUE_EXPRESSION", "../Grammar/Expression.code" );
     LongLongIntVal.setDataPrototype ( "long long int", "value", "= 0",
                                       CONSTRUCTOR_PARAMETER, BUILD_ACCESS_FUNCTIONS, NO_TRAVERSAL, NO_DELETE);
     LongLongIntVal.setDataPrototype ( "std::string", "valueString", "= \"\"",
                                       CONSTRUCTOR_PARAMETER, BUILD_ACCESS_FUNCTIONS, NO_TRAVERSAL, NO_DELETE);

     UnsignedLongLongIntVal.setFunctionPrototype ( "HEADER_UNSIGNED_LONG_LONG_VALUE_EXPRESSION", "../Grammar/Expression.code" );
     UnsignedLongLongIntVal.setDataPrototype ( "unsigned long long int", "value", "= 0",
                                               CONSTRUCTOR_PARAMETER, BUILD_ACCESS_FUNCTIONS, NO_TRAVERSAL, NO_DELETE);
     UnsignedLongLongIntVal.setDataPrototype ( "std::string", "valueString", "= \"\"",
                                       CONSTRUCTOR_PARAMETER, BUILD_ACCESS_FUNCTIONS, NO_TRAVERSAL, NO_DELETE);

     UnsignedLongVal.setFunctionPrototype ( "HEADER_UNSIGNED_LONG_VALUE_EXPRESSION", "../Grammar/Expression.code" );
     UnsignedLongVal.setDataPrototype ( "unsigned long", "value", "= 0",
                                        CONSTRUCTOR_PARAMETER, BUILD_ACCESS_FUNCTIONS, NO_TRAVERSAL, NO_DELETE);
     UnsignedLongVal.setDataPrototype ( "std::string", "valueString", "= \"\"",
                                       CONSTRUCTOR_PARAMETER, BUILD_ACCESS_FUNCTIONS, NO_TRAVERSAL, NO_DELETE);

     FloatVal.setFunctionPrototype ( "HEADER_FLOAT_VALUE_EXPRESSION", "../Grammar/Expression.code" );
     FloatVal.setDataPrototype ( "float", "value", "= 0.0",
                                 CONSTRUCTOR_PARAMETER, BUILD_ACCESS_FUNCTIONS, NO_TRAVERSAL, NO_DELETE);
  // DQ (11/9/2005): Added string to hold source code constant precisely (part of work with Andreas)
     FloatVal.setDataPrototype ( "std::string", "valueString", "= \"\"",
                                 CONSTRUCTOR_PARAMETER, BUILD_ACCESS_FUNCTIONS, NO_TRAVERSAL, NO_DELETE);

     DoubleVal.setFunctionPrototype ( "HEADER_DOUBLE_VALUE_EXPRESSION", "../Grammar/Expression.code" );
     DoubleVal.setDataPrototype ( "double", "value", "= 0.0",
                                  CONSTRUCTOR_PARAMETER, BUILD_ACCESS_FUNCTIONS, NO_TRAVERSAL, NO_DELETE);
  // DQ (11/9/2005): Added string to hold source code constant precisely (part of work with Andreas)
     DoubleVal.setDataPrototype ( "std::string", "valueString", "= \"\"",
                                 CONSTRUCTOR_PARAMETER, BUILD_ACCESS_FUNCTIONS, NO_TRAVERSAL, NO_DELETE);

     LongDoubleVal.setFunctionPrototype ( "HEADER_LONG_DOUBLE_VALUE_EXPRESSION", "../Grammar/Expression.code" );
     LongDoubleVal.setDataPrototype ( "long double", "value", "= 0.0",
                                      CONSTRUCTOR_PARAMETER, BUILD_ACCESS_FUNCTIONS, NO_TRAVERSAL, NO_DELETE);
  // DQ (11/9/2005): Added string to hold source code constant precisely (part of work with Andreas)
     LongDoubleVal.setDataPrototype ( "std::string", "valueString", "= \"\"",
                                 CONSTRUCTOR_PARAMETER, BUILD_ACCESS_FUNCTIONS, NO_TRAVERSAL, NO_DELETE);

  // DQ (8/27/2006): Added support for Complex values (save the values as long doubles internally within the AST)
  // JJW (11/22/2008): Changed members to SgValueExp*; real_value can be NULL for imaginary numbers
     ComplexVal.setFunctionPrototype ( "HEADER_COMPLEX_VALUE_EXPRESSION", "../Grammar/Expression.code" );
     ComplexVal.setDataPrototype ( "SgValueExp*", "real_value", "",
                                 CONSTRUCTOR_PARAMETER, BUILD_ACCESS_FUNCTIONS, DEF_TRAVERSAL, NO_DELETE);
     ComplexVal.setDataPrototype ( "SgValueExp*", "imaginary_value", "",
                                 CONSTRUCTOR_PARAMETER, BUILD_ACCESS_FUNCTIONS, DEF_TRAVERSAL, NO_DELETE);
     ComplexVal.setDataPrototype ( "SgType*", "precisionType", "= NULL",
             CONSTRUCTOR_PARAMETER, BUILD_ACCESS_FUNCTIONS, NO_TRAVERSAL, NO_DELETE);
  // DQ (11/9/2005): Added string to hold source code constant precisely (part of work with Andreas)
     ComplexVal.setDataPrototype ( "std::string", "valueString", "= \"\"",
                                 CONSTRUCTOR_PARAMETER, BUILD_ACCESS_FUNCTIONS, NO_TRAVERSAL, NO_DELETE);

  // Liao 6/18/2008, UPC THREADS, MYTHREAD 
     UpcThreads.setFunctionPrototype ( "HEADER_UPC_THREADS_EXPRESSION", "../Grammar/Expression.code" );
     UpcThreads.setDataPrototype ( "int", "value", "= 0",
                               CONSTRUCTOR_PARAMETER, BUILD_ACCESS_FUNCTIONS, NO_TRAVERSAL, NO_DELETE);
     UpcThreads.setDataPrototype ( "std::string", "valueString", "= \"\"",
                                       CONSTRUCTOR_PARAMETER, BUILD_ACCESS_FUNCTIONS, NO_TRAVERSAL, NO_DELETE);

     UpcMythread.setFunctionPrototype ( "HEADER_UPC_MYTHREAD_EXPRESSION", "../Grammar/Expression.code" );
     UpcMythread.setDataPrototype ( "int", "value", "= 0",
                               CONSTRUCTOR_PARAMETER, BUILD_ACCESS_FUNCTIONS, NO_TRAVERSAL, NO_DELETE);
     UpcMythread.setDataPrototype ( "std::string", "valueString", "= \"\"",
                                       CONSTRUCTOR_PARAMETER, BUILD_ACCESS_FUNCTIONS, NO_TRAVERSAL, NO_DELETE);

     FunctionCallExp.setFunctionPrototype ( "HEADER_FUNCTION_CALL_EXPRESSION", "../Grammar/Expression.code" );
     FunctionCallExp.editSubstitute       ( "HEADER_LIST_DECLARATIONS", "HEADER_LIST_FUNCTIONS", "../Grammar/Expression.code" );
     FunctionCallExp.editSubstitute       ( "LIST_NAME", "arg" );
  // FunctionCallExp.editSubstitute       ( "LIST_FUNCTION_RETURN_TYPE", "void" );
     FunctionCallExp.setDataPrototype ( "SgExpression*", "function", "= NULL",
                                        CONSTRUCTOR_PARAMETER, BUILD_ACCESS_FUNCTIONS, DEF_TRAVERSAL, NO_DELETE);
     FunctionCallExp.setDataPrototype ( "SgExprListExp*", "args", "= NULL",
                                        CONSTRUCTOR_PARAMETER, BUILD_ACCESS_FUNCTIONS, DEF_TRAVERSAL, NO_DELETE);
  // DQ (1/14/2006): We should not store the type of unary operators but instead obtain it from the operand directly.
  // FunctionCallExp.setDataPrototype ( "SgType*", "expression_type", "= NULL",
  //        CONSTRUCTOR_PARAMETER, BUILD_ACCESS_FUNCTIONS, NO_TRAVERSAL || DEF2TYPE_TRAVERSAL, NO_DELETE);
     FunctionCallExp.setDataPrototype ( "SgType*", "expression_type", "= NULL",
            CONSTRUCTOR_PARAMETER, NO_ACCESS_FUNCTIONS, NO_TRAVERSAL || DEF2TYPE_TRAVERSAL, NO_DELETE);

#if 0
  // DQ (5/12/2011): Added support for name qualification.
     FunctionCallExp.setDataPrototype ( "int", "name_qualification_length", "= 0",
            NO_CONSTRUCTOR_PARAMETER, BUILD_ACCESS_FUNCTIONS, NO_TRAVERSAL, NO_DELETE);

  // DQ (5/12/2011): Added information required for new name qualification support.
     FunctionCallExp.setDataPrototype("bool","type_elaboration_required","= false",
                                NO_CONSTRUCTOR_PARAMETER, BUILD_ACCESS_FUNCTIONS, NO_TRAVERSAL, NO_DELETE);

  // DQ (5/12/2011): Added information required for new name qualification support.
     FunctionCallExp.setDataPrototype("bool","global_qualification_required","= false",
                                NO_CONSTRUCTOR_PARAMETER, BUILD_ACCESS_FUNCTIONS, NO_TRAVERSAL, NO_DELETE);
#endif

     ArrowExp.setFunctionPrototype ( "HEADER_ARROW_EXPRESSION", "../Grammar/Expression.code" );

     DotExp.setFunctionPrototype ( "HEADER_DOT_EXPRESSION", "../Grammar/Expression.code" );

     DotStarOp.setFunctionPrototype ( "HEADER_DOT_STAR_OPERATOR", "../Grammar/Expression.code" );
     ArrowStarOp.setFunctionPrototype ( "HEADER_ARROW_STAR_OPERATOR", "../Grammar/Expression.code" );


     EqualityOp.setFunctionPrototype ( "HEADER_EQUALITY_OPERATOR", "../Grammar/Expression.code" );
     LessThanOp.setFunctionPrototype ( "HEADER_LESS_THAN_OPERATOR", "../Grammar/Expression.code" );
     GreaterThanOp.setFunctionPrototype ( "HEADER_GREATER_THAN_OPERATOR", "../Grammar/Expression.code" );
     NotEqualOp.setFunctionPrototype ( "HEADER_NOT_EQUAL_OPERATOR", "../Grammar/Expression.code" );
     LessOrEqualOp.setFunctionPrototype ( "HEADER_LESS_OR_EQUAL_OPERATOR", "../Grammar/Expression.code" );
     GreaterOrEqualOp.setFunctionPrototype ( "HEADER_GREATER_OR_EQUAL_OPERATOR", "../Grammar/Expression.code" );

  // DQ (6/20/2006): Relational Operators must return bool type
     EqualityOp.editSubstitute       ( "HEADER_BOOLEAN_GET_TYPE_MEMBER_FUNCTION", "HEADER_BOOLEAN_GET_TYPE", "../Grammar/Expression.code" );
     LessThanOp.editSubstitute       ( "HEADER_BOOLEAN_GET_TYPE_MEMBER_FUNCTION", "HEADER_BOOLEAN_GET_TYPE", "../Grammar/Expression.code" );
     GreaterThanOp.editSubstitute    ( "HEADER_BOOLEAN_GET_TYPE_MEMBER_FUNCTION", "HEADER_BOOLEAN_GET_TYPE", "../Grammar/Expression.code" );
     NotEqualOp.editSubstitute       ( "HEADER_BOOLEAN_GET_TYPE_MEMBER_FUNCTION", "HEADER_BOOLEAN_GET_TYPE", "../Grammar/Expression.code" );
     LessOrEqualOp.editSubstitute    ( "HEADER_BOOLEAN_GET_TYPE_MEMBER_FUNCTION", "HEADER_BOOLEAN_GET_TYPE", "../Grammar/Expression.code" );
     GreaterOrEqualOp.editSubstitute ( "HEADER_BOOLEAN_GET_TYPE_MEMBER_FUNCTION", "HEADER_BOOLEAN_GET_TYPE", "../Grammar/Expression.code" );

     AddOp.setFunctionPrototype ( "HEADER_ADD_OPERATOR", "../Grammar/Expression.code" );
     SubtractOp.setFunctionPrototype ( "HEADER_SUBTRACT_OPERATOR", "../Grammar/Expression.code" );
     MultiplyOp.setFunctionPrototype ( "HEADER_MULTIPLY_OPERATOR", "../Grammar/Expression.code" );
     DivideOp.setFunctionPrototype ( "HEADER_DIVIDE_OPERATOR", "../Grammar/Expression.code" );
     IntegerDivideOp.setFunctionPrototype ( "HEADER_INTEGER_DIVIDE_OPERATOR", "../Grammar/Expression.code" );
     ModOp.setFunctionPrototype ( "HEADER_MOD_OPERATOR", "../Grammar/Expression.code" );
     AndOp.setFunctionPrototype ( "HEADER_AND_OPERATOR", "../Grammar/Expression.code" );
     OrOp.setFunctionPrototype ( "HEADER_OR_OPERATOR", "../Grammar/Expression.code" );
     BitXorOp.setFunctionPrototype ( "HEADER_BIT_XOR_OPERATOR", "../Grammar/Expression.code" );
     BitAndOp.setFunctionPrototype ( "HEADER_BIT_AND_OPERATOR", "../Grammar/Expression.code" );
     BitOrOp.setFunctionPrototype ( "HEADER_BIT_OR_OPERATOR", "../Grammar/Expression.code" );
     CommaOpExp.setFunctionPrototype ( "HEADER_COMMA_OPERATOR_EXPRESSION", "../Grammar/Expression.code" );
     LshiftOp.setFunctionPrototype ( "HEADER_LEFT_SHIFT_OPERATOR", "../Grammar/Expression.code" );
     RshiftOp.setFunctionPrototype ( "HEADER_RIGHT_SHIFT_OPERATOR", "../Grammar/Expression.code" );
     JavaUnsignedRshiftOp.setFunctionPrototype ( "HEADER_JAVA_UNSIGNED_RIGHT_SHIFT_OPERATOR", "../Grammar/Expression.code" );

     MinusOp.setFunctionPrototype ( "HEADER_MINUS_OPERATOR", "../Grammar/Expression.code" );
     UnaryAddOp.setFunctionPrototype ( "HEADER_UNARY_ADD_OPERATOR", "../Grammar/Expression.code" );

     SizeOfOp.setFunctionPrototype ( "HEADER_SIZEOF_OPERATOR", "../Grammar/Expression.code" );
     SizeOfOp.setDataPrototype ( "SgExpression*", "operand_expr", "= NULL",
                                 CONSTRUCTOR_PARAMETER, BUILD_ACCESS_FUNCTIONS, DEF_TRAVERSAL, NO_DELETE);
     SizeOfOp.setDataPrototype ( "SgType*", "operand_type", "= NULL",
                                 CONSTRUCTOR_PARAMETER, BUILD_ACCESS_FUNCTIONS, NO_TRAVERSAL || DEF2TYPE_TRAVERSAL, NO_DELETE);
  // DQ (1/14/2006): We should not store the type of unary operators but instead obtain it from the operand directly.
  // SizeOfOp.setDataPrototype ( "SgType*", "expression_type", "= NULL",
  //        CONSTRUCTOR_PARAMETER, BUILD_ACCESS_FUNCTIONS, NO_TRAVERSAL || DEF2TYPE_TRAVERSAL, NO_DELETE);
     SizeOfOp.setDataPrototype ( "SgType*", "expression_type", "= NULL",
            CONSTRUCTOR_PARAMETER, NO_ACCESS_FUNCTIONS, NO_TRAVERSAL || DEF2TYPE_TRAVERSAL, NO_DELETE);

<<<<<<< HEAD
  // DQ (6/2/2011): Added support for name qualification.
     SizeOfOp.setDataPrototype ( "int", "name_qualification_length", "= 0",
            NO_CONSTRUCTOR_PARAMETER, BUILD_ACCESS_FUNCTIONS, NO_TRAVERSAL, NO_DELETE);

  // DQ (6/2/2011): Added information required for new name qualification support.
     SizeOfOp.setDataPrototype("bool","type_elaboration_required","= false",
                                NO_CONSTRUCTOR_PARAMETER, BUILD_ACCESS_FUNCTIONS, NO_TRAVERSAL, NO_DELETE);

  // DQ (6/2/2011): Added information required for new name qualification support.
     SizeOfOp.setDataPrototype("bool","global_qualification_required","= false",
                                NO_CONSTRUCTOR_PARAMETER, BUILD_ACCESS_FUNCTIONS, NO_TRAVERSAL, NO_DELETE);
=======
  // DQ (7/18/2011): This is structurally similar to the SizeOfOp in that it takes a type operand
  // and we have to save the expression type explicitly (I think).
     JavaInstanceOfOp.setFunctionPrototype ( "HEADER_JAVA_INSTANCEOF_OPERATOR", "../Grammar/Expression.code" );
     JavaInstanceOfOp.setDataPrototype ( "SgExpression*", "operand_expr", "= NULL",
                                 CONSTRUCTOR_PARAMETER, BUILD_ACCESS_FUNCTIONS, DEF_TRAVERSAL, NO_DELETE);
     JavaInstanceOfOp.setDataPrototype ( "SgType*", "operand_type", "= NULL",
                                 CONSTRUCTOR_PARAMETER, BUILD_ACCESS_FUNCTIONS, NO_TRAVERSAL || DEF2TYPE_TRAVERSAL, NO_DELETE);
     JavaInstanceOfOp.setDataPrototype ( "SgType*", "expression_type", "= NULL",
            CONSTRUCTOR_PARAMETER, NO_ACCESS_FUNCTIONS, NO_TRAVERSAL || DEF2TYPE_TRAVERSAL, NO_DELETE);
>>>>>>> 21526ccb

     TypeIdOp.setFunctionPrototype ( "HEADER_TYPE_ID_OPERATOR", "../Grammar/Expression.code" );
     TypeIdOp.setDataPrototype ( "SgExpression*", "operand_expr"   , "= NULL",
                                 CONSTRUCTOR_PARAMETER, BUILD_ACCESS_FUNCTIONS, DEF_TRAVERSAL, NO_DELETE);
     TypeIdOp.setDataPrototype ( "SgType*"      , "operand_type"   , "= NULL",
                                 CONSTRUCTOR_PARAMETER, BUILD_ACCESS_FUNCTIONS, NO_TRAVERSAL || DEF2TYPE_TRAVERSAL, NO_DELETE);
  // DQ (1/14/2006): We should not store the type of unary operators but instead obtain it from the operand directly.
  // TypeIdOp.setDataPrototype ( "SgType*"      , "expression_type", "= NULL",
  //        CONSTRUCTOR_PARAMETER, BUILD_ACCESS_FUNCTIONS, NO_TRAVERSAL || DEF2TYPE_TRAVERSAL, NO_DELETE);
     TypeIdOp.setDataPrototype ( "SgType*"      , "expression_type", "= NULL",
            CONSTRUCTOR_PARAMETER, NO_ACCESS_FUNCTIONS, NO_TRAVERSAL || DEF2TYPE_TRAVERSAL, NO_DELETE);

  // DQ (6/2/2011): Added support for name qualification.
     TypeIdOp.setDataPrototype ( "int", "name_qualification_length", "= 0",
            NO_CONSTRUCTOR_PARAMETER, BUILD_ACCESS_FUNCTIONS, NO_TRAVERSAL, NO_DELETE);

  // DQ (6/2/2011): Added information required for new name qualification support.
     TypeIdOp.setDataPrototype("bool","type_elaboration_required","= false",
                                NO_CONSTRUCTOR_PARAMETER, BUILD_ACCESS_FUNCTIONS, NO_TRAVERSAL, NO_DELETE);

  // DQ (6/2/2011): Added information required for new name qualification support.
     TypeIdOp.setDataPrototype("bool","global_qualification_required","= false",
                                NO_CONSTRUCTOR_PARAMETER, BUILD_ACCESS_FUNCTIONS, NO_TRAVERSAL, NO_DELETE);

  // DQ (2/5/2004): Adding vararg support for SAGE AST
     VarArgStartOp.setFunctionPrototype ( "HEADER_VARARG_START_OPERATOR", "../Grammar/Expression.code" );
     VarArgStartOp.setDataPrototype ( "SgExpression*", "lhs_operand"   , "= NULL",
                                 CONSTRUCTOR_PARAMETER, BUILD_ACCESS_FUNCTIONS, DEF_TRAVERSAL, NO_DELETE);
     VarArgStartOp.setDataPrototype ( "SgExpression*", "rhs_operand"   , "= NULL",
                                 CONSTRUCTOR_PARAMETER, BUILD_ACCESS_FUNCTIONS, DEF_TRAVERSAL, NO_DELETE);
     VarArgStartOp.setDataPrototype ( "SgType*", "expression_type", "= NULL",
                                 CONSTRUCTOR_PARAMETER, BUILD_ACCESS_FUNCTIONS, NO_TRAVERSAL || DEF2TYPE_TRAVERSAL, NO_DELETE);
     VarArgStartOneOperandOp.setDataPrototype ( "SgExpression*", "operand_expr"   , "= NULL",
                                 CONSTRUCTOR_PARAMETER, BUILD_ACCESS_FUNCTIONS, DEF_TRAVERSAL, NO_DELETE);
     VarArgStartOneOperandOp.setDataPrototype ( "SgType*", "expression_type", "= NULL",
                                 CONSTRUCTOR_PARAMETER, BUILD_ACCESS_FUNCTIONS, NO_TRAVERSAL || DEF2TYPE_TRAVERSAL, NO_DELETE);

     VarArgOp.setFunctionPrototype ( "HEADER_VARARG_OPERATOR", "../Grammar/Expression.code" );
     VarArgOp.setDataPrototype  ( "SgExpression*", "operand_expr"   , "= NULL",
                                 CONSTRUCTOR_PARAMETER, BUILD_ACCESS_FUNCTIONS, DEF_TRAVERSAL, NO_DELETE);
     VarArgOp.setDataPrototype ( "SgType*", "expression_type", "= NULL",
                                 CONSTRUCTOR_PARAMETER, BUILD_ACCESS_FUNCTIONS, NO_TRAVERSAL || DEF2TYPE_TRAVERSAL, NO_DELETE);

     VarArgEndOp.setFunctionPrototype ( "HEADER_VARARG_END_OPERATOR", "../Grammar/Expression.code" );
     VarArgEndOp.setDataPrototype  ( "SgExpression*", "operand_expr"   , "= NULL",
                                 CONSTRUCTOR_PARAMETER, BUILD_ACCESS_FUNCTIONS, DEF_TRAVERSAL, NO_DELETE);
     VarArgEndOp.setDataPrototype ( "SgType*", "expression_type", "= NULL",
                                 CONSTRUCTOR_PARAMETER, BUILD_ACCESS_FUNCTIONS, NO_TRAVERSAL || DEF2TYPE_TRAVERSAL, NO_DELETE);
     VarArgCopyOp.setDataPrototype  ( "SgExpression*", "lhs_operand"   , "= NULL",
                                 CONSTRUCTOR_PARAMETER, BUILD_ACCESS_FUNCTIONS, DEF_TRAVERSAL, NO_DELETE);
     VarArgCopyOp.setDataPrototype  ( "SgExpression*", "rhs_operand"   , "= NULL",
                                 CONSTRUCTOR_PARAMETER, BUILD_ACCESS_FUNCTIONS, DEF_TRAVERSAL, NO_DELETE);
     VarArgCopyOp.setDataPrototype ( "SgType*", "expression_type", "= NULL",
                                 CONSTRUCTOR_PARAMETER, BUILD_ACCESS_FUNCTIONS, NO_TRAVERSAL || DEF2TYPE_TRAVERSAL, NO_DELETE);

  // DQ (1/17/2008): this was implemented twice (see few lines above)!
  // DQ (1/16/2006): Added support for custom get_type() member function (returns explicitly stored type)
  // VarArgOp.setFunctionPrototype ( "HEADER_VARARG_OPERATOR", "../Grammar/Expression.code" );
  // VarArgOp.setFunctionPrototype ( "HEADER_VARARG_OPERATOR", "../Grammar/Expression.code" );

     NotOp.setFunctionPrototype    ( "HEADER_NOT_OPERATOR", "../Grammar/Expression.code" );

     VarArgEndOp.setFunctionPrototype ( "HEADER_VARARG_END_OPERATOR", "../Grammar/Expression.code" );
     PointerDerefExp.setFunctionPrototype ( "HEADER_POINTER_DEREF_EXPRESSION", "../Grammar/Expression.code" );

     AddressOfOp.setFunctionPrototype ( "HEADER_ADDRESS_OF_OPERATOR", "../Grammar/Expression.code" );

     MinusMinusOp.setFunctionPrototype ( "HEADER_MINUS_MINUS_OPERATOR", "../Grammar/Expression.code" );

     PlusPlusOp.setFunctionPrototype ( "HEADER_PLUS_PLUS_OPERATOR", "../Grammar/Expression.code" );

     BitComplementOp.setFunctionPrototype ( "HEADER_BIT_COMPLEMENT_OPERATOR", "../Grammar/Expression.code" );

     RealPartOp.setFunctionPrototype ( "HEADER_REAL_PART_OPERATOR", "../Grammar/Expression.code" );
     ImagPartOp.setFunctionPrototype ( "HEADER_IMAG_PART_OPERATOR", "../Grammar/Expression.code" );
     ConjugateOp.setFunctionPrototype ( "HEADER_CONJUGATE_OPERATOR", "../Grammar/Expression.code" );

     ConditionalExp.setFunctionPrototype ( "HEADER_CONDITIONAL_EXPRESSION", "../Grammar/Expression.code" );
     ConditionalExp.setDataPrototype ( "SgExpression*", "conditional_exp", "= NULL",
                                       CONSTRUCTOR_PARAMETER, BUILD_ACCESS_FUNCTIONS, DEF_TRAVERSAL, NO_DELETE);
     ConditionalExp.setDataPrototype ( "SgExpression*", "true_exp"       , "= NULL",
                                       CONSTRUCTOR_PARAMETER, BUILD_ACCESS_FUNCTIONS, DEF_TRAVERSAL, NO_DELETE);
     ConditionalExp.setDataPrototype ( "SgExpression*", "false_exp"      , "= NULL",
                                       CONSTRUCTOR_PARAMETER, BUILD_ACCESS_FUNCTIONS, DEF_TRAVERSAL, NO_DELETE);
  // DQ (1/14/2006): We should not store the type of unary operators but instead obtain it from the operand directly.
  // ConditionalExp.setDataPrototype ( "SgType*"      , "expression_type", "= NULL",
  //        CONSTRUCTOR_PARAMETER, BUILD_ACCESS_FUNCTIONS, NO_TRAVERSAL || DEF2TYPE_TRAVERSAL, NO_DELETE);
     ConditionalExp.setDataPrototype ( "SgType*"      , "expression_type", "= NULL",
            CONSTRUCTOR_PARAMETER, NO_ACCESS_FUNCTIONS, NO_TRAVERSAL || DEF2TYPE_TRAVERSAL, NO_DELETE);

     CastExp.setFunctionPrototype ( "HEADER_CAST_EXPRESSION", "../Grammar/Expression.code" );

#if 0
  // DQ (5/20/2004): removed need_paren from this class and added it to the base class so that 
  // all expression could allow it to be set (so that we can use the value as set in EDG)!
     CastExp.setDataPrototype     ( "bool"  , "need_paren", "= true",
                                    CONSTRUCTOR_PARAMETER, BUILD_ACCESS_FUNCTIONS, NO_TRAVERSAL, NO_DELETE);
#endif
#if 0
  // DQ (6/14/2005): Modified to make enum name consistant with elsewhere in ROSE (Sage III)
     CastExp.setDataPrototype     ( "SgCastExp::Sge_cast_type", "cast_type" ,
                                    "= SgCastExp::c_cast_e",
                                    CONSTRUCTOR_PARAMETER, BUILD_ACCESS_FUNCTIONS, NO_TRAVERSAL, NO_DELETE);
#else
     CastExp.setDataPrototype     ( "SgCastExp::cast_type_enum", "cast_type" , "= SgCastExp::e_C_style_cast",
                                    CONSTRUCTOR_PARAMETER, BUILD_ACCESS_FUNCTIONS, NO_TRAVERSAL, NO_DELETE);
#endif


#if 1
  // DQ (6/19/2006): Added reference to expression tree for unfolded constant expressions, where this happens
  // in a cast it is because EDG has generated an alternative expression tree and yet holds the original one
  // (similar to the unfolded constant expression) as an alternative.  We actually want the original tree
  // in most cases and it has a SgCastExp as a root of the subexpression instead of a simple value.
  // The unfoled constant expression is also availabel from the SgValue IR node. It does not appear to
  // be required that we handle the more gneral case of adding this sort of support in the SgExpression
  // and I would like to avoid the extra memory requirement of this design, since expressions are numerous
  // within the AST and so they need to be kept as small as possible.  So we handle it in SgValue and SgCastExp 
  // explicitly instead of at the SgExpression level.
     CastExp.setDataPrototype ( "SgExpression*", "originalExpressionTree", "= NULL",
                                 NO_CONSTRUCTOR_PARAMETER, BUILD_ACCESS_FUNCTIONS, DEF_TRAVERSAL, NO_DELETE);
#endif

  // DQ (6/2/2011): Added support for name qualification.
     CastExp.setDataPrototype ( "int", "name_qualification_length", "= 0",
            NO_CONSTRUCTOR_PARAMETER, BUILD_ACCESS_FUNCTIONS, NO_TRAVERSAL, NO_DELETE);

  // DQ (6/2/2011): Added information required for new name qualification support.
     CastExp.setDataPrototype("bool","type_elaboration_required","= false",
                                NO_CONSTRUCTOR_PARAMETER, BUILD_ACCESS_FUNCTIONS, NO_TRAVERSAL, NO_DELETE);

  // DQ (6/2/2011): Added information required for new name qualification support.
     CastExp.setDataPrototype("bool","global_qualification_required","= false",
                                NO_CONSTRUCTOR_PARAMETER, BUILD_ACCESS_FUNCTIONS, NO_TRAVERSAL, NO_DELETE);


     PntrArrRefExp.setFunctionPrototype ( "HEADER_POINTER_ARRAY_REFERENCE_EXPRESSION", "../Grammar/Expression.code" );

#if 0
  // DQ (2/7/2011): This is included in SgBinaryOp, so it is redundant (and an error) to include it here.
  // DQ (2/6/2011): Added reference to expression tree for unfolded constant expressions (see comment above).
     PntrArrRefExp.setDataPrototype ( "SgExpression*", "originalExpressionTree", "= NULL",
                                 NO_CONSTRUCTOR_PARAMETER, BUILD_ACCESS_FUNCTIONS, DEF_TRAVERSAL, NO_DELETE);
#endif

     NewExp.setFunctionPrototype ( "HEADER_NEW_OPERATOR_EXPRESSION", "../Grammar/Expression.code" );
  // DQ (1/14/2006): We should not store the type of unary operators but instead obtain it from the operand directly.
  // NewExp.setDataPrototype     ( "SgType*", "expression_type", "= NULL",
  //        CONSTRUCTOR_PARAMETER, BUILD_ACCESS_FUNCTIONS, NO_TRAVERSAL || DEF2TYPE_TRAVERSAL, NO_DELETE);
  // NewExp.setDataPrototype     ( "SgType*", "expression_type", "= NULL",
  //        CONSTRUCTOR_PARAMETER, NO_ACCESS_FUNCTIONS, NO_TRAVERSAL || DEF2TYPE_TRAVERSAL, NO_DELETE);
     NewExp.setDataPrototype     ( "SgType*", "specified_type", "= NULL",
            CONSTRUCTOR_PARAMETER, BUILD_ACCESS_FUNCTIONS, NO_TRAVERSAL || DEF2TYPE_TRAVERSAL, NO_DELETE);
     NewExp.setDataPrototype     ( "SgExprListExp*", "placement_args", "= NULL",
                                   CONSTRUCTOR_PARAMETER, BUILD_ACCESS_FUNCTIONS, DEF_TRAVERSAL, NO_DELETE);
     NewExp.setDataPrototype     ( "SgConstructorInitializer*", "constructor_args", "= NULL",
                                   CONSTRUCTOR_PARAMETER, BUILD_ACCESS_FUNCTIONS, DEF_TRAVERSAL, NO_DELETE);
     NewExp.setDataPrototype     ( "SgExpression*", "builtin_args", "= NULL",
                                   CONSTRUCTOR_PARAMETER, BUILD_ACCESS_FUNCTIONS, DEF_TRAVERSAL, NO_DELETE);
     NewExp.setDataPrototype     ( "short", "need_global_specifier", "= 0",
                                   CONSTRUCTOR_PARAMETER, BUILD_ACCESS_FUNCTIONS, NO_TRAVERSAL, NO_DELETE);
  // DQ (8/21/2006): Added pointer to new operator being used (there could be many implemented)
  // This is NULL if the new operator is compiler generated (not explicitly declared).
     NewExp.setDataPrototype     ( "SgFunctionDeclaration*", "newOperatorDeclaration", "= NULL",
                                   CONSTRUCTOR_PARAMETER, BUILD_ACCESS_FUNCTIONS, NO_TRAVERSAL, NO_DELETE);
  // DQ (6/2/2011): Added support for name qualification.
     NewExp.setDataPrototype ( "int", "name_qualification_length", "= 0",
            NO_CONSTRUCTOR_PARAMETER, BUILD_ACCESS_FUNCTIONS, NO_TRAVERSAL, NO_DELETE);

  // DQ (6/2/2011): Added information required for new name qualification support.
     NewExp.setDataPrototype("bool","type_elaboration_required","= false",
                                NO_CONSTRUCTOR_PARAMETER, BUILD_ACCESS_FUNCTIONS, NO_TRAVERSAL, NO_DELETE);

  // DQ (6/2/2011): Added information required for new name qualification support.
     NewExp.setDataPrototype("bool","global_qualification_required","= false",
                                NO_CONSTRUCTOR_PARAMETER, BUILD_ACCESS_FUNCTIONS, NO_TRAVERSAL, NO_DELETE);

     DeleteExp.setFunctionPrototype ( "HEADER_DELETE_OPERATOR_EXPRESSION", "../Grammar/Expression.code" );
     DeleteExp.setDataPrototype     ( "SgExpression*", "variable", "= NULL",
                                      CONSTRUCTOR_PARAMETER, BUILD_ACCESS_FUNCTIONS, DEF_TRAVERSAL, NO_DELETE);
     DeleteExp.setDataPrototype     ( "short", "is_array", "= 0",
                                      CONSTRUCTOR_PARAMETER, BUILD_ACCESS_FUNCTIONS, NO_TRAVERSAL, NO_DELETE);
     DeleteExp.setDataPrototype     ( "short", "need_global_specifier", "= 0",
                                      CONSTRUCTOR_PARAMETER, BUILD_ACCESS_FUNCTIONS, NO_TRAVERSAL, NO_DELETE);
  // DQ (8/21/2006): Added pointer to delete operator being used (there could be many implemented)
  // At the moment this is always NULL, since I can't find the information in EDG!!!
     DeleteExp.setDataPrototype     ( "SgFunctionDeclaration*", "deleteOperatorDeclaration", "= NULL",
                                   CONSTRUCTOR_PARAMETER, BUILD_ACCESS_FUNCTIONS, NO_TRAVERSAL, NO_DELETE);

     ThisExp.setFunctionPrototype ( "HEADER_THIS_EXPRESSION", "../Grammar/Expression.code" );
     ThisExp.setDataPrototype     ( "SgClassSymbol*", "class_symbol", "= NULL",
                                    CONSTRUCTOR_PARAMETER, BUILD_ACCESS_FUNCTIONS, NO_TRAVERSAL, NO_DELETE);

  // DQ (1/14/2006): This is a CC++ specific data member, but it is part of the 
  // constructor argument list so we will remove it later.
     ThisExp.setDataPrototype     ( "int", "pobj_this", "= 0",
               CONSTRUCTOR_PARAMETER, BUILD_ACCESS_FUNCTIONS, NO_TRAVERSAL, NO_DELETE);

     ScopeOp.setFunctionPrototype ( "HEADER_SCOPE_OPERATOR", "../Grammar/Expression.code" );
     AssignOp.setFunctionPrototype ( "HEADER_ASSIGNMENT_OPERATOR", "../Grammar/Expression.code" );
     PlusAssignOp.setFunctionPrototype ( "HEADER_PLUS_ASSIGNMENT_OPERATOR", "../Grammar/Expression.code" );
     MinusAssignOp.setFunctionPrototype ( "HEADER_MINUS_ASSIGNMENT_OPERATOR", "../Grammar/Expression.code" );
     AndAssignOp.setFunctionPrototype ( "HEADER_AND_ASSIGNMENT_OPERATOR", "../Grammar/Expression.code" );
     IorAssignOp.setFunctionPrototype ( "HEADER_IOR_ASSIGNMENT_OPERATOR", "../Grammar/Expression.code" );
     MultAssignOp.setFunctionPrototype ( "HEADER_MULTIPLY_ASSIGNMENT_OPERATOR", "../Grammar/Expression.code" );
     DivAssignOp.setFunctionPrototype ( "HEADER_DIVIDE_ASSIGNMENT_OPERATOR", "../Grammar/Expression.code" );
     ModAssignOp.setFunctionPrototype ( "HEADER_MOD_ASSIGNMENT_OPERATOR", "../Grammar/Expression.code" );
     XorAssignOp.setFunctionPrototype ( "HEADER_XOR_ASSIGNMENT_OPERATOR", "../Grammar/Expression.code" );
     LshiftAssignOp.setFunctionPrototype ( "HEADER_LEFT_SHIFT_ASSIGNMENT_OPERATOR", "../Grammar/Expression.code" );
     RshiftAssignOp.setFunctionPrototype ( "HEADER_RIGHT_SHIFT_ASSIGNEMENT_OPERATOR", "../Grammar/Expression.code" );
     JavaUnsignedRshiftAssignOp.setFunctionPrototype ( "HEADER_JAVA_UNSIGNED_RIGHT_SHIFT_ASSIGNEMENT_OPERATOR", "../Grammar/Expression.code" );
     PointerAssignOp.setFunctionPrototype ( "HEADER_POINTER_ASSIGNMENT_OPERATOR", "../Grammar/Expression.code" );

     RefExp.setFunctionPrototype ( "HEADER_REFERENCE_EXPRESSION", "../Grammar/Expression.code" );
     RefExp.setDataPrototype     ( "SgType*", "type_name", "= NULL",
                                   CONSTRUCTOR_PARAMETER, BUILD_ACCESS_FUNCTIONS, NO_TRAVERSAL || DEF2TYPE_TRAVERSAL, NO_DELETE);

     ThrowOp.setFunctionPrototype ( "HEADER_THROW_OPERATOR", "../Grammar/Expression.code" );
  // DQ (9/19/2004): Added support for throw taking a list of type (what the C++ grammar calls a "exception-specification")
  // JJW (8/6/2008): This should never be used -- SgThrowOp is not used for exception specifications
#if 0
     ThrowOp.setDataPrototype     ( "SgTypePtrListPtr", "typeList", "= NULL",
                                    CONSTRUCTOR_PARAMETER, BUILD_ACCESS_FUNCTIONS, NO_TRAVERSAL, NO_DELETE);
#endif
  // DQ (9/19/2004): Added support for rethrow (allows unary operator operand to be NULL without being interpreted as an error)
     ThrowOp.setDataPrototype     ( "SgThrowOp::e_throw_kind", "throwKind", "= SgThrowOp::unknown_throw",
                                    CONSTRUCTOR_PARAMETER, BUILD_ACCESS_FUNCTIONS, NO_TRAVERSAL, NO_DELETE);

     ConcatenationOp.setFunctionPrototype ( "HEADER_CONCATENATION_OPERATOR", "../Grammar/Expression.code" );

     Initializer.setFunctionPrototype ( "HEADER_INITIALIZER_EXPRESSION", "../Grammar/Expression.code" );
     Initializer.setDataPrototype     ( "bool"               , "is_explicit_cast", "= true",
               NO_CONSTRUCTOR_PARAMETER, BUILD_ACCESS_FUNCTIONS, NO_TRAVERSAL, NO_DELETE);

  // SgAggregateInitializer.setFunctionPrototype ( "HEADER_REPLACE_EXPRESSION", "../Grammar/Expression.code" );
     AggregateInitializer.setFunctionPrototype ( "HEADER_AGGREGATE_INITIALIZER_EXPRESSION", "../Grammar/Expression.code" );

  // The the list declaration from the SgStatement.code file
     AggregateInitializer.editSubstitute       ( "HEADER_LIST_DECLARATIONS", "HEADER_LIST_FUNCTIONS", "../Grammar/Expression.code" );
     AggregateInitializer.editSubstitute       ( "LIST_NAME", "initializer" );
     AggregateInitializer.setDataPrototype     ( "SgExprListExp*", "initializers", "= NULL",
                                                 CONSTRUCTOR_PARAMETER, BUILD_ACCESS_FUNCTIONS, DEF_TRAVERSAL, NO_DELETE);
     AggregateInitializer.setDataPrototype     ( "SgType*", "expression_type", "= NULL",
                                                 CONSTRUCTOR_PARAMETER, BUILD_ACCESS_FUNCTIONS, NO_TRAVERSAL, NO_DELETE);
     // Liao, 6/16/2009, fixing bug 355, for multidimensional array's designated initializer , 
     // aggregateInitializer should not have braces 
     AggregateInitializer.setDataPrototype     ( "bool", "need_explicit_braces", "= true",
                                                 NO_CONSTRUCTOR_PARAMETER, BUILD_ACCESS_FUNCTIONS, NO_TRAVERSAL, NO_DELETE);


#if 0
     // AggregateInitializer.editSubstitute       ( "HEADER_EXTRA_LIST_FUNCTIONS", "HEADER_LIST_EXPRESSION_LIST_EXPRESSION", "../Grammar/Expression.code" );
     // AggregateInitializer.editSubstitute       ( "HEADER_EXTRA_LIST_FUNCTIONS", " " );
     // AggregateInitializer.editSubstitute       ( "LIST_DATA_TYPE", "SgExpression" );
     // AggregateInitializer.editSubstitute       ( "LIST_FUNCTION_RETURN_TYPE", "void" );
     // AggregateInitializer.editSubstitute       ( "LIST_FUNCTION_NAME", "initializer" );
     // AggregateInitializer.editSubstitute       ( "LIST_ELEMENT_DATA_TYPE", "const SgExpression &" );
#endif

     ConstructorInitializer.setFunctionPrototype ( "HEADER_CONSTRUCTOR_INITIALIZER_EXPRESSION", "../Grammar/Expression.code" );
     ConstructorInitializer.setDataPrototype     ( "SgMemberFunctionDeclaration*", "declaration", "= NULL",
                                                   CONSTRUCTOR_PARAMETER, BUILD_ACCESS_FUNCTIONS, NO_TRAVERSAL, NO_DELETE);
     ConstructorInitializer.setDataPrototype     ( "SgExprListExp*"     , "args"          , "= NULL",
                                                   CONSTRUCTOR_PARAMETER, BUILD_ACCESS_FUNCTIONS, DEF_TRAVERSAL, NO_DELETE);
  // DQ (8/1/2006): Store the type explicitly (from it we can still get the SgClassDeclaration, but this permits more general use of ConstructorInitializer).
  // ConstructorInitializer.setDataPrototype     ( "SgClassDeclaration*", "class_decl"    , "= NULL",
  //                 CONSTRUCTOR_PARAMETER, BUILD_ACCESS_FUNCTIONS, NO_TRAVERSAL, NO_DELETE);
     ConstructorInitializer.setDataPrototype     ( "SgType*", "expression_type", "= NULL",
                                                   CONSTRUCTOR_PARAMETER, BUILD_ACCESS_FUNCTIONS, NO_TRAVERSAL, NO_DELETE);
  // DQ (5/20/2004): removed need_paren from this class and added it to the base class so that 
  // all expression could allow it to be set (so that we can use the value as set in EDG)!
  // ConstructorInitializer.setDataPrototype     ( "int", "need_paren"    , "= false",
  //                 CONSTRUCTOR_PARAMETER, BUILD_ACCESS_FUNCTIONS, NO_TRAVERSAL, NO_DELETE);
     ConstructorInitializer.setDataPrototype     ( "bool", "need_name"     , "= false",
                                                   CONSTRUCTOR_PARAMETER, BUILD_ACCESS_FUNCTIONS, NO_TRAVERSAL, NO_DELETE);
     ConstructorInitializer.setDataPrototype     ( "bool", "need_qualifier", "= false",
                                                   CONSTRUCTOR_PARAMETER, BUILD_ACCESS_FUNCTIONS, NO_TRAVERSAL, NO_DELETE);
  // DQ (8/5/2005): Added this flag so it could be used for a different purpose (or perhaps the 
  // orginal purpose as "need_paren" if I didn't understand it intitially).  This flag controls the use of "()"
  // after a class name in a variable declaration (i.e. "class X x();" vs. "class X x;" if the
  // default constructor is explicit in the class "X" then eitheer will work, but if not the 
  // only "class X x;" will work).  This was previously controled by the get_args() function 
  // returning a NULL pointer (poorly done, since we want to avoid NULL pointers in general). 
  // Also changed types to :"bool" from "int".
     ConstructorInitializer.setDataPrototype     ( "bool", "need_parenthesis_after_name", "= false",
                                                   CONSTRUCTOR_PARAMETER, BUILD_ACCESS_FUNCTIONS, NO_TRAVERSAL, NO_DELETE);
  // DQ (8/5/2005): Mark explicitly the cases where the associated class is unknown (happens in 
  // case dik_call_returning_class_via_cctor).  When associated_class_unknown == true class_decl 
  // is NULL, else class_decl should be a valid pointer!
     ConstructorInitializer.setDataPrototype     ( "bool", "associated_class_unknown", "= false",
                                                   CONSTRUCTOR_PARAMETER, BUILD_ACCESS_FUNCTIONS, NO_TRAVERSAL, NO_DELETE);

  // DQ (6/1/2011): Added support for name qualification.
     ConstructorInitializer.setDataPrototype ( "int", "name_qualification_length", "= 0",
            NO_CONSTRUCTOR_PARAMETER, BUILD_ACCESS_FUNCTIONS, NO_TRAVERSAL, NO_DELETE);

  // DQ (5/12/2011): Added information required for new name qualification support.
     ConstructorInitializer.setDataPrototype("bool","type_elaboration_required","= false",
                                NO_CONSTRUCTOR_PARAMETER, BUILD_ACCESS_FUNCTIONS, NO_TRAVERSAL, NO_DELETE);

  // DQ (5/12/2011): Added information required for new name qualification support.
     ConstructorInitializer.setDataPrototype("bool","global_qualification_required","= false",
                                NO_CONSTRUCTOR_PARAMETER, BUILD_ACCESS_FUNCTIONS, NO_TRAVERSAL, NO_DELETE);


     AssignInitializer.setFunctionPrototype ( "HEADER_ASSIGNMENT_INITIALIZER_EXPRESSION", "../Grammar/Expression.code" );
     AssignInitializer.setDataPrototype     ( "SgExpression*", "operand_i"      , "= NULL",
                                              CONSTRUCTOR_PARAMETER, BUILD_ACCESS_FUNCTIONS, DEF_TRAVERSAL, NO_DELETE);
  // DQ (1/14/2006): We should not store the type of unary operators but instead obtain it from the operand directly.
  // AssignInitializer.setDataPrototype     ( "SgType*"      , "expression_type", "= NULL",
  //        CONSTRUCTOR_PARAMETER, BUILD_ACCESS_FUNCTIONS, NO_TRAVERSAL || DEF2TYPE_TRAVERSAL, NO_DELETE);
     AssignInitializer.setDataPrototype     ( "SgType*"      , "expression_type", "= NULL",
            CONSTRUCTOR_PARAMETER, NO_ACCESS_FUNCTIONS, NO_TRAVERSAL || DEF2TYPE_TRAVERSAL, NO_DELETE);
#if 0
  // DQ (5/20/2004): removed need_paren from this class and added it to the base class so that 
  // all expression could allow it to be set (so that we can use the value as set in EDG)!
     AssignInitializer.setDataPrototype     ( "bool"    , "need_paren"     , "= true",
                                              CONSTRUCTOR_PARAMETER, BUILD_ACCESS_FUNCTIONS, NO_TRAVERSAL, NO_DELETE);
#endif

     NullExpression.setFunctionPrototype    ( "HEADER_NULL_EXPRESSION", "../Grammar/Expression.code" );
  // NullExpression.setDataPrototype        ( "SgType*", "expression_type", "= NULL",
  //                 CONSTRUCTOR_PARAMETER, BUILD_ACCESS_FUNCTIONS, NO_TRAVERSAL || DEF2TYPE_TRAVERSAL, NO_DELETE);
     VariantExpression.setFunctionPrototype ( "HEADER_VARIANT_EXPRESSION", "../Grammar/Expression.code" );
  // VariantExpression.setDataPrototype        ( "SgType*", "expression_type", "= NULL",
  //                 CONSTRUCTOR_PARAMETER, BUILD_ACCESS_FUNCTIONS, NO_TRAVERSAL || DEF2TYPE_TRAVERSAL, NO_DELETE);

     StatementExpression.setFunctionPrototype ( "HEADER_STATEMENT_EXPRESSION", "../Grammar/Expression.code" );
     StatementExpression.setDataPrototype     ( "SgStatement*", "statement", "= NULL",
                                      CONSTRUCTOR_PARAMETER, BUILD_ACCESS_FUNCTIONS, DEF_TRAVERSAL, NO_DELETE);

     AsmOp.setFunctionPrototype ( "HEADER_ASM_OP", "../Grammar/Expression.code" );
  // DQ (7/22/2006): This maybe should be a list of constraints (but the only examples I have have a single constraint)
#if 1
     AsmOp.setDataPrototype     ( "SgAsmOp::asm_operand_constraint_enum", "constraint", "= SgAsmOp::e_invalid",
                                      CONSTRUCTOR_PARAMETER, BUILD_ACCESS_FUNCTIONS, NO_TRAVERSAL, NO_DELETE);
#endif
     AsmOp.setDataPrototype     ( "SgAsmOp::asm_operand_modifier_enum", "modifiers", "= SgAsmOp::e_unknown",
                                      CONSTRUCTOR_PARAMETER, BUILD_ACCESS_FUNCTIONS, NO_TRAVERSAL, NO_DELETE);
     AsmOp.setDataPrototype     ( "SgExpression*", "expression", "= NULL",
                                      CONSTRUCTOR_PARAMETER, BUILD_ACCESS_FUNCTIONS, DEF_TRAVERSAL, DEF_DELETE);

  // DQ (1/8/2009): Added support for asm operand handling with EDG RECORD_RAW_ASM_OPERAND_DESCRIPTIONS == TRUE
  // This allows us to handle "asm" statements that reference non-x86 specific details (registers and instructions).
     AsmOp.setDataPrototype     ( "bool", "recordRawAsmOperandDescriptions", "= false",
                                      NO_CONSTRUCTOR_PARAMETER, BUILD_ACCESS_FUNCTIONS, NO_TRAVERSAL, NO_DELETE);
     AsmOp.setDataPrototype     ( "bool", "isOutputOperand", "= false",
                                      NO_CONSTRUCTOR_PARAMETER, BUILD_ACCESS_FUNCTIONS, NO_TRAVERSAL, NO_DELETE);
     AsmOp.setDataPrototype     ( "std::string", "constraintString", "= \"\"",
                                      NO_CONSTRUCTOR_PARAMETER, BUILD_ACCESS_FUNCTIONS, NO_TRAVERSAL, NO_DELETE);
     AsmOp.setDataPrototype     ( "std::string", "name", "= \"\"",
                                      NO_CONSTRUCTOR_PARAMETER, BUILD_ACCESS_FUNCTIONS, NO_TRAVERSAL, NO_DELETE);


#if USE_FORTRAN_IR_NODES
  // DQ (11/24/2007): Removed this IR node
  // DQ (3/20/2007): Support for Fortran IR nodes.
  // IntrinsicFn.setFunctionPrototype ( "HEADER_INTRINSICFN_EXPRESSION", "../Grammar/Expression.code" );
  // IntrinsicFn.editSubstitute       ( "HEADER_LIST_DECLARATIONS", "HEADER_LIST_FUNCTIONS", "../Grammar/Expression.code" );
  // IntrinsicFn.editSubstitute       ( "LIST_NAME", "arg" );
  // IntrinsicFn.setDataPrototype ( "SgName", "name", "= \"\"",
  //         CONSTRUCTOR_PARAMETER, BUILD_ACCESS_FUNCTIONS, NO_TRAVERSAL, NO_DELETE);
  // IntrinsicFn.setDataPrototype ( "SgExprListExp*", "args", "= NULL",
  //         CONSTRUCTOR_PARAMETER, BUILD_ACCESS_FUNCTIONS, DEF_TRAVERSAL, NO_DELETE);
  // IntrinsicFn.setDataPrototype ( "SgType*"      , "return_type", "= NULL",
  //         CONSTRUCTOR_PARAMETER, BUILD_ACCESS_FUNCTIONS, NO_TRAVERSAL || DEF2TYPE_TRAVERSAL, NO_DELETE);

     SubscriptExpression.setFunctionPrototype ( "HEADER_SUBSCRIPT_EXPR_EXPRESSION", "../Grammar/Expression.code" );
     SubscriptExpression.setDataPrototype ( "SgExpression*", "lowerBound", "= NULL",
                                          CONSTRUCTOR_PARAMETER, BUILD_ACCESS_FUNCTIONS, DEF_TRAVERSAL, NO_DELETE);
     SubscriptExpression.setDataPrototype ( "SgExpression*", "upperBound", "= NULL",
                                          CONSTRUCTOR_PARAMETER, BUILD_ACCESS_FUNCTIONS, DEF_TRAVERSAL, NO_DELETE);
     SubscriptExpression.setDataPrototype ( "SgExpression*", "stride", "= NULL",
                                          CONSTRUCTOR_PARAMETER, BUILD_ACCESS_FUNCTIONS, DEF_TRAVERSAL, NO_DELETE);

  // DQ (11/24/2007): Removed this IR node (equivalent to default setting of SgSubscriptExpression)
  // SubscriptColon.setFunctionPrototype ( "HEADER_SUBSCRIPT_COLON_EXPRESSION", "../Grammar/Expression.code" );

  // DQ (11/18/2007): These data members are not used!
  // SubscriptColon.setDataPrototype ( "SgExpression*", "lowerBound", "= NULL",
  //                  CONSTRUCTOR_PARAMETER, BUILD_ACCESS_FUNCTIONS, DEF_TRAVERSAL, NO_DELETE);
  // DQ (11/18/2007): These data members are not used!
  // SubscriptColon.setDataPrototype ( "SgExpression*", "stride", "= NULL",
  //                  CONSTRUCTOR_PARAMETER, BUILD_ACCESS_FUNCTIONS, DEF_TRAVERSAL, NO_DELETE);

  // DQ (11/18/2007): This IR node is used in declarations!
  // Colon.setFunctionPrototype ( "HEADER_COLON_EXPRESSION", "../Grammar/Expression.code" );
     ColonShapeExp.setFunctionPrototype ( "HEADER_COLON_SHAPE_EXPRESSION", "../Grammar/Expression.code" );
  // Colon.setDataPrototype ( "SgExpression*", "lowerBound", "= NULL",
  //                  CONSTRUCTOR_PARAMETER, BUILD_ACCESS_FUNCTIONS, DEF_TRAVERSAL, NO_DELETE);
  // Colon.setDataPrototype ( "SgExpression*", "stride", "= NULL",
  //                  CONSTRUCTOR_PARAMETER, BUILD_ACCESS_FUNCTIONS, DEF_TRAVERSAL, NO_DELETE);

  // SubscriptAsterisk.setFunctionPrototype ( "HEADER_SUBSCRIPT_ASTERISK_EXPRESSION", "../Grammar/Expression.code" );
     AsteriskShapeExp.setFunctionPrototype  ( "HEADER_ASTERISK_SHAPE_EXPRESSION", "../Grammar/Expression.code" );
  // DQ (11/18/2007): These data members are not used!
  // SubscriptAsterisk.setDataPrototype ( "SgExpression*", "lowerBound", "= NULL",
  //                  CONSTRUCTOR_PARAMETER, BUILD_ACCESS_FUNCTIONS, DEF_TRAVERSAL, NO_DELETE);
  // DQ (11/18/2007): These data members are not used!
  // SubscriptAsterisk.setDataPrototype ( "SgExpression*", "stride", "= NULL",
  //                  CONSTRUCTOR_PARAMETER, BUILD_ACCESS_FUNCTIONS, DEF_TRAVERSAL, NO_DELETE);

#if 0
  // DQ (10/4/2008): I no longer agree that these are expressions, they are just parts of the SgUseStatment.
     UseOnlyExpression.setFunctionPrototype ( "HEADER_USE_ONLY_EXPR", "../Grammar/Expression.code" );
     UseOnlyExpression.setDataPrototype ( "SgExprListExp*", "access_list", "= NULL",
                                         CONSTRUCTOR_PARAMETER, BUILD_ACCESS_FUNCTIONS, DEF_TRAVERSAL, NO_DELETE);

     UseRenameExpression.setFunctionPrototype ( "HEADER_USE_RENAME_EXPR", "../Grammar/Expression.code" );
     UseRenameExpression.setDataPrototype ( "SgExpression*", "oldname", "= NULL",
                                         CONSTRUCTOR_PARAMETER, BUILD_ACCESS_FUNCTIONS, DEF_TRAVERSAL, NO_DELETE);
     UseRenameExpression.setDataPrototype ( "SgExpression*", "newname", "= NULL",
                                         CONSTRUCTOR_PARAMETER, BUILD_ACCESS_FUNCTIONS, DEF_TRAVERSAL, NO_DELETE);
#endif

     IOItemExpression.setFunctionPrototype ( "HEADER_IO_ITEM_EXPR", "../Grammar/Expression.code" );
     IOItemExpression.setDataPrototype ( "SgName", "name", "= \"\"",
                                         CONSTRUCTOR_PARAMETER, BUILD_ACCESS_FUNCTIONS, NO_TRAVERSAL, NO_DELETE);
     IOItemExpression.setDataPrototype ( "SgExpression*", "io_item", "= NULL",
                                         CONSTRUCTOR_PARAMETER, BUILD_ACCESS_FUNCTIONS, DEF_TRAVERSAL, NO_DELETE);

     ImpliedDo.setFunctionPrototype ( "HEADER_IMPLIED_DO", "../Grammar/Expression.code" );

  // DQ (9/22/2010): This is only an simple varRef in trivial cases, this is more generally 
  // where an expression in terms of an index is put (e.g. a function of an index as in 
  // "(product(localCount(:j)), j = 1, numDims - 1)" in test2010_49.f90).
  // ImpliedDo.setDataPrototype     ( "SgVarRefExp*", "do_var", "= NULL",
  //                                     CONSTRUCTOR_PARAMETER, BUILD_ACCESS_FUNCTIONS, DEF_TRAVERSAL, NO_DELETE);
  // ImpliedDo.setDataPrototype     ( "SgExpression*", "do_var_exp", "= NULL",
  //                                     CONSTRUCTOR_PARAMETER, BUILD_ACCESS_FUNCTIONS, DEF_TRAVERSAL, NO_DELETE);
     ImpliedDo.setDataPrototype     ( "SgExpression*", "do_var_initialization", "= NULL",
                                         CONSTRUCTOR_PARAMETER, BUILD_ACCESS_FUNCTIONS, DEF_TRAVERSAL, NO_DELETE);

  // DQ (10/9/2010): This data member is now replaced by the do_var_exp_initialization.
  // DQ (10/2/2010): This should be a SgVariableDeclaration instead of an expression.  
  // This was suggested at the Sept Portlan Fortran Adventure meeting.
  // ImpliedDo.setDataPrototype     ( "SgExpression*", "first_val", "= NULL",
  //              CONSTRUCTOR_PARAMETER, BUILD_ACCESS_FUNCTIONS, DEF_TRAVERSAL, NO_DELETE);
  // ImpliedDo.setDataPrototype     ( "SgExpression*", "first_val", "= NULL",
  //              CONSTRUCTOR_PARAMETER, BUILD_ACCESS_FUNCTIONS, DEF_TRAVERSAL, NO_DELETE);
     ImpliedDo.setDataPrototype     ( "SgExpression*", "last_val", "= NULL",
                  CONSTRUCTOR_PARAMETER, BUILD_ACCESS_FUNCTIONS, DEF_TRAVERSAL, NO_DELETE);
     ImpliedDo.setDataPrototype     ( "SgExpression*", "increment", "= NULL",
                  CONSTRUCTOR_PARAMETER, BUILD_ACCESS_FUNCTIONS, DEF_TRAVERSAL, NO_DELETE);
  // For "((A(i),B(i,j),i=0,10,2),j=0,20,3)" A(i) and B(i,j) are the objects in the object_list 
  // for the inner most implided do loop.  The inner most implied do loop is in the object list 
  // for the outer implied do loop.
     ImpliedDo.setDataPrototype     ( "SgExprListExp*", "object_list", "= NULL",
                  CONSTRUCTOR_PARAMETER, BUILD_ACCESS_FUNCTIONS, DEF_TRAVERSAL, NO_DELETE);
#if 1
  // DQ (10/2/2010): Added scope to hold the SgVariableDeclaration and support nested scopes of 
  // multi-dimensional implied do loops. However this scope should not be traversed since its
  // purpose is to hold a symbol table, but we don't want just have a symbol table directly.
     ImpliedDo.setDataPrototype     ( "SgScopeStatement*", "implied_do_scope", "= NULL",
                  CONSTRUCTOR_PARAMETER, BUILD_ACCESS_FUNCTIONS, NO_TRAVERSAL, NO_DELETE);
#endif
  // DQ (11/24/2007): Added new IR node to handle unknown array reference vs. function call problem in Fortran.
  // These are translated to either array references or function calls within post-processing steps.
     UnknownArrayOrFunctionReference.setFunctionPrototype ( "HEADER_UNKNOWN_ARRAY_OR_FUNCTION_REFERENCE", "../Grammar/Expression.code" );

  // This is the name of the array variable being referenced or the name of the function (to be decided in post-processing).
     UnknownArrayOrFunctionReference.setDataPrototype ( "std::string", "name", "= \"\"",
           NO_CONSTRUCTOR_PARAMETER, BUILD_ACCESS_FUNCTIONS, NO_TRAVERSAL, NO_DELETE);

  // This is the variable reference that was constucted already (will be ignored if we convert this to a function call in post-processing).
     UnknownArrayOrFunctionReference.setDataPrototype ( "SgExpression*", "named_reference", "= NULL",
           NO_CONSTRUCTOR_PARAMETER, BUILD_ACCESS_FUNCTIONS, DEF_TRAVERSAL, NO_DELETE);

  // This is either a subscript list or a function argument list (to be decided in post-processing).
     UnknownArrayOrFunctionReference.setDataPrototype ( "SgExprListExp*", "expression_list", "= NULL",
           NO_CONSTRUCTOR_PARAMETER, BUILD_ACCESS_FUNCTIONS, DEF_TRAVERSAL, NO_DELETE);

     PseudoDestructorRefExp.setFunctionPrototype ( "HEADER_PSEUDO_DESTRUCTOR_REF", "../Grammar/Expression.code" );
     PseudoDestructorRefExp.setDataPrototype ( "SgType*", "object_type", "= NULL",
                  CONSTRUCTOR_PARAMETER, BUILD_ACCESS_FUNCTIONS, NO_TRAVERSAL, NO_DELETE);
     PseudoDestructorRefExp.setDataPrototype ( "SgType*", "expression_type", "= NULL",
                  NO_CONSTRUCTOR_PARAMETER, BUILD_ACCESS_FUNCTIONS, NO_TRAVERSAL, NO_DELETE);

  // DQ (12/31/2007): Support for named actual arguments to functions (fortran specific).
     ActualArgumentExpression.setFunctionPrototype ( "HEADER_ACTUAL_ARGUMENT_EXPRESSION", "../Grammar/Expression.code" );
     ActualArgumentExpression.setDataPrototype     ( "SgName", "argument_name", "= \"\"",
                                      CONSTRUCTOR_PARAMETER, BUILD_ACCESS_FUNCTIONS, NO_TRAVERSAL, NO_DELETE);
     ActualArgumentExpression.setDataPrototype     ( "SgExpression*", "expression", "= NULL",
                  CONSTRUCTOR_PARAMETER, BUILD_ACCESS_FUNCTIONS, DEF_TRAVERSAL, NO_DELETE);

     UserDefinedUnaryOp.setFunctionPrototype ( "HEADER_USER_DEFINED_UNARY_EXPRESSION", "../Grammar/Expression.code" );
     UserDefinedUnaryOp.setDataPrototype     ( "SgName", "operator_name", "= \"\"",
                                      CONSTRUCTOR_PARAMETER, BUILD_ACCESS_FUNCTIONS, NO_TRAVERSAL, NO_DELETE);
     UserDefinedUnaryOp.setDataPrototype ( "SgFunctionSymbol*", "symbol"     , "= NULL",
                                       CONSTRUCTOR_PARAMETER, BUILD_ACCESS_FUNCTIONS, NO_TRAVERSAL, NO_DELETE);

     UserDefinedBinaryOp.setFunctionPrototype ( "HEADER_USER_DEFINED_BINARY_EXPRESSION", "../Grammar/Expression.code" );
     UserDefinedBinaryOp.setDataPrototype     ( "SgName", "operator_name", "= \"\"",
                                      CONSTRUCTOR_PARAMETER, BUILD_ACCESS_FUNCTIONS, NO_TRAVERSAL, NO_DELETE);
     UserDefinedBinaryOp.setDataPrototype ( "SgFunctionSymbol*", "symbol"     , "= NULL",
                                       CONSTRUCTOR_PARAMETER, BUILD_ACCESS_FUNCTIONS, NO_TRAVERSAL, NO_DELETE);


     //FMZ (2/5/2009): Added for CAFCoExpression => change teamId from "SgName" to "SgVarRefExp*"
     CAFCoExpression.setFunctionPrototype ( "HEADER_CO_EXPRESSION", "../Grammar/Expression.code" );

     //CAFCoExpression.setDataPrototype ( "SgName", "teamId",  "= \"\"", 
     //                                   CONSTRUCTOR_PARAMETER, BUILD_ACCESS_FUNCTIONS,NO_TRAVERSAL,NO_DELETE);
     CAFCoExpression.setDataPrototype ( "SgVarRefExp*", "teamId",  "= NULL", 
                                          CONSTRUCTOR_PARAMETER, BUILD_ACCESS_FUNCTIONS, NO_TRAVERSAL, NO_DELETE);
     CAFCoExpression.setDataPrototype ( "SgExpression*", "teamRank", "= NULL",
                                          CONSTRUCTOR_PARAMETER, BUILD_ACCESS_FUNCTIONS, NO_TRAVERSAL, NO_DELETE);
     CAFCoExpression.setDataPrototype ( "SgExpression*", "referData", "= NULL",
                                          CONSTRUCTOR_PARAMETER, BUILD_ACCESS_FUNCTIONS,DEF_TRAVERSAL, NO_DELETE);
     CAFCoExpression.setFunctionSource ( "SOURCE_EMPTY_POST_CONSTRUCTION_INITIALIZATION", 
                                  "../Grammar/Expression.code" );


#endif

     DesignatedInitializer.setFunctionPrototype ( "HEADER_DESIGNATED_INITIALIZER", "../Grammar/Expression.code" );
  // Each of these fields is either a SgValueExp for an array index or an SgVarRefExp for a struct field name -- they are chained to form the actual designator
     DesignatedInitializer.setDataPrototype("SgExprListExp*", "designatorList", "= NULL", CONSTRUCTOR_PARAMETER, BUILD_ACCESS_FUNCTIONS, DEF_TRAVERSAL, NO_DELETE);
     DesignatedInitializer.setDataPrototype("SgInitializer*", "memberInit", "= NULL", CONSTRUCTOR_PARAMETER, BUILD_ACCESS_FUNCTIONS, DEF_TRAVERSAL, NO_DELETE);


 // TV (04/22/2010): CUDA support
 
     CudaKernelExecConfig.setFunctionPrototype ( "HEADER_CUDA_KERNEL_EXEC_CONFIG", "../Grammar/Expression.code" );
     
     CudaKernelExecConfig.setDataPrototype ( "SgExpression*", "grid",   "= NULL", CONSTRUCTOR_PARAMETER, BUILD_ACCESS_FUNCTIONS, DEF_TRAVERSAL, NO_DELETE);
     CudaKernelExecConfig.setDataPrototype ( "SgExpression*", "blocks", "= NULL", CONSTRUCTOR_PARAMETER, BUILD_ACCESS_FUNCTIONS, DEF_TRAVERSAL, NO_DELETE);
     CudaKernelExecConfig.setDataPrototype ( "SgExpression*", "shared", "= NULL", CONSTRUCTOR_PARAMETER, BUILD_ACCESS_FUNCTIONS, DEF_TRAVERSAL, NO_DELETE);
     CudaKernelExecConfig.setDataPrototype ( "SgExpression*", "stream", "= NULL", CONSTRUCTOR_PARAMETER, BUILD_ACCESS_FUNCTIONS, DEF_TRAVERSAL, NO_DELETE);

     CudaKernelCallExp.setFunctionPrototype ( "HEADER_CUDA_KERNEL_CALL_EXPRESSION", "../Grammar/Expression.code" );
     
     CudaKernelCallExp.editSubstitute       ( "HEADER_LIST_DECLARATIONS", "HEADER_LIST_FUNCTIONS", "../Grammar/Expression.code" );
     CudaKernelCallExp.editSubstitute       ( "LIST_NAME", "arg" );
  
     CudaKernelCallExp.setDataPrototype ( "SgExpression*", "function", "= NULL", CONSTRUCTOR_PARAMETER, BUILD_ACCESS_FUNCTIONS, DEF_TRAVERSAL, NO_DELETE);
     CudaKernelCallExp.setDataPrototype ( "SgExprListExp*", "args", "= NULL", CONSTRUCTOR_PARAMETER, BUILD_ACCESS_FUNCTIONS, DEF_TRAVERSAL, NO_DELETE);
     CudaKernelCallExp.setDataPrototype ( "SgCudaKernelExecConfig*", "exec_config", "= NULL", CONSTRUCTOR_PARAMETER, BUILD_ACCESS_FUNCTIONS, DEF_TRAVERSAL, NO_DELETE);

     // ***********************************************************************
     // ***********************************************************************
     //                       Source Code Declaration
     // ***********************************************************************
     // ***********************************************************************

     // ############################
     // Functions assigned by object
     // ############################

     Expression.setFunctionSource ( "SOURCE_BASECLASS_EXPRESSION", "../Grammar/Expression.code" );

     UnaryOp.setFunctionSource  ( "SOURCE_UNARY_EXPRESSION", "../Grammar/Expression.code" );
     BinaryOp.setFunctionSource ( "SOURCE_BINARY_EXPRESSION", "../Grammar/Expression.code" );

     ExpressionRoot.setFunctionSource         ( "SOURCE_EXPRESSION_ROOT","../Grammar/Expression.code" );

#ifdef HL_GRAMMARS
     X_ExpressionUnknown.setFunctionSource   ( "SOURCE_X_EXPRESSION_UNKNOWN", "../Grammar/Expression.code" );
     X_Expression.setFunctionSource          ( "SOURCE_X_EXPRESSION",         "../Grammar/Expression.code" );
     non_X_Expression.setFunctionSource      ( "SOURCE_NON_X_EXPRESSION",     "../Grammar/Expression.code" );
#endif

     ExprListExp.setFunctionSource ( "SOURCE_EXPRESSION_LIST_EXPRESSION","../Grammar/Expression.code" );
     VarRefExp.setFunctionSource ( "SOURCE_VARIABLE_REFERENCE_EXPRESSION","../Grammar/Expression.code" );
     LabelRefExp.setFunctionSource ( "SOURCE_LABEL_REFERENCE_EXPRESSION","../Grammar/Expression.code" );
     ClassNameRefExp.setFunctionSource ( "SOURCE_CLASS_NAME_REFERENCE_EXPRESSION","../Grammar/Expression.code" );
     FunctionRefExp.setFunctionSource ( "SOURCE_FUNCTION_REFERENCE_EXPRESSION","../Grammar/Expression.code" );
     MemberFunctionRefExp.setFunctionSource ( "SOURCE_MEMBER_FUNCTION_REFERENCE_EXPRESSION","../Grammar/Expression.code" );
     ValueExp.setFunctionSource ( "SOURCE_VALUE_EXPRESSION","../Grammar/Expression.code" );
     BoolValExp.setFunctionSource ( "SOURCE_BOOLEAN_VALUE_EXPRESSION","../Grammar/Expression.code" );
     StringVal.setFunctionSource ( "SOURCE_STRING_VALUE_EXPRESSION","../Grammar/Expression.code" );
     ShortVal.setFunctionSource ( "SOURCE_SHORT_VALUE_EXPRESSION","../Grammar/Expression.code" );
     CharVal.setFunctionSource ( "SOURCE_CHAR_VALUE_EXPRESSION","../Grammar/Expression.code" );
     UnsignedCharVal.setFunctionSource ( "SOURCE_UNSIGNED_CHAR_VALUE_EXPRESSION","../Grammar/Expression.code" );
     WcharVal.setFunctionSource ( "SOURCE_WCHAR_VALUE_EXPRESSION","../Grammar/Expression.code" );
     UnsignedShortVal.setFunctionSource ( "SOURCE_UNSIGNED_SHORT_VALUE_EXPRESSION","../Grammar/Expression.code" );
     IntVal.setFunctionSource ( "SOURCE_INTEGER_VALUE_EXPRESSION","../Grammar/Expression.code" );
     EnumVal.setFunctionSource ( "SOURCE_ENUM_VALUE_EXPRESSION","../Grammar/Expression.code" );
     UnsignedIntVal.setFunctionSource ( "SOURCE_UNSIGNED_INTEGER_VALUE_EXPRESSION","../Grammar/Expression.code" );
     LongIntVal.setFunctionSource ( "SOURCE_LONG_INTEGER_VALUE_EXPRESSION","../Grammar/Expression.code" );
     LongLongIntVal.setFunctionSource ( "SOURCE_LONG_LONG_INTEGER_VALUE_EXPRESSION","../Grammar/Expression.code" );
     UnsignedLongLongIntVal.setFunctionSource ( "SOURCE_UNSIGNED_LONG_LONG_INTEGER_VALUE_EXPRESSION","../Grammar/Expression.code" );
     UnsignedLongVal.setFunctionSource ( "SOURCE_UNSIGNED_LONG_VALUE_EXPRESSION","../Grammar/Expression.code" );
     FloatVal.setFunctionSource ( "SOURCE_FLOAT_VALUE_EXPRESSION","../Grammar/Expression.code" );
     DoubleVal.setFunctionSource ( "SOURCE_DOUBLE_VALUE_EXPRESSION","../Grammar/Expression.code" );
     LongDoubleVal.setFunctionSource ( "SOURCE_LONG_DOUBLE_VALUE_EXPRESSION","../Grammar/Expression.code" );
     ComplexVal.setFunctionSource ( "SOURCE_COMPLEX_VALUE_EXPRESSION","../Grammar/Expression.code" );
     FunctionCallExp.setFunctionSource ( "SOURCE_FUNCTION_CALL_EXPRESSION","../Grammar/Expression.code" );
     ArrowExp.setFunctionSource ( "SOURCE_ARROW_EXPRESSION","../Grammar/Expression.code" );
     DotExp.setFunctionSource ( "SOURCE_DOT_EXPRESSION","../Grammar/Expression.code" );
     DotStarOp.setFunctionSource ( "SOURCE_DOT_STAR_OPERATOR_EXPRESSION","../Grammar/Expression.code" );
     ArrowStarOp.setFunctionSource ( "SOURCE_ARROW_STAR_OPERATOR_EXPRESSION","../Grammar/Expression.code" );

     UpcThreads.setFunctionSource ( "SOURCE_UPC_THREADS_EXPRESSION","../Grammar/Expression.code" );
     UpcMythread.setFunctionSource ( "SOURCE_UPC_MYTHREAD_EXPRESSION","../Grammar/Expression.code" );

     EqualityOp.setFunctionSource       ( "SOURCE_EQUALITY_OPERATOR_EXPRESSION","../Grammar/Expression.code" );
     LessThanOp.setFunctionSource       ( "SOURCE_LESS_THAN_OPERATOR_EXPRESSION","../Grammar/Expression.code" );
     GreaterThanOp.setFunctionSource    ( "SOURCE_GREATER_THAN_OPERATOR_EXPRESSION","../Grammar/Expression.code" );
     NotEqualOp.setFunctionSource       ( "SOURCE_NOT_EQUAL_OPERATOR_EXPRESSION","../Grammar/Expression.code" );
     LessOrEqualOp.setFunctionSource    ( "SOURCE_LESS_OR_EQUAL_OPERATOR_EXPRESSION","../Grammar/Expression.code" );
     GreaterOrEqualOp.setFunctionSource ( "SOURCE_GREATER_OR_EQUAL_OPERATOR_EXPRESSION","../Grammar/Expression.code" );
     NotOp.setFunctionSource            ( "SOURCE_NOT_OPERATOR_EXPRESSION","../Grammar/Expression.code" );

  // DQ (6/20/2006): Relational Operators must return bool type
     EqualityOp.editSubstitute       ( "SOURCE_BOOLEAN_GET_TYPE_MEMBER_FUNCTION", "SOURCE_BOOLEAN_GET_TYPE", "../Grammar/Expression.code" );
     LessThanOp.editSubstitute       ( "SOURCE_BOOLEAN_GET_TYPE_MEMBER_FUNCTION", "SOURCE_BOOLEAN_GET_TYPE", "../Grammar/Expression.code" );
     GreaterThanOp.editSubstitute    ( "SOURCE_BOOLEAN_GET_TYPE_MEMBER_FUNCTION", "SOURCE_BOOLEAN_GET_TYPE", "../Grammar/Expression.code" );
     NotEqualOp.editSubstitute       ( "SOURCE_BOOLEAN_GET_TYPE_MEMBER_FUNCTION", "SOURCE_BOOLEAN_GET_TYPE", "../Grammar/Expression.code" );
     LessOrEqualOp.editSubstitute    ( "SOURCE_BOOLEAN_GET_TYPE_MEMBER_FUNCTION", "SOURCE_BOOLEAN_GET_TYPE", "../Grammar/Expression.code" );
     GreaterOrEqualOp.editSubstitute ( "SOURCE_BOOLEAN_GET_TYPE_MEMBER_FUNCTION", "SOURCE_BOOLEAN_GET_TYPE", "../Grammar/Expression.code" );
     NotOp.editSubstitute            ( "SOURCE_BOOLEAN_GET_TYPE_MEMBER_FUNCTION", "SOURCE_BOOLEAN_GET_TYPE", "../Grammar/Expression.code" );

     AddOp.setFunctionSource ( "SOURCE_ADD_OPERATOR_EXPRESSION","../Grammar/Expression.code" );
     SubtractOp.setFunctionSource ( "SOURCE_SUBTRACT_OPERATOR_EXPRESSION","../Grammar/Expression.code" );
     MultiplyOp.setFunctionSource ( "SOURCE_MULTIPLY_OPERATOR_EXPRESSION","../Grammar/Expression.code" );
     DivideOp.setFunctionSource ( "SOURCE_DIVIDE_OPERATOR_EXPRESSION","../Grammar/Expression.code" );
     IntegerDivideOp.setFunctionSource ( "SOURCE_INTEGER_DIVIDE_OPERATOR_EXPRESSION","../Grammar/Expression.code" );
     ModOp.setFunctionSource ( "SOURCE_MOD_OPERATOR_EXPRESSION","../Grammar/Expression.code" );
     AndOp.setFunctionSource ( "SOURCE_AND_OPERATOR_EXPRESSION","../Grammar/Expression.code" );
     OrOp.setFunctionSource ( "SOURCE_OR_OPERATOR_EXPRESSION","../Grammar/Expression.code" );
     BitXorOp.setFunctionSource ( "SOURCE_BIT_XOR_OPERATOR_EXPRESSION","../Grammar/Expression.code" );
     BitAndOp.setFunctionSource ( "SOURCE_BIT_AND_OPERATOR_EXPRESSION","../Grammar/Expression.code" );
     BitOrOp.setFunctionSource ( "SOURCE_BIT_OR_OPERATOR_EXPRESSION","../Grammar/Expression.code" );
     CommaOpExp.setFunctionSource ( "SOURCE_COMMA_OPERATOR_EXPRESSION","../Grammar/Expression.code" );
     LshiftOp.setFunctionSource ( "SOURCE_LEFT_SHIFT_OPERATOR_EXPRESSION","../Grammar/Expression.code" );
     RshiftOp.setFunctionSource ( "SOURCE_RIGHT_SHIFT_OPERATOR_EXPRESSION","../Grammar/Expression.code" );
     JavaUnsignedRshiftOp.setFunctionSource ( "SOURCE_JAVA_UNSIGNED_RIGHT_SHIFT_OPERATOR_EXPRESSION","../Grammar/Expression.code" );

     MinusOp.setFunctionSource ( "SOURCE_MINUS_OPERATOR_EXPRESSION","../Grammar/Expression.code" );
     UnaryAddOp.setFunctionSource ( "SOURCE_UNARY_ADD_OPERATOR_EXPRESSION","../Grammar/Expression.code" );

     SizeOfOp.setFunctionSource ( "SOURCE_SIZE_OF_OPERATOR_EXPRESSION","../Grammar/Expression.code" );
     JavaInstanceOfOp.setFunctionSource ( "SOURCE_JAVA_INSTANCEOF_OPERATOR_EXPRESSION","../Grammar/Expression.code" );

  // DQ (2/12/2011): Added support for UPC specific sizeof operators.
     UpcLocalsizeofExpression.setFunctionSource ( "SOURCE_UPC_LOCAL_SIZEOF_EXPRESSION","../Grammar/Expression.code" );
     UpcBlocksizeofExpression.setFunctionSource ( "SOURCE_UPC_BLOCK_SIZEOF_EXPRESSION","../Grammar/Expression.code" );
     UpcElemsizeofExpression.setFunctionSource ( "SOURCE_UPC_ELEM_SIZEOF_EXPRESSION","../Grammar/Expression.code" );

     TypeIdOp.setFunctionSource ( "SOURCE_TYPE_ID_OPERATOR_EXPRESSION","../Grammar/Expression.code" );
     PointerDerefExp.setFunctionSource ( "SOURCE_POINTER_DEREFERENCE_EXPRESSION","../Grammar/Expression.code" );
     AddressOfOp.setFunctionSource     ( "SOURCE_ADDRESS_OF_OPERATOR_EXPRESSION","../Grammar/Expression.code" );
     MinusMinusOp.setFunctionSource ( "SOURCE_MINUS_MINUS_OPERATOR_EXPRESSION","../Grammar/Expression.code" );
     PlusPlusOp.setFunctionSource ( "SOURCE_PLUS_PLUS_OPERATOR_EXPRESSION","../Grammar/Expression.code" );
     BitComplementOp.setFunctionSource ( "SOURCE_BIT_COMPLEMENT_OPERATOR_EXPRESSION","../Grammar/Expression.code" );
     RealPartOp.setFunctionSource ( "SOURCE_REAL_PART_OPERATOR_EXPRESSION","../Grammar/Expression.code" );
     ImagPartOp.setFunctionSource ( "SOURCE_IMAG_PART_OPERATOR_EXPRESSION","../Grammar/Expression.code" );
     ConjugateOp.setFunctionSource ( "SOURCE_CONJUGATE_OPERATOR_EXPRESSION","../Grammar/Expression.code" );
     ConditionalExp.setFunctionSource ( "SOURCE_CONDITIONAL_EXPRESSION","../Grammar/Expression.code" );
     CastExp.setFunctionSource ( "SOURCE_CAST_EXPRESSION","../Grammar/Expression.code" );
     PntrArrRefExp.setFunctionSource ( "SOURCE_POINTER_ARRAY_REFERENCE_EXPRESSION","../Grammar/Expression.code" );
     NewExp.setFunctionSource ( "SOURCE_NEW_OPERATOR_EXPRESSION","../Grammar/Expression.code" );
     DeleteExp.setFunctionSource ( "SOURCE_DELETE_OPERATOR_EXPRESSION","../Grammar/Expression.code" );
     ThisExp.setFunctionSource ( "SOURCE_THIS_EXPRESSION","../Grammar/Expression.code" );
     ScopeOp.setFunctionSource ( "SOURCE_SCOPE_OPERATOR_EXPRESSION","../Grammar/Expression.code" );
     AssignOp.setFunctionSource  ( "SOURCE_ASSIGN_OPERATOR_EXPRESSION","../Grammar/Expression.code" );
  // This must be a bug since it is different from the MinusAssignOp!
     PlusAssignOp.setFunctionSource  ( "SOURCE_PLUS_ASSIGN_OPERATOR_EXPRESSION","../Grammar/Expression.code" );
     MinusAssignOp.setFunctionSource ( "SOURCE_MINUS_ASSIGN_OPERATOR_EXPRESSION","../Grammar/Expression.code" );
     AndAssignOp.setFunctionSource ( "SOURCE_AND_ASSIGN_OPERATOR_EXPRESSION","../Grammar/Expression.code" );
     IorAssignOp.setFunctionSource ( "SOURCE_IOR_ASSIGN_OPERATOR_EXPRESSION","../Grammar/Expression.code" );
     MultAssignOp.setFunctionSource ( "SOURCE_MULTIPLY_ASSIGN_OPERATOR_EXPRESSION","../Grammar/Expression.code" );
     DivAssignOp.setFunctionSource ( "SOURCE_DIVIDE_ASSIGN_OPERATOR_EXPRESSION","../Grammar/Expression.code" );
     ModAssignOp.setFunctionSource ( "SOURCE_MOD_ASSIGN_OPERATOR_EXPRESSION","../Grammar/Expression.code" );
     XorAssignOp.setFunctionSource ( "SOURCE_XOR_ASSIGN_OPERATOR_EXPRESSION","../Grammar/Expression.code" );
     LshiftAssignOp.setFunctionSource ( "SOURCE_LEFT_SHIFT_ASSIGN_OPERATOR_EXPRESSION","../Grammar/Expression.code" );
     RshiftAssignOp.setFunctionSource ( "SOURCE_RIGHT_SHIFT_ASSIGN_OPERATOR_EXPRESSION","../Grammar/Expression.code" );
     JavaUnsignedRshiftAssignOp.setFunctionSource ( "SOURCE_JAVA_UNSIGNED_RIGHT_SHIFT_ASSIGN_OPERATOR_EXPRESSION","../Grammar/Expression.code" );
     PointerAssignOp.setFunctionSource  ( "SOURCE_POINTER_ASSIGN_OPERATOR_EXPRESSION","../Grammar/Expression.code" );

     RefExp.setFunctionSource ( "SOURCE_REFERENCE_EXPRESSION","../Grammar/Expression.code" );
     ThrowOp.setFunctionSource ( "SOURCE_THROW_OPERATOR_EXPRESSION","../Grammar/Expression.code" );
     Initializer.setFunctionSource ( "SOURCE_INITIALIZER_EXPRESSION","../Grammar/Expression.code" );
     AggregateInitializer.setFunctionSource ( "SOURCE_AGGREGATE_INITIALIZER_EXPRESSION","../Grammar/Expression.code" );
     ConstructorInitializer.setFunctionSource ( "SOURCE_CONSTRUCTOR_INITIALIZER_EXPRESSION","../Grammar/Expression.code" );
     AssignInitializer.setFunctionSource ( "SOURCE_ASSIGNMENT_INITIALIZER_EXPRESSION","../Grammar/Expression.code" );

     ConcatenationOp.setFunctionSource  ( "SOURCE_CONCATENATION_OPERATOR_EXPRESSION","../Grammar/Expression.code" );


     // ###################################
     // Functions assigned by function name
     // ###################################

     ArrowStarOp.setFunctionSource       ( "SOURCE_ARROW_STAR_OPERATOR_EXPRESSION","../Grammar/Expression.code" );

     AddOp.setFunctionSource           ( "SOURCE_ARITHMETIC_OPERATOR_EXPRESSION","../Grammar/Expression.code" );
     SubtractOp.setFunctionSource      ( "SOURCE_ARITHMETIC_OPERATOR_EXPRESSION","../Grammar/Expression.code" );
     MultiplyOp.setFunctionSource      ( "SOURCE_ARITHMETIC_OPERATOR_EXPRESSION","../Grammar/Expression.code" );
     DivideOp.setFunctionSource        ( "SOURCE_ARITHMETIC_OPERATOR_EXPRESSION","../Grammar/Expression.code" );
     IntegerDivideOp.setFunctionSource ( "SOURCE_ARITHMETIC_OPERATOR_EXPRESSION","../Grammar/Expression.code" );
     ModOp.setFunctionSource           ( "SOURCE_ARITHMETIC_OPERATOR_EXPRESSION","../Grammar/Expression.code" );

     AndOp.setFunctionSource ( "SOURCE_INTEGER_OPERATOR_EXPRESSION","../Grammar/Expression.code" );
     OrOp.setFunctionSource  ( "SOURCE_INTEGER_OPERATOR_EXPRESSION","../Grammar/Expression.code" );
     NotOp.setFunctionSource ( "SOURCE_INTEGER_OPERATOR_EXPRESSION","../Grammar/Expression.code" );

     BitXorOp.setFunctionSource ( "SOURCE_BIT_OPERATOR_EXPRESSION","../Grammar/Expression.code" );
     BitAndOp.setFunctionSource ( "SOURCE_BIT_OPERATOR_EXPRESSION","../Grammar/Expression.code" );
     BitOrOp.setFunctionSource  ( "SOURCE_BIT_OPERATOR_EXPRESSION","../Grammar/Expression.code" );

     CommaOpExp.setFunctionSource ( "SOURCE_COMMA_OPERATOR_EXPRESSION","../Grammar/Expression.code" );

     ExponentiationOp.setFunctionSource    ( "SOURCE_EXPONENTIATION_EXPRESSION", "../Grammar/Expression.code" );

  // IntrinsicFn.setFunctionSource ( "SOURCE_INTRINSICFN_EXPRESSION", "../Grammar/Expression.code" );
  // IntrinsicFn.setFunctionSource ( "SOURCE_EMPTY_SET_TYPE_FUNCTION", "../Grammar/Expression.code" );

     SubscriptExpression.setFunctionSource ( "SOURCE_SUBSCRIPT_EXPR_EXPRESSION", "../Grammar/Expression.code" );
  // SubscriptExpression.setFunctionSource ( "SOURCE_EMPTY_SET_TYPE_FUNCTION", "../Grammar/Expression.code" );

  // SubscriptColon.setFunctionSource ( "SOURCE_SUBSCRIPT_COLON_EXPRESSION", "../Grammar/Expression.code" );
  // SubscriptColon.setFunctionSource ( "SOURCE_EMPTY_SET_TYPE_FUNCTION", "../Grammar/Expression.code" );

  // Colon.setFunctionSource ( "SOURCE_COLON_EXPRESSION", "../Grammar/Expression.code" );
     ColonShapeExp.setFunctionSource ( "SOURCE_COLON_SHAPE_EXPRESSION", "../Grammar/Expression.code" );
  // Colon.setFunctionSource ( "SOURCE_EMPTY_SET_TYPE_FUNCTION", "../Grammar/Expression.code" );

  // SubscriptAsterisk.setFunctionSource ( "SOURCE_SUBSCRIPT_ASTERISK_EXPRESSION", "../Grammar/Expression.code" );
     AsteriskShapeExp.setFunctionSource ( "SOURCE_ASTERISK_SHAPE_EXPRESSION", "../Grammar/Expression.code" );
  // SubscriptAsterisk.setFunctionSource ( "SOURCE_EMPTY_SET_TYPE_FUNCTION", "../Grammar/Expression.code" );

#if 0
  // DQ (10/4/2008): I no longer agree that these are expressions, they are just parts of the SgUseStatment.
     UseOnlyExpression.setFunctionSource ( "SOURCE_USE_ONLY_EXPR", "../Grammar/Expression.code" );
  // UseOnlyExpression.setFunctionSource ( "SOURCE_EMPTY_SET_TYPE_FUNCTION", "../Grammar/Expression.code" );

     UseRenameExpression.setFunctionSource ( "SOURCE_USE_RENAME_EXPR", "../Grammar/Expression.code" );
  // UseRenameExpression.setFunctionSource ( "SOURCE_EMPTY_SET_TYPE_FUNCTION", "../Grammar/Expression.code" );
#endif

     IOItemExpression.setFunctionSource ( "SOURCE_IO_ITEM_EXPR", "../Grammar/Expression.code" );
  // IOItemExpression.setFunctionSource ( "SOURCE_EMPTY_SET_TYPE_FUNCTION", "../Grammar/Expression.code" );

     ImpliedDo.setFunctionSource ( "SOURCE_IMPLIED_DO", "../Grammar/Expression.code" );
  // IOImpliedDo.setFunctionSource ( "SOURCE_EMPTY_SET_TYPE_FUNCTION", "../Grammar/Expression.code" );

     UnknownArrayOrFunctionReference.setFunctionSource ( "SOURCE_UNKNOWN_ARRAY_OR_FUNCTION_REFERENCE", "../Grammar/Expression.code" );

     ActualArgumentExpression.setFunctionSource ( "SOURCE_ACTUAL_ARGUMENT_EXPRESSION", "../Grammar/Expression.code" );
     DesignatedInitializer.setFunctionSource ( "SOURCE_DESIGNATED_INITIALIZER", "../Grammar/Expression.code" );

     //FMZ (2/6/2009): Added for CoArray Reference
     CAFCoExpression.setFunctionSource ( "SOURCE_CO_EXPRESSION", "../Grammar/Expression.code" );

#if USE_UPC_IR_NODES
  // DQ and Liao (6/10/2008): Added new IR nodes specific to UPC.
     UpcLocalsizeofExpression.setFunctionSource ( "SOURCE_UPC_LOCAL_SIZEOF_EXPRESSION", "../Grammar/Expression.code" );
     UpcBlocksizeofExpression.setFunctionSource ( "SOURCE_UPC_BLOCK_SIZEOF_EXPRESSION", "../Grammar/Expression.code" );
     UpcElemsizeofExpression.setFunctionSource  ( "SOURCE_UPC_ELEM_SIZEOF_EXPRESSION",  "../Grammar/Expression.code" );
#endif

     UserDefinedUnaryOp.setFunctionSource  ( "SOURCE_USER_DEFINED_UNARY_EXPRESSION",  "../Grammar/Expression.code" );
     UserDefinedBinaryOp.setFunctionSource ( "SOURCE_USER_DEFINED_BINARY_EXPRESSION", "../Grammar/Expression.code" );

  // ***************************************
  //      get_type() member function
  // ***************************************

     ExprListExp.setFunctionSource            ( "SOURCE_DEFAULT_GET_TYPE","../Grammar/Expression.code" );
     VarRefExp.setFunctionSource              ( "SOURCE_GET_TYPE_FROM_SYMBOL","../Grammar/Expression.code" );
     LabelRefExp.setFunctionSource            ( "SOURCE_GET_TYPE_FROM_SYMBOL","../Grammar/Expression.code" );
     FunctionRefExp.setFunctionSource         ( "SOURCE_GET_TYPE_FROM_SYMBOL","../Grammar/Expression.code" );
     MemberFunctionRefExp.setFunctionSource   ( "SOURCE_GET_TYPE_FROM_SYMBOL","../Grammar/Expression.code" );

     BoolValExp.setFunctionSource             ( "SOURCE_GET_TYPE_GENERIC","../Grammar/Expression.code" );
     ShortVal.setFunctionSource               ( "SOURCE_GET_TYPE_GENERIC","../Grammar/Expression.code" );

  // DQ (8/17/2010): types for strings need to be handled using a lenght parameter to the SgTypeString::createType function.
  // For fortran the lenght can be specified as an expression, but for a literal it has to be a known value of an integer.
  // StringVal.setFunctionSource              ( "SOURCE_GET_TYPE_GENERIC","../Grammar/Expression.code" );
     StringVal.setFunctionSource              ( "SOURCE_GET_TYPE_STRING","../Grammar/Expression.code" );

     CharVal.setFunctionSource                ( "SOURCE_GET_TYPE_GENERIC","../Grammar/Expression.code" );
     UnsignedCharVal.setFunctionSource        ( "SOURCE_GET_TYPE_GENERIC","../Grammar/Expression.code" );
     WcharVal.setFunctionSource               ( "SOURCE_GET_TYPE_GENERIC","../Grammar/Expression.code" );
     UnsignedShortVal.setFunctionSource       ( "SOURCE_GET_TYPE_GENERIC","../Grammar/Expression.code" );
     IntVal.setFunctionSource                 ( "SOURCE_GET_TYPE_GENERIC","../Grammar/Expression.code" );
     EnumVal.setFunctionSource                ( "SOURCE_GET_TYPE_GENERIC","../Grammar/Expression.code" );
     UnsignedIntVal.setFunctionSource         ( "SOURCE_GET_TYPE_GENERIC","../Grammar/Expression.code" );
     LongIntVal.setFunctionSource             ( "SOURCE_GET_TYPE_GENERIC","../Grammar/Expression.code" );
     LongLongIntVal.setFunctionSource         ( "SOURCE_GET_TYPE_GENERIC","../Grammar/Expression.code" );
     UnsignedLongLongIntVal.setFunctionSource ( "SOURCE_GET_TYPE_GENERIC","../Grammar/Expression.code" );
     UnsignedLongVal.setFunctionSource        ( "SOURCE_GET_TYPE_GENERIC","../Grammar/Expression.code" );
     FloatVal.setFunctionSource               ( "SOURCE_GET_TYPE_GENERIC","../Grammar/Expression.code" );
     DoubleVal.setFunctionSource              ( "SOURCE_GET_TYPE_GENERIC","../Grammar/Expression.code" );
     LongDoubleVal.setFunctionSource          ( "SOURCE_GET_TYPE_GENERIC","../Grammar/Expression.code" );
     ComplexVal.setFunctionSource             ( "SOURCE_GET_TYPE_COMPLEX","../Grammar/Expression.code" );

     UpcThreads.setFunctionSource             ( "SOURCE_GET_TYPE_GENERIC","../Grammar/Expression.code" );
     UpcMythread.setFunctionSource            ( "SOURCE_GET_TYPE_GENERIC","../Grammar/Expression.code" );

     BoolValExp.editSubstitute     ( "GENERIC_TYPE", "SgTypeBool" );
     StringVal.editSubstitute      ( "GENERIC_TYPE", "SgTypeString" );
     ShortVal.editSubstitute       ( "GENERIC_TYPE", "SgTypeShort" );

     CharVal.editSubstitute        ( "GENERIC_TYPE", "SgTypeChar" );

     UnsignedCharVal.editSubstitute        ( "GENERIC_TYPE", "SgTypeUnsignedChar" );
     WcharVal.editSubstitute               ( "GENERIC_TYPE", "SgTypeWchar" );
     UnsignedShortVal.editSubstitute       ( "GENERIC_TYPE", "SgTypeUnsignedShort" );
     IntVal.editSubstitute                 ( "GENERIC_TYPE", "SgTypeInt" );

  // Shouldn't this be using the TypeEnum?
     EnumVal.editSubstitute                ( "GENERIC_TYPE", "SgTypeInt" );
     UnsignedIntVal.editSubstitute         ( "GENERIC_TYPE", "SgTypeUnsignedInt" );
     LongIntVal.editSubstitute             ( "GENERIC_TYPE", "SgTypeLong" );

  // LongLongIntVal should return a value of type TypeLongLong (I think!)
     LongLongIntVal.editSubstitute         ( "GENERIC_TYPE", "SgTypeLong" );

     UnsignedLongLongIntVal.editSubstitute ( "GENERIC_TYPE", "SgTypeUnsignedLongLong" );
     UnsignedLongVal.editSubstitute        ( "GENERIC_TYPE", "SgTypeUnsignedLong" );
     FloatVal.editSubstitute               ( "GENERIC_TYPE", "SgTypeFloat" );
     DoubleVal.editSubstitute              ( "GENERIC_TYPE", "SgTypeDouble" );
     LongDoubleVal.editSubstitute          ( "GENERIC_TYPE", "SgTypeLongDouble" );
     ComplexVal.editSubstitute             ( "GENERIC_TYPE", "SgTypeComplex" );

     UpcThreads.editSubstitute             ( "GENERIC_TYPE", "SgTypeInt" );
     UpcMythread.editSubstitute            ( "GENERIC_TYPE", "SgTypeInt" );

  // DQ (1/16/2006): This is not IR node specific code since we don't store the type explicitly
  // FunctionCallExp.setFunctionSource     ( "SOURCE_GET_TYPE_CALLING_GET_EXPRESSION_TYPE_EXPRESSION",
  //                                              "../Grammar/Expression.code" );

  // SizeOfOp.setFunctionSource            ( "SOURCE_GET_TYPE_CALLING_GET_EXPRESSION_TYPE_EXPRESSION",
     VarArgStartOp.setFunctionSource            ( "SOURCE_VARARG_START_OPERATOR","../Grammar/Expression.code" );
     VarArgEndOp.setFunctionSource            ( "SOURCE_VARARG_END_OPERATOR","../Grammar/Expression.code" );
  //                                              "../Grammar/Expression.code" );
  // TypeIdOp.setFunctionSource            ( "SOURCE_GET_TYPE_CALLING_GET_EXPRESSION_TYPE_EXPRESSION",
  //                                              "../Grammar/Expression.code" );

  // DQ (2/5/2004): Adding vararg support to SAGE 
     VarArgStartOp.setFunctionSource       ( "SOURCE_DEFAULT_GET_TYPE","../Grammar/Expression.code" );
     VarArgStartOneOperandOp.setFunctionSource ( "SOURCE_DEFAULT_GET_TYPE","../Grammar/Expression.code" );
  // VarArgOp.setFunctionSource            ( "SOURCE_DEFAULT_GET_TYPE",
  //                                              "../Grammar/Expression.code" );
     VarArgOp.setFunctionSource            ( "SOURCE_VARARG_OPERATOR","../Grammar/Expression.code" );
     VarArgStartOp.setFunctionSource            ( "SOURCE_VARARG_START_OPERATOR","../Grammar/Expression.code" );
     VarArgEndOp.setFunctionSource            ( "SOURCE_VARARG_END_OPERATOR","../Grammar/Expression.code" );
     VarArgEndOp.setFunctionSource         ( "SOURCE_DEFAULT_GET_TYPE","../Grammar/Expression.code" );
     VarArgCopyOp.setFunctionSource        ( "SOURCE_DEFAULT_GET_TYPE","../Grammar/Expression.code" );

  // ConditionalExp.setFunctionSource      ( "SOURCE_GET_TYPE_CALLING_GET_EXPRESSION_TYPE_EXPRESSION",
  //                                              "../Grammar/Expression.code" );
  // NewExp.setFunctionSource              ( "SOURCE_GET_TYPE_CALLING_GET_EXPRESSION_TYPE_EXPRESSION",
  //                                              "../Grammar/Expression.code" );

  // DQ (1/16/2006): I think this should be void instead of generic
  // DeleteExp.setFunctionSource           ( "SOURCE_GET_TYPE_GENERIC",
  //                                              "../Grammar/Expression.code" );
  // DeleteExp.editSubstitute              ( "GENERIC_TYPE", "SgTypeVoid" );

     ThisExp.setFunctionSource             ( "SOURCE_GET_TYPE_THIS_EXPRESSION","../Grammar/Expression.code" );

  // AssignInitializer.setFunctionSource   ( "SOURCE_GET_TYPE_CALLING_GET_EXPRESSION_TYPE_EXPRESSION",
  //                                              "../Grammar/Expression.code" );

  // DQ (7/19/2006): Suggested change by Jeremiah Willcock
  // ConstructorInitializer.setFunctionSource ( "SOURCE_GET_TYPE_GENERIC", "../Grammar/Expression.code" );
  // ConstructorInitializer.editSubstitute    ( "GENERIC_TYPE", "SgTypeDefault" );
     ConstructorInitializer.setFunctionSource ( "SOURCE_GET_TYPE_CLASS_DECL", "../Grammar/Expression.code" );

     NullExpression.setFunctionSource    ( "SOURCE_NULL_EXPRESSION", "../Grammar/Expression.code" );
  // NullExpression.setFunctionSource    ( "SOURCE_DEFAULT_GET_TYPE", "../Grammar/Expression.code" );
  // NullExpression.setFunctionSource    ( "SOURCE_EMPTY_SET_TYPE_FUNCTION", "../Grammar/Expression.code" );
     NullExpression.setFunctionSource    ( "SOURCE_GET_TYPE_GENERIC", "../Grammar/Expression.code" );
     NullExpression.editSubstitute       ( "GENERIC_TYPE", "SgTypeDefault" );

     VariantExpression.setFunctionSource ( "SOURCE_VARIANT_EXPRESSION", "../Grammar/Expression.code" );
  // VariantExpression.setFunctionSource ( "SOURCE_DEFAULT_GET_TYPE", "../Grammar/Expression.code" );
  // VariantExpression.setFunctionSource ( "SOURCE_EMPTY_SET_TYPE_FUNCTION", "../Grammar/Expression.code" );
  // VariantExpression.editSubstitute    ( "GENERIC_TYPE", "SgTypeDefault" );
     VariantExpression.setFunctionSource ( "SOURCE_GET_TYPE_GENERIC", "../Grammar/Expression.code" );
     VariantExpression.editSubstitute    ( "GENERIC_TYPE", "SgTypeDefault" );

     StatementExpression.setFunctionSource ( "SOURCE_STATEMENT_EXPRESSION", "../Grammar/Expression.code" );

     AsmOp.setFunctionSource             ( "SOURCE_ASM_OP", "../Grammar/Expression.code" );

  // DQ (10/8/2008): Unclear if this is how we should hancle this!
  // UserDefinedUnaryOp.setFunctionSource  ( "SOURCE_GET_TYPE_FROM_SYMBOL","../Grammar/Expression.code" );
  // UserDefinedBinaryOp.setFunctionSource ( "SOURCE_GET_TYPE_FROM_SYMBOL","../Grammar/Expression.code" );

     PseudoDestructorRefExp.setFunctionSource ( "SOURCE_GET_TYPE_CLASS_DECL", "../Grammar/Expression.code" );
     PseudoDestructorRefExp.setFunctionSource ( "SOURCE_PSEUDO_DESTRUCTOR_REF", "../Grammar/Expression.code" );

  // TV (04/22/2010): CUDA support

     CudaKernelExecConfig.setFunctionSource ( "SOURCE_CUDA_KERNEL_EXEC_CONFIG","../Grammar/Expression.code" );
     CudaKernelExecConfig.setFunctionSource ( "SOURCE_EMPTY_POST_CONSTRUCTION_INITIALIZATION", "../Grammar/Expression.code" );
     CudaKernelExecConfig.setFunctionSource ( "SOURCE_DEFAULT_GET_TYPE","../Grammar/Expression.code" );
     CudaKernelCallExp.setFunctionSource ( "SOURCE_CUDA_KERNEL_CALL_EXPRESSION","../Grammar/Expression.code" );

   }<|MERGE_RESOLUTION|>--- conflicted
+++ resolved
@@ -150,9 +150,9 @@
      NEW_TERMINAL_MACRO (AsmOp,                  "AsmOp",                      "ASM_OP" );
   
   // TV (04/22/2010): CUDA support
-     // sgCudaKernelExecConfig is the '<<< grid, block, shared_size, stream >>>' part of a kernel call
+  // sgCudaKernelExecConfig is the '<<< grid, block, shared_size, stream >>>' part of a kernel call
      NEW_TERMINAL_MACRO (CudaKernelExecConfig,     "CudaKernelExecConfig",     "EXEC_CONF" );
-     // sgCudaKernelCallExp is a node for CUDA support, it catch kernel's call.
+  // sgCudaKernelCallExp is a node for CUDA support, it catch kernel's call.
      NEW_TERMINAL_MACRO (CudaKernelCallExp,        "CudaKernelCallExp",        "KERN_CALL" );
 
 #if USE_FORTRAN_IR_NODES
@@ -1187,7 +1187,6 @@
      SizeOfOp.setDataPrototype ( "SgType*", "expression_type", "= NULL",
             CONSTRUCTOR_PARAMETER, NO_ACCESS_FUNCTIONS, NO_TRAVERSAL || DEF2TYPE_TRAVERSAL, NO_DELETE);
 
-<<<<<<< HEAD
   // DQ (6/2/2011): Added support for name qualification.
      SizeOfOp.setDataPrototype ( "int", "name_qualification_length", "= 0",
             NO_CONSTRUCTOR_PARAMETER, BUILD_ACCESS_FUNCTIONS, NO_TRAVERSAL, NO_DELETE);
@@ -1199,7 +1198,7 @@
   // DQ (6/2/2011): Added information required for new name qualification support.
      SizeOfOp.setDataPrototype("bool","global_qualification_required","= false",
                                 NO_CONSTRUCTOR_PARAMETER, BUILD_ACCESS_FUNCTIONS, NO_TRAVERSAL, NO_DELETE);
-=======
+
   // DQ (7/18/2011): This is structurally similar to the SizeOfOp in that it takes a type operand
   // and we have to save the expression type explicitly (I think).
      JavaInstanceOfOp.setFunctionPrototype ( "HEADER_JAVA_INSTANCEOF_OPERATOR", "../Grammar/Expression.code" );
@@ -1209,7 +1208,6 @@
                                  CONSTRUCTOR_PARAMETER, BUILD_ACCESS_FUNCTIONS, NO_TRAVERSAL || DEF2TYPE_TRAVERSAL, NO_DELETE);
      JavaInstanceOfOp.setDataPrototype ( "SgType*", "expression_type", "= NULL",
             CONSTRUCTOR_PARAMETER, NO_ACCESS_FUNCTIONS, NO_TRAVERSAL || DEF2TYPE_TRAVERSAL, NO_DELETE);
->>>>>>> 21526ccb
 
      TypeIdOp.setFunctionPrototype ( "HEADER_TYPE_ID_OPERATOR", "../Grammar/Expression.code" );
      TypeIdOp.setDataPrototype ( "SgExpression*", "operand_expr"   , "= NULL",
