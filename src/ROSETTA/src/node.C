--- conflicted
+++ resolved
@@ -178,11 +178,6 @@
   // NEW_NONTERMINAL_MACRO (LocatedNodeSupport, CommonBlockObject | InitializedName | InterfaceBody | HeaderFileBody | RenamePair | OmpClause | UntypedNode, "LocatedNodeSupport", "LocatedNodeSupportTag", false );
      NEW_NONTERMINAL_MACRO (LocatedNodeSupport, CommonBlockObject | InitializedName | InterfaceBody | HeaderFileBody | RenamePair | JavaMemberValuePair | OmpClause | UntypedNode, "LocatedNodeSupport", "LocatedNodeSupportTag", false );
 
-<<<<<<< HEAD
-=======
-
->>>>>>> 3d0f1ccd
-
   // DQ (3/24/2007): Added support for tokens in the IR (to support threading of the token stream 
   // onto the AST as part of an alternative, and exact, form of code generation within ROSE.
   // NEW_NONTERMINAL_MACRO (LocatedNode, Expression | Statement, "LocatedNode", "LocatedNodeTag" );
