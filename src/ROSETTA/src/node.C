
#include "ROSETTA_macros.h"
#include "grammar.h"
#include "AstNodeClass.h"

// What should be the behavior of the default constructor for Grammar

void
Grammar::setUpNodes ()
   {
  // This function sets up the type system for the grammar.  In this case it implements the
  // C++ grammar, but this will be modified to permit all grammars to contain elements of the
  // C++ grammar.  Modified grammars will add and subtract elements from this default C++ grammar.

  // print out all the available nonterminals (error checking/debugging)
  // terminalList.display("Called from Grammar::setUpNodes()");
  // nonTerminalList.display("Called from Grammar::setUpNodes()");

  // printf ("Exiting after test in Grammar::setUpNodes()! \n");

     AstNodeClass & Expression = *lookupTerminal(terminalList, "Expression");
     AstNodeClass & Statement  = *lookupTerminal(terminalList, "Statement");

  // DQ (11/21/2007): This is part of support for the common block statement
     NEW_TERMINAL_MACRO (CommonBlockObject, "CommonBlockObject",     "TEMP_CommonBlockObject" );

  // Liao 11/1/2010, move SgInitializedName to SgLocatedNode
     NEW_TERMINAL_MACRO (InitializedName, "InitializedName", "InitializedNameTag" );

  // DQ (9/3/2014): Adding support for C++11 lambda expresions.
     NEW_TERMINAL_MACRO (LambdaCapture    , "LambdaCapture"    , "LambdaCaptureTag" );
     NEW_TERMINAL_MACRO (LambdaCaptureList, "LambdaCaptureList", "LambdaCaptureListTag" );

  // DQ(1/13/2014): Added Java support for JavaMemberValuePair
     NEW_TERMINAL_MACRO (JavaMemberValuePair, "JavaMemberValuePair", "JavaMemberValuePairTag" );

#if USE_OMP_IR_NODES  // Liao, 5/30/2009 add nodes for OpenMP Clauses, 
 // they have source position info and should be traversed
     // add all terminals first, then bottom-up traverse class hierarchy to define non-terminals
     /*
         Class hierarchy
           SgOmpClause  {define all enum types here}
             // simplest clause
           * SgOmpOrderedClause
           * SgOmpNowaitClause
           * SgOmpUntiedClause
           * SgOmpBeginClause // experimental nodes for MPI begin..end segments
           * SgOmpEndClause
             // with some value
           * SgOmpDefaultClause
           * SgOmpProcBindClause
             // with kind, chunksize
           * SgOmpScheduleClause
              //with expression
           * SgOmpExpressionClause
           ** SgOmpCollapseClause
           ** SgOmpIfClause
           ** SgOmpNumThreadsClause
             // with variable list
           * SgOmpVariablesClause
           ** SgOmpCopyprivateClause
           ** SgOmpPrivateClause
           ** SgOmpFirstprivateClause
           ** SgOmpSharedClause
           ** SgOmpCopyInClause
           ** SgOmpLastprivateClause
              // reduction, op : list
           *** SgOmpReductionClause
        */
     NEW_TERMINAL_MACRO (OmpOrderedClause, "OmpOrderedClause", "OmpOrderedClauseTag" );
     NEW_TERMINAL_MACRO (OmpNowaitClause, "OmpNowaitClause", "OmpNowaitClauseTag" );
     NEW_TERMINAL_MACRO (OmpBeginClause, "OmpBeginClause", "OmpBeginClauseTag" );
     NEW_TERMINAL_MACRO (OmpEndClause, "OmpEndClause", "OmpEndClauseTag" );
     NEW_TERMINAL_MACRO (OmpUntiedClause, "OmpUntiedClause", "OmpUntiedClauseTag" );
     NEW_TERMINAL_MACRO (OmpMergeableClause, "OmpMergeableClause", "OmpMergeableClauseTag" );
     NEW_TERMINAL_MACRO (OmpDefaultClause, "OmpDefaultClause", "OmpDefaultClauseTag" );
     NEW_TERMINAL_MACRO (OmpAtomicClause, "OmpAtomicClause", "OmpAtomicClauseTag" );
     NEW_TERMINAL_MACRO (OmpProcBindClause, "OmpProcBindClause", "OmpProcBindClauseTag" );
     NEW_TERMINAL_MACRO (OmpInbranchClause, "OmpInbranchClause", "OmpInbranchClauseTag" );
     NEW_TERMINAL_MACRO (OmpNotinbranchClause, "OmpNotinbranchClause", "OmpNotinbranchClauseTag" );

     NEW_TERMINAL_MACRO (OmpCollapseClause, "OmpCollapseClause", "OmpCollapseClauseTag" );
     NEW_TERMINAL_MACRO (OmpIfClause, "OmpIfClause", "OmpIfClauseTag" );
     NEW_TERMINAL_MACRO (OmpFinalClause, "OmpFinalClause", "OmpFinalClauseTag" );
     NEW_TERMINAL_MACRO (OmpPriorityClause, "OmpPriorityClause", "OmpPriorityClauseTag" );
     NEW_TERMINAL_MACRO (OmpNumThreadsClause, "OmpNumThreadsClause", "OmpNumThreadsClauseTag" );
     NEW_TERMINAL_MACRO (OmpDeviceClause, "OmpDeviceClause", "OmpIfDeviceTag" );
     NEW_TERMINAL_MACRO (OmpSafelenClause, "OmpSafelenClause", "OmpSafelenTag" );
     NEW_TERMINAL_MACRO (OmpSimdlenClause, "OmpSimdlenClause", "OmpSimdlenTag" );

     NEW_NONTERMINAL_MACRO (OmpExpressionClause, OmpCollapseClause | OmpIfClause | OmpNumThreadsClause | OmpDeviceClause |
                            OmpSafelenClause | OmpSimdlenClause | OmpFinalClause | OmpPriorityClause
         ,"OmpExpressionClause", "OmpExpressionClauseTag",false );


     NEW_TERMINAL_MACRO (OmpCopyprivateClause, "OmpCopyprivateClause", "OmpCopyprivateClauseTag" );
     NEW_TERMINAL_MACRO (OmpPrivateClause, "OmpPrivateClause", "OmpPrivateClauseTag" );
     NEW_TERMINAL_MACRO (OmpFirstprivateClause, "OmpFirstprivateClause", "OmpFirstprivateClauseTag" );
     NEW_TERMINAL_MACRO (OmpSharedClause, "OmpSharedClause", "OmpSharedClauseTag" );
     NEW_TERMINAL_MACRO (OmpCopyinClause, "OmpCopyinClause", "OmpCopyinClauseTag" );
     NEW_TERMINAL_MACRO (OmpLastprivateClause, "OmpLastprivateClause", "OmpLastprivateClauseTag" );
     NEW_TERMINAL_MACRO (OmpReductionClause, "OmpReductionClause", "OmpReductionClauseTag" );
     NEW_TERMINAL_MACRO (OmpDependClause,    "OmpDependClause", "OmpDependClauseTag" );

     NEW_TERMINAL_MACRO (OmpMapClause, "OmpMapClause", "OmpMapClauseTag" );
     NEW_TERMINAL_MACRO (OmpLinearClause, "OmpLinearClause", "OmpLinearClauseTag" );
     NEW_TERMINAL_MACRO (OmpUniformClause, "OmpUniformClause", "OmpUniformClauseTag" );
     NEW_TERMINAL_MACRO (OmpAlignedClause, "OmpAlignedClause", "OmpAlignedClauseTag" );

     NEW_NONTERMINAL_MACRO (OmpVariablesClause, OmpCopyprivateClause| OmpPrivateClause |OmpFirstprivateClause|
         OmpSharedClause |OmpCopyinClause| OmpLastprivateClause| OmpReductionClause | OmpMapClause | 
         OmpUniformClause | OmpAlignedClause | OmpLinearClause | OmpDependClause ,
         "OmpVariablesClause", "OmpVariablesClauseTag", false);

     NEW_TERMINAL_MACRO (OmpScheduleClause, "OmpScheduleClause", "OmpScheduleClauseTag" );

     NEW_NONTERMINAL_MACRO (OmpClause, OmpOrderedClause | OmpNowaitClause | OmpBeginClause |OmpEndClause | OmpUntiedClause |
         OmpDefaultClause | OmpAtomicClause | OmpProcBindClause | OmpExpressionClause | OmpInbranchClause | OmpNotinbranchClause |
         OmpVariablesClause | OmpScheduleClause | OmpMergeableClause ,
         "OmpClause", "OmpClauseTag", false);
#endif
     
  // DQ (10/3/2008): Support for the Fortran "USE" statement and its rename list option.
     NEW_TERMINAL_MACRO (RenamePair,     "RenamePair",     "TEMP_Rename_Pair" );

  // DQ (10/6/2008): Support for the Fortran "USE" statement and its rename list option.
     NEW_TERMINAL_MACRO (InterfaceBody,  "InterfaceBody",  "TEMP_Interface_Body" );

  // negara1 (08/10/2011): Support for included files (i.e. headers) bodies.
     NEW_TERMINAL_MACRO (HeaderFileBody,  "HeaderFileBody",  "TEMP_Header_File_Body" );


  // DQ (11/26/2013): Moved SgToken to be before the UntypedNode IR nodes.
  // NEW_TERMINAL_MACRO (Token, "Token", "TOKEN" );

  // ***************************************************************************************
  // ***************************************************************************************
  //                                 Untyped IR Node Support
  // ***************************************************************************************
  // ***************************************************************************************
  // DQ (11/26/2013): Adding support for untyped AST IR nodes to support translation of ATterm 
  // based untyped ASTs into ROSE so that we will have tools (inherited attribute and synthizied 
  // attribute traversals) from which to build the ROSE AST (typed AST) and define a proper frontend.

  // Additional IR nodes that we expect to require for expressions:
     NEW_TERMINAL_MACRO (UntypedUnaryOperator,            "UntypedUnaryOperator",            "TEMP_UntypedUnaryOperator" );
     NEW_TERMINAL_MACRO (UntypedBinaryOperator,           "UntypedBinaryOperator",           "TEMP_UntypedBinaryOperator" );
     NEW_TERMINAL_MACRO (UntypedValueExpression,          "UntypedValueExpression",          "TEMP_UntypedValueExpression" );
     NEW_TERMINAL_MACRO (UntypedArrayReferenceExpression, "UntypedArrayReferenceExpression", "TEMP_UntypedArrayReferenceExpression" );
     NEW_TERMINAL_MACRO (UntypedOtherExpression,          "UntypedOtherExpression",          "TEMP_UntypedOtherExpression" );
     NEW_TERMINAL_MACRO (UntypedFunctionCallOrArrayReferenceExpression, "UntypedFunctionCallOrArrayReferenceExpression",  "TEMP_UntypedFunctionCallOrArrayReferenceExpression" );

     NEW_TERMINAL_MACRO (UntypedReferenceExpression, "UntypedReferenceExpression", "TEMP_UntypedReferenceExpression" );

  // DQ (1/22/2016): Allow this IR node to be used explicitly in the AST.
  // NEW_NONTERMINAL_MACRO (UntypedExpression, UntypedUnaryOperator | UntypedBinaryOperator | UntypedValueExpression | 
  //     UntypedArrayReferenceExpression | UntypedOtherExpression | UntypedFunctionCallOrArrayReferenceExpression | 
  //     UntypedReferenceExpression, "UntypedExpression", "UntypedExpressionTag", false);
     NEW_NONTERMINAL_MACRO (UntypedExpression, UntypedUnaryOperator | UntypedBinaryOperator | UntypedValueExpression | 
         UntypedArrayReferenceExpression | UntypedOtherExpression | UntypedFunctionCallOrArrayReferenceExpression | 
         UntypedReferenceExpression, "UntypedExpression", "UntypedExpressionTag", true);

     NEW_TERMINAL_MACRO (UntypedNameListDeclaration,      "UntypedNameListDeclaration",      "TEMP_UntypedNameListDeclaration" );
     NEW_TERMINAL_MACRO (UntypedImplicitDeclaration,      "UntypedImplicitDeclaration",      "TEMP_UntypedImplicitDeclaration" );
     NEW_TERMINAL_MACRO (UntypedVariableDeclaration,      "UntypedVariableDeclaration",      "TEMP_UntypedVariableDeclaration" );
     NEW_TERMINAL_MACRO (UntypedProgramHeaderDeclaration, "UntypedProgramHeaderDeclaration", "TEMP_UntypedProgramHeaderDeclaration" );
     NEW_TERMINAL_MACRO (UntypedSubroutineDeclaration,    "UntypedSubroutineDeclaration",    "TEMP_UntypedSubroutineDeclaration" );
     NEW_TERMINAL_MACRO (UntypedInterfaceDeclaration,     "UntypedInterfaceDeclaration",     "TEMP_UntypedInterfaceDeclaration" );
     NEW_TERMINAL_MACRO (UntypedUseStatement,             "UntypedUseStatement",             "TEMP_UntypedUseStatement" );

  // DQ (10/3/2017): New statements specific to general language support.  The philosophy is to add the union of all statements
  // for all languages to the set of untyped IR nodes and provide an enum code to support the larger number of expressions.
     NEW_TERMINAL_MACRO (UntypedNullStatement,                 "UntypedNullStatement",                 "TEMP_UntypedNullStatement" );
     NEW_TERMINAL_MACRO (UntypedIfStatement,                   "UntypedIfStatement",                   "TEMP_UntypedIfStatement" );
     NEW_TERMINAL_MACRO (UntypedCaseStatement,                 "UntypedCaseStatement",                 "TEMP_UntypedCaseStatement" );
     NEW_TERMINAL_MACRO (UntypedLoopStatement,                 "UntypedLoopStatement",                 "TEMP_UntypedLoopStatement" );
     NEW_TERMINAL_MACRO (UntypedWhileStatement,                "UntypedWhileStatement",                "TEMP_UntypedWhileStatement" );
     NEW_TERMINAL_MACRO (UntypedForStatement,                  "UntypedForStatement",                  "TEMP_UntypedForStatement" );
  // NEW_TERMINAL_MACRO (UntypedBlockStatement,                "UntypedBlockStatement",                "TEMP_UntypedBlockStatement" );
     NEW_TERMINAL_MACRO (UntypedExitStatement,                 "UntypedExitStatement",                 "TEMP_UntypedExitStatement" );
     NEW_TERMINAL_MACRO (UntypedGotoStatement,                 "UntypedGotoStatement",                 "TEMP_UntypedGotoStatement" );
     NEW_TERMINAL_MACRO (UntypedProcedureCallStatement,        "UntypedProcedureCallStatement",        "TEMP_UntypedProcedureCallStatement" );
     NEW_TERMINAL_MACRO (UntypedReturnStatement,               "UntypedReturnStatement",               "TEMP_UntypedReturnStatement" );
     NEW_TERMINAL_MACRO (UntypedExtendedReturnStatement,       "UntypedExtendedReturnStatement",       "TEMP_UntypedExtendedReturnStatement" );
     NEW_TERMINAL_MACRO (UntypedAcceptStatement,               "UntypedAcceptStatement",               "TEMP_UntypedAcceptStatement" );
     NEW_TERMINAL_MACRO (UntypedEntryCallStatement,            "UntypedEntryCallStatement",            "TEMP_UntypedEntryCallStatement" );
     NEW_TERMINAL_MACRO (UntypedRequeueStatement,              "UntypedRequeueStatement",              "TEMP_UntypedRequeueStatement" );
     NEW_TERMINAL_MACRO (UntypedDelayUntilStatement,           "UntypedDelayUntilStatement",           "TEMP_UntypedDelayUntilStatement" );
     NEW_TERMINAL_MACRO (UntypedDelayRelativeStatement,        "UntypedDelayRelativeStatement",        "TEMP_UntypedDelayRelativeStatement" );
     NEW_TERMINAL_MACRO (UntypedTerminateAlternativeStatement, "UntypedTerminateAlternativeStatement", "TEMP_UntypedTerminateAlternativeStatement" );
     NEW_TERMINAL_MACRO (UntypedSelectiveAcceptStatement,      "UntypedSelectiveAcceptStatement",      "TEMP_UntypedSelectiveAcceptStatement" );
     NEW_TERMINAL_MACRO (UntypedTimedEntryCallStatement,       "UntypedTimedEntryCallStatement",       "TEMP_UntypedTimedEntryCallStatement" );
     NEW_TERMINAL_MACRO (UntypedConditionalEntryCallStatement, "UntypedConditionalEntryCallStatement", "TEMP_UntypedConditionalEntryCallStatement" );
     NEW_TERMINAL_MACRO (UntypedAsynchronousSelectStatement,   "UntypedAsynchronousSelectStatement",   "TEMP_UntypedAsynchronousSelectStatement" );
     NEW_TERMINAL_MACRO (UntypedAbortStatement,                "UntypedAbortStatement",                "TEMP_UntypedAbortStatement" );
     NEW_TERMINAL_MACRO (UntypedRaiseStatement,                "UntypedRaiseStatement",                "TEMP_UntypedRaiseStatement" );
     NEW_TERMINAL_MACRO (UntypedCodeStatement,                 "UntypedCodeStatement",                 "TEMP_UntypedCodeStatement" );
  // NEW_TERMINAL_MACRO (UntypedxStatement,                    "UntypedxStatement",                    "TEMP_UntypedxStatement" );

  // DQ (1/22/2016): Allow this IR node to be used explicitly in the AST.
  // NEW_TERMINAL_MACRO (UntypedFunctionDeclaration,      "UntypedFunctionDeclaration",      "TEMP_UntypedFunctionDeclaration" );
     NEW_NONTERMINAL_MACRO (UntypedFunctionDeclaration, UntypedProgramHeaderDeclaration | UntypedSubroutineDeclaration |
         UntypedInterfaceDeclaration, "UntypedFunctionDeclaration", "UntypedFunctionDeclarationTag", true);

  // DQ (3/6/2014): Added new IR node for untyped representation of module declarations.
     NEW_TERMINAL_MACRO (UntypedModuleDeclaration,        "UntypedModuleDeclaration",        "TEMP_UntypedModuleDeclaration" );

  // Rasmussen (8/16/2017): Added new IR node to represent a Fortran submodule (a submodule extends an existing module)
     NEW_TERMINAL_MACRO (UntypedSubmoduleDeclaration,     "UntypedSubmoduleDeclaration",     "TEMP_UntypedsubModuleDeclaration" );

  // DQ (9/29/2017): Added new IR node for untyped representation of package declarations (Ada).
     NEW_TERMINAL_MACRO (UntypedPackageDeclaration,          "UntypedPackageDeclaration",          "TEMP_UntypedPackageDeclaration" );
     NEW_TERMINAL_MACRO (UntypedTaskDeclaration,             "UntypedTaskDeclaration",             "TEMP_UntypedTaskDeclaration" );
     NEW_TERMINAL_MACRO (UntypedStructureDeclaration,        "UntypedStructureDeclaration",        "TEMP_UntypedStructureDeclaration" );
     NEW_TERMINAL_MACRO (UntypedExceptionDeclaration,        "UntypedExceptionDeclaration",        "TEMP_UntypedExceptionDeclaration" );
     NEW_TERMINAL_MACRO (UntypedExceptionHandlerDeclaration, "UntypedExceptionHandlerDeclaration", "TEMP_UntypedExceptionHandlerDeclaration" );
<<<<<<< HEAD
     NEW_TERMINAL_MACRO (UntypedUnitDeclaration,             "UntypedUnitDeclaration",             "TEMP_UntypedUnitDeclaration" );
=======
>>>>>>> 57e7ee95

  // DQ (1/22/2016): Allow this IR node to be used explicitly in the AST.
  // NEW_NONTERMINAL_MACRO (UntypedDeclarationStatement, UntypedImplicitDeclaration | UntypedVariableDeclaration | 
  //     UntypedFunctionDeclaration | UntypedModuleDeclaration,
  //     "UntypedDeclarationStatement", "UntypedDeclarationStatementTag", false);
  // Rasmussen (8/16/2017): Added UntypedSubmoduleDeclaration
     NEW_NONTERMINAL_MACRO (UntypedDeclarationStatement, UntypedNameListDeclaration | UntypedUseStatement |
         UntypedImplicitDeclaration  | UntypedVariableDeclaration  | UntypedFunctionDeclaration |
         UntypedModuleDeclaration    | UntypedSubmoduleDeclaration | UntypedPackageDeclaration  | 
         UntypedStructureDeclaration | UntypedExceptionDeclaration | UntypedExceptionHandlerDeclaration |
<<<<<<< HEAD
         UntypedTaskDeclaration      | UntypedUnitDeclaration,
=======
         UntypedTaskDeclaration,
>>>>>>> 57e7ee95
         "UntypedDeclarationStatement", "UntypedDeclarationStatementTag", true);

     NEW_TERMINAL_MACRO (UntypedAssignmentStatement,   "UntypedAssignmentStatement",   "TEMP_UntypedAssignmentStatement" );
     NEW_TERMINAL_MACRO (UntypedFunctionCallStatement, "UntypedFunctionCallStatement", "TEMP_UntypedFunctionCallStatement" );
     NEW_TERMINAL_MACRO (UntypedBlockStatement,        "UntypedBlockStatement",        "TEMP_UntypedBlockStatement" );
     NEW_TERMINAL_MACRO (UntypedNamedStatement,        "UntypedNamedStatement",        "TEMP_UntypedNamedStatement" );
     NEW_TERMINAL_MACRO (UntypedExpressionStatement,   "UntypedExpressionStatement",   "TEMP_UntypedExpressionStatement" );
     NEW_TERMINAL_MACRO (UntypedOtherStatement,        "UntypedOtherStatement",        "TEMP_UntypedOtherStatement" );

  // DQ (3/6/2014): Added new IR node for untyped representation of scopes.
     NEW_TERMINAL_MACRO (UntypedFunctionScope, "UntypedFunctionScope",   "TEMP_UntypedFunctionScope" );
     NEW_TERMINAL_MACRO (UntypedModuleScope,   "UntypedModuleScope",     "TEMP_UntypedModuleScope" );
     NEW_TERMINAL_MACRO (UntypedGlobalScope,   "UntypedGlobalScope",     "TEMP_UntypedGlobalScope" );

  // DQ (10/15/2017): Allow the SgUntypedScope node to stand on it's own (need not be one of the derived classes in the AST).
  // Note that we might want to change this in the future, but for now it allows for greater flexability in constructing the untyped AST.
  // NEW_NONTERMINAL_MACRO (UntypedScope, UntypedFunctionScope | UntypedModuleScope | UntypedGlobalScope,
  //     "UntypedScope", "UntypedScopeTag", false);
     NEW_NONTERMINAL_MACRO (UntypedScope, UntypedFunctionScope | UntypedModuleScope | UntypedGlobalScope,
         "UntypedScope", "UntypedScopeTag", true);

     NEW_NONTERMINAL_MACRO (UntypedStatement, UntypedDeclarationStatement | UntypedAssignmentStatement | 
         UntypedFunctionCallStatement    | UntypedBlockStatement          | UntypedNamedStatement                | UntypedExpressionStatement |
         UntypedOtherStatement           | UntypedScope                   | UntypedNullStatement                 | UntypedIfStatement | 
         UntypedCaseStatement            | UntypedLoopStatement           | UntypedWhileStatement                | UntypedForStatement | 
         UntypedExitStatement            | UntypedGotoStatement           | UntypedProcedureCallStatement        | 
         UntypedReturnStatement          | UntypedExtendedReturnStatement | UntypedAcceptStatement               | UntypedEntryCallStatement |
         UntypedRequeueStatement         | UntypedDelayUntilStatement     | UntypedDelayRelativeStatement        | UntypedTerminateAlternativeStatement |
         UntypedSelectiveAcceptStatement | UntypedTimedEntryCallStatement | UntypedConditionalEntryCallStatement | UntypedAsynchronousSelectStatement |
         UntypedAbortStatement           | UntypedRaiseStatement          | UntypedCodeStatement,
         "UntypedStatement", "UntypedStatementTag", false);

     NEW_TERMINAL_MACRO (UntypedArrayType, "UntypedArrayType", "TEMP_UntypedArrayType" );
     NEW_NONTERMINAL_MACRO (UntypedType, UntypedArrayType, "UntypedType", "UntypedTypeTag", false);

     NEW_TERMINAL_MACRO (UntypedName,             "UntypedName",             "TEMP_UntypedName" );
     NEW_TERMINAL_MACRO (UntypedNameList,         "UntypedNameList",         "TEMP_UntypedNameList" );

     NEW_TERMINAL_MACRO (UntypedToken,            "UntypedToken",            "TEMP_UntypedToken" );
     NEW_TERMINAL_MACRO (UntypedTokenPair,        "UntypedTokenPair",        "TEMP_UntypedTokenPair" );
     NEW_TERMINAL_MACRO (UntypedTokenList,        "UntypedTokenList",        "TEMP_UntypedTokenList" );
     NEW_TERMINAL_MACRO (UntypedTokenPairList,    "UntypedTokenPairList",    "TEMP_UntypedTokenPairList" );

     NEW_TERMINAL_MACRO (UntypedAttribute,        "UntypedAttribute",        "TEMP_UntypedAttribute" );
     NEW_TERMINAL_MACRO (UntypedInitializedName,  "UntypedInitializedName",  "TEMP_UntypedInitializedName" );

  // DQ (3/6/2014): Added new IR node for untyped fortran file.
     NEW_TERMINAL_MACRO (UntypedFile,        "UntypedFile",        "TEMP_UntypedFile" );

  // We need separate IR nodes for these list so that (ROSETTA constraint).
     NEW_TERMINAL_MACRO (UntypedStatementList,           "UntypedStatementList",           "TEMP_UntypedStatementList" );

  // DQ (1/20/2016): Change the name to make this IR node more consistant with our naming policy for IR node.
  // NEW_TERMINAL_MACRO (UntypedDeclarationList,         "UntypedDeclarationList",         "TEMP_UntypedDeclarationList" );
     NEW_TERMINAL_MACRO (UntypedDeclarationStatementList, "UntypedDeclarationStatementList", "TEMP_UntypedDeclarationStatementList" );
     NEW_TERMINAL_MACRO (UntypedFunctionDeclarationList, "UntypedFunctionDeclarationList", "TEMP_UntypedFunctionDeclarationList" );
     NEW_TERMINAL_MACRO (UntypedInitializedNameList,     "UntypedInitializedNameList",     "TEMP_UntypedInitializedNameList" );

     NEW_NONTERMINAL_MACRO (UntypedNode, UntypedExpression | UntypedStatement | UntypedName | UntypedToken | UntypedTokenPair |
          UntypedType | UntypedAttribute | UntypedInitializedName | UntypedFile | UntypedStatementList |
          UntypedDeclarationStatementList | UntypedFunctionDeclarationList | UntypedInitializedNameList |
          UntypedNameList | UntypedTokenList | UntypedTokenPairList,
         "UntypedNode", "UntypedNodeTag", false);

  // ***************************************************************************************
  //                              END of Untyped IR Node Support
  // ***************************************************************************************

  // DQ(1/13/2014): Added Java support for JavaMemberValuePair
  // DQ (11/26/2013): Added UntypedNode to be derived from LocatedNodeSupport.
  // DQ (10/6/2008): Migrate some of the SgSupport derived IR nodes, that truly have a position in the 
  // source code, to SgLocatedNode.  Start with some of the newer IR nodes which are traversed and thus 
  // are forced to have an interface for the source position interface information (already present in 
  // the SgLocatedNode base class).  Eventually a number of the IR nodes currently derived from SgSupport
  // should be moved to be here (e.g. SgTemplateArgument, SgTemplateParameter, and 
  // a number of the new Fortran specific IRnodes, etc.).
  // NEW_NONTERMINAL_MACRO (LocatedNodeSupport, CommonBlockObject | InitializedName | InterfaceBody | HeaderFileBody | RenamePair | OmpClause , "LocatedNodeSupport", "LocatedNodeSupportTag", false );
  // NEW_NONTERMINAL_MACRO (LocatedNodeSupport, CommonBlockObject | InitializedName | InterfaceBody | HeaderFileBody | RenamePair | OmpClause | UntypedNode, "LocatedNodeSupport", "LocatedNodeSupportTag", false );
     NEW_NONTERMINAL_MACRO (LocatedNodeSupport, CommonBlockObject | InitializedName | InterfaceBody | 
                            HeaderFileBody | RenamePair | JavaMemberValuePair | OmpClause | UntypedNode | 
                            LambdaCapture | LambdaCaptureList, "LocatedNodeSupport", "LocatedNodeSupportTag", false );

  // DQ (3/24/2007): Added support for tokens in the IR (to support threading of the token stream 
  // onto the AST as part of an alternative, and exact, form of code generation within ROSE.
  // NEW_NONTERMINAL_MACRO (LocatedNode, Expression | Statement, "LocatedNode", "LocatedNodeTag" );

     NEW_TERMINAL_MACRO (Token, "Token", "TOKEN" );

  // Liao 11/2/2010, LocatedNodeSupport is promoted to the first location since SgInitializedName's internal type is used in some Statement  
  // NEW_NONTERMINAL_MACRO (LocatedNode, LocatedNodeSupport| Statement | Expression | Token, "LocatedNode", "LocatedNodeTag", false );
     NEW_NONTERMINAL_MACRO (LocatedNode, Token | LocatedNodeSupport| Statement | Expression, "LocatedNode", "LocatedNodeTag", false );

     AstNodeClass & Type    = *lookupTerminal(terminalList, "Type");
     AstNodeClass & Symbol  = *lookupTerminal(terminalList, "Symbol");
     AstNodeClass & Support = *lookupTerminal(terminalList, "Support");

  // DQ (3/14/2007): Added IR support for binaries
     AstNodeClass & AsmNode = *lookupTerminal(terminalList, "AsmNode");

  // printf ("nonTerminalList.size() = %" PRIuPTR " \n",nonTerminalList.size());

  // DQ (4/20/2014): Adding more support for ATerm library.
     NEW_TERMINAL_MACRO (Aterm, "Aterm", "ATERM" );

  // DQ (3/14/2007): Added IR support for binaries
  // NEW_NONTERMINAL_MACRO (Node, Type | Symbol | LocatedNode | Support, "Node", "NodeTag" );
  // NEW_NONTERMINAL_MACRO (Node, Support | Type | LocatedNode | Symbol | AsmNode, "Node", "NodeTag", false );
  // NEW_NONTERMINAL_MACRO (Node, Type | Symbol | LocatedNode | Support, "Node", "NodeTag" );
     NEW_NONTERMINAL_MACRO (Node, Support | Type | LocatedNode | Symbol | AsmNode | Aterm, "Node", "NodeTag", false );

  // ***********************************************************************
  // ***********************************************************************
  //                       Header Code Declaration
  // ***********************************************************************
  // ***********************************************************************

  // Header declarations for Node
     Node.setPredeclarationString     ("HEADER_NODE_PREDECLARATION" , "../Grammar/Node.code");

  // DQ (3/25/2006): Put it back since we can't control the ordering of generated 
  // functions sufficently to have this be a means to document ROSE.
  // DQ (3/24/2006): Move to before common code to better organize documentation
  // Node.setFunctionPrototype        ( "HEADER", "../Grammar/Node.code");

  // MK: the following two function calls could be wrapped into a single one:
     Node.setFunctionPrototype        ( "HEADER", "../Grammar/Common.code");
     Node.setSubTreeFunctionPrototype ( "HEADER", "../Grammar/Common.code");

  // DQ (3/25/2006): Put it back since we can't control the ordering of generated 
  // functions sufficently to have this be a means to document ROSE.
  // DQ (3/24/2006): Move to before common code
     Node.setFunctionPrototype        ( "HEADER", "../Grammar/Node.code");

  // This function exists everywhere (at each node of the grammar)!
     Node.setSubTreeFunctionPrototype    ( "HEADER_IS_CLASSNAME", "../Grammar/Node.code");

  // This function exists everywhere (at each node of the grammar)!
  // Node.setSubTreeFunctionPrototype    ( "HEADER_PARSER", "../Grammar/Node.code");
  // Can't use the leafNodeList until we have built the tree!!!
  // leafNodeList.setSubTreeFunctionPrototype    ( "HEADER_PARSER", "../Grammar/Node.code");
  // leafNodeList.setFunctionPrototype    ( "HEADER_PARSER", "../Grammar/Node.code");

  // Build it everywhere for now (though it is likely only required on the leaves)
     Node.setSubTreeFunctionPrototype    ( "HEADER_PARSER", "../Grammar/Node.code");

#if 0
  // DQ (8/18/2004): This is not used so remove it! 
  // Node.excludeFunctionPrototype( "HEADER_IS_CLASSNAME", "../Grammar/Node.code");
     Node.setDataPrototype               ( "SgAttribute*","singleAttribute","= NULL",
                                           NO_CONSTRUCTOR_PARAMETER, BUILD_ACCESS_FUNCTIONS, NO_TRAVERSAL, DEF_DELETE);
  // MK: Node.excludeSubTreeDataPrototype( "SgAttribute*","attribute","= NULL");

  // MS 12/18/01: attribute support
     Node.setDataPrototype               ( "SgAttributePtrList","uattributes","",
                                           NO_CONSTRUCTOR_PARAMETER, BUILD_ACCESS_FUNCTIONS, NO_TRAVERSAL, NO_DELETE);
#endif

#if 0
  // DQ (8/18/2004): This is not used so remove it! 
  // (Consider using a smart pointer to provide a better implementation)
  // Added (2/24/2001) to start support for reference counting
     Node.setDataPrototype               ( "int","referenceCount","= 1",
                                           NO_CONSTRUCTOR_PARAMETER, BUILD_ACCESS_FUNCTIONS, NO_TRAVERSAL, NO_DELETE,
                                           NO_COPY_DATA);
     Node.excludeSubTreeDataPrototype( "int","referenceCount","= 1");
#endif

  // MK: I moved the following data member declaration from ../Grammar/Node.code to this position,
  // we rely on the access functions to be defined in the .code files, maybe this should be changed;
     Node.setDataPrototype("SgNode*","parent","= NULL",
                           NO_CONSTRUCTOR_PARAMETER, NO_ACCESS_FUNCTIONS, NO_TRAVERSAL, NO_DELETE, NO_COPY_DATA);

  // DQ (7/23/2005): Let these be automatically generated by ROSETTA!
  // Opps, these can't be generated by ROSETTA, since it would result 
  // in the recursive call to set_isModified (endless recursion).
  // QY: we need a boolean flag for tracking the updates to an ast node
     Node.setDataPrototype("bool","isModified","= false",
                           NO_CONSTRUCTOR_PARAMETER, NO_ACCESS_FUNCTIONS, NO_TRAVERSAL, NO_DELETE, NO_COPY_DATA);

  // DQ (12/3/2014): We need a concept of contains modified code so that we can support the unparsing from the token stream.
     Node.setDataPrototype("bool","containsTransformation","= false",
                           NO_CONSTRUCTOR_PARAMETER, NO_ACCESS_FUNCTIONS, NO_TRAVERSAL, NO_DELETE, NO_COPY_DATA);
 
#if 0
  // DQ (7/23/2005): Remove this flag since it is no longer used.  It is not particularly eligant to store 
  // the state associated with the traversal within the AST. Some state is required to avoid retraversal 
  // of IR nodes, but that state should be stored in the traversal directly.

  // MK: we need a boolean flag for the tree traversal
     Node.setDataPrototype("bool","isVisited","= false",
                           NO_CONSTRUCTOR_PARAMETER, BUILD_ACCESS_FUNCTIONS, NO_TRAVERSAL, NO_DELETE, NO_COPY_DATA);
     // MS: make file_info accessible in every AST node. Only set in SgLocatedNode(s) 
     //Node.setDataPrototype("Sg_File_Info*","file_info","= NULL",
     //            CONSTRUCTOR_PARAMETER, BUILD_ACCESS_FUNCTIONS, NO_TRAVERSAL, DEF_DELETE);
#endif

  // DQ (10/21/2005): Adding memory pool support variable via ROSETTA so that file I/O can be supported.
  // Node.setDataPrototype("$CLASSNAME *","freepointer","= NULL",
  //        NO_CONSTRUCTOR_PARAMETER, BUILD_ACCESS_FUNCTIONS, NO_TRAVERSAL, NO_DELETE, NO_COPY_DATA);
     Node.setDataPrototype("$CLASSNAME*","freepointer","= AST_FileIO::IS_VALID_POINTER()",
            NO_CONSTRUCTOR_PARAMETER, BUILD_ACCESS_FUNCTIONS, NO_TRAVERSAL, NO_DELETE, NO_COPY_DATA);

#if 0
  // DQ (4/10/2006): By deleting this from SgNode we save huge amounts of space in the Sg_File_Info
  // objects which there are a LOT of and which don't need to be given an attribute mechanism.
  // DQ (1/2/2006): Added attribute via ROSETTA (changed to pointer to AstAttributeMechanism)
     Node.setDataPrototype("AstAttributeMechanism*","attribute","= NULL",
            NO_CONSTRUCTOR_PARAMETER, BUILD_ACCESS_FUNCTIONS, NO_TRAVERSAL, NO_DELETE, NO_COPY_DATA);
#endif

  // DQ (1/31/2006): We can introduce this here since it will be set in each constructor call.
  // but the trick is to set the initializer to an empty string so that the initialization in 
  // the constructor will not be output by ROSETTA.
  // DQ (1/31/2006): This is support for the single global function type table 
  // (stores all function types using mangled names).  To support this static data member
  // we have to build special version of the access functions (so that the access member functions
  // will be static as well).
  // Support for SgFunctionTypeTable* SgNode::globalFunctionTypeTable = new SgFunctionTypeTable();
  // Node.setDataPrototype("static SgFunctionTypeTable*","globalFunctionTypeTable","= new SgFunctionTypeTable()",
  //        NO_CONSTRUCTOR_PARAMETER, NO_ACCESS_FUNCTIONS, NO_TRAVERSAL, NO_DELETE, NO_COPY_DATA);
     Node.setDataPrototype("static SgFunctionTypeTable*","globalFunctionTypeTable","",
            NO_CONSTRUCTOR_PARAMETER, NO_ACCESS_FUNCTIONS, NO_TRAVERSAL, NO_DELETE, NO_COPY_DATA);

  // DQ (7/22/2010): Added support for type table supporting construction of unique types.
     Node.setDataPrototype("static SgTypeTable*","globalTypeTable","",
            NO_CONSTRUCTOR_PARAMETER, NO_ACCESS_FUNCTIONS, NO_TRAVERSAL, NO_DELETE, NO_COPY_DATA);

  // DQ (3/12/2007): Added static mangled name map, used to improve performance of mangled name lookup.
  // Node.setDataPrototype("static SgMangledNameListPtr","globalMangledNameMap","",
  //        NO_CONSTRUCTOR_PARAMETER, NO_ACCESS_FUNCTIONS, NO_TRAVERSAL, NO_DELETE, NO_COPY_DATA);
     Node.setDataPrototype("static std::map<SgNode*,std::string>","globalMangledNameMap","",
            NO_CONSTRUCTOR_PARAMETER, NO_ACCESS_FUNCTIONS, NO_TRAVERSAL, NO_DELETE, NO_COPY_DATA);
  // DQ (6/26/2007): Added support from Jeremiah for shortened mangle names
     Node.setDataPrototype("static std::map<std::string, int>", "shortMangledNameCache", "",
            NO_CONSTRUCTOR_PARAMETER, NO_ACCESS_FUNCTIONS, NO_TRAVERSAL, NO_DELETE, NO_COPY_DATA);

  // DQ (5/28/2011): Added central location for qualified name maps (for names and types).
  // these maps store the required qualified name for where an IR node is referenced (not
  // at the IR node which has the qlocal qualifier).  Thus we can support multiple references 
  // to an IR node which might have different qualified names.  This is critical to the 
  // qualified name support.
     Node.setDataPrototype("static std::map<SgNode*,std::string>","globalQualifiedNameMapForNames","",
            NO_CONSTRUCTOR_PARAMETER, NO_ACCESS_FUNCTIONS, NO_TRAVERSAL, NO_DELETE, NO_COPY_DATA);
     Node.setDataPrototype("static std::map<SgNode*,std::string>","globalQualifiedNameMapForTypes","",
            NO_CONSTRUCTOR_PARAMETER, NO_ACCESS_FUNCTIONS, NO_TRAVERSAL, NO_DELETE, NO_COPY_DATA);

  // DQ (9/7/2014): Added support for template headers as part of name qualification.
     Node.setDataPrototype("static std::map<SgNode*,std::string>","globalQualifiedNameMapForTemplateHeaders","",
            NO_CONSTRUCTOR_PARAMETER, NO_ACCESS_FUNCTIONS, NO_TRAVERSAL, NO_DELETE, NO_COPY_DATA);

  // DQ (6/3/2011): Names of types that can have embedded qualified names have names that are dependent 
  // upon the location where they are referenced.  This map stored the generated names of such types
  // which are then used in the unparsing.  This is relevant only for C++ and is a part of the name 
  // qualification support in the unparser.
     Node.setDataPrototype("static std::map<SgNode*,std::string>","globalTypeNameMap","",
            NO_CONSTRUCTOR_PARAMETER, NO_ACCESS_FUNCTIONS, NO_TRAVERSAL, NO_DELETE, NO_COPY_DATA);

#if 0
  // DQ (6/21/2011): Since this type "std::set<SgNode*>" is not supported by our AST file I/O I will 
  // implement this in a way that does not require such support.
  // DQ (6/21/2011): Added support for global handling of list of seen declarations to be used to 
  // support the name qualification.  Name qualification is used at different locations defferently
  // depending upon if the declaration has been seen and what  sort of scope it was declared in and
  // if it was a defining declaration, etc.
  // Node.setDataPrototype("static std::set<SgNode*>","globalReferencedNameSet","",
  //        NO_CONSTRUCTOR_PARAMETER, NO_ACCESS_FUNCTIONS, NO_TRAVERSAL, NO_DELETE, NO_COPY_DATA);
     Node.setDataPrototype("static SgNodeSet","globalReferencedNameSet","",
            NO_CONSTRUCTOR_PARAMETER, NO_ACCESS_FUNCTIONS, NO_TRAVERSAL, NO_DELETE, NO_COPY_DATA);
#endif

  // Not clear how to best to this, perhaps ROSETTA should define a function.
  // DQ (11/25/2007): Language classification field.  Now that we are supporting multiple languages
  // it is helpful to have a way to classify the IR nodes as to what language they belong.  Most are
  // shared (which can be the default) but many are language specific.
  // Node.setDataPrototype("static long","language_classification_bit_vector","",
  //        NO_CONSTRUCTOR_PARAMETER, BUILD_ACCESS_FUNCTIONS, NO_TRAVERSAL, NO_DELETE, NO_COPY_DATA);

     LocatedNode.setFunctionPrototype ( "HEADER", "../Grammar/LocatedNode.code");
  // LocatedNode.setDataPrototype     ( "Sg_File_Info*", "file_info", "= NULL",
  //              CONSTRUCTOR_PARAMETER, BUILD_ACCESS_FUNCTIONS, NO_TRAVERSAL, DEF_DELETE);
  // New interface functions for startOfConstruct and endOfConstruct information
     LocatedNode.setDataPrototype     ( "Sg_File_Info*", "startOfConstruct", "= NULL",
                  CONSTRUCTOR_PARAMETER, BUILD_ACCESS_FUNCTIONS, NO_TRAVERSAL, DEF_DELETE, CLONE_PTR);
     LocatedNode.setDataPrototype     ( "Sg_File_Info*", "endOfConstruct", "= NULL",
                  NO_CONSTRUCTOR_PARAMETER, BUILD_ACCESS_FUNCTIONS, NO_TRAVERSAL, DEF_DELETE, CLONE_PTR);

  // DQ (7/26/2008): Any comments need to be copied to a new container (deep copy), else comments added 
  // to the copy will showup in the comments for the original AST.  Fixed as part of support for bug seeding.
  // LocatedNode.setDataPrototype     ( "AttachedPreprocessingInfoType*", "attachedPreprocessingInfoPtr", "= NULL", 
  //              NO_CONSTRUCTOR_PARAMETER, BUILD_ACCESS_FUNCTIONS, NO_TRAVERSAL, DEF_DELETE, COPY_DATA);
     LocatedNode.setDataPrototype     ( "AttachedPreprocessingInfoType*", "attachedPreprocessingInfoPtr", "= NULL",
                  NO_CONSTRUCTOR_PARAMETER, BUILD_ACCESS_FUNCTIONS, NO_TRAVERSAL, DEF_DELETE, CLONE_PTR);

#if 1
  // DQ (1/2/2006): Added attribute via ROSETTA (changed to pointer to AstAttributeMechanism)
  // Modified implementation to only be at specific IR nodes.

  // DQ (6/28/2008): Make this copy the attributes and define a copy function to be called to support this!
  // LocatedNode.setDataPrototype("AstAttributeMechanism*","attributeMechanism","= NULL",
  //              NO_CONSTRUCTOR_PARAMETER, BUILD_ACCESS_FUNCTIONS, NO_TRAVERSAL, NO_DELETE, NO_COPY_DATA);
  // LocatedNode.setDataPrototype("AstAttributeMechanism*","attributeMechanism","= NULL",
  //              NO_CONSTRUCTOR_PARAMETER, BUILD_ACCESS_FUNCTIONS, NO_TRAVERSAL, NO_DELETE, COPY_DATA);

  // DQ (11/1/2015): Build the access functions, but don't let the set_* access function set the "p_isModified" flag.
  // LocatedNode.setDataPrototype("AstAttributeMechanism*","attributeMechanism","= NULL",
  //              NO_CONSTRUCTOR_PARAMETER, BUILD_ACCESS_FUNCTIONS, NO_TRAVERSAL, NO_DELETE, CLONE_PTR);
     LocatedNode.setDataPrototype("AstAttributeMechanism*","attributeMechanism","= NULL",
                  NO_CONSTRUCTOR_PARAMETER, BUILD_FLAG_ACCESS_FUNCTIONS, NO_TRAVERSAL, DEF_DELETE, CLONE_PTR);


     LocatedNode.setFunctionPrototype      ( "HEADER_ATTRIBUTE_SUPPORT", "../Grammar/Support.code");
     LocatedNode.setFunctionSource         ( "SOURCE_ATTRIBUTE_SUPPORT", "../Grammar/Support.code");
#endif

  // DQ (11/3/2015): Added support to use mechanism that to have set_* access functions not mark node using isModified flag.
  // DQ (1/15/2015): We need a concept of transformation restricted to the addition or deletion or transformation of the surounding comments and CPP directives.
  // LocatedNode.setDataPrototype("bool","containsTransformationToSurroundingWhitespace","= false",
  //                       NO_CONSTRUCTOR_PARAMETER, BUILD_ACCESS_FUNCTIONS, NO_TRAVERSAL, NO_DELETE, NO_COPY_DATA);
     LocatedNode.setDataPrototype("bool","containsTransformationToSurroundingWhitespace","= false",
                           NO_CONSTRUCTOR_PARAMETER, BUILD_FLAG_ACCESS_FUNCTIONS, NO_TRAVERSAL, NO_DELETE, NO_COPY_DATA);

  // DQ (3/24/2007): Added support for tokens in the IR.
  // Token.setPredeclarationString ("HEADER_TOKEN_PREDECLARATION" , "../Grammar/LocatedNode.code");
     Token.setFunctionPrototype    ("HEADER_TOKEN", "../Grammar/LocatedNode.code");

  // DQ (3/24/2007): Should be be naming the string we hold in the token "lexeme", or is there a better name?
     Token.setDataPrototype ( "std::string", "lexeme_string", "= \"\"",
                  CONSTRUCTOR_PARAMETER, BUILD_ACCESS_FUNCTIONS, NO_TRAVERSAL, NO_DELETE, NO_COPY_DATA);
     Token.setDataPrototype ( "unsigned int", "classification_code", "= 0",
                  CONSTRUCTOR_PARAMETER, BUILD_ACCESS_FUNCTIONS, NO_TRAVERSAL, NO_DELETE, NO_COPY_DATA);

     LocatedNodeSupport.setFunctionPrototype ( "HEADER_LOCATED_NODE_SUPPORT", "../Grammar/LocatedNode.code");


  // DQ (9/3/2014): Adding support for C++11 lambda expresions.
     LambdaCapture.setFunctionPrototype     ( "HEADER_LAMBDA_CAPTURE", "../Grammar/LocatedNode.code");
     LambdaCaptureList.setFunctionPrototype ( "HEADER_LAMBDA_CAPTURE_LIST", "../Grammar/LocatedNode.code");


  // ***************************************************************************************
  // ***************************************************************************************
  //                                 ATerm IR Node Support
  // ***************************************************************************************
  // ***************************************************************************************
  // DQ (4/20/2014): Added support for ATerms in the IR.  The goal is to support a new level
  // of reading ATerms (previously demonstrated in projects/AtermTranslation directory).
  // This level of support reads the Aterms and represents the Aterms in a ROSE AST using
  // specific SgAterm IR nodes that as fundamentally simpler then the more commonly use
  // ROSE IR nodes.  This work is in contrast to the Aterm API for the ROSE AST which has
  // become problematic to support beyond a specific level.  Current level of support for
  // the ATerm API in ROSE is limited to the demonstration using ATerm specific tools that
  // generate DOT graph files from any Aterm and can be make to work on the ROSE AST as 
  // well though the use of the ATerm API in ROSE (all this is demonstrated in the examples
  // in the projects/AtermTranslation directory).

     Aterm.setFunctionPrototype ( "HEADER_ATERM_NODE", "../Grammar/LocatedNode.code");
     Aterm.setDataPrototype     ( "std::string", "name", "= \"\"",
                  CONSTRUCTOR_PARAMETER, BUILD_ACCESS_FUNCTIONS, NO_TRAVERSAL, NO_DELETE);

  // ***************************************************************************************
  // ***************************************************************************************
  //                                 Untyped IR Node Support
  // ***************************************************************************************
  // ***************************************************************************************
  // DQ (11/26/2013): Adding support for untyped AST IR nodes to support translation of ATterm 
  // based untyped ASTs into ROSE so that we will have tools (inherited attribute and synthizied 
  // attribute traversals) from which to build the ROSE AST (typed AST) and define a proper frontend.

     UntypedNode.setFunctionPrototype       ( "HEADER_UNTYPED_NODE", "../Grammar/LocatedNode.code");

     UntypedExpression.setFunctionPrototype ( "HEADER_UNTYPED_EXPRESSION", "../Grammar/LocatedNode.code");
  // DQ (10/3/2017): Generalizing untyped IR nodes to be less language specific (for use with different languages).
  // UntypedExpression.setDataPrototype     ( "SgToken::ROSE_Fortran_Keywords", "statement_enum", "= SgToken::FORTRAN_UNKNOWN",
  //              CONSTRUCTOR_PARAMETER, BUILD_ACCESS_FUNCTIONS, NO_TRAVERSAL, NO_DELETE);
     UntypedExpression.setDataPrototype     ( "int", "expression_enum", "= 0",
                  CONSTRUCTOR_PARAMETER, BUILD_ACCESS_FUNCTIONS, NO_TRAVERSAL, NO_DELETE);

  // Rasmussen (10/17/2017): Removed SgToken::ROSE_Fortran_Operators operator_enum from UntypedUnaryOperator
     UntypedUnaryOperator.setFunctionPrototype ( "HEADER_UNTYPED_UNARY_OPERATOR", "../Grammar/LocatedNode.code");
     UntypedUnaryOperator.setDataPrototype     ( "std::string", "operator_name", "= \"\"",
                  CONSTRUCTOR_PARAMETER, BUILD_ACCESS_FUNCTIONS, NO_TRAVERSAL, NO_DELETE);
     UntypedUnaryOperator.setDataPrototype     ( "SgUntypedExpression*", "operand", "= NULL",
                  CONSTRUCTOR_PARAMETER, BUILD_ACCESS_FUNCTIONS, DEF_TRAVERSAL, NO_DELETE);

  // Rasmussen (10/17/2017): Removed SgToken::ROSE_Fortran_Operators operator_enum from UntypedBinaryOperator
     UntypedBinaryOperator.setFunctionPrototype ( "HEADER_UNTYPED_BINARY_OPERATOR", "../Grammar/LocatedNode.code");
     UntypedBinaryOperator.setDataPrototype     ( "std::string", "operator_name", "= \"\"",
                  CONSTRUCTOR_PARAMETER, BUILD_ACCESS_FUNCTIONS, NO_TRAVERSAL, NO_DELETE);
     UntypedBinaryOperator.setDataPrototype     ( "SgUntypedExpression*", "lhs_operand", "= NULL",
                  CONSTRUCTOR_PARAMETER, BUILD_ACCESS_FUNCTIONS, DEF_TRAVERSAL, NO_DELETE);
     UntypedBinaryOperator.setDataPrototype     ( "SgUntypedExpression*", "rhs_operand", "= NULL",
                  CONSTRUCTOR_PARAMETER, BUILD_ACCESS_FUNCTIONS, DEF_TRAVERSAL, NO_DELETE);

     UntypedValueExpression.setFunctionPrototype          ( "HEADER_UNTYPED_VALUE_EXPRESSION", "../Grammar/LocatedNode.code");
  // Save this as a string so that we can reproduce the exact value for floating point numbers.
     UntypedValueExpression.setDataPrototype     ( "std::string", "value_string", "= \"\"",
                  CONSTRUCTOR_PARAMETER, BUILD_ACCESS_FUNCTIONS, NO_TRAVERSAL, NO_DELETE);
     UntypedValueExpression.setDataPrototype     ( "SgUntypedType*", "type", "= NULL",
                  CONSTRUCTOR_PARAMETER, BUILD_ACCESS_FUNCTIONS, NO_TRAVERSAL, NO_DELETE);

  // DQ (3/6/2014): TODO: This array reference will require concepts of indexing, triplet notation, index sets, etc.
     UntypedArrayReferenceExpression.setFunctionPrototype ( "HEADER_UNTYPED_ARRAY_REFERENCE_EXPRESSION", "../Grammar/LocatedNode.code");

     UntypedOtherExpression.setFunctionPrototype          ( "HEADER_UNTYPED_OTHER_EXPRESSION", "../Grammar/LocatedNode.code");
     UntypedFunctionCallOrArrayReferenceExpression.setFunctionPrototype ( "HEADER_UNTYPED_FUNCTION_CALL_OR_ARRAY_REFERENCE_EXPRESSION", "../Grammar/LocatedNode.code");
     UntypedReferenceExpression.setFunctionPrototype ( "HEADER_UNTYPED_REFERENCE_EXPRESSION", "../Grammar/LocatedNode.code");
     UntypedReferenceExpression.setDataPrototype     ( "std::string", "name", "= \"\"",
                  CONSTRUCTOR_PARAMETER, BUILD_ACCESS_FUNCTIONS, NO_TRAVERSAL, NO_DELETE);
  // UntypedReferenceExpression.setDataPrototype     ( "SgUntypedType*", "type", "= NULL",
  //              CONSTRUCTOR_PARAMETER, BUILD_ACCESS_FUNCTIONS, NO_TRAVERSAL, NO_DELETE);
  // DQ (3/3/2014): The type would contain the concept of it being constant.
  // UntypedReferenceExpression.setDataPrototype     ( "bool", "is_constant", "= false",
  //              CONSTRUCTOR_PARAMETER, BUILD_ACCESS_FUNCTIONS, NO_TRAVERSAL, NO_DELETE);

     UntypedStatement.setFunctionPrototype             ( "HEADER_UNTYPED_STATEMENT", "../Grammar/LocatedNode.code");
  // Save this as a string so that we catch details such as "0025" instead of just 25 as an integer.
     UntypedStatement.setDataPrototype     ( "std::string", "label_string", "= \"\"",
                  NO_CONSTRUCTOR_PARAMETER, BUILD_ACCESS_FUNCTIONS, NO_TRAVERSAL, NO_DELETE);
  // DQ (10/3/2017): Generalizing untyped IR nodes to be less language specific (for use with different languages).
  // UntypedStatement.setDataPrototype     ( "SgToken::ROSE_Fortran_Keywords", "statement_enum", "= SgToken::FORTRAN_UNKNOWN",
  //              NO_CONSTRUCTOR_PARAMETER, BUILD_ACCESS_FUNCTIONS, NO_TRAVERSAL, NO_DELETE);
  // UntypedStatement.setDataPrototype     ( "int", "statement_enum", "= SgToken::FORTRAN_UNKNOWN",
  //              NO_CONSTRUCTOR_PARAMETER, BUILD_ACCESS_FUNCTIONS, NO_TRAVERSAL, NO_DELETE);

  // Rasmussen (10/3/2017): Added statement_enum (replacing it's removal from base class).
     UntypedNamedStatement.setFunctionPrototype      ( "HEADER_UNTYPED_NAMED_STATEMENT", "../Grammar/LocatedNode.code");
     UntypedNamedStatement.setDataPrototype          ( "int", "statement_enum", "= 0",
                  CONSTRUCTOR_PARAMETER, BUILD_ACCESS_FUNCTIONS, NO_TRAVERSAL, NO_DELETE);
     UntypedNamedStatement.setDataPrototype          ( "std::string", "statement_name", "= \"\"",
                  CONSTRUCTOR_PARAMETER, BUILD_ACCESS_FUNCTIONS, NO_TRAVERSAL, NO_DELETE);

  // Rasmussen (10/3/2017): Added statement_enum (replacing it's removal from base class).
     UntypedExpressionStatement.setFunctionPrototype ( "HEADER_UNTYPED_EXPRESSION_STATEMENT", "../Grammar/LocatedNode.code");
     UntypedExpressionStatement.setDataPrototype     ( "int", "statement_enum", "= 0",
                  CONSTRUCTOR_PARAMETER, BUILD_ACCESS_FUNCTIONS, NO_TRAVERSAL, NO_DELETE);
     UntypedExpressionStatement.setDataPrototype     ( "SgUntypedExpression*", "statement_expression", "= NULL",
                  CONSTRUCTOR_PARAMETER, BUILD_ACCESS_FUNCTIONS, DEF_TRAVERSAL, NO_DELETE);

     UntypedAssignmentStatement.setFunctionPrototype ( "HEADER_UNTYPED_ASSIGNMENT_STATEMENT", "../Grammar/LocatedNode.code");
     UntypedAssignmentStatement.setDataPrototype     ( "SgUntypedExpression*", "lhs_operand", "= NULL",
                  CONSTRUCTOR_PARAMETER, BUILD_ACCESS_FUNCTIONS, DEF_TRAVERSAL, NO_DELETE);
     UntypedAssignmentStatement.setDataPrototype     ( "SgUntypedExpression*", "rhs_operand", "= NULL",
                  CONSTRUCTOR_PARAMETER, BUILD_ACCESS_FUNCTIONS, DEF_TRAVERSAL, NO_DELETE);

     UntypedFunctionCallStatement.setFunctionPrototype ( "HEADER_UNTYPED_FUNCTION_CALL_STATEMENT", "../Grammar/LocatedNode.code");
     UntypedBlockStatement.setFunctionPrototype        ( "HEADER_UNTYPED_BLOCK_STATEMENT", "../Grammar/LocatedNode.code");
     UntypedBlockStatement.setDataPrototype            ( "SgUntypedScope*", "scope", "= NULL",
                  NO_CONSTRUCTOR_PARAMETER, BUILD_ACCESS_FUNCTIONS, DEF_TRAVERSAL, NO_DELETE);

  // Rasmussen (10/3/2017): Added statement_enum (replacing it's removal from base class).
     UntypedOtherStatement.setFunctionPrototype        ( "HEADER_UNTYPED_OTHER_STATEMENT", "../Grammar/LocatedNode.code");
     UntypedOtherStatement.setDataPrototype            ( "int", "statement_enum", "= 0",
                  CONSTRUCTOR_PARAMETER, BUILD_ACCESS_FUNCTIONS, NO_TRAVERSAL, NO_DELETE);

     UntypedUseStatement.setFunctionPrototype          ( "HEADER_UNTYPED_USE_STATEMENT", "../Grammar/LocatedNode.code");
     UntypedUseStatement.setDataPrototype              ( "std::string", "module_name", "= \"\"",
                  CONSTRUCTOR_PARAMETER, BUILD_ACCESS_FUNCTIONS, NO_TRAVERSAL, NO_DELETE);
     UntypedUseStatement.setDataPrototype              ( "SgToken::ROSE_Fortran_Keywords", "module_nature", "= SgToken::FORTRAN_UNKNOWN",
                  CONSTRUCTOR_PARAMETER, BUILD_ACCESS_FUNCTIONS, NO_TRAVERSAL, NO_DELETE);
     UntypedUseStatement.setDataPrototype              ( "SgUntypedTokenPairList*", "rename_list", "",
               NO_CONSTRUCTOR_PARAMETER, BUILD_ACCESS_FUNCTIONS, DEF_TRAVERSAL, NO_DELETE);
     UntypedUseStatement.setDataPrototype              ( "bool", "isOnlyList", "= false",
                  CONSTRUCTOR_PARAMETER, BUILD_ACCESS_FUNCTIONS, NO_TRAVERSAL, NO_DELETE);

  // DQ (10/3/2017): New statements specific to general language support.  The philosophy is to add the union of all statements
  // for all languages to the set of untyped IR nodes and provide an enum code to support the larger number of expressions.
     UntypedNullStatement.setFunctionPrototype                 ( "HEADER_UNTYPED_NULL_STATEMENT", "../Grammar/LocatedNode.code");
<<<<<<< HEAD

     UntypedIfStatement.setFunctionPrototype           ( "HEADER_UNTYPED_IF_STATEMENT", "../Grammar/LocatedNode.code");
     UntypedIfStatement.setDataPrototype               ( "SgUntypedScope*", "true_body", "= NULL",
                  NO_CONSTRUCTOR_PARAMETER, BUILD_ACCESS_FUNCTIONS, DEF_TRAVERSAL, NO_DELETE);
     UntypedIfStatement.setDataPrototype               ( "SgUntypedScope*", "false_body", "= NULL",
                  NO_CONSTRUCTOR_PARAMETER, BUILD_ACCESS_FUNCTIONS, DEF_TRAVERSAL, NO_DELETE);

=======
     UntypedIfStatement.setFunctionPrototype                   ( "HEADER_UNTYPED_IF_STATEMENT", "../Grammar/LocatedNode.code");
>>>>>>> 57e7ee95
     UntypedCaseStatement.setFunctionPrototype                 ( "HEADER_UNTYPED_CASE_STATEMENT", "../Grammar/LocatedNode.code");
     UntypedLoopStatement.setFunctionPrototype                 ( "HEADER_UNTYPED_LOOP_STATEMENT", "../Grammar/LocatedNode.code");
     UntypedWhileStatement.setFunctionPrototype                ( "HEADER_UNTYPED_WHILE_STATEMENT", "../Grammar/LocatedNode.code");
     UntypedForStatement.setFunctionPrototype                  ( "HEADER_UNTYPED_FOR_STATEMENT", "../Grammar/LocatedNode.code");
     UntypedExitStatement.setFunctionPrototype                 ( "HEADER_UNTYPED_EXIT_STATEMENT", "../Grammar/LocatedNode.code");
     UntypedGotoStatement.setFunctionPrototype                 ( "HEADER_UNTYPED_GOTO_STATEMENT", "../Grammar/LocatedNode.code");
     UntypedProcedureCallStatement.setFunctionPrototype        ( "HEADER_UNTYPED_PROCEDURE_CALL_STATEMENT", "../Grammar/LocatedNode.code");
     UntypedReturnStatement.setFunctionPrototype               ( "HEADER_UNTYPED_RETURN_STATEMENT", "../Grammar/LocatedNode.code");
     UntypedExtendedReturnStatement.setFunctionPrototype       ( "HEADER_UNTYPED_EXTENDED_RETURN_STATEMENT", "../Grammar/LocatedNode.code");
     UntypedAcceptStatement.setFunctionPrototype               ( "HEADER_UNTYPED_ACCEPT_STATEMENT", "../Grammar/LocatedNode.code");
     UntypedEntryCallStatement.setFunctionPrototype            ( "HEADER_UNTYPED_ENTRY_CALL_STATEMENT", "../Grammar/LocatedNode.code");
     UntypedRequeueStatement.setFunctionPrototype              ( "HEADER_UNTYPED_REQUEUE_STATEMENT", "../Grammar/LocatedNode.code");
     UntypedDelayUntilStatement.setFunctionPrototype           ( "HEADER_UNTYPED_DELAY_UNTIL_STATEMENT", "../Grammar/LocatedNode.code");
     UntypedDelayRelativeStatement.setFunctionPrototype        ( "HEADER_UNTYPED_DELAY_RELATIVE_STATEMENT", "../Grammar/LocatedNode.code");
     UntypedTerminateAlternativeStatement.setFunctionPrototype ( "HEADER_UNTYPED_TERMINATE_ALTERNATIVE_STATEMENT", "../Grammar/LocatedNode.code");
     UntypedSelectiveAcceptStatement.setFunctionPrototype      ( "HEADER_UNTYPED_SELECTIVE_ACCEPT_STATEMENT", "../Grammar/LocatedNode.code");
     UntypedTimedEntryCallStatement.setFunctionPrototype       ( "HEADER_UNTYPED_TIMED_ENTRY_CALL_STATEMENT", "../Grammar/LocatedNode.code");
     UntypedConditionalEntryCallStatement.setFunctionPrototype ( "HEADER_UNTYPED_CONDITIONAL_ENTRY_CALL_STATEMENT", "../Grammar/LocatedNode.code");
     UntypedAsynchronousSelectStatement.setFunctionPrototype   ( "HEADER_UNTYPED_ASYNCHRONOUS_SELECT_STATEMENT", "../Grammar/LocatedNode.code");
     UntypedAbortStatement.setFunctionPrototype                ( "HEADER_UNTYPED_ABORT_STATEMENT", "../Grammar/LocatedNode.code");
     UntypedRaiseStatement.setFunctionPrototype                ( "HEADER_UNTYPED_RAISE_STATEMENT", "../Grammar/LocatedNode.code");
     UntypedCodeStatement.setFunctionPrototype                 ( "HEADER_UNTYPED_CODE_STATEMENT", "../Grammar/LocatedNode.code");

     UntypedDeclarationStatement.setFunctionPrototype  ( "HEADER_UNTYPED_DECLARATION_STATEMENT", "../Grammar/LocatedNode.code");
     UntypedImplicitDeclaration.setFunctionPrototype   ( "HEADER_UNTYPED_IMPLICIT_DECLARATION", "../Grammar/LocatedNode.code");

  // Rasmussen (10/3/2017): Added statement_enum (replacing it's removal from base class).
     UntypedNameListDeclaration.setFunctionPrototype   ( "HEADER_UNTYPED_NAMELIST_DECLARATION", "../Grammar/LocatedNode.code");
     UntypedNameListDeclaration.setDataPrototype       ( "int", "statement_enum", "= 0",
                     CONSTRUCTOR_PARAMETER, BUILD_ACCESS_FUNCTIONS, NO_TRAVERSAL, NO_DELETE);
     UntypedNameListDeclaration.setDataPrototype       ( "SgUntypedNameList*", "names", "",
                  NO_CONSTRUCTOR_PARAMETER, BUILD_ACCESS_FUNCTIONS, DEF_TRAVERSAL, NO_DELETE);

     UntypedVariableDeclaration.setFunctionPrototype ( "HEADER_UNTYPED_VARIABLE_DECLARATION", "../Grammar/LocatedNode.code");
     UntypedVariableDeclaration.setDataPrototype     ( "SgUntypedType*", "type", "= NULL",
                     CONSTRUCTOR_PARAMETER, BUILD_ACCESS_FUNCTIONS,  NO_TRAVERSAL, NO_DELETE);
     UntypedVariableDeclaration.setDataPrototype     ( "SgUntypedTokenList*", "modifiers", "",
                  NO_CONSTRUCTOR_PARAMETER, BUILD_ACCESS_FUNCTIONS, DEF_TRAVERSAL, NO_DELETE);
     UntypedVariableDeclaration.setDataPrototype     ( "SgUntypedInitializedNameList*", "variables", "",
                  NO_CONSTRUCTOR_PARAMETER, BUILD_ACCESS_FUNCTIONS, DEF_TRAVERSAL, NO_DELETE);

     UntypedFunctionDeclaration.setFunctionPrototype ( "HEADER_UNTYPED_FUNCTION_DECLARATION", "../Grammar/LocatedNode.code");
     UntypedFunctionDeclaration.setDataPrototype     ( "std::string", "name", "= \"\"",
                     CONSTRUCTOR_PARAMETER, BUILD_ACCESS_FUNCTIONS,  NO_TRAVERSAL, NO_DELETE);
     UntypedFunctionDeclaration.setDataPrototype     ( "SgUntypedInitializedNameList*", "parameters", "",
                  NO_CONSTRUCTOR_PARAMETER, BUILD_ACCESS_FUNCTIONS, DEF_TRAVERSAL, NO_DELETE);
     UntypedFunctionDeclaration.setDataPrototype     ( "SgUntypedType*", "type", "= NULL",
                  NO_CONSTRUCTOR_PARAMETER, BUILD_ACCESS_FUNCTIONS,  NO_TRAVERSAL, NO_DELETE);
     UntypedFunctionDeclaration.setDataPrototype     ( "SgUntypedFunctionScope*", "scope", "= NULL",
                  NO_CONSTRUCTOR_PARAMETER, BUILD_ACCESS_FUNCTIONS, DEF_TRAVERSAL, NO_DELETE);
     UntypedFunctionDeclaration.setDataPrototype     ( "SgUntypedTokenList*", "modifiers", "",
                  NO_CONSTRUCTOR_PARAMETER, BUILD_ACCESS_FUNCTIONS, DEF_TRAVERSAL, NO_DELETE);
     UntypedFunctionDeclaration.setDataPrototype     ( "SgUntypedNamedStatement*", "end_statement", "= NULL",
                  NO_CONSTRUCTOR_PARAMETER, BUILD_ACCESS_FUNCTIONS, DEF_TRAVERSAL, NO_DELETE);
#if 0
     UntypedFunctionDeclaration.setDataPrototype     ( "UntypedNamedStatement*", "end_statement", "= NULL",
                  NO_CONSTRUCTOR_PARAMETER, BUILD_ACCESS_FUNCTIONS, NO_TRAVERSAL, NO_DELETE);
#endif

  // These are derived from UntypedFunctionDeclaration
     UntypedProgramHeaderDeclaration.setFunctionPrototype ( "HEADER_UNTYPED_PROGRAM_HEADER_DECLARATION", "../Grammar/LocatedNode.code");
  // UntypedProgramHeaderDeclaration.setDataPrototype     ( "SgUntypedNamedStatement*", "end_statement", "= NULL",
  //              NO_CONSTRUCTOR_PARAMETER, BUILD_ACCESS_FUNCTIONS, NO_TRAVERSAL, NO_DELETE);
     UntypedSubroutineDeclaration.setFunctionPrototype    ( "HEADER_UNTYPED_SUBROUTINE_DECLARATION", "../Grammar/LocatedNode.code");

  // Rasmussen (10/3/2017): Added statement_enum (replacing it's removal from base class).
     UntypedInterfaceDeclaration.setFunctionPrototype     ( "HEADER_UNTYPED_INTERFACE_DECLARATION",  "../Grammar/LocatedNode.code");
     UntypedInterfaceDeclaration.setDataPrototype         ( "int", "statement_enum", "= 0",
                  CONSTRUCTOR_PARAMETER, BUILD_ACCESS_FUNCTIONS, NO_TRAVERSAL, NO_DELETE);

     UntypedModuleDeclaration.setFunctionPrototype      ( "HEADER_UNTYPED_MODULE_DECLARATION", "../Grammar/LocatedNode.code");
     UntypedModuleDeclaration.setDataPrototype          ( "std::string", "name", "= \"\"",
                  CONSTRUCTOR_PARAMETER, BUILD_ACCESS_FUNCTIONS,  NO_TRAVERSAL, NO_DELETE);
     UntypedModuleDeclaration.setDataPrototype          ( "SgUntypedModuleScope*", "scope", "= NULL",
               NO_CONSTRUCTOR_PARAMETER, BUILD_ACCESS_FUNCTIONS, DEF_TRAVERSAL, NO_DELETE);
     UntypedModuleDeclaration.setDataPrototype          ( "SgUntypedNamedStatement*", "end_statement", "= NULL",
               NO_CONSTRUCTOR_PARAMETER, BUILD_ACCESS_FUNCTIONS, DEF_TRAVERSAL, NO_DELETE);

  // DQ (9/29/2017): Adding package support.
     UntypedPackageDeclaration.setFunctionPrototype      ( "HEADER_UNTYPED_PACKAGE_DECLARATION", "../Grammar/LocatedNode.code");
     UntypedPackageDeclaration.setDataPrototype          ( "std::string", "name", "= \"\"",
                  CONSTRUCTOR_PARAMETER, BUILD_ACCESS_FUNCTIONS,  NO_TRAVERSAL, NO_DELETE);
     UntypedPackageDeclaration.setDataPrototype          ( "SgUntypedScope*", "scope", "= NULL",
               NO_CONSTRUCTOR_PARAMETER, BUILD_ACCESS_FUNCTIONS, DEF_TRAVERSAL, NO_DELETE);

  // DQ (9/30/2017): Adding general language neutral structure support (e.g. class, struct, union, etc.).
     UntypedStructureDeclaration.setFunctionPrototype      ( "HEADER_UNTYPED_STRUCTURE_DECLARATION", "../Grammar/LocatedNode.code");
     UntypedStructureDeclaration.setDataPrototype          ( "std::string", "name", "= \"\"",
                  CONSTRUCTOR_PARAMETER, BUILD_ACCESS_FUNCTIONS,  NO_TRAVERSAL, NO_DELETE);
     UntypedStructureDeclaration.setDataPrototype          ( "SgUntypedScope*", "scope", "= NULL",
               NO_CONSTRUCTOR_PARAMETER, BUILD_ACCESS_FUNCTIONS, DEF_TRAVERSAL, NO_DELETE);

<<<<<<< HEAD
  // DQ (9/29/2017): Adding task support.
     UntypedTaskDeclaration.setFunctionPrototype      ( "HEADER_UNTYPED_TASK_DECLARATION", "../Grammar/LocatedNode.code");
=======
  // DQ (9/29/2017): Adding package support.
     UntypedTaskDeclaration.setFunctionPrototype      ( "HEADER_UNTYPED_PACKAGE_DECLARATION", "../Grammar/LocatedNode.code");
>>>>>>> 57e7ee95
     UntypedTaskDeclaration.setDataPrototype          ( "std::string", "name", "= \"\"",
                  CONSTRUCTOR_PARAMETER, BUILD_ACCESS_FUNCTIONS,  NO_TRAVERSAL, NO_DELETE);
     UntypedTaskDeclaration.setDataPrototype          ( "SgUntypedScope*", "scope", "= NULL",
               NO_CONSTRUCTOR_PARAMETER, BUILD_ACCESS_FUNCTIONS, DEF_TRAVERSAL, NO_DELETE);

<<<<<<< HEAD
  // DQ (10/15/2017): Adding unit support.
     UntypedUnitDeclaration.setFunctionPrototype      ( "HEADER_UNTYPED_UNIT_DECLARATION", "../Grammar/LocatedNode.code");
     UntypedUnitDeclaration.setDataPrototype          ( "std::string", "name", "= \"\"",
                  CONSTRUCTOR_PARAMETER, BUILD_ACCESS_FUNCTIONS,  NO_TRAVERSAL, NO_DELETE);
     UntypedUnitDeclaration.setDataPrototype          ( "SgUntypedScope*", "scope", "= NULL",
               NO_CONSTRUCTOR_PARAMETER, BUILD_ACCESS_FUNCTIONS, DEF_TRAVERSAL, NO_DELETE);

=======
>>>>>>> 57e7ee95
  // Rasmussen (8/16/2017): Added UntypedSubmoduleDeclaration (note submodule_ancestor and submodule_parent)
     UntypedSubmoduleDeclaration.setFunctionPrototype   ( "HEADER_UNTYPED_SUBMODULE_DECLARATION", "../Grammar/LocatedNode.code");
     UntypedSubmoduleDeclaration.setDataPrototype       ( "std::string", "name", "= \"\"",
                  CONSTRUCTOR_PARAMETER, BUILD_ACCESS_FUNCTIONS,  NO_TRAVERSAL, NO_DELETE);
     UntypedSubmoduleDeclaration.setDataPrototype       ( "std::string", "submodule_ancestor", "= \"\"",
                  CONSTRUCTOR_PARAMETER, BUILD_ACCESS_FUNCTIONS,  NO_TRAVERSAL, NO_DELETE);
     UntypedSubmoduleDeclaration.setDataPrototype       ( "std::string", "submodule_parent", "= \"\"",
                  CONSTRUCTOR_PARAMETER, BUILD_ACCESS_FUNCTIONS,  NO_TRAVERSAL, NO_DELETE);
     UntypedSubmoduleDeclaration.setDataPrototype       ( "SgUntypedModuleScope*", "scope", "= NULL",
               NO_CONSTRUCTOR_PARAMETER, BUILD_ACCESS_FUNCTIONS, DEF_TRAVERSAL, NO_DELETE);
     UntypedSubmoduleDeclaration.setDataPrototype       ( "SgUntypedNamedStatement*", "end_statement", "= NULL",
               NO_CONSTRUCTOR_PARAMETER, BUILD_ACCESS_FUNCTIONS, DEF_TRAVERSAL, NO_DELETE);

  // DQ (10/2/2017): Adding general language neutral exception declaration support (e.g. for Ada).
     UntypedExceptionDeclaration.setFunctionPrototype      ( "HEADER_UNTYPED_EXCEPTION_DECLARATION", "../Grammar/LocatedNode.code");
     UntypedExceptionDeclaration.setDataPrototype          ( "SgUntypedStatement*", "statement", "= NULL",
               NO_CONSTRUCTOR_PARAMETER, BUILD_ACCESS_FUNCTIONS, DEF_TRAVERSAL, NO_DELETE);

  // DQ (10/2/2017): Adding general language neutral exception handler declaration support (e.g. for Ada).
     UntypedExceptionHandlerDeclaration.setFunctionPrototype      ( "HEADER_UNTYPED_EXCEPTION_HANDLER_DECLARATION", "../Grammar/LocatedNode.code");
     UntypedExceptionHandlerDeclaration.setDataPrototype          ( "SgUntypedStatement*", "statement", "= NULL",
               NO_CONSTRUCTOR_PARAMETER, BUILD_ACCESS_FUNCTIONS, DEF_TRAVERSAL, NO_DELETE);

     UntypedScope.setFunctionPrototype         ( "HEADER_UNTYPED_SCOPE", "../Grammar/LocatedNode.code");
  // Three sorts of list that can be in any scope.
     UntypedScope.setDataPrototype             ( "SgUntypedDeclarationStatementList*", "declaration_list", "= NULL",
                  NO_CONSTRUCTOR_PARAMETER, BUILD_ACCESS_FUNCTIONS, DEF_TRAVERSAL, NO_DELETE);
     UntypedScope.setDataPrototype             ( "SgUntypedStatementList*", "statement_list", "= NULL",
                  NO_CONSTRUCTOR_PARAMETER, BUILD_ACCESS_FUNCTIONS, DEF_TRAVERSAL, NO_DELETE);
     UntypedScope.setDataPrototype             ( "SgUntypedFunctionDeclarationList*", "function_list", "= NULL",
                  NO_CONSTRUCTOR_PARAMETER, BUILD_ACCESS_FUNCTIONS, DEF_TRAVERSAL, NO_DELETE);

     UntypedFunctionScope.setFunctionPrototype ( "HEADER_UNTYPED_FUNCTION_SCOPE", "../Grammar/LocatedNode.code");
     UntypedModuleScope.setFunctionPrototype   ( "HEADER_UNTYPED_MODULE_SCOPE", "../Grammar/LocatedNode.code");
     UntypedGlobalScope.setFunctionPrototype   ( "HEADER_UNTYPED_GLOBAL_SCOPE", "../Grammar/LocatedNode.code");

     UntypedInitializedName.setFunctionPrototype ( "HEADER_UNTYPED_INITIALIZED_NAME", "../Grammar/LocatedNode.code");
     UntypedInitializedName.setDataPrototype     ( "SgUntypedType*", "type", "= NULL",
                  CONSTRUCTOR_PARAMETER, BUILD_ACCESS_FUNCTIONS, NO_TRAVERSAL, NO_DELETE);
     UntypedInitializedName.setDataPrototype     ( "std::string", "name", "= \"\"",
                  CONSTRUCTOR_PARAMETER, BUILD_ACCESS_FUNCTIONS, NO_TRAVERSAL, NO_DELETE);

     UntypedAttribute.setFunctionPrototype ( "HEADER_UNTYPED_ATTRIBUTE", "../Grammar/LocatedNode.code");
     UntypedAttribute.setDataPrototype     ( "SgToken::ROSE_Fortran_Keywords", "type_name", "= SgToken::FORTRAN_UNKNOWN",
                  CONSTRUCTOR_PARAMETER, BUILD_ACCESS_FUNCTIONS, NO_TRAVERSAL, NO_DELETE);
     UntypedAttribute.setDataPrototype     ( "std::string", "named_attribute", "= \"\"",
                  NO_CONSTRUCTOR_PARAMETER, BUILD_ACCESS_FUNCTIONS, NO_TRAVERSAL, NO_DELETE);

     UntypedFile.setFunctionPrototype      ( "HEADER_UNTYPED_FILE", "../Grammar/LocatedNode.code");
     UntypedFile.setDataPrototype          ( "SgUntypedGlobalScope*", "scope", "= NULL",
                  NO_CONSTRUCTOR_PARAMETER, BUILD_ACCESS_FUNCTIONS, DEF_TRAVERSAL, NO_DELETE);

     UntypedStatementList.setFunctionPrototype           ( "HEADER_UNTYPED_STATEMENT_LIST", "../Grammar/LocatedNode.code");
     UntypedStatementList.setDataPrototype               ( "SgUntypedStatementPtrList", "stmt_list", "",
                  NO_CONSTRUCTOR_PARAMETER, BUILD_LIST_ACCESS_FUNCTIONS, DEF_TRAVERSAL, NO_DELETE);
     UntypedDeclarationStatementList.setFunctionPrototype         ( "HEADER_UNTYPED_DECLARATION_STATEMENT_LIST", "../Grammar/LocatedNode.code");
     UntypedDeclarationStatementList.setDataPrototype             ( "SgUntypedDeclarationStatementPtrList", "decl_list", "",
                  NO_CONSTRUCTOR_PARAMETER, BUILD_LIST_ACCESS_FUNCTIONS, DEF_TRAVERSAL, NO_DELETE);
     UntypedFunctionDeclarationList.setFunctionPrototype ( "HEADER_UNTYPED_FUNCTION_DECLARATION_LIST", "../Grammar/LocatedNode.code");
     UntypedFunctionDeclarationList.setDataPrototype     ( "SgUntypedFunctionDeclarationPtrList", "func_list", "",
                  NO_CONSTRUCTOR_PARAMETER, BUILD_LIST_ACCESS_FUNCTIONS, DEF_TRAVERSAL, NO_DELETE);
     UntypedInitializedNameList.setFunctionPrototype     ( "HEADER_UNTYPED_INITIALIZED_NAME_LIST", "../Grammar/LocatedNode.code");
     UntypedInitializedNameList.setDataPrototype         ( "SgUntypedInitializedNamePtrList", "name_list", "",
                  NO_CONSTRUCTOR_PARAMETER, BUILD_LIST_ACCESS_FUNCTIONS, DEF_TRAVERSAL, NO_DELETE);

     UntypedNameList.setFunctionPrototype                ( "HEADER_UNTYPED_NAME_LIST", "../Grammar/LocatedNode.code");
     UntypedNameList.setDataPrototype                    ( "SgUntypedNamePtrList", "name_list", "",
                  NO_CONSTRUCTOR_PARAMETER, BUILD_LIST_ACCESS_FUNCTIONS, DEF_TRAVERSAL, NO_DELETE);

     UntypedTokenList.setFunctionPrototype               ( "HEADER_UNTYPED_TOKEN_LIST", "../Grammar/LocatedNode.code");
     UntypedTokenList.setDataPrototype                   ( "SgUntypedTokenPtrList", "token_list", "",
                  NO_CONSTRUCTOR_PARAMETER, BUILD_LIST_ACCESS_FUNCTIONS, DEF_TRAVERSAL, NO_DELETE);
     UntypedTokenPairList.setFunctionPrototype           ( "HEADER_UNTYPED_TOKEN_PAIR_LIST", "../Grammar/LocatedNode.code");
     UntypedTokenPairList.setDataPrototype               ( "SgUntypedTokenPairPtrList", "token_pair_list", "",
                  NO_CONSTRUCTOR_PARAMETER, BUILD_LIST_ACCESS_FUNCTIONS, DEF_TRAVERSAL, NO_DELETE);

     UntypedName.setFunctionPrototype  ( "HEADER_UNTYPED_NAME", "../Grammar/LocatedNode.code");
     UntypedName.setDataPrototype      ( "std::string", "name", "= \"\"",
                  CONSTRUCTOR_PARAMETER, BUILD_ACCESS_FUNCTIONS, NO_TRAVERSAL, NO_DELETE);

     UntypedToken.setFunctionPrototype ( "HEADER_UNTYPED_TOKEN", "../Grammar/LocatedNode.code");
     UntypedToken.setDataPrototype     ( "std::string", "lexeme_string", "= \"\"",
                  CONSTRUCTOR_PARAMETER, BUILD_ACCESS_FUNCTIONS, NO_TRAVERSAL, NO_DELETE, NO_COPY_DATA);
     UntypedToken.setDataPrototype     ( "unsigned int", "classification_code", "= 0",
                  CONSTRUCTOR_PARAMETER, BUILD_ACCESS_FUNCTIONS, NO_TRAVERSAL, NO_DELETE, NO_COPY_DATA);

     UntypedTokenPair.setFunctionPrototype ( "HEADER_UNTYPED_TOKEN_PAIR", "../Grammar/LocatedNode.code");
     UntypedTokenPair.setDataPrototype     ( "std::string", "lexeme_string_1", "= \"\"",
                  CONSTRUCTOR_PARAMETER, BUILD_ACCESS_FUNCTIONS, NO_TRAVERSAL, NO_DELETE, NO_COPY_DATA);
     UntypedTokenPair.setDataPrototype     ( "unsigned int", "classification_code_1", "= 0",
                  CONSTRUCTOR_PARAMETER, BUILD_ACCESS_FUNCTIONS, NO_TRAVERSAL, NO_DELETE, NO_COPY_DATA);
     UntypedTokenPair.setDataPrototype     ( "std::string", "lexeme_string_2", "= \"\"",
                  CONSTRUCTOR_PARAMETER, BUILD_ACCESS_FUNCTIONS, NO_TRAVERSAL, NO_DELETE, NO_COPY_DATA);
     UntypedTokenPair.setDataPrototype     ( "unsigned int", "classification_code_2", "= 0",
                  CONSTRUCTOR_PARAMETER, BUILD_ACCESS_FUNCTIONS, NO_TRAVERSAL, NO_DELETE, NO_COPY_DATA);

     UntypedType.setFunctionPrototype ( "HEADER_UNTYPED_TYPE", "../Grammar/LocatedNode.code");
     UntypedType.setDataPrototype     ( "std::string", "type_name", "= \"\"",
                  CONSTRUCTOR_PARAMETER, BUILD_ACCESS_FUNCTIONS, NO_TRAVERSAL, NO_DELETE);
     UntypedType.setDataPrototype     ( "SgUntypedExpression*", "type_kind", "= NULL",
                  NO_CONSTRUCTOR_PARAMETER, BUILD_ACCESS_FUNCTIONS, DEF_TRAVERSAL, NO_DELETE);
     UntypedType.setDataPrototype     ( "bool", "has_kind", "= false",
                  NO_CONSTRUCTOR_PARAMETER, BUILD_ACCESS_FUNCTIONS, NO_TRAVERSAL, NO_DELETE);
     UntypedType.setDataPrototype     ( "bool", "is_literal", "= false",
                  NO_CONSTRUCTOR_PARAMETER, BUILD_ACCESS_FUNCTIONS, NO_TRAVERSAL, NO_DELETE);
     UntypedType.setDataPrototype     ( "bool", "is_class", "= false",
                  NO_CONSTRUCTOR_PARAMETER, BUILD_ACCESS_FUNCTIONS, NO_TRAVERSAL, NO_DELETE);
     UntypedType.setDataPrototype     ( "bool", "is_intrinsic", "= false",
                  NO_CONSTRUCTOR_PARAMETER, BUILD_ACCESS_FUNCTIONS, NO_TRAVERSAL, NO_DELETE);
     UntypedType.setDataPrototype     ( "bool", "is_constant", "= false",
                  NO_CONSTRUCTOR_PARAMETER, BUILD_ACCESS_FUNCTIONS, NO_TRAVERSAL, NO_DELETE);
     UntypedType.setDataPrototype     ( "bool", "is_user_defined", "= false",
                  NO_CONSTRUCTOR_PARAMETER, BUILD_ACCESS_FUNCTIONS, NO_TRAVERSAL, NO_DELETE);
     UntypedType.setDataPrototype     ( "SgUntypedExpression*", "char_length_expression", "= NULL",
                  NO_CONSTRUCTOR_PARAMETER, BUILD_ACCESS_FUNCTIONS, NO_TRAVERSAL, NO_DELETE);
     UntypedType.setDataPrototype     ( "std::string", "char_length_string", "= \"\"",
                  NO_CONSTRUCTOR_PARAMETER, BUILD_ACCESS_FUNCTIONS, NO_TRAVERSAL, NO_DELETE);
     UntypedType.setDataPrototype     ( "bool", "char_length_is_string", "= false",
                  NO_CONSTRUCTOR_PARAMETER, BUILD_ACCESS_FUNCTIONS, NO_TRAVERSAL, NO_DELETE);

  // DQ (12/9/2015): enum type for different types indentifable in the parsing.
     UntypedType.setDataPrototype     ( "SgUntypedType::type_enum", "type_enum_id", "= SgUntypedType::e_unknown",
                  NO_CONSTRUCTOR_PARAMETER, BUILD_ACCESS_FUNCTIONS, NO_TRAVERSAL, NO_DELETE);

  // UntypedAttribute.setFunctionPrototype ( "HEADER_UNTYPED_ATTRIBUTE", "../Grammar/LocatedNode.code");
  // UntypedAttribute.setDataPrototype     ( "SgToken::ROSE_Fortran_Keywords", "type_name", "= SgToken::FORTRAN_UNKNOWN",
  //              NO_CONSTRUCTOR_PARAMETER, BUILD_ACCESS_FUNCTIONS, NO_TRAVERSAL, NO_DELETE);

     UntypedArrayType.setFunctionPrototype ( "HEADER_UNTYPED_ARRAY_TYPE", "../Grammar/LocatedNode.code");

  // DQ (12/9/2015): Added array length expression.
     UntypedArrayType.setDataPrototype     ( "SgUntypedExpression*", "array_length_expression", "= NULL",
                  NO_CONSTRUCTOR_PARAMETER, BUILD_ACCESS_FUNCTIONS, NO_TRAVERSAL, NO_DELETE);



  // DQ (10/6/2008): Moved to SgLocatedNodeSupport.
     RenamePair.setFunctionPrototype ( "HEADER_RENAME_PAIR", "../Grammar/LocatedNode.code");
     RenamePair.setDataPrototype     ( "SgName", "local_name", "= \"\"",
                  CONSTRUCTOR_PARAMETER, BUILD_ACCESS_FUNCTIONS, NO_TRAVERSAL, NO_DELETE);
     RenamePair.setDataPrototype     ( "SgName", "use_name", "= \"\"",
                  CONSTRUCTOR_PARAMETER, BUILD_ACCESS_FUNCTIONS, NO_TRAVERSAL, NO_DELETE);

  // DQ (10/6/2008): This interferes with the specification in SgLocatedNode
  // RenamePair.setDataPrototype     ( "Sg_File_Info*", "startOfConstruct", "= NULL",
  //              NO_CONSTRUCTOR_PARAMETER, BUILD_ACCESS_FUNCTIONS, NO_TRAVERSAL, DEF_DELETE, CLONE_PTR);

  // DQ (10/6/2008): Moved to SgLocatedNodeSupport.
  // DQ (10/6/2008): Added support for interface bodies so that we could capture the information 
  // used to specify function declaration ro function names in interface statements.
     InterfaceBody.setFunctionPrototype ( "HEADER_INTERFACE_BODY", "../Grammar/LocatedNode.code");

  // Record whether the function declaration or the function name was used in the interface body (F90 permits either one).
     InterfaceBody.setDataPrototype     ( "SgName", "function_name", "= \"\"",
                  CONSTRUCTOR_PARAMETER, BUILD_ACCESS_FUNCTIONS, NO_TRAVERSAL, NO_DELETE);
  // We can't traverse this since it may be the same as a declaration in a contains statement. 
  // However, if we can properly support the defining vs. non defining declaration then maybe 
  // we can.  Work on this later.
     InterfaceBody.setDataPrototype     ( "SgFunctionDeclaration*", "functionDeclaration", "= NULL",
                  CONSTRUCTOR_PARAMETER, BUILD_ACCESS_FUNCTIONS, NO_TRAVERSAL, NO_DELETE);
     InterfaceBody.setDataPrototype     ( "bool", "use_function_name", "= false",
                  CONSTRUCTOR_PARAMETER, BUILD_ACCESS_FUNCTIONS, NO_TRAVERSAL, NO_DELETE);

  // DQ (10/6/2008): This interferes with the specification in SgLocatedNode
  // InterfaceBody.setDataPrototype     ( "Sg_File_Info*", "startOfConstruct", "= NULL",
  //              NO_CONSTRUCTOR_PARAMETER, BUILD_ACCESS_FUNCTIONS, NO_TRAVERSAL, DEF_DELETE, CLONE_PTR);
  // InterfaceBody.setDataPrototype     ( "Sg_File_Info*", "endOfConstruct", "= NULL",
  //              NO_CONSTRUCTOR_PARAMETER, BUILD_ACCESS_FUNCTIONS, NO_TRAVERSAL, DEF_DELETE, CLONE_PTR);

  // negara1 (08/10/2011): Added to SgLocatedNodeSupport, no need for additional functions.
     HeaderFileBody.setFunctionPrototype ( "HEADER_HEADER_FILE_BODY", "../Grammar/LocatedNode.code");     

     CommonBlockObject.setFunctionPrototype ( "HEADER_COMMON_BLOCK_OBJECT", "../Grammar/Support.code");
     CommonBlockObject.setDataPrototype     ( "std::string", "block_name", "=\"\"",
                  NO_CONSTRUCTOR_PARAMETER, BUILD_ACCESS_FUNCTIONS, NO_TRAVERSAL, NO_DELETE);
     CommonBlockObject.setDataPrototype     ( "SgExprListExp*", "variable_reference_list", "= NULL",
// Liao 12/9/2010, it should be traversable to reach varRefExp     
//                  NO_CONSTRUCTOR_PARAMETER, BUILD_ACCESS_FUNCTIONS, NO_TRAVERSAL, NO_DELETE);
                    NO_CONSTRUCTOR_PARAMETER, BUILD_ACCESS_FUNCTIONS, DEF_TRAVERSAL, NO_DELETE);

  // InitializedName.setFunctionPrototype     ( "HEADER_INITIALIZED_NAME_DATA", "../Grammar/Support.code");

     InitializedName.setFunctionPrototype     ( "HEADER_INITIALIZED_NAME", "../Grammar/Support.code");
  
  // DQ (1/18/2006): renames this to be consistant and to allow the generated functions to map to
  // the virtual SgNode::get_file_info(). This then meens that we need to remove the use of
  // SgInitializedName::get_fileInfo() where it is used.
  // DQ (8/2/2004): Added fileInfo object to SgInitializedName object (to help with debugging and
  // to generally provide source position information on those IR nodes which are traversed).
  // InitializedName.setDataPrototype ( "Sg_File_Info*", "fileInfo", "= NULL",
  //        NO_CONSTRUCTOR_PARAMETER, BUILD_ACCESS_FUNCTIONS, NO_TRAVERSAL, DEF_DELETE, CLONE_PTR);
  // InitializedName.setDataPrototype ( "Sg_File_Info*", "file_info", "= NULL",
  //        NO_CONSTRUCTOR_PARAMETER, BUILD_ACCESS_FUNCTIONS, NO_TRAVERSAL, DEF_DELETE, CLONE_PTR);
  //   InitializedName.setDataPrototype ( "Sg_File_Info*", "startOfConstruct", "= NULL",
  //          NO_CONSTRUCTOR_PARAMETER, BUILD_ACCESS_FUNCTIONS, NO_TRAVERSAL, DEF_DELETE, CLONE_PTR);

  // DQ (12/9/2004): Modified to make the access functions for this data member be automatically
  // generated.  As part of this change Alin's set_name() member function was moved to
  // ROSE/src/frontend/SageIII/sageSupport.[hC] since it has very specific semantics that does not
  // apply to all cases of where the set_name() access function should be called within a SgInitializedName
  // object (since SgInitializedName objects are used for both VariableDeclaration, preinitialization lists, etc.)
  // InitializedName.setDataPrototype("SgName","name", "= NULL",
  //      NO_CONSTRUCTOR_PARAMETER, NO_ACCESS_FUNCTIONS, NO_TRAVERSAL, NO_DELETE);
#if 1
  // DQ (10/9/2007): Use the ROSETTA generated version to test failure

#if 0
  // DQ (10/10/2014): Older version of code (marked as NO_CONSTRUCTOR_PARAMETER).
     InitializedName.setDataPrototype("SgName","name", "= NULL",
          NO_CONSTRUCTOR_PARAMETER, BUILD_ACCESS_FUNCTIONS, NO_TRAVERSAL, NO_DELETE);
#else
  // DQ (10/10/2014): Modified to make this more suitable for support via Aterm to AST generation.
     InitializedName.setDataPrototype("SgName","name", "= NULL",
          CONSTRUCTOR_PARAMETER, BUILD_ACCESS_FUNCTIONS, NO_TRAVERSAL, NO_DELETE);
#endif
#else
     InitializedName.setDataPrototype("SgName","name", "= \"\"",
          NO_CONSTRUCTOR_PARAMETER, NO_ACCESS_FUNCTIONS, NO_TRAVERSAL, NO_DELETE);
#endif
  // DQ (8/18/2014): Added Microsoft specific extension for the uuid string option.
     InitializedName.setDataPrototype("std::string", "microsoft_uuid_string", "=\"\"",
          NO_CONSTRUCTOR_PARAMETER, BUILD_ACCESS_FUNCTIONS, NO_TRAVERSAL, NO_DELETE);


  // FMZ (4/7/2009): Added for Cray pointer declaration
#if 0
#if USE_FORTRAN_IR_NODES
     InitializedName.setDataPrototype("bool","isCrayPointer", "= false",
          NO_CONSTRUCTOR_PARAMETER, BUILD_ACCESS_FUNCTIONS, NO_TRAVERSAL, NO_DELETE);

     InitializedName.setDataPrototype("SgInitializedName*","crayPointee", "= NULL",
          NO_CONSTRUCTOR_PARAMETER, BUILD_ACCESS_FUNCTIONS, NO_TRAVERSAL, NO_DELETE);
#endif 
#endif

#if 0
  // DQ (10/10/2014): Older version of code (marked as NO_CONSTRUCTOR_PARAMETER).
  // DQ (7/20/2004):  think this is the root of the problems in cycles when we traverse types!
     InitializedName.setDataPrototype("SgType*","typeptr", "= NULL",
                                      NO_CONSTRUCTOR_PARAMETER, BUILD_ACCESS_FUNCTIONS, NO_TRAVERSAL, NO_DELETE);
#else
  // DQ (10/10/2014): Modified to make this more suitable for support via Aterm to AST generation.
     InitializedName.setDataPrototype("SgType*","typeptr", "= NULL",
                                      CONSTRUCTOR_PARAMETER, BUILD_ACCESS_FUNCTIONS, NO_TRAVERSAL, NO_DELETE);
#endif

  // QY:11/2/04 remove itemptr
  //   InitializedName.setDataPrototype("SgInitializedName*","itemptr", "= NULL",
  //                                  NO_CONSTRUCTOR_PARAMETER, BUILD_ACCESS_FUNCTIONS, DEF_TRAVERSAL);
  // DQ (7/20/2004): The initptr in this SgInitializer object is NULL (set by EDG/SAGE connection)
  //                 to fix previous cycle in these objects (previously fixed in ASTFixes.C.
     InitializedName.setDataPrototype("SgInitializer*","initptr", "= NULL",
                                      NO_CONSTRUCTOR_PARAMETER, BUILD_ACCESS_FUNCTIONS, DEF_TRAVERSAL, NO_DELETE);

  // DQ (7/20/2004): I think this is a hold over from the old implementation of SageII and that
  // it could be removed at some point.
     InitializedName.setDataPrototype("SgInitializedName*","prev_decl_item", "= NULL",
                                      NO_CONSTRUCTOR_PARAMETER, BUILD_ACCESS_FUNCTIONS, NO_TRAVERSAL, NO_DELETE);
     InitializedName.setDataPrototype("bool","is_initializer", "= false",
                                      NO_CONSTRUCTOR_PARAMETER, NO_ACCESS_FUNCTIONS, NO_TRAVERSAL, NO_DELETE);
     InitializedName.setDataPrototype("SgDeclarationStatement*","declptr", "= NULL",
                                      NO_CONSTRUCTOR_PARAMETER, BUILD_ACCESS_FUNCTIONS, NO_TRAVERSAL, NO_DELETE);

  // DQ (3/4/2007): We want to force the copy mechanism to skip building a new SgStorageModifier
  // when making a copy (use NO_COPY_DATA to do this).  The p_storageModifier is handled internally
  // in SageIII.
  // DQ (4/28/2004): Use new modifier classes instead of older interface
  // InitializedName.setDataPrototype("int","storage_class_attributes", "= e_unknown_storage_class",
  //              NO_CONSTRUCTOR_PARAMETER, BUILD_ACCESS_FUNCTIONS, NO_TRAVERSAL);
  // InitializedName.setDataPrototype("SgStorageModifier*","storageModifier", "= NULL",
  //              NO_CONSTRUCTOR_PARAMETER, NO_ACCESS_FUNCTIONS, NO_TRAVERSAL, DEF_DELETE);
     InitializedName.setDataPrototype("SgStorageModifier*","storageModifier", "= NULL",
                  NO_CONSTRUCTOR_PARAMETER, NO_ACCESS_FUNCTIONS, NO_TRAVERSAL, DEF_DELETE, NO_COPY_DATA);
#ifdef BUILD_X_VERSION_TERMINALS
     InitializedName.setDataPrototype("SgX_DeclarationStatement*","X_declptr", "= NULL",
                                      NO_CONSTRUCTOR_PARAMETER, NO_ACCESS_FUNCTIONS, NO_TRAVERSAL, NO_DELETE);
#endif
  // DQ (11/15/2004): class declarations for nested classes can appear outside the scope of the class to which
  // they belong, thus the parent information is not sufficent to define the relationship of nested classes
  // (and typedefs within the classes, as well, which is the current bug in Kull).  So we need an additional
  // data member to explicitly represent the scope of a class (consistant with the design of the member
  // function declaration).
     InitializedName.setDataPrototype ( "SgScopeStatement*", "scope", "= NULL",
                NO_CONSTRUCTOR_PARAMETER, BUILD_ACCESS_FUNCTIONS, NO_TRAVERSAL, NO_DELETE);

  // DQ (12/11/2004): Extra information when used as an entry within a preinitialization list!
  // There is perhaps a better design possible (adding an new IR node and deriving it from the InitializedName).
  // But that is a bit more complex than  think is justified at present while I experiment with this fix.
  // I need to save information about if an entry in the preinitialization list is associated with the
  // initialization of a base class or a data member.  This information (if a base class) is used to know
  // what names in the preinitialization list need to be reset (when they are template names (to replace
  // names such as "A___L9" with "A<int>").  See testcode2004_160.C.
     InitializedName.setDataPrototype("SgInitializedName::preinitialization_enum","preinitialization", "= e_unknown_preinitialization",
                                      NO_CONSTRUCTOR_PARAMETER, BUILD_ACCESS_FUNCTIONS, NO_TRAVERSAL, NO_DELETE);
#if 0
  // DQ (12/21/2005): Added to support reference to global functions when locally
  // scopes ones are available (see test2005_179.C).
  // InitializedName.setDataPrototype ( "bool", "global_qualified_name", "= false",
  //           NO_CONSTRUCTOR_PARAMETER, BUILD_ACCESS_FUNCTIONS, NO_TRAVERSAL, NO_DELETE);
     InitializedName.setDataPrototype ( "SgQualifiedNamePtrList", "qualifiedNameList", "",
               NO_CONSTRUCTOR_PARAMETER, BUILD_ACCESS_FUNCTIONS, NO_TRAVERSAL, NO_DELETE);
#endif
#if 1
  // DQ (1/3/2006): Added attribute via ROSETTA (changed to pointer to AstAttributeMechanism)
  // Modified implementation to only be at specific IR nodes.
  //   InitializedName.setDataPrototype("AstAttributeMechanism*","attributeMechanism","= NULL",
  //          NO_CONSTRUCTOR_PARAMETER, BUILD_ACCESS_FUNCTIONS, NO_TRAVERSAL, NO_DELETE, NO_COPY_DATA);

  // FMZ (2/18/2009)
     InitializedName.setDataPrototype("bool","isCoArray","= false",
            NO_CONSTRUCTOR_PARAMETER, BUILD_ACCESS_FUNCTIONS, NO_TRAVERSAL, NO_DELETE, NO_COPY_DATA);

     InitializedName.setFunctionPrototype      ( "HEADER_ATTRIBUTE_SUPPORT", "../Grammar/Support.code");
     InitializedName.setFunctionSource         ( "SOURCE_ATTRIBUTE_SUPPORT", "../Grammar/Support.code");
#endif
  // DQ (7/25/2006): Support for asm register names (required for asm statement support common in some standard Linux header files).
     InitializedName.setDataPrototype ( "SgInitializedName::asm_register_name_enum", "register_name_code", "= SgInitializedName::e_invalid_register",
               NO_CONSTRUCTOR_PARAMETER, BUILD_ACCESS_FUNCTIONS, NO_TRAVERSAL, NO_DELETE);

  // This is python specific support (added by Michael Driscoll 2011-08-04).
     InitializedName.setDataPrototype ( "SgInitializedName::excess_specifier_enum", "excess_specifier", "= SgInitializedName::e_excess_specifier_none",
               NO_CONSTRUCTOR_PARAMETER, BUILD_ACCESS_FUNCTIONS, NO_TRAVERSAL, NO_DELETE);

  // DQ (8/09/2006): Support for asm register names when defined via strings (more general than the EDG mapping to the GNU supported register names)
  // This requirement comes from an Elsa test case: "int foo asm ("myfoo") = 2;" where the register name is unknown and so held as a string.
     InitializedName.setDataPrototype ( "std::string", "register_name_string", "= \"\"",
               NO_CONSTRUCTOR_PARAMETER, BUILD_ACCESS_FUNCTIONS, NO_TRAVERSAL, NO_DELETE);

  // DQ (12/20/2006): Record if global name qualification is required on the type.
  // See test2003_01.C for an example of where this is required. Note that for a
  // variable declaration (SgVariableDeclaration) this information is recorded directly
  // on the SgVariableDeclaration node.  This use on the InitializedName is reserved for
  // function parameters, and I am not sure if it is useful anyhwere else.
     InitializedName.setDataPrototype("bool", "requiresGlobalNameQualificationOnType", "= false",
                 NO_CONSTRUCTOR_PARAMETER, BUILD_ACCESS_FUNCTIONS, NO_TRAVERSAL, NO_DELETE);

  // DQ (11/20/2007): FORTRAN SUPPORT -- The shape of this variable (if it is an array) was not specified in the
  // declaration.  This is typically the result of a subsequent "allocatable statement" after the declaration.
  // The allocatable statement specifies the shape of an array and that it is appropriate for use with pointers (I think).
     InitializedName.setDataPrototype("bool", "shapeDeferred", "= false",
                 NO_CONSTRUCTOR_PARAMETER, BUILD_ACCESS_FUNCTIONS, NO_TRAVERSAL, NO_DELETE);

  // DQ (11/20/2007): FORTRAN SUPPORT -- The initializer may be defined directly in the variable declaration or
  // in a separate "data statement".  This flag records if the initializer was defered (e.g. to a data statement).
     InitializedName.setDataPrototype("bool", "initializationDeferred", "= false",
                 NO_CONSTRUCTOR_PARAMETER, BUILD_ACCESS_FUNCTIONS, NO_TRAVERSAL, NO_DELETE);

  // DQ (1/3/2009): Added support for gnu variable attributes.  Note that these can be specified on a per variable
  // basis and because a variable declaration can contain many variables, the attributs must live with the
  // SgInitializedName (in the future we might define aSgVariableModifier and refactor this code there).
  // Note that more than one value can be set, so this implements a bit vector of flags to be used.
     InitializedName.setDataPrototype("SgBitVector", "gnu_attribute_modifierVector", "",
                                    NO_CONSTRUCTOR_PARAMETER, BUILD_ACCESS_FUNCTIONS, NO_TRAVERSAL, NO_DELETE);
  // DQ (1/3/2009): Added support for GNU constructor priority (added paramter "N" as in "void f __attribute__((constructor (N)));")
     InitializedName.setDataPrototype("unsigned long int", "gnu_attribute_initialization_priority", "= 0",
                                    NO_CONSTRUCTOR_PARAMETER, BUILD_ACCESS_FUNCTIONS, NO_TRAVERSAL, NO_DELETE);
  // DQ (1/3/2009): Added support for GNU attributes
     InitializedName.setDataPrototype("std::string", "gnu_attribute_named_weak_reference", "=\"\"",
                                    NO_CONSTRUCTOR_PARAMETER, BUILD_ACCESS_FUNCTIONS, NO_TRAVERSAL, NO_DELETE);
  // DQ (1/3/2009): Added support for GNU attributes
     InitializedName.setDataPrototype("std::string", "gnu_attribute_named_alias", "=\"\"",
                                    NO_CONSTRUCTOR_PARAMETER, BUILD_ACCESS_FUNCTIONS, NO_TRAVERSAL, NO_DELETE);
  // DQ (1/3/2009): Added support for GNU attributes
     InitializedName.setDataPrototype("std::string", "gnu_attribute_cleanup_function", "=\"\"",
                                    NO_CONSTRUCTOR_PARAMETER, BUILD_ACCESS_FUNCTIONS, NO_TRAVERSAL, NO_DELETE);
  // DQ (1/3/2009): Added support for GNU attributes
     InitializedName.setDataPrototype("std::string", "gnu_attribute_section_name", "=\"\"",
                                    NO_CONSTRUCTOR_PARAMETER, BUILD_ACCESS_FUNCTIONS, NO_TRAVERSAL, NO_DELETE);

  // DQ (3/1/2013): To support letting zero being an acceptable value, we want to make the default value -1.
  // To do this we need for this value to be signed, since the range of values is so small it can be a short value.
  // DQ (1/3/2009): Added support for alignment specfication using gnu attributes (zero is used as the default to imply no alignment specification).
  // InitializedName.setDataPrototype("unsigned long int", "gnu_attribute_alignment", "= 0",
  //            NO_CONSTRUCTOR_PARAMETER, BUILD_ACCESS_FUNCTIONS, NO_TRAVERSAL, NO_DELETE);
  // InitializedName.setDataPrototype("short", "gnu_attribute_alignment", "= -1",
  //            NO_CONSTRUCTOR_PARAMETER, BUILD_ACCESS_FUNCTIONS, NO_TRAVERSAL, NO_DELETE);
     InitializedName.setDataPrototype("int", "gnu_attribute_alignment", "= -1",
                NO_CONSTRUCTOR_PARAMETER, BUILD_ACCESS_FUNCTIONS, NO_TRAVERSAL, NO_DELETE);

  // DQ (1/3/2009): Added support for GNU attributes (reuse the enum declaration at the SgDeclarationModifier IR node).
     InitializedName.setDataPrototype("SgDeclarationModifier::gnu_declaration_visability_enum", "gnu_attribute_visability","= SgDeclarationModifier::e_unknown_visibility",
                                    NO_CONSTRUCTOR_PARAMETER, BUILD_ACCESS_FUNCTIONS, NO_TRAVERSAL, NO_DELETE);
  // DQ (9/11/2010): Added support for fortran "protected" marking of variables.
     InitializedName.setDataPrototype("bool", "protected_declaration", "= false",
                NO_CONSTRUCTOR_PARAMETER, BUILD_ACCESS_FUNCTIONS, NO_TRAVERSAL, NO_DELETE);

  // DQ (6/11/2015): Skip building of access functions (because it sets the isModified flag, not wanted for the name qualification step).
  // DQ (5/12/2011): Added support for name qualification on the type referenced by the InitializedName
  // (not the SgInitializedName itself since it might be referenced from several places, I think).
  // InitializedName.setDataPrototype ( "int", "name_qualification_length_for_type", "= 0",
  //            NO_CONSTRUCTOR_PARAMETER, BUILD_ACCESS_FUNCTIONS, NO_TRAVERSAL, NO_DELETE);
     InitializedName.setDataPrototype ( "int", "name_qualification_length_for_type", "= 0",
                NO_CONSTRUCTOR_PARAMETER, NO_ACCESS_FUNCTIONS, NO_TRAVERSAL, NO_DELETE);

  // DQ (6/11/2015): Skip building of access functions (because it sets the isModified flag, not wanted for the name qualification step).
  // DQ (5/12/2011): Added information required for new name qualification support.
  // InitializedName.setDataPrototype("bool","type_elaboration_required_for_type","= false",
  //            NO_CONSTRUCTOR_PARAMETER, BUILD_ACCESS_FUNCTIONS, NO_TRAVERSAL, NO_DELETE);
     InitializedName.setDataPrototype("bool","type_elaboration_required_for_type","= false",
                NO_CONSTRUCTOR_PARAMETER, NO_ACCESS_FUNCTIONS, NO_TRAVERSAL, NO_DELETE);

  // DQ (6/11/2015): Skip building of access functions (because it sets the isModified flag, not wanted for the name qualification step).
  // DQ (5/12/2011): Added information required for new name qualification support.
  // InitializedName.setDataPrototype("bool","global_qualification_required_for_type","= false",
  //            NO_CONSTRUCTOR_PARAMETER, BUILD_ACCESS_FUNCTIONS, NO_TRAVERSAL, NO_DELETE);
     InitializedName.setDataPrototype("bool","global_qualification_required_for_type","= false",
                NO_CONSTRUCTOR_PARAMETER, NO_ACCESS_FUNCTIONS, NO_TRAVERSAL, NO_DELETE);
#if 0
  // DQ (11/18/2013): Added final to support Java (which can use it to represent const function parameters in function declarations).
  // This support is represented as a declaration modifier (but that is not sufficient for use in function parameters).
  // As supported in declaration modifiers, this use is semantically different than its use in function parameters.
     InitializedName.setDataPrototype("bool","isFinal","= false",
                NO_CONSTRUCTOR_PARAMETER, BUILD_ACCESS_FUNCTIONS, NO_TRAVERSAL, NO_DELETE);
#endif
  // DQ (2/2/2014): The secondary declaration for an array may be specified using empty bracket sysntax.
  // For example: "int array[];" This can be important to preserve when the primary declaration uses an
  // array bound that is declared between the secondary and primary declarations.  See test2014_81.c and
  // test2014_06.C.
     InitializedName.setDataPrototype("bool", "hasArrayTypeWithEmptyBracketSyntax", "= false",
                NO_CONSTRUCTOR_PARAMETER, BUILD_ACCESS_FUNCTIONS, NO_TRAVERSAL, NO_DELETE);

  // DQ (7/26/2014): Added support for C11 "_Alignas" keyword (alternative alignment specification).
     InitializedName.setDataPrototype("bool","using_C11_Alignas_keyword","= false",
                NO_CONSTRUCTOR_PARAMETER, BUILD_ACCESS_FUNCTIONS, NO_TRAVERSAL, NO_DELETE);
     InitializedName.setDataPrototype("SgNode*","constant_or_type_argument_for_Alignas_keyword","= NULL",
                NO_CONSTRUCTOR_PARAMETER, BUILD_ACCESS_FUNCTIONS, NO_TRAVERSAL, NO_DELETE);

  // DQ (8/2/2014): Using C++11 auto keyword.
     InitializedName.setDataPrototype("bool","using_auto_keyword","= false",
                NO_CONSTRUCTOR_PARAMETER, BUILD_ACCESS_FUNCTIONS, NO_TRAVERSAL, NO_DELETE);

  // DQ (1/24/2016): Adding support to mark this to use the __device__ keyword.
     InitializedName.setDataPrototype("bool","using_device_keyword","= false",
                NO_CONSTRUCTOR_PARAMETER, BUILD_ACCESS_FUNCTIONS, NO_TRAVERSAL, NO_DELETE);

  // DQ (11/14/2016): This is C++11 syntax for direct brace initalization (e.g. int n{} for EDG 4.11 and greater).
     InitializedName.setDataPrototype     ( "bool", "is_braced_initialized", "= false",
               NO_CONSTRUCTOR_PARAMETER, BUILD_ACCESS_FUNCTIONS, NO_TRAVERSAL, NO_DELETE);

  // DQ(1/13/2014): Added Java support for JavaMemberValuePair
     JavaMemberValuePair.setFunctionPrototype     ( "HEADER_JAVA_MEMBER_VALUE_PAIR", "../Grammar/LocatedNode.code");
     JavaMemberValuePair.setDataPrototype("SgName","name", "= NULL",
          NO_CONSTRUCTOR_PARAMETER, BUILD_ACCESS_FUNCTIONS, NO_TRAVERSAL, NO_DELETE);
     JavaMemberValuePair.setDataPrototype("SgExpression*","value", "= NULL",
          NO_CONSTRUCTOR_PARAMETER, BUILD_ACCESS_FUNCTIONS, DEF_TRAVERSAL, NO_DELETE);

  // DQ (9/3/2014): Adding support for C++11 lambda expresions.
#if 0
     LambdaCapture.setDataPrototype ( "SgInitializedName*", "capture_variable", "= NULL",
                 CONSTRUCTOR_PARAMETER, BUILD_ACCESS_FUNCTIONS, DEF_TRAVERSAL, NO_DELETE);
     LambdaCapture.setDataPrototype ( "SgInitializedName*", "source_closure_variable", "= NULL",
                 CONSTRUCTOR_PARAMETER, BUILD_ACCESS_FUNCTIONS, DEF_TRAVERSAL, NO_DELETE);
     LambdaCapture.setDataPrototype ( "SgInitializedName*", "closure_variable", "= NULL",
                 CONSTRUCTOR_PARAMETER, BUILD_ACCESS_FUNCTIONS, DEF_TRAVERSAL, NO_DELETE);
#else
  // DQ (/3/2014): I think this makes more sense to be an expression (typically a SgVarRefExp).
     LambdaCapture.setDataPrototype ( "SgExpression*", "capture_variable", "= NULL",
                 CONSTRUCTOR_PARAMETER, BUILD_ACCESS_FUNCTIONS, DEF_TRAVERSAL, NO_DELETE);
     LambdaCapture.setDataPrototype ( "SgExpression*", "source_closure_variable", "= NULL",
                 CONSTRUCTOR_PARAMETER, BUILD_ACCESS_FUNCTIONS, DEF_TRAVERSAL, NO_DELETE);
     LambdaCapture.setDataPrototype ( "SgExpression*", "closure_variable", "= NULL",
                 CONSTRUCTOR_PARAMETER, BUILD_ACCESS_FUNCTIONS, DEF_TRAVERSAL, NO_DELETE);
#endif
     LambdaCapture.setDataPrototype ( "bool", "capture_by_reference", "= false",
                 CONSTRUCTOR_PARAMETER, BUILD_ACCESS_FUNCTIONS, NO_TRAVERSAL, NO_DELETE);
     LambdaCapture.setDataPrototype ( "bool", "implicit", "= false",
                 CONSTRUCTOR_PARAMETER, BUILD_ACCESS_FUNCTIONS, NO_TRAVERSAL, NO_DELETE);
     LambdaCapture.setDataPrototype ( "bool", "pack_expansion", "= false",
                 CONSTRUCTOR_PARAMETER, BUILD_ACCESS_FUNCTIONS, NO_TRAVERSAL, NO_DELETE);

     LambdaCaptureList.setDataPrototype ( "SgLambdaCapturePtrList", "capture_list", "",
                 NO_CONSTRUCTOR_PARAMETER, BUILD_LIST_ACCESS_FUNCTIONS, DEF_TRAVERSAL, NO_DELETE);


  // ***********************************************************************
  // ***********************************************************************
  //                       Source Code Definition
  // ***********************************************************************
  // ***********************************************************************

  // Source code for Node
     Node.setFunctionSource("SOURCE", "../Grammar/Common.code");
     Node.setSubTreeFunctionSource("SOURCE", "../Grammar/Common.code");

     Node.setFunctionSource( "SOURCE", "../Grammar/Node.code");
     Node.setFunctionSource( "SOURCE_ROOT_NODE_ERROR_FUNCTION", "../Grammar/Node.code");

     Node.setSubTreeFunctionSource( "SOURCE_ERROR_FUNCTION", "../Grammar/Node.code");
     Node.excludeFunctionSource( "SOURCE_ERROR_FUNCTION", "../Grammar/Node.code");

     Node.editSubstitute("CONSTRUCTOR_BODY"," ");

  // Parse functions are only built for the higher level grammars since they parse
  // from a lower level grammar into a higher level grammer (thus they are not defined 
  // within the root grammar (the C+ grammar)).
     if (isRootGrammar() == false)
          Node.setSubTreeFunctionSource ( "SOURCE_PARSER", "../Grammar/parserSourceCode.macro" );

  // Source code for LocatedNode
     LocatedNode.setFunctionSource( "SOURCE", "../Grammar/LocatedNode.code");
     LocatedNode.editSubstitute("CONSTRUCTOR_BODY"," ");
  // DQ (12/4/2004): Now we automate the generation of the destructors
  // LocatedNode.setAutomaticGenerationOfDestructor(false);

  // DQ (3/24/2007): Added support for tokens in the IR.
     Token.setFunctionSource ( "SOURCE_TOKEN", "../Grammar/LocatedNode.code");

     LocatedNodeSupport.setFunctionSource ( "SOURCE_LOCATED_NODE_SUPPORT", "../Grammar/LocatedNode.code");

  // DQ (9/3/2014): Adding support for C++11 lambda expresions.
     LambdaCapture.setFunctionSource ( "SOURCE_LAMBDA_CAPTURE", "../Grammar/LocatedNode.code");
     LambdaCaptureList.setFunctionSource ( "SOURCE_LAMBDA_CAPTURE_LIST", "../Grammar/LocatedNode.code");

  // ***************************************************************************************
  // ***************************************************************************************
  //                                 ATerm IR Node Support
  // ***************************************************************************************
  // ***************************************************************************************
  // DQ (4/20/2014): Added support for ATerms in the IR.

     Aterm.setFunctionSource    ( "SOURCE_ATERM_NODE", "../Grammar/LocatedNode.code");

  // ***************************************************************************************
  // ***************************************************************************************
  //                                 Untyped IR Node Support
  // ***************************************************************************************
  // ***************************************************************************************
  // DQ (11/26/2013): Adding support for untyped AST IR nodes to support translation of ATterm 
  // based untyped ASTs into ROSE so that we will have tools (inherited attribute and synthizied 
  // attribute traversals) from which to build the ROSE AST (typed AST) and define a proper frontend.

     UntypedNode.setFunctionSource       ( "SOURCE_UNTYPED_NODE", "../Grammar/LocatedNode.code");

     UntypedExpression.setFunctionSource ( "SOURCE_UNTYPED_EXPRESSION", "../Grammar/LocatedNode.code");
     UntypedUnaryOperator.setFunctionSource        ( "SOURCE_UNTYPED_UNARY_OPERATOR", "../Grammar/LocatedNode.code");
     UntypedBinaryOperator.setFunctionSource           ( "SOURCE_UNTYPED_BINARY_OPERATOR", "../Grammar/LocatedNode.code");
     UntypedValueExpression.setFunctionSource          ( "SOURCE_UNTYPED_VALUE_EXPRESSION", "../Grammar/LocatedNode.code");
     UntypedArrayReferenceExpression.setFunctionSource ( "SOURCE_UNTYPED_ARRAY_REFERENCE_EXPRESSION", "../Grammar/LocatedNode.code");
     UntypedOtherExpression.setFunctionSource          ( "SOURCE_UNTYPED_OTHER_EXPRESSION", "../Grammar/LocatedNode.code");
     UntypedFunctionCallOrArrayReferenceExpression.setFunctionSource ( "SOURCE_UNTYPED_FUNCTION_CALL_OR_ARRAY_REFERENCE_EXPRESSION", "../Grammar/LocatedNode.code");
     UntypedReferenceExpression.setFunctionSource      ( "SOURCE_UNTYPED_REFERENCE_EXPRESSION", "../Grammar/LocatedNode.code");

     UntypedStatement.setFunctionSource             ( "SOURCE_UNTYPED_STATEMENT", "../Grammar/LocatedNode.code");
     UntypedAssignmentStatement.setFunctionSource   ( "SOURCE_UNTYPED_ASSIGNMENT_STATEMENT", "../Grammar/LocatedNode.code");
     UntypedFunctionCallStatement.setFunctionSource ( "SOURCE_UNTYPED_FUNCTION_CALL_STATEMENT", "../Grammar/LocatedNode.code");
     UntypedBlockStatement.setFunctionSource        ( "SOURCE_UNTYPED_BLOCK_STATEMENT", "../Grammar/LocatedNode.code");
     UntypedOtherStatement.setFunctionSource        ( "SOURCE_UNTYPED_OTHER_STATEMENT", "../Grammar/LocatedNode.code");
     UntypedUseStatement.setFunctionSource          ( "SOURCE_UNTYPED_USE_STATEMENT", "../Grammar/LocatedNode.code");

  // DQ (10/3/2017): New statements specific to general language support.  The philosophy is to add the union of all statements
  // for all languages to the set of untyped IR nodes and provide an enum code to support the larger number of expressions.
     UntypedNullStatement.setFunctionSource                 ( "SOURCE_UNTYPED_NULL_STATEMENT", "../Grammar/LocatedNode.code");
     UntypedIfStatement.setFunctionSource                   ( "SOURCE_UNTYPED_IF_STATEMENT", "../Grammar/LocatedNode.code");
     UntypedCaseStatement.setFunctionSource                 ( "SOURCE_UNTYPED_CASE_STATEMENT", "../Grammar/LocatedNode.code");
     UntypedLoopStatement.setFunctionSource                 ( "SOURCE_UNTYPED_LOOP_STATEMENT", "../Grammar/LocatedNode.code");
     UntypedWhileStatement.setFunctionSource                ( "SOURCE_UNTYPED_WHILE_STATEMENT", "../Grammar/LocatedNode.code");
     UntypedForStatement.setFunctionSource                  ( "SOURCE_UNTYPED_FOR_STATEMENT", "../Grammar/LocatedNode.code");
     UntypedExitStatement.setFunctionSource                 ( "SOURCE_UNTYPED_EXIT_STATEMENT", "../Grammar/LocatedNode.code");
     UntypedGotoStatement.setFunctionSource                 ( "SOURCE_UNTYPED_GOTO_STATEMENT", "../Grammar/LocatedNode.code");
     UntypedProcedureCallStatement.setFunctionSource        ( "SOURCE_UNTYPED_PROCEDURE_CALL_STATEMENT", "../Grammar/LocatedNode.code");
     UntypedReturnStatement.setFunctionSource               ( "SOURCE_UNTYPED_RETURN_STATEMENT", "../Grammar/LocatedNode.code");
     UntypedExtendedReturnStatement.setFunctionSource       ( "SOURCE_UNTYPED_EXTENDED_RETURN_STATEMENT", "../Grammar/LocatedNode.code");
     UntypedAcceptStatement.setFunctionSource               ( "SOURCE_UNTYPED_ACCEPT_STATEMENT", "../Grammar/LocatedNode.code");
     UntypedEntryCallStatement.setFunctionSource            ( "SOURCE_UNTYPED_ENTRY_CALL_STATEMENT", "../Grammar/LocatedNode.code");
     UntypedRequeueStatement.setFunctionSource              ( "SOURCE_UNTYPED_REQUEUE_STATEMENT", "../Grammar/LocatedNode.code");
     UntypedDelayUntilStatement.setFunctionSource           ( "SOURCE_UNTYPED_DELAY_UNTIL_STATEMENT", "../Grammar/LocatedNode.code");
     UntypedDelayRelativeStatement.setFunctionSource        ( "SOURCE_UNTYPED_DELAY_RELATIVE_STATEMENT", "../Grammar/LocatedNode.code");
     UntypedTerminateAlternativeStatement.setFunctionSource ( "SOURCE_UNTYPED_TERMINATE_ALTERNATIVE_STATEMENT", "../Grammar/LocatedNode.code");
     UntypedSelectiveAcceptStatement.setFunctionSource      ( "SOURCE_UNTYPED_SELECTIVE_ACCEPT_STATEMENT", "../Grammar/LocatedNode.code");
     UntypedTimedEntryCallStatement.setFunctionSource       ( "SOURCE_UNTYPED_TIMED_ENTRY_CALL_STATEMENT", "../Grammar/LocatedNode.code");
     UntypedConditionalEntryCallStatement.setFunctionSource ( "SOURCE_UNTYPED_CONDITIONAL_ENTRY_CALL_STATEMENT", "../Grammar/LocatedNode.code");
     UntypedAsynchronousSelectStatement.setFunctionSource   ( "SOURCE_UNTYPED_ASYNCHRONOUS_SELECT_STATEMENT", "../Grammar/LocatedNode.code");
     UntypedAbortStatement.setFunctionSource                ( "SOURCE_UNTYPED_ABORT_STATEMENT", "../Grammar/LocatedNode.code");
     UntypedRaiseStatement.setFunctionSource                ( "SOURCE_UNTYPED_RAISE_STATEMENT", "../Grammar/LocatedNode.code");
     UntypedCodeStatement.setFunctionSource                 ( "SOURCE_UNTYPED_CODE_STATEMENT", "../Grammar/LocatedNode.code");

     UntypedDeclarationStatement.setFunctionSource     ( "SOURCE_UNTYPED_DECLARATION_STATEMENT", "../Grammar/LocatedNode.code");
     UntypedNameListDeclaration.setFunctionSource      ( "SOURCE_UNTYPED_NAMELIST_DECLARATION", "../Grammar/LocatedNode.code");
     UntypedImplicitDeclaration.setFunctionSource      ( "SOURCE_UNTYPED_IMPLICIT_DECLARATION", "../Grammar/LocatedNode.code");
     UntypedVariableDeclaration.setFunctionSource      ( "SOURCE_UNTYPED_VARIABLE_DECLARATION", "../Grammar/LocatedNode.code");
     UntypedProgramHeaderDeclaration.setFunctionSource ( "SOURCE_UNTYPED_PROGRAM_HEADER_DECLARATION", "../Grammar/LocatedNode.code");
     UntypedFunctionDeclaration.setFunctionSource      ( "SOURCE_UNTYPED_FUNCTION_DECLARATION", "../Grammar/LocatedNode.code");
     UntypedSubroutineDeclaration.setFunctionSource    ( "SOURCE_UNTYPED_SUBROUTINE_DECLARATION", "../Grammar/LocatedNode.code");
     UntypedInterfaceDeclaration.setFunctionSource     ( "SOURCE_UNTYPED_INTERFACE_DECLARATION", "../Grammar/LocatedNode.code");
     UntypedModuleDeclaration.setFunctionSource        ( "SOURCE_UNTYPED_MODULE_DECLARATION", "../Grammar/LocatedNode.code");

     UntypedPackageDeclaration.setFunctionSource          ( "SOURCE_UNTYPED_PACKAGE_DECLARATION", "../Grammar/LocatedNode.code");
     UntypedStructureDeclaration.setFunctionSource        ( "SOURCE_UNTYPED_STRUCTURE_DECLARATION", "../Grammar/LocatedNode.code");
     UntypedExceptionDeclaration.setFunctionSource        ( "SOURCE_UNTYPED_EXCEPTION_DECLARATION", "../Grammar/LocatedNode.code");
     UntypedExceptionHandlerDeclaration.setFunctionSource ( "SOURCE_UNTYPED_EXCEPTION_HANDLER_DECLARATION", "../Grammar/LocatedNode.code");
     UntypedTaskDeclaration.setFunctionSource             ( "SOURCE_UNTYPED_TASK_DECLARATION", "../Grammar/LocatedNode.code");
<<<<<<< HEAD
     UntypedUnitDeclaration.setFunctionSource             ( "SOURCE_UNTYPED_UNIT_DECLARATION", "../Grammar/LocatedNode.code");
=======
>>>>>>> 57e7ee95

  // Rasmussen (8/16/2017): Added new IR node to represent a Fortran submodule (a submodule extends an existing module)
     UntypedSubmoduleDeclaration.setFunctionSource     ( "SOURCE_UNTYPED_SUBMODULE_DECLARATION", "../Grammar/LocatedNode.code");

     UntypedScope.setFunctionSource         ( "SOURCE_UNTYPED_SCOPE", "../Grammar/LocatedNode.code");
     UntypedFunctionScope.setFunctionSource ( "SOURCE_UNTYPED_FUNCTION_SCOPE", "../Grammar/LocatedNode.code");
     UntypedModuleScope.setFunctionSource   ( "SOURCE_UNTYPED_MODULE_SCOPE", "../Grammar/LocatedNode.code");
     UntypedGlobalScope.setFunctionSource   ( "SOURCE_UNTYPED_GLOBAL_SCOPE", "../Grammar/LocatedNode.code");

  // DQ (3/3/2014): Added new IR nodes specific to work with Craig on Fortran support.
     UntypedInitializedName.setFunctionSource ( "SOURCE_UNTYPED_INITIALIZED_NAME", "../Grammar/LocatedNode.code");
     UntypedAttribute.setFunctionSource       ( "SOURCE_UNTYPED_ATTRIBUTE", "../Grammar/LocatedNode.code");
     UntypedFile.setFunctionSource            ( "SOURCE_UNTYPED_FILE", "../Grammar/LocatedNode.code");

     UntypedStatementList.setFunctionSource           ( "SOURCE_UNTYPED_STATEMENT_LIST", "../Grammar/LocatedNode.code");
     UntypedDeclarationStatementList.setFunctionSource( "SOURCE_UNTYPED_DECLARATION_STATEMENT_LIST", "../Grammar/LocatedNode.code");
     UntypedFunctionDeclarationList.setFunctionSource ( "SOURCE_UNTYPED_FUNCTION_DECLARATION_LIST", "../Grammar/LocatedNode.code");
     UntypedInitializedNameList.setFunctionSource     ( "SOURCE_UNTYPED_INITIALIZED_NAME_LIST", "../Grammar/LocatedNode.code");

     UntypedName.setFunctionSource                    ( "SOURCE_UNTYPED_NAME", "../Grammar/LocatedNode.code");
     UntypedNameList.setFunctionSource                ( "SOURCE_UNTYPED_NAME_LIST", "../Grammar/LocatedNode.code");

     UntypedToken.setFunctionSource                   ( "SOURCE_UNTYPED_TOKEN", "../Grammar/LocatedNode.code");
     UntypedTokenPair.setFunctionSource               ( "SOURCE_UNTYPED_TOKEN_PAIR", "../Grammar/LocatedNode.code");
     UntypedTokenList.setFunctionSource               ( "SOURCE_UNTYPED_TOKEN_LIST", "../Grammar/LocatedNode.code");
     UntypedTokenPairList.setFunctionSource           ( "SOURCE_UNTYPED_TOKEN_PAIR_LIST", "../Grammar/LocatedNode.code");

     UntypedType.setFunctionSource      ( "SOURCE_UNTYPED_TYPE", "../Grammar/LocatedNode.code");
     UntypedArrayType.setFunctionSource ( "SOURCE_UNTYPED_ARRAY_TYPE", "../Grammar/LocatedNode.code");

  // DQ (10/6/2008): Moved from SgSupport.
     RenamePair.setFunctionSource ( "SOURCE_RENAME_PAIR", "../Grammar/LocatedNode.code");

  // DQ (10/6/2008): Moved from SgSupport.
     InterfaceBody.setFunctionSource ( "SOURCE_INTERFACE_BODY", "../Grammar/LocatedNode.code");

  // negara1 (08/10/2011): Added to SgLocatedNodeSupport.
     HeaderFileBody.setFunctionSource ( "SOURCE_HEADER_FILE_BODY", "../Grammar/LocatedNode.code");     

  // DQ (11/21/2007): support for common block statements
     CommonBlockObject.setFunctionSource ( "SOURCE_COMMON_BLOCK_OBJECT", "../Grammar/Support.code");

     InitializedName.setFunctionSource ( "SOURCE_INITIALIZED_NAME", "../Grammar/Support.code");
  // Some functions we want to only be defined for higher level grammars (not the root C++ grammar)
     ROSE_ASSERT(InitializedName.associatedGrammar != NULL);
  // ROSE_ASSERT(InitializedName.associatedGrammar->getParentGrammar() != NULL);
  // ROSE_ASSERT(InitializedName.associatedGrammar->getParentGrammar()->getGrammarName() != NULL);
     printf ("### InitializedName.associatedGrammar->getParentGrammar()->getGrammarName() = %s \n",
          (InitializedName.associatedGrammar->getParentGrammar() == NULL) ?
               "ROOT GRAMMAR" :
               InitializedName.associatedGrammar->getParentGrammar()->getGrammarName().c_str());
#if 0
     if (InitializedName.associatedGrammar->isRootGrammar() == false)
        {
          printf ("ADDING SPECIAL X VERSION SOURCE CODE!!! \n");
          InitializedName.setFunctionSource ( "SOURCE_X_INITIALIZED_NAME", "../Grammar/Support.code");
        }
       else
        {
          printf ("NOT ADDING SPECIAL X VERSION SOURCE CODE!!! \n");
        }
#endif


  // DQ(1/13/2014): Added Java support for JavaMemberValuePair
     JavaMemberValuePair.setFunctionSource ("SOURCE_JAVA_MEMBER_VALUE_PAIR", "../Grammar/LocatedNode.code");


  // ***********************************************************************
  // ***********************************************************************
  //                       OpenMP Clauses
  // ***********************************************************************
  // ***********************************************************************


#if USE_OMP_IR_NODES     
     // supporting clause nodes
     // declared enum types within SgOmpClause
     OmpClause.setFunctionPrototype("HEADER_OMP_CLAUSE", "../Grammar/Support.code");
    
     // clauses with expressions
     OmpExpressionClause.setDataPrototype ( "SgExpression*", "expression", "= NULL",
                       CONSTRUCTOR_PARAMETER, BUILD_ACCESS_FUNCTIONS, DEF_TRAVERSAL, NO_DELETE, CLONE_PTR);
     
     // schedule (kind[, chunksize_exp])
     OmpScheduleClause.setDataPrototype("SgOmpClause::omp_schedule_kind_enum", "kind", "=e_omp_schedule_unknown",
                                   CONSTRUCTOR_PARAMETER, BUILD_ACCESS_FUNCTIONS, NO_TRAVERSAL, NO_DELETE);
     OmpScheduleClause.setDataPrototype ( "SgExpression*", "chunk_size", "= NULL",
                       CONSTRUCTOR_PARAMETER, BUILD_ACCESS_FUNCTIONS, DEF_TRAVERSAL, NO_DELETE, CLONE_PTR);
 
     // clauses with variable lists 
     // Liao 9/27/2010, per user's report, modeling the variable reference use SgVarRefExp
     //OmpVariablesClause.setDataPrototype ( "SgInitializedNamePtrList", "variables", "",
     //OmpVariablesClause.setDataPrototype ( "SgVarRefExpPtrList", "variables", "",
     //                    NO_CONSTRUCTOR_PARAMETER, BUILD_LIST_ACCESS_FUNCTIONS, DEF_TRAVERSAL, NO_DELETE);
     // Using a SgNode for variable list, avoiding mixed container + simple member
     OmpVariablesClause.setDataPrototype ( "SgExprListExp*", "variables", "= NULL",
                       CONSTRUCTOR_PARAMETER, BUILD_ACCESS_FUNCTIONS, DEF_TRAVERSAL, NO_DELETE, CLONE_PTR);
     // linear (varlist[:step])
     OmpLinearClause.setDataPrototype ( "SgExpression*", "step", "= NULL",
                       CONSTRUCTOR_PARAMETER, BUILD_ACCESS_FUNCTIONS, DEF_TRAVERSAL, NO_DELETE, CLONE_PTR);
     
     // aligned (varlist[:alignment])
     OmpAlignedClause.setDataPrototype ( "SgExpression*", "alignment", "= NULL",
                       CONSTRUCTOR_PARAMETER, BUILD_ACCESS_FUNCTIONS, DEF_TRAVERSAL, NO_DELETE, CLONE_PTR);

      // default (private | firstprivate | shared | none)
     OmpDefaultClause.setDataPrototype("SgOmpClause::omp_default_option_enum", "data_sharing", "=e_omp_default_unknown",
                          CONSTRUCTOR_PARAMETER, BUILD_ACCESS_FUNCTIONS, NO_TRAVERSAL, NO_DELETE);

      // atomic clause is one of : read, write, update, or capture
     OmpAtomicClause.setDataPrototype("SgOmpClause::omp_atomic_clause_enum", "atomicity", "=e_omp_atomic_clause_unknown",
                          CONSTRUCTOR_PARAMETER, BUILD_ACCESS_FUNCTIONS, NO_TRAVERSAL, NO_DELETE);
 
     // proc_bind(master | close | spread) 
     OmpProcBindClause.setDataPrototype("SgOmpClause::omp_proc_bind_policy_enum", "policy", "=e_omp_proc_bind_policy_unknown",
                          CONSTRUCTOR_PARAMETER, BUILD_ACCESS_FUNCTIONS, NO_TRAVERSAL, NO_DELETE);

     // reduction(op:variables) 
     OmpReductionClause.setDataPrototype("SgOmpClause::omp_reduction_operator_enum", "operation", "=e_omp_reduction_unknown",
                          CONSTRUCTOR_PARAMETER, BUILD_ACCESS_FUNCTIONS, NO_TRAVERSAL, NO_DELETE);
     
     // depend(type:variables) 
     OmpDependClause.setDataPrototype("SgOmpClause::omp_dependence_type_enum", "dependence_type", "=e_omp_depend_unknown",
                          CONSTRUCTOR_PARAMETER, BUILD_ACCESS_FUNCTIONS, NO_TRAVERSAL, NO_DELETE);
     OmpDependClause.setDataPrototype("std::map<SgSymbol*,  std::vector < std::pair <SgExpression*, SgExpression*> > >", "array_dimensions", "",
                          NO_CONSTRUCTOR_PARAMETER, BUILD_ACCESS_FUNCTIONS, NO_TRAVERSAL, NO_DELETE);

     // map (inout|alloc|in|out:variable_list) , a variable could be array type with additional dimension info, such as a[0:n][0:m]
     OmpMapClause.setDataPrototype("SgOmpClause::omp_map_operator_enum", "operation", "=e_omp_map_unknown",
                          CONSTRUCTOR_PARAMETER, BUILD_ACCESS_FUNCTIONS, NO_TRAVERSAL, NO_DELETE);
     // TODO how to traverse this map?  the bound variables may need to be visited.
     OmpMapClause.setDataPrototype("std::map<SgSymbol*,  std::vector < std::pair <SgExpression*, SgExpression*> > >", "array_dimensions", "",
                          NO_CONSTRUCTOR_PARAMETER, BUILD_ACCESS_FUNCTIONS, NO_TRAVERSAL, NO_DELETE);
     // experimental data distribution information for each mapped array : dist_data (duplicate, block(n), cyclic(4)),  up to size 3
     // I choose to attach this info. to map clauses since dist_data() does not exist alone. It must follow a map() clause
     OmpMapClause.setDataPrototype("std::map<SgSymbol*,  std::vector < std::pair <SgOmpClause::omp_map_dist_data_enum, SgExpression*> > >", "dist_data_policies", "",
                          NO_CONSTRUCTOR_PARAMETER, BUILD_ACCESS_FUNCTIONS, NO_TRAVERSAL, NO_DELETE);
#endif




   } // end




















<|MERGE_RESOLUTION|>--- conflicted
+++ resolved
@@ -214,10 +214,7 @@
      NEW_TERMINAL_MACRO (UntypedStructureDeclaration,        "UntypedStructureDeclaration",        "TEMP_UntypedStructureDeclaration" );
      NEW_TERMINAL_MACRO (UntypedExceptionDeclaration,        "UntypedExceptionDeclaration",        "TEMP_UntypedExceptionDeclaration" );
      NEW_TERMINAL_MACRO (UntypedExceptionHandlerDeclaration, "UntypedExceptionHandlerDeclaration", "TEMP_UntypedExceptionHandlerDeclaration" );
-<<<<<<< HEAD
      NEW_TERMINAL_MACRO (UntypedUnitDeclaration,             "UntypedUnitDeclaration",             "TEMP_UntypedUnitDeclaration" );
-=======
->>>>>>> 57e7ee95
 
   // DQ (1/22/2016): Allow this IR node to be used explicitly in the AST.
   // NEW_NONTERMINAL_MACRO (UntypedDeclarationStatement, UntypedImplicitDeclaration | UntypedVariableDeclaration | 
@@ -228,11 +225,7 @@
          UntypedImplicitDeclaration  | UntypedVariableDeclaration  | UntypedFunctionDeclaration |
          UntypedModuleDeclaration    | UntypedSubmoduleDeclaration | UntypedPackageDeclaration  | 
          UntypedStructureDeclaration | UntypedExceptionDeclaration | UntypedExceptionHandlerDeclaration |
-<<<<<<< HEAD
          UntypedTaskDeclaration      | UntypedUnitDeclaration,
-=======
-         UntypedTaskDeclaration,
->>>>>>> 57e7ee95
          "UntypedDeclarationStatement", "UntypedDeclarationStatementTag", true);
 
      NEW_TERMINAL_MACRO (UntypedAssignmentStatement,   "UntypedAssignmentStatement",   "TEMP_UntypedAssignmentStatement" );
@@ -700,7 +693,6 @@
   // DQ (10/3/2017): New statements specific to general language support.  The philosophy is to add the union of all statements
   // for all languages to the set of untyped IR nodes and provide an enum code to support the larger number of expressions.
      UntypedNullStatement.setFunctionPrototype                 ( "HEADER_UNTYPED_NULL_STATEMENT", "../Grammar/LocatedNode.code");
-<<<<<<< HEAD
 
      UntypedIfStatement.setFunctionPrototype           ( "HEADER_UNTYPED_IF_STATEMENT", "../Grammar/LocatedNode.code");
      UntypedIfStatement.setDataPrototype               ( "SgUntypedScope*", "true_body", "= NULL",
@@ -708,9 +700,6 @@
      UntypedIfStatement.setDataPrototype               ( "SgUntypedScope*", "false_body", "= NULL",
                   NO_CONSTRUCTOR_PARAMETER, BUILD_ACCESS_FUNCTIONS, DEF_TRAVERSAL, NO_DELETE);
 
-=======
-     UntypedIfStatement.setFunctionPrototype                   ( "HEADER_UNTYPED_IF_STATEMENT", "../Grammar/LocatedNode.code");
->>>>>>> 57e7ee95
      UntypedCaseStatement.setFunctionPrototype                 ( "HEADER_UNTYPED_CASE_STATEMENT", "../Grammar/LocatedNode.code");
      UntypedLoopStatement.setFunctionPrototype                 ( "HEADER_UNTYPED_LOOP_STATEMENT", "../Grammar/LocatedNode.code");
      UntypedWhileStatement.setFunctionPrototype                ( "HEADER_UNTYPED_WHILE_STATEMENT", "../Grammar/LocatedNode.code");
@@ -803,19 +792,13 @@
      UntypedStructureDeclaration.setDataPrototype          ( "SgUntypedScope*", "scope", "= NULL",
                NO_CONSTRUCTOR_PARAMETER, BUILD_ACCESS_FUNCTIONS, DEF_TRAVERSAL, NO_DELETE);
 
-<<<<<<< HEAD
   // DQ (9/29/2017): Adding task support.
      UntypedTaskDeclaration.setFunctionPrototype      ( "HEADER_UNTYPED_TASK_DECLARATION", "../Grammar/LocatedNode.code");
-=======
-  // DQ (9/29/2017): Adding package support.
-     UntypedTaskDeclaration.setFunctionPrototype      ( "HEADER_UNTYPED_PACKAGE_DECLARATION", "../Grammar/LocatedNode.code");
->>>>>>> 57e7ee95
      UntypedTaskDeclaration.setDataPrototype          ( "std::string", "name", "= \"\"",
                   CONSTRUCTOR_PARAMETER, BUILD_ACCESS_FUNCTIONS,  NO_TRAVERSAL, NO_DELETE);
      UntypedTaskDeclaration.setDataPrototype          ( "SgUntypedScope*", "scope", "= NULL",
                NO_CONSTRUCTOR_PARAMETER, BUILD_ACCESS_FUNCTIONS, DEF_TRAVERSAL, NO_DELETE);
 
-<<<<<<< HEAD
   // DQ (10/15/2017): Adding unit support.
      UntypedUnitDeclaration.setFunctionPrototype      ( "HEADER_UNTYPED_UNIT_DECLARATION", "../Grammar/LocatedNode.code");
      UntypedUnitDeclaration.setDataPrototype          ( "std::string", "name", "= \"\"",
@@ -823,8 +806,6 @@
      UntypedUnitDeclaration.setDataPrototype          ( "SgUntypedScope*", "scope", "= NULL",
                NO_CONSTRUCTOR_PARAMETER, BUILD_ACCESS_FUNCTIONS, DEF_TRAVERSAL, NO_DELETE);
 
-=======
->>>>>>> 57e7ee95
   // Rasmussen (8/16/2017): Added UntypedSubmoduleDeclaration (note submodule_ancestor and submodule_parent)
      UntypedSubmoduleDeclaration.setFunctionPrototype   ( "HEADER_UNTYPED_SUBMODULE_DECLARATION", "../Grammar/LocatedNode.code");
      UntypedSubmoduleDeclaration.setDataPrototype       ( "std::string", "name", "= \"\"",
@@ -1416,10 +1397,7 @@
      UntypedExceptionDeclaration.setFunctionSource        ( "SOURCE_UNTYPED_EXCEPTION_DECLARATION", "../Grammar/LocatedNode.code");
      UntypedExceptionHandlerDeclaration.setFunctionSource ( "SOURCE_UNTYPED_EXCEPTION_HANDLER_DECLARATION", "../Grammar/LocatedNode.code");
      UntypedTaskDeclaration.setFunctionSource             ( "SOURCE_UNTYPED_TASK_DECLARATION", "../Grammar/LocatedNode.code");
-<<<<<<< HEAD
      UntypedUnitDeclaration.setFunctionSource             ( "SOURCE_UNTYPED_UNIT_DECLARATION", "../Grammar/LocatedNode.code");
-=======
->>>>>>> 57e7ee95
 
   // Rasmussen (8/16/2017): Added new IR node to represent a Fortran submodule (a submodule extends an existing module)
      UntypedSubmoduleDeclaration.setFunctionSource     ( "SOURCE_UNTYPED_SUBMODULE_DECLARATION", "../Grammar/LocatedNode.code");
