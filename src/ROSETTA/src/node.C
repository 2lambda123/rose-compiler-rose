#include <featureTests.h>
#include "ROSETTA_macros.h"
#include "grammar.h"
#include "AstNodeClass.h"

// What should be the behavior of the default constructor for Grammar

void
Grammar::setUpNodes ()
   {
  // This function sets up the type system for the grammar.  In this case it implements the
  // C++ grammar, but this will be modified to permit all grammars to contain elements of the
  // C++ grammar.  Modified grammars will add and subtract elements from this default C++ grammar.

  // print out all the available nonterminals (error checking/debugging)
  // terminalList.display("Called from Grammar::setUpNodes()");
  // nonTerminalList.display("Called from Grammar::setUpNodes()");

  // printf ("Exiting after test in Grammar::setUpNodes()! \n");

     AstNodeClass & Expression = *lookupTerminal(terminalList, "Expression");
     AstNodeClass & Statement  = *lookupTerminal(terminalList, "Statement");

  // DQ (11/21/2007): This is part of support for the common block statement
     NEW_TERMINAL_MACRO (CommonBlockObject, "CommonBlockObject",     "TEMP_CommonBlockObject" );

  // Liao 11/1/2010, move SgInitializedName to SgLocatedNode
     NEW_TERMINAL_MACRO (InitializedName, "InitializedName", "InitializedNameTag" );

  // DQ (9/3/2014): Adding support for C++11 lambda expresions.
     NEW_TERMINAL_MACRO (LambdaCapture    , "LambdaCapture"    , "LambdaCaptureTag" );
     NEW_TERMINAL_MACRO (LambdaCaptureList, "LambdaCaptureList", "LambdaCaptureListTag" );

  // DQ(1/13/2014): Added Java support for JavaMemberValuePair
     NEW_TERMINAL_MACRO (JavaMemberValuePair, "JavaMemberValuePair", "JavaMemberValuePairTag" );

#if USE_OMP_IR_NODES  // Liao, 5/30/2009 add nodes for OpenMP Clauses,
 // they have source position info and should be traversed
     // add all terminals first, then bottom-up traverse class hierarchy to define non-terminals
     /*
         Class hierarchy
           SgOmpClause  {define all enum types here}
             // simplest clause
           * SgOmpOrderedClause
           * SgOmpNowaitClause
           * SgOmpUntiedClause
           * SgOmpBeginClause // experimental nodes for MPI begin..end segments
           * SgOmpEndClause
             // with some value
           * SgOmpDefaultClause
           * SgOmpProcBindClause
             // with kind, chunksize
           * SgOmpScheduleClause
              //with expression
           * SgOmpExpressionClause
           ** SgOmpCollapseClause
           ** SgOmpIfClause
           ** SgOmpNumThreadsClause
             // with variable list
           * SgOmpVariablesClause
           ** SgOmpCopyprivateClause
           ** SgOmpPrivateClause
           ** SgOmpFirstprivateClause
           ** SgOmpSharedClause
           ** SgOmpCopyInClause
           ** SgOmpLastprivateClause
              // reduction, op : list
           *** SgOmpReductionClause
        */
     NEW_TERMINAL_MACRO (OmpOrderedClause, "OmpOrderedClause", "OmpOrderedClauseTag" );
     NEW_TERMINAL_MACRO (OmpNowaitClause, "OmpNowaitClause", "OmpNowaitClauseTag" );
     NEW_TERMINAL_MACRO (OmpBeginClause, "OmpBeginClause", "OmpBeginClauseTag" );
     NEW_TERMINAL_MACRO (OmpEndClause, "OmpEndClause", "OmpEndClauseTag" );
     NEW_TERMINAL_MACRO (OmpUntiedClause, "OmpUntiedClause", "OmpUntiedClauseTag" );
     NEW_TERMINAL_MACRO (OmpMergeableClause, "OmpMergeableClause", "OmpMergeableClauseTag" );
     NEW_TERMINAL_MACRO (OmpDefaultClause, "OmpDefaultClause", "OmpDefaultClauseTag" );
     NEW_TERMINAL_MACRO (OmpAtomicClause, "OmpAtomicClause", "OmpAtomicClauseTag" );
     NEW_TERMINAL_MACRO (OmpProcBindClause, "OmpProcBindClause", "OmpProcBindClauseTag" );
     NEW_TERMINAL_MACRO (OmpInbranchClause, "OmpInbranchClause", "OmpInbranchClauseTag" );
     NEW_TERMINAL_MACRO (OmpNotinbranchClause, "OmpNotinbranchClause", "OmpNotinbranchClauseTag" );

     NEW_TERMINAL_MACRO (OmpCollapseClause, "OmpCollapseClause", "OmpCollapseClauseTag" );
     NEW_TERMINAL_MACRO (OmpIfClause, "OmpIfClause", "OmpIfClauseTag" );
     NEW_TERMINAL_MACRO (OmpFinalClause, "OmpFinalClause", "OmpFinalClauseTag" );
     NEW_TERMINAL_MACRO (OmpPriorityClause, "OmpPriorityClause", "OmpPriorityClauseTag" );
     NEW_TERMINAL_MACRO (OmpNumThreadsClause, "OmpNumThreadsClause", "OmpNumThreadsClauseTag" );
     NEW_TERMINAL_MACRO (OmpDeviceClause, "OmpDeviceClause", "OmpIfDeviceTag" );
     NEW_TERMINAL_MACRO (OmpSafelenClause, "OmpSafelenClause", "OmpSafelenTag" );
     NEW_TERMINAL_MACRO (OmpSimdlenClause, "OmpSimdlenClause", "OmpSimdlenTag" );

     NEW_NONTERMINAL_MACRO (OmpExpressionClause, OmpOrderedClause | OmpCollapseClause | OmpIfClause | OmpNumThreadsClause | OmpDeviceClause |
                            OmpSafelenClause | OmpSimdlenClause | OmpFinalClause | OmpPriorityClause
         ,"OmpExpressionClause", "OmpExpressionClauseTag",false );


     NEW_TERMINAL_MACRO (OmpCopyprivateClause, "OmpCopyprivateClause", "OmpCopyprivateClauseTag" );
     NEW_TERMINAL_MACRO (OmpPrivateClause, "OmpPrivateClause", "OmpPrivateClauseTag" );
     NEW_TERMINAL_MACRO (OmpFirstprivateClause, "OmpFirstprivateClause", "OmpFirstprivateClauseTag" );
     NEW_TERMINAL_MACRO (OmpSharedClause, "OmpSharedClause", "OmpSharedClauseTag" );
     NEW_TERMINAL_MACRO (OmpCopyinClause, "OmpCopyinClause", "OmpCopyinClauseTag" );
     NEW_TERMINAL_MACRO (OmpLastprivateClause, "OmpLastprivateClause", "OmpLastprivateClauseTag" );
     NEW_TERMINAL_MACRO (OmpReductionClause, "OmpReductionClause", "OmpReductionClauseTag" );
     NEW_TERMINAL_MACRO (OmpDependClause,    "OmpDependClause", "OmpDependClauseTag" );

     NEW_TERMINAL_MACRO (OmpMapClause, "OmpMapClause", "OmpMapClauseTag" );
     NEW_TERMINAL_MACRO (OmpLinearClause, "OmpLinearClause", "OmpLinearClauseTag" );
     NEW_TERMINAL_MACRO (OmpUniformClause, "OmpUniformClause", "OmpUniformClauseTag" );
     NEW_TERMINAL_MACRO (OmpAlignedClause, "OmpAlignedClause", "OmpAlignedClauseTag" );

     NEW_NONTERMINAL_MACRO (OmpVariablesClause, OmpCopyprivateClause| OmpPrivateClause |OmpFirstprivateClause|
         OmpSharedClause |OmpCopyinClause| OmpLastprivateClause| OmpReductionClause | OmpMapClause |
         OmpUniformClause | OmpAlignedClause | OmpLinearClause | OmpDependClause ,
         "OmpVariablesClause", "OmpVariablesClauseTag", false);

     NEW_TERMINAL_MACRO (OmpScheduleClause, "OmpScheduleClause", "OmpScheduleClauseTag" );

     NEW_NONTERMINAL_MACRO (OmpClause, OmpNowaitClause | OmpBeginClause |OmpEndClause | OmpUntiedClause |
         OmpDefaultClause | OmpAtomicClause | OmpProcBindClause | OmpExpressionClause | OmpInbranchClause | OmpNotinbranchClause |
         OmpVariablesClause | OmpScheduleClause | OmpMergeableClause ,
         "OmpClause", "OmpClauseTag", false);
#endif

  // DQ (10/3/2008): Support for the Fortran "USE" statement and its rename list option.
     NEW_TERMINAL_MACRO (RenamePair,     "RenamePair",     "TEMP_Rename_Pair" );

  // DQ (10/6/2008): Support for the Fortran "USE" statement and its rename list option.
     NEW_TERMINAL_MACRO (InterfaceBody,  "InterfaceBody",  "TEMP_Interface_Body" );

  // negara1 (08/10/2011): Support for included files (i.e. headers) bodies.
     NEW_TERMINAL_MACRO (HeaderFileBody,  "HeaderFileBody",  "TEMP_Header_File_Body" );


  // PP (3/5/21) make ada type constraint extend SgLocatedNodeSupport instead SgSupport
     NEW_TERMINAL_MACRO (AdaRangeConstraint, "AdaRangeConstraint", "AdaRangeConstraintTag");
     NEW_TERMINAL_MACRO (AdaIndexConstraint, "AdaIndexConstraint", "AdaIndexConstraintTag");
     NEW_TERMINAL_MACRO (AdaDigitsConstraint, "AdaDigitsConstraint", "AdaDigitsConstraintTag");
     NEW_TERMINAL_MACRO (AdaDeltaConstraint,  "AdaDeltaConstraint", "AdaDeltaConstraintTag");
     NEW_TERMINAL_MACRO (AdaDiscriminantConstraint, "AdaDiscriminantConstraint", "AdaDiscriminantConstraintTag");
     NEW_TERMINAL_MACRO (AdaNullConstraint, "AdaNullConstraint", "AdaNullConstraintTag");

     NEW_NONTERMINAL_MACRO (AdaTypeConstraint,
          AdaRangeConstraint | AdaIndexConstraint | AdaDigitsConstraint | AdaDeltaConstraint |
          AdaDiscriminantConstraint | AdaNullConstraint,
          "AdaTypeConstraint", "AdaTypeConstraintTag", false);

  // ***************************************************************************************
  // ***************************************************************************************
  //                                 Untyped IR Node Support
  // ***************************************************************************************
  // ***************************************************************************************
  // DQ (11/26/2013): Adding support for untyped AST IR nodes to support translation of ATterm
  // based untyped ASTs into ROSE so that we will have tools (inherited attribute and synthizied
  // attribute traversals) from which to build the ROSE AST (typed AST) and define a proper frontend.

  // Rasmussen (08/25/2022): Removed all untyped Sage nodes. Ultimately it proved easier to
  // construct regular IR nodes from the Jovial parser. Using the untyped system just led to an
  // unnecessary step and wasted effort.

  // ***************************************************************************************
  //                              END of Untyped IR Node Support
  // ***************************************************************************************

  // DQ(1/13/2014): Added Java support for JavaMemberValuePair
  // DQ (10/6/2008): Migrate some of the SgSupport derived IR nodes, that truly have a position in the
  // source code, to SgLocatedNode.  Start with some of the newer IR nodes which are traversed and thus
  // are forced to have an interface for the source position interface information (already present in
  // the SgLocatedNode base class).  Eventually a number of the IR nodes currently derived from SgSupport
  // should be moved to be here (e.g. SgTemplateArgument, SgTemplateParameter, and
  // a number of the new Fortran specific IRnodes, etc.).
     NEW_NONTERMINAL_MACRO (LocatedNodeSupport, CommonBlockObject | InitializedName | InterfaceBody |
                            HeaderFileBody | RenamePair | JavaMemberValuePair | OmpClause |
                            LambdaCapture  | LambdaCaptureList | AdaTypeConstraint,
                            "LocatedNodeSupport", "LocatedNodeSupportTag", false );

  // DQ (3/24/2007): Added support for tokens in the IR (to support threading of the token stream
  // onto the AST as part of an alternative, and exact, form of code generation within ROSE.
     NEW_TERMINAL_MACRO (Token, "Token", "TOKEN" );

  // Liao 11/2/2010, LocatedNodeSupport is promoted to the first location since SgInitializedName's internal type is used in some Statement
     NEW_NONTERMINAL_MACRO (LocatedNode, Token | LocatedNodeSupport| Statement | Expression, "LocatedNode", "LocatedNodeTag", false );

     AstNodeClass & Type    = *lookupTerminal(terminalList, "Type");
     AstNodeClass & Symbol  = *lookupTerminal(terminalList, "Symbol");
     AstNodeClass & Support = *lookupTerminal(terminalList, "Support");

#ifdef ROSE_ENABLE_BINARY_ANALYSIS
  // DQ (3/14/2007): Added IR support for binaries
     AstNodeClass & AsmNode = *lookupTerminal(terminalList, "AsmNode");
#endif

  // printf ("nonTerminalList.size() = %" PRIuPTR " \n",nonTerminalList.size());

  // DQ (4/20/2014): Adding more support for ATerm library.
  // Rasmussen (04/17/2019): Support for ATerms has been deprecated.
  // NEW_TERMINAL_MACRO (Aterm, "Aterm", "ATERM" );

  // DQ (3/14/2007): Added IR support for binaries
#ifdef ROSE_ENABLE_BINARY_ANALYSIS
     NEW_NONTERMINAL_MACRO (Node, Support | Type | LocatedNode | Symbol | AsmNode, "Node", "NodeTag", false );
#else
     NEW_NONTERMINAL_MACRO (Node, Support | Type | LocatedNode | Symbol          , "Node", "NodeTag", false );
#endif

  // ***********************************************************************
  // ***********************************************************************
  //                       Header Code Declaration
  // ***********************************************************************
  // ***********************************************************************

  // Header declarations for Node
     Node.setPredeclarationString     ("HEADER_NODE_PREDECLARATION" , "../Grammar/Node.code");

  // DQ (3/25/2006): Put it back since we can't control the ordering of generated
  // functions sufficently to have this be a means to document ROSE.
  // DQ (3/24/2006): Move to before common code to better organize documentation
  // Node.setFunctionPrototype        ( "HEADER", "../Grammar/Node.code");

  // MK: the following two function calls could be wrapped into a single one:
     Node.setFunctionPrototype        ( "HEADER", "../Grammar/Common.code");
     Node.setSubTreeFunctionPrototype ( "HEADER", "../Grammar/Common.code");

  // DQ (3/25/2006): Put it back since we can't control the ordering of generated
  // functions sufficently to have this be a means to document ROSE.
  // DQ (3/24/2006): Move to before common code
     Node.setFunctionPrototype        ( "HEADER", "../Grammar/Node.code");

  // This function exists everywhere (at each node of the grammar)!
     Node.setSubTreeFunctionPrototype    ( "HEADER_IS_CLASSNAME", "../Grammar/Node.code");

  // This function exists everywhere (at each node of the grammar)!
  // Node.setSubTreeFunctionPrototype    ( "HEADER_PARSER", "../Grammar/Node.code");
  // Can't use the leafNodeList until we have built the tree!!!
  // leafNodeList.setSubTreeFunctionPrototype    ( "HEADER_PARSER", "../Grammar/Node.code");
  // leafNodeList.setFunctionPrototype    ( "HEADER_PARSER", "../Grammar/Node.code");

  // Build it everywhere for now (though it is likely only required on the leaves)
     Node.setSubTreeFunctionPrototype    ( "HEADER_PARSER", "../Grammar/Node.code");

  // MK: I moved the following data member declaration from ../Grammar/Node.code to this position,
  // we rely on the access functions to be defined in the .code files, maybe this should be changed;
     Node.setDataPrototype("SgNode*","parent","= NULL",
                           NO_CONSTRUCTOR_PARAMETER, NO_ACCESS_FUNCTIONS, NO_TRAVERSAL, NO_DELETE, NO_COPY_DATA);

  // DQ (7/23/2005): Let these be automatically generated by ROSETTA!
  // Opps, these can't be generated by ROSETTA, since it would result
  // in the recursive call to set_isModified (endless recursion).
  // QY: we need a boolean flag for tracking the updates to an ast node
     Node.setDataPrototype("bool","isModified","= false",
                           NO_CONSTRUCTOR_PARAMETER, NO_ACCESS_FUNCTIONS, NO_TRAVERSAL, NO_DELETE, NO_COPY_DATA);

  // DQ (12/3/2014): We need a concept of contains modified code so that we can support the unparsing from the token stream.
     Node.setDataPrototype("bool","containsTransformation","= false",
                           NO_CONSTRUCTOR_PARAMETER, NO_ACCESS_FUNCTIONS, NO_TRAVERSAL, NO_DELETE, NO_COPY_DATA);
<<<<<<< HEAD
=======
#if 0
  // DQ (5/2/2021): We need a concept of contains modified code relative to the parent node so that we can support file 
  // the unparsing from the token stream when header files are nested.
     Node.setDataPrototype("bool","containsTransformationRelativeToPresentNodeFile","= false",
                           NO_CONSTRUCTOR_PARAMETER, NO_ACCESS_FUNCTIONS, NO_TRAVERSAL, NO_DELETE, NO_COPY_DATA);
#endif
#if 0
  // DQ (7/23/2005): Remove this flag since it is no longer used.  It is not particularly eligant to store
  // the state associated with the traversal within the AST. Some state is required to avoid retraversal
  // of IR nodes, but that state should be stored in the traversal directly.

  // MK: we need a boolean flag for the tree traversal
     Node.setDataPrototype("bool","isVisited","= false",
                           NO_CONSTRUCTOR_PARAMETER, BUILD_ACCESS_FUNCTIONS, NO_TRAVERSAL, NO_DELETE, NO_COPY_DATA);
     // MS: make file_info accessible in every AST node. Only set in SgLocatedNode(s)
     //Node.setDataPrototype("Sg_File_Info*","file_info","= NULL",
     //            CONSTRUCTOR_PARAMETER, BUILD_ACCESS_FUNCTIONS, NO_TRAVERSAL, DEF_DELETE);
#endif
>>>>>>> 6bbcb5a2

  // DQ (10/21/2005): Adding memory pool support variable via ROSETTA so that file I/O can be supported.
     Node.setDataPrototype("$CLASSNAME*","freepointer","= AST_FileIO::IS_VALID_POINTER()",
            NO_CONSTRUCTOR_PARAMETER, BUILD_ACCESS_FUNCTIONS, NO_TRAVERSAL, NO_DELETE, NO_COPY_DATA);

  // DQ (1/31/2006): We can introduce this here since it will be set in each constructor call.
  // but the trick is to set the initializer to an empty string so that the initialization in
  // the constructor will not be output by ROSETTA.
  // DQ (1/31/2006): This is support for the single global function type table
  // (stores all function types using mangled names).  To support this static data member
  // we have to build special version of the access functions (so that the access member functions
  // will be static as well).
  // Support for SgFunctionTypeTable* SgNode::globalFunctionTypeTable = new SgFunctionTypeTable();
     Node.setDataPrototype("static SgFunctionTypeTable*","globalFunctionTypeTable","",
            NO_CONSTRUCTOR_PARAMETER, NO_ACCESS_FUNCTIONS, NO_TRAVERSAL, NO_DELETE, NO_COPY_DATA);

  // DQ (7/22/2010): Added support for type table supporting construction of unique types.
     Node.setDataPrototype("static SgTypeTable*","globalTypeTable","",
            NO_CONSTRUCTOR_PARAMETER, NO_ACCESS_FUNCTIONS, NO_TRAVERSAL, NO_DELETE, NO_COPY_DATA);

  // DQ (3/12/2007): Added static mangled name map, used to improve performance of mangled name lookup.
     Node.setDataPrototype("static std::map<SgNode*,std::string>","globalMangledNameMap","",
            NO_CONSTRUCTOR_PARAMETER, NO_ACCESS_FUNCTIONS, NO_TRAVERSAL, NO_DELETE, NO_COPY_DATA);
  // DQ (6/26/2007): Added support from Jeremiah for shortened mangle names
     Node.setDataPrototype("static std::map<std::string, int>", "shortMangledNameCache", "",
            NO_CONSTRUCTOR_PARAMETER, NO_ACCESS_FUNCTIONS, NO_TRAVERSAL, NO_DELETE, NO_COPY_DATA);

  // DQ (5/28/2011): Added central location for qualified name maps (for names and types).
  // these maps store the required qualified name for where an IR node is referenced (not
  // at the IR node which has the qlocal qualifier).  Thus we can support multiple references
  // to an IR node which might have different qualified names.  This is critical to the
  // qualified name support.
     Node.setDataPrototype("static std::map<SgNode*,std::string>","globalQualifiedNameMapForNames","",
            NO_CONSTRUCTOR_PARAMETER, NO_ACCESS_FUNCTIONS, NO_TRAVERSAL, NO_DELETE, NO_COPY_DATA);
     Node.setDataPrototype("static std::map<SgNode*,std::string>","globalQualifiedNameMapForTypes","",
            NO_CONSTRUCTOR_PARAMETER, NO_ACCESS_FUNCTIONS, NO_TRAVERSAL, NO_DELETE, NO_COPY_DATA);

  // DQ (9/7/2014): Added support for template headers as part of name qualification.
     Node.setDataPrototype("static std::map<SgNode*,std::string>","globalQualifiedNameMapForTemplateHeaders","",
            NO_CONSTRUCTOR_PARAMETER, NO_ACCESS_FUNCTIONS, NO_TRAVERSAL, NO_DELETE, NO_COPY_DATA);

  // DQ (6/3/2011): Names of types that can have embedded qualified names have names that are dependent
  // upon the location where they are referenced.  This map stored the generated names of such types
  // which are then used in the unparsing.  This is relevant only for C++ and is a part of the name
  // qualification support in the unparser.
     Node.setDataPrototype("static std::map<SgNode*,std::string>","globalTypeNameMap","",
            NO_CONSTRUCTOR_PARAMETER, NO_ACCESS_FUNCTIONS, NO_TRAVERSAL, NO_DELETE, NO_COPY_DATA);

  // DQ (3/13/2019): The fix for referencing types than contain many parts is to have a map of maps
  // to the generated name qualification substrings for each type, all associted with a single reference
  // node to the statement refering to the type.
     Node.setDataPrototype("static std::map<SgNode*,std::map<SgNode*,std::string> >","globalQualifiedNameMapForMapsOfTypes","",
            NO_CONSTRUCTOR_PARAMETER, NO_ACCESS_FUNCTIONS, NO_TRAVERSAL, NO_DELETE, NO_COPY_DATA);

  // Not clear how to best to this, perhaps ROSETTA should define a function.
  // DQ (11/25/2007): Language classification field.  Now that we are supporting multiple languages
  // it is helpful to have a way to classify the IR nodes as to what language they belong.  Most are
  // shared (which can be the default) but many are language specific.
  // Node.setDataPrototype("static long","language_classification_bit_vector","",
  //        NO_CONSTRUCTOR_PARAMETER, BUILD_ACCESS_FUNCTIONS, NO_TRAVERSAL, NO_DELETE, NO_COPY_DATA);

     LocatedNode.setFunctionPrototype ( "HEADER", "../Grammar/LocatedNode.code");
  // LocatedNode.setDataPrototype     ( "Sg_File_Info*", "file_info", "= NULL",
  //              CONSTRUCTOR_PARAMETER, BUILD_ACCESS_FUNCTIONS, NO_TRAVERSAL, DEF_DELETE);
  // New interface functions for startOfConstruct and endOfConstruct information
     LocatedNode.setDataPrototype     ( "Sg_File_Info*", "startOfConstruct", "= NULL",
                  CONSTRUCTOR_PARAMETER, BUILD_ACCESS_FUNCTIONS, NO_TRAVERSAL, DEF_DELETE, CLONE_PTR);
     LocatedNode.setDataPrototype     ( "Sg_File_Info*", "endOfConstruct", "= NULL",
                  NO_CONSTRUCTOR_PARAMETER, BUILD_ACCESS_FUNCTIONS, NO_TRAVERSAL, DEF_DELETE, CLONE_PTR);

  // DQ (7/26/2008): Any comments need to be copied to a new container (deep copy), else comments added
  // to the copy will showup in the comments for the original AST.  Fixed as part of support for bug seeding.
  // LocatedNode.setDataPrototype     ( "AttachedPreprocessingInfoType*", "attachedPreprocessingInfoPtr", "= NULL",
  //              NO_CONSTRUCTOR_PARAMETER, BUILD_ACCESS_FUNCTIONS, NO_TRAVERSAL, DEF_DELETE, COPY_DATA);
     LocatedNode.setDataPrototype     ( "AttachedPreprocessingInfoType*", "attachedPreprocessingInfoPtr", "= NULL",
                  NO_CONSTRUCTOR_PARAMETER, BUILD_ACCESS_FUNCTIONS, NO_TRAVERSAL, DEF_DELETE, CLONE_PTR);

#if 1
  // DQ (1/2/2006): Added attribute via ROSETTA (changed to pointer to AstAttributeMechanism)
  // Modified implementation to only be at specific IR nodes.

  // DQ (6/28/2008): Make this copy the attributes and define a copy function to be called to support this!
  // LocatedNode.setDataPrototype("AstAttributeMechanism*","attributeMechanism","= NULL",
  //              NO_CONSTRUCTOR_PARAMETER, BUILD_ACCESS_FUNCTIONS, NO_TRAVERSAL, NO_DELETE, NO_COPY_DATA);
  // LocatedNode.setDataPrototype("AstAttributeMechanism*","attributeMechanism","= NULL",
  //              NO_CONSTRUCTOR_PARAMETER, BUILD_ACCESS_FUNCTIONS, NO_TRAVERSAL, NO_DELETE, COPY_DATA);

  // DQ (11/1/2015): Build the access functions, but don't let the set_* access function set the "p_isModified" flag.
  // LocatedNode.setDataPrototype("AstAttributeMechanism*","attributeMechanism","= NULL",
  //              NO_CONSTRUCTOR_PARAMETER, BUILD_ACCESS_FUNCTIONS, NO_TRAVERSAL, NO_DELETE, CLONE_PTR);
     LocatedNode.setDataPrototype("AstAttributeMechanism*","attributeMechanism","= NULL",
                  NO_CONSTRUCTOR_PARAMETER, BUILD_FLAG_ACCESS_FUNCTIONS, NO_TRAVERSAL, DEF_DELETE, CLONE_PTR);


     LocatedNode.setFunctionPrototype      ( "HEADER_ATTRIBUTE_SUPPORT", "../Grammar/Support.code");
     LocatedNode.setFunctionSource         ( "SOURCE_ATTRIBUTE_SUPPORT", "../Grammar/Support.code");
#endif

  // DQ (11/3/2015): Added support to use mechanism that to have set_* access functions not mark node using isModified flag.
  // DQ (1/15/2015): We need a concept of transformation restricted to the addition or deletion or transformation of the surounding comments and CPP directives.
  // LocatedNode.setDataPrototype("bool","containsTransformationToSurroundingWhitespace","= false",
  //                       NO_CONSTRUCTOR_PARAMETER, BUILD_ACCESS_FUNCTIONS, NO_TRAVERSAL, NO_DELETE, NO_COPY_DATA);
     LocatedNode.setDataPrototype("bool","containsTransformationToSurroundingWhitespace","= false",
                           NO_CONSTRUCTOR_PARAMETER, BUILD_FLAG_ACCESS_FUNCTIONS, NO_TRAVERSAL, NO_DELETE, NO_COPY_DATA);

  // DQ (3/24/2007): Added support for tokens in the IR.
  // Token.setPredeclarationString ("HEADER_TOKEN_PREDECLARATION" , "../Grammar/LocatedNode.code");
     Token.setFunctionPrototype    ("HEADER_TOKEN", "../Grammar/LocatedNode.code");

  // DQ (3/24/2007): Should be be naming the string we hold in the token "lexeme", or is there a better name?
     Token.setDataPrototype ( "std::string", "lexeme_string", "= \"\"",
                  CONSTRUCTOR_PARAMETER, BUILD_ACCESS_FUNCTIONS, NO_TRAVERSAL, NO_DELETE, NO_COPY_DATA);
     Token.setDataPrototype ( "unsigned int", "classification_code", "= 0",
                  CONSTRUCTOR_PARAMETER, BUILD_ACCESS_FUNCTIONS, NO_TRAVERSAL, NO_DELETE, NO_COPY_DATA);

     LocatedNodeSupport.setFunctionPrototype ( "HEADER_LOCATED_NODE_SUPPORT", "../Grammar/LocatedNode.code");


  // DQ (9/3/2014): Adding support for C++11 lambda expresions.
     LambdaCapture.setFunctionPrototype     ( "HEADER_LAMBDA_CAPTURE", "../Grammar/LocatedNode.code");
     LambdaCaptureList.setFunctionPrototype ( "HEADER_LAMBDA_CAPTURE_LIST", "../Grammar/LocatedNode.code");

     AdaTypeConstraint.setFunctionPrototype      ( "HEADER_ADA_TYPE_CONSTRAINT"      , "../Grammar/LocatedNode.code");
     AdaRangeConstraint.setFunctionPrototype     ( "HEADER_ADA_RANGE_CONSTRAINT"     , "../Grammar/LocatedNode.code");
     AdaIndexConstraint.setFunctionPrototype     ( "HEADER_ADA_INDEX_CONSTRAINT"     , "../Grammar/LocatedNode.code");
     AdaDigitsConstraint.setFunctionPrototype    ( "HEADER_ADA_DIGITS_CONSTRAINT"    , "../Grammar/LocatedNode.code");
     AdaDeltaConstraint.setFunctionPrototype     ( "HEADER_ADA_DELTA_CONSTRAINT"     , "../Grammar/LocatedNode.code");
     AdaDiscriminantConstraint.setFunctionPrototype ( "HEADER_ADA_DISCRIMINANT_CONSTRAINT", "../Grammar/LocatedNode.code");
     AdaNullConstraint.setFunctionPrototype      ( "HEADER_ADA_NULL_CONSTRAINT", "../Grammar/LocatedNode.code");


  // ***************************************************************************************
  // ***************************************************************************************
  //                                 ATerm IR Node Support
  // ***************************************************************************************
  // ***************************************************************************************
  // DQ (4/20/2014): Added support for ATerms in the IR.  The goal is to support a new level
  // of reading ATerms (previously demonstrated in projects/AtermTranslation directory).
  // This level of support reads the Aterms and represents the Aterms in a ROSE AST using
  // specific SgAterm IR nodes that as fundamentally simpler then the more commonly use
  // ROSE IR nodes.  This work is in contrast to the Aterm API for the ROSE AST which has
  // become problematic to support beyond a specific level.  Current level of support for
  // the ATerm API in ROSE is limited to the demonstration using ATerm specific tools that
  // generate DOT graph files from any Aterm and can be make to work on the ROSE AST as
  // well though the use of the ATerm API in ROSE (all this is demonstrated in the examples
  // in the projects/AtermTranslation directory).

  // Rasmussen (04/17/2019): Support for ATerms has been deprecated.
  // Aterm.setFunctionPrototype ( "HEADER_ATERM_NODE", "../Grammar/LocatedNode.code");
  // Aterm.setDataPrototype     ( "std::string", "name", "= \"\"",
  //              CONSTRUCTOR_PARAMETER, BUILD_ACCESS_FUNCTIONS, NO_TRAVERSAL, NO_DELETE);

  // ***************************************************************************************
  // ***************************************************************************************
  //                                 Untyped IR Node Support
  // ***************************************************************************************
  // ***************************************************************************************
  // DQ (11/26/2013): Adding support for untyped AST IR nodes to support translation of ATterm
  // based untyped ASTs into ROSE so that we will have tools (inherited attribute and synthizied
  // attribute traversals) from which to build the ROSE AST (typed AST) and define a proper frontend.

  // Rasmussen (08/25/2022): Removed all untyped Sage nodes. Ultimately it proved easier to
  // construct regular IR nodes from the Jovial parser. Using the untyped system just led to an
  // unnecessary step and wasted effort.

  // DQ (10/6/2008): Moved to SgLocatedNodeSupport.
     RenamePair.setFunctionPrototype ( "HEADER_RENAME_PAIR", "../Grammar/LocatedNode.code");
     RenamePair.setDataPrototype     ( "SgName", "local_name", "= \"\"",
                  CONSTRUCTOR_PARAMETER, BUILD_ACCESS_FUNCTIONS, NO_TRAVERSAL, NO_DELETE);
     RenamePair.setDataPrototype     ( "SgName", "use_name", "= \"\"",
                  CONSTRUCTOR_PARAMETER, BUILD_ACCESS_FUNCTIONS, NO_TRAVERSAL, NO_DELETE);

  // DQ (10/6/2008): This interferes with the specification in SgLocatedNode
  // RenamePair.setDataPrototype     ( "Sg_File_Info*", "startOfConstruct", "= NULL",
  //              NO_CONSTRUCTOR_PARAMETER, BUILD_ACCESS_FUNCTIONS, NO_TRAVERSAL, DEF_DELETE, CLONE_PTR);

  // DQ (10/6/2008): Moved to SgLocatedNodeSupport.
  // DQ (10/6/2008): Added support for interface bodies so that we could capture the information
  // used to specify function declaration ro function names in interface statements.
     InterfaceBody.setFunctionPrototype ( "HEADER_INTERFACE_BODY", "../Grammar/LocatedNode.code");

  // Record whether the function declaration or the function name was used in the interface body (F90 permits either one).
     InterfaceBody.setDataPrototype     ( "SgName", "function_name", "= \"\"",
                  CONSTRUCTOR_PARAMETER, BUILD_ACCESS_FUNCTIONS, NO_TRAVERSAL, NO_DELETE);
  // We can't traverse this since it may be the same as a declaration in a contains statement.
  // However, if we can properly support the defining vs. non defining declaration then maybe
  // we can.  Work on this later.
     InterfaceBody.setDataPrototype     ( "SgFunctionDeclaration*", "functionDeclaration", "= NULL",
                  CONSTRUCTOR_PARAMETER, BUILD_ACCESS_FUNCTIONS, NO_TRAVERSAL, NO_DELETE);
     InterfaceBody.setDataPrototype     ( "bool", "use_function_name", "= false",
                  CONSTRUCTOR_PARAMETER, BUILD_ACCESS_FUNCTIONS, NO_TRAVERSAL, NO_DELETE);

  // DQ (10/6/2008): This interferes with the specification in SgLocatedNode
  // InterfaceBody.setDataPrototype     ( "Sg_File_Info*", "startOfConstruct", "= NULL",
  //              NO_CONSTRUCTOR_PARAMETER, BUILD_ACCESS_FUNCTIONS, NO_TRAVERSAL, DEF_DELETE, CLONE_PTR);
  // InterfaceBody.setDataPrototype     ( "Sg_File_Info*", "endOfConstruct", "= NULL",
  //              NO_CONSTRUCTOR_PARAMETER, BUILD_ACCESS_FUNCTIONS, NO_TRAVERSAL, DEF_DELETE, CLONE_PTR);

  // negara1 (08/10/2011): Added to SgLocatedNodeSupport, no need for additional functions.
     HeaderFileBody.setFunctionPrototype ( "HEADER_HEADER_FILE_BODY", "../Grammar/LocatedNode.code");

  // DQ (8/23/2018): Adding support for pointer to the SgSourceFile that will record a SgSourceFile
  // IR node for the include file (so that we can save information about comments, CPP directives,
  // and the token stream).  This allows us to build the associated file information in the frontend
  // instead of building it in the backend (when it is too late to generate the token stream and it's
  // mapping to what might be an already modified AST).  It might be that this IR node (SgSourceFile)
  // could replace the SgHeaderFileBody IR node (but let's hold of on that idea for now).
     HeaderFileBody.setDataPrototype ("SgSourceFile*", "include_file" , "= NULL",
                  NO_CONSTRUCTOR_PARAMETER, BUILD_ACCESS_FUNCTIONS, NO_TRAVERSAL, NO_DELETE);


     CommonBlockObject.setFunctionPrototype ( "HEADER_COMMON_BLOCK_OBJECT", "../Grammar/Support.code");
     CommonBlockObject.setDataPrototype     ( "std::string", "block_name", "=\"\"",
                  NO_CONSTRUCTOR_PARAMETER, BUILD_ACCESS_FUNCTIONS, NO_TRAVERSAL, NO_DELETE);
     CommonBlockObject.setDataPrototype     ( "SgExprListExp*", "variable_reference_list", "= NULL",
// Liao 12/9/2010, it should be traversable to reach varRefExp
//                  NO_CONSTRUCTOR_PARAMETER, BUILD_ACCESS_FUNCTIONS, NO_TRAVERSAL, NO_DELETE);
                    NO_CONSTRUCTOR_PARAMETER, BUILD_ACCESS_FUNCTIONS, DEF_TRAVERSAL, NO_DELETE);

  // InitializedName.setFunctionPrototype     ( "HEADER_INITIALIZED_NAME_DATA", "../Grammar/Support.code");

     InitializedName.setFunctionPrototype     ( "HEADER_INITIALIZED_NAME", "../Grammar/Support.code");

  // DQ (1/18/2006): renames this to be consistant and to allow the generated functions to map to
  // the virtual SgNode::get_file_info(). This then meens that we need to remove the use of
  // SgInitializedName::get_fileInfo() where it is used.
  // DQ (8/2/2004): Added fileInfo object to SgInitializedName object (to help with debugging and
  // to generally provide source position information on those IR nodes which are traversed).
  // InitializedName.setDataPrototype ( "Sg_File_Info*", "fileInfo", "= NULL",
  //        NO_CONSTRUCTOR_PARAMETER, BUILD_ACCESS_FUNCTIONS, NO_TRAVERSAL, DEF_DELETE, CLONE_PTR);
  // InitializedName.setDataPrototype ( "Sg_File_Info*", "file_info", "= NULL",
  //        NO_CONSTRUCTOR_PARAMETER, BUILD_ACCESS_FUNCTIONS, NO_TRAVERSAL, DEF_DELETE, CLONE_PTR);
  //   InitializedName.setDataPrototype ( "Sg_File_Info*", "startOfConstruct", "= NULL",
  //          NO_CONSTRUCTOR_PARAMETER, BUILD_ACCESS_FUNCTIONS, NO_TRAVERSAL, DEF_DELETE, CLONE_PTR);

  // DQ (12/9/2004): Modified to make the access functions for this data member be automatically
  // generated.  As part of this change Alin's set_name() member function was moved to
  // ROSE/src/frontend/SageIII/sageSupport.[hC] since it has very specific semantics that does not
  // apply to all cases of where the set_name() access function should be called within a SgInitializedName
  // object (since SgInitializedName objects are used for both VariableDeclaration, preinitialization lists, etc.)
  // InitializedName.setDataPrototype("SgName","name", "= NULL",
  //      NO_CONSTRUCTOR_PARAMETER, NO_ACCESS_FUNCTIONS, NO_TRAVERSAL, NO_DELETE);
#if 1
  // DQ (10/9/2007): Use the ROSETTA generated version to test failure

#if 0
  // DQ (10/10/2014): Older version of code (marked as NO_CONSTRUCTOR_PARAMETER).
     InitializedName.setDataPrototype("SgName","name", "= NULL",
          NO_CONSTRUCTOR_PARAMETER, BUILD_ACCESS_FUNCTIONS, NO_TRAVERSAL, NO_DELETE);
#else
  // DQ (10/10/2014): Modified to make this more suitable for support via Aterm to AST generation.
     InitializedName.setDataPrototype("SgName","name", "= NULL",
          CONSTRUCTOR_PARAMETER, BUILD_ACCESS_FUNCTIONS, NO_TRAVERSAL, NO_DELETE);
#endif
#else
     InitializedName.setDataPrototype("SgName","name", "= \"\"",
          NO_CONSTRUCTOR_PARAMETER, NO_ACCESS_FUNCTIONS, NO_TRAVERSAL, NO_DELETE);
#endif
  // DQ (8/18/2014): Added Microsoft specific extension for the uuid string option.
     InitializedName.setDataPrototype("std::string", "microsoft_uuid_string", "=\"\"",
          NO_CONSTRUCTOR_PARAMETER, BUILD_ACCESS_FUNCTIONS, NO_TRAVERSAL, NO_DELETE);


  // FMZ (4/7/2009): Added for Cray pointer declaration
#if 0
#if USE_FORTRAN_IR_NODES
     InitializedName.setDataPrototype("bool","isCrayPointer", "= false",
          NO_CONSTRUCTOR_PARAMETER, BUILD_ACCESS_FUNCTIONS, NO_TRAVERSAL, NO_DELETE);

     InitializedName.setDataPrototype("SgInitializedName*","crayPointee", "= NULL",
          NO_CONSTRUCTOR_PARAMETER, BUILD_ACCESS_FUNCTIONS, NO_TRAVERSAL, NO_DELETE);
#endif
#endif

#if 0
  // DQ (10/10/2014): Older version of code (marked as NO_CONSTRUCTOR_PARAMETER).
  // DQ (7/20/2004):  think this is the root of the problems in cycles when we traverse types!
     InitializedName.setDataPrototype("SgType*","typeptr", "= NULL",
                                      NO_CONSTRUCTOR_PARAMETER, BUILD_ACCESS_FUNCTIONS, NO_TRAVERSAL, NO_DELETE);
#else
  // DQ (10/10/2014): Modified to make this more suitable for support via Aterm to AST generation.
     InitializedName.setDataPrototype("SgType*","typeptr", "= NULL",
                                      CONSTRUCTOR_PARAMETER, BUILD_ACCESS_FUNCTIONS, NO_TRAVERSAL, NO_DELETE);
#endif

  // QY:11/2/04 remove itemptr
  //   InitializedName.setDataPrototype("SgInitializedName*","itemptr", "= NULL",
  //                                  NO_CONSTRUCTOR_PARAMETER, BUILD_ACCESS_FUNCTIONS, DEF_TRAVERSAL);
  // DQ (7/20/2004): The initptr in this SgInitializer object is NULL (set by EDG/SAGE connection)
  //                 to fix previous cycle in these objects (previously fixed in ASTFixes.C.
     InitializedName.setDataPrototype("SgInitializer*","initptr", "= NULL",
                                      NO_CONSTRUCTOR_PARAMETER, BUILD_ACCESS_FUNCTIONS, DEF_TRAVERSAL, NO_DELETE);

  // DQ (7/20/2004): I think this is a hold over from the old implementation of SageII and that
  // it could be removed at some point.
     InitializedName.setDataPrototype("SgInitializedName*","prev_decl_item", "= NULL",
                                      NO_CONSTRUCTOR_PARAMETER, BUILD_ACCESS_FUNCTIONS, NO_TRAVERSAL, NO_DELETE);
     InitializedName.setDataPrototype("bool","is_initializer", "= false",
                                      NO_CONSTRUCTOR_PARAMETER, NO_ACCESS_FUNCTIONS, NO_TRAVERSAL, NO_DELETE);
     InitializedName.setDataPrototype("SgDeclarationStatement*","declptr", "= NULL",
                                      NO_CONSTRUCTOR_PARAMETER, BUILD_ACCESS_FUNCTIONS, NO_TRAVERSAL, NO_DELETE);

  // DQ (3/4/2007): We want to force the copy mechanism to skip building a new SgStorageModifier
  // when making a copy (use NO_COPY_DATA to do this).  The p_storageModifier is handled internally
  // in SageIII.
  // DQ (4/28/2004): Use new modifier classes instead of older interface
  // InitializedName.setDataPrototype("int","storage_class_attributes", "= e_unknown_storage_class",
  //              NO_CONSTRUCTOR_PARAMETER, BUILD_ACCESS_FUNCTIONS, NO_TRAVERSAL);
  // InitializedName.setDataPrototype("SgStorageModifier*","storageModifier", "= NULL",
  //              NO_CONSTRUCTOR_PARAMETER, NO_ACCESS_FUNCTIONS, NO_TRAVERSAL, DEF_DELETE);
     InitializedName.setDataPrototype("SgStorageModifier*","storageModifier", "= NULL",
                  NO_CONSTRUCTOR_PARAMETER, NO_ACCESS_FUNCTIONS, NO_TRAVERSAL, DEF_DELETE, NO_COPY_DATA);
#ifdef BUILD_X_VERSION_TERMINALS
     InitializedName.setDataPrototype("SgX_DeclarationStatement*","X_declptr", "= NULL",
                                      NO_CONSTRUCTOR_PARAMETER, NO_ACCESS_FUNCTIONS, NO_TRAVERSAL, NO_DELETE);
#endif
  // DQ (11/15/2004): class declarations for nested classes can appear outside the scope of the class to which
  // they belong, thus the parent information is not sufficent to define the relationship of nested classes
  // (and typedefs within the classes, as well, which is the current bug in Kull).  So we need an additional
  // data member to explicitly represent the scope of a class (consistant with the design of the member
  // function declaration).
     InitializedName.setDataPrototype ( "SgScopeStatement*", "scope", "= NULL",
                NO_CONSTRUCTOR_PARAMETER, BUILD_ACCESS_FUNCTIONS, NO_TRAVERSAL, NO_DELETE);

  // DQ (12/11/2004): Extra information when used as an entry within a preinitialization list!
  // There is perhaps a better design possible (adding an new IR node and deriving it from the InitializedName).
  // But that is a bit more complex than  think is justified at present while I experiment with this fix.
  // I need to save information about if an entry in the preinitialization list is associated with the
  // initialization of a base class or a data member.  This information (if a base class) is used to know
  // what names in the preinitialization list need to be reset (when they are template names (to replace
  // names such as "A___L9" with "A<int>").  See testcode2004_160.C.
     InitializedName.setDataPrototype("SgInitializedName::preinitialization_enum","preinitialization", "= e_unknown_preinitialization",
                                      NO_CONSTRUCTOR_PARAMETER, BUILD_ACCESS_FUNCTIONS, NO_TRAVERSAL, NO_DELETE);
#if 0
  // DQ (12/21/2005): Added to support reference to global functions when locally
  // scopes ones are available (see test2005_179.C).
  // InitializedName.setDataPrototype ( "bool", "global_qualified_name", "= false",
  //           NO_CONSTRUCTOR_PARAMETER, BUILD_ACCESS_FUNCTIONS, NO_TRAVERSAL, NO_DELETE);
     InitializedName.setDataPrototype ( "SgQualifiedNamePtrList", "qualifiedNameList", "",
               NO_CONSTRUCTOR_PARAMETER, BUILD_ACCESS_FUNCTIONS, NO_TRAVERSAL, NO_DELETE);
#endif
#if 1
  // DQ (1/3/2006): Added attribute via ROSETTA (changed to pointer to AstAttributeMechanism)
  // Modified implementation to only be at specific IR nodes.
  //   InitializedName.setDataPrototype("AstAttributeMechanism*","attributeMechanism","= NULL",
  //          NO_CONSTRUCTOR_PARAMETER, BUILD_ACCESS_FUNCTIONS, NO_TRAVERSAL, NO_DELETE, NO_COPY_DATA);

  // FMZ (2/18/2009)
     InitializedName.setDataPrototype("bool","isCoArray","= false",
            NO_CONSTRUCTOR_PARAMETER, BUILD_ACCESS_FUNCTIONS, NO_TRAVERSAL, NO_DELETE, NO_COPY_DATA);

     InitializedName.setFunctionPrototype      ( "HEADER_ATTRIBUTE_SUPPORT", "../Grammar/Support.code");
     InitializedName.setFunctionSource         ( "SOURCE_ATTRIBUTE_SUPPORT", "../Grammar/Support.code");
#endif
  // DQ (7/25/2006): Support for asm register names (required for asm statement support common in some standard Linux header files).
     InitializedName.setDataPrototype ( "SgInitializedName::asm_register_name_enum", "register_name_code", "= SgInitializedName::e_invalid_register",
               NO_CONSTRUCTOR_PARAMETER, BUILD_ACCESS_FUNCTIONS, NO_TRAVERSAL, NO_DELETE);

  // This is python specific support (added by Michael Driscoll 2011-08-04).
     InitializedName.setDataPrototype ( "SgInitializedName::excess_specifier_enum", "excess_specifier", "= SgInitializedName::e_excess_specifier_none",
               NO_CONSTRUCTOR_PARAMETER, BUILD_ACCESS_FUNCTIONS, NO_TRAVERSAL, NO_DELETE);

  // DQ (8/09/2006): Support for asm register names when defined via strings (more general than the EDG mapping to the GNU supported register names)
  // This requirement comes from an Elsa test case: "int foo asm ("myfoo") = 2;" where the register name is unknown and so held as a string.
     InitializedName.setDataPrototype ( "std::string", "register_name_string", "= \"\"",
               NO_CONSTRUCTOR_PARAMETER, BUILD_ACCESS_FUNCTIONS, NO_TRAVERSAL, NO_DELETE);

  // DQ (3/30/2019): I think this is redundent with the similar data member below.
  // DQ (12/20/2006): Record if global name qualification is required on the type.
  // See test2003_01.C for an example of where this is required. Note that for a
  // variable declaration (SgVariableDeclaration) this information is recorded directly
  // on the SgVariableDeclaration node.  This use on the InitializedName is reserved for
  // function parameters, and I am not sure if it is useful anyhwere else.
     InitializedName.setDataPrototype("bool", "requiresGlobalNameQualificationOnType", "= false",
                 NO_CONSTRUCTOR_PARAMETER, BUILD_ACCESS_FUNCTIONS, NO_TRAVERSAL, NO_DELETE);

  // DQ (11/20/2007): FORTRAN SUPPORT -- The shape of this variable (if it is an array) was not specified in the
  // declaration.  This is typically the result of a subsequent "allocatable statement" after the declaration.
  // The allocatable statement specifies the shape of an array and that it is appropriate for use with pointers (I think).
     InitializedName.setDataPrototype("bool", "shapeDeferred", "= false",
                 NO_CONSTRUCTOR_PARAMETER, BUILD_ACCESS_FUNCTIONS, NO_TRAVERSAL, NO_DELETE);

  // DQ (11/20/2007): FORTRAN SUPPORT -- The initializer may be defined directly in the variable declaration or
  // in a separate "data statement".  This flag records if the initializer was defered (e.g. to a data statement).
     InitializedName.setDataPrototype("bool", "initializationDeferred", "= false",
                 NO_CONSTRUCTOR_PARAMETER, BUILD_ACCESS_FUNCTIONS, NO_TRAVERSAL, NO_DELETE);

  // DQ (1/3/2009): Added support for gnu variable attributes.  Note that these can be specified on a per variable
  // basis and because a variable declaration can contain many variables, the attributs must live with the
  // SgInitializedName (in the future we might define aSgVariableModifier and refactor this code there).
  // Note that more than one value can be set, so this implements a bit vector of flags to be used.
     InitializedName.setDataPrototype("SgBitVector", "gnu_attribute_modifierVector", "",
                                    NO_CONSTRUCTOR_PARAMETER, BUILD_ACCESS_FUNCTIONS, NO_TRAVERSAL, NO_DELETE);
  // DQ (1/3/2009): Added support for GNU constructor priority (added paramter "N" as in "void f __attribute__((constructor (N)));")
     InitializedName.setDataPrototype("unsigned long int", "gnu_attribute_initialization_priority", "= 0",
                                    NO_CONSTRUCTOR_PARAMETER, BUILD_ACCESS_FUNCTIONS, NO_TRAVERSAL, NO_DELETE);
  // DQ (1/3/2009): Added support for GNU attributes
     InitializedName.setDataPrototype("std::string", "gnu_attribute_named_weak_reference", "=\"\"",
                                    NO_CONSTRUCTOR_PARAMETER, BUILD_ACCESS_FUNCTIONS, NO_TRAVERSAL, NO_DELETE);
  // DQ (1/3/2009): Added support for GNU attributes
     InitializedName.setDataPrototype("std::string", "gnu_attribute_named_alias", "=\"\"",
                                    NO_CONSTRUCTOR_PARAMETER, BUILD_ACCESS_FUNCTIONS, NO_TRAVERSAL, NO_DELETE);
  // DQ (1/3/2009): Added support for GNU attributes
     InitializedName.setDataPrototype("std::string", "gnu_attribute_cleanup_function", "=\"\"",
                                    NO_CONSTRUCTOR_PARAMETER, BUILD_ACCESS_FUNCTIONS, NO_TRAVERSAL, NO_DELETE);
  // DQ (1/3/2009): Added support for GNU attributes
     InitializedName.setDataPrototype("std::string", "gnu_attribute_section_name", "=\"\"",
                                    NO_CONSTRUCTOR_PARAMETER, BUILD_ACCESS_FUNCTIONS, NO_TRAVERSAL, NO_DELETE);

  // DQ (3/1/2013): To support letting zero being an acceptable value, we want to make the default value -1.
  // To do this we need for this value to be signed, since the range of values is so small it can be a short value.
  // DQ (1/3/2009): Added support for alignment specfication using gnu attributes (zero is used as the default to imply no alignment specification).
  // InitializedName.setDataPrototype("unsigned long int", "gnu_attribute_alignment", "= 0",
  //            NO_CONSTRUCTOR_PARAMETER, BUILD_ACCESS_FUNCTIONS, NO_TRAVERSAL, NO_DELETE);
  // InitializedName.setDataPrototype("short", "gnu_attribute_alignment", "= -1",
  //            NO_CONSTRUCTOR_PARAMETER, BUILD_ACCESS_FUNCTIONS, NO_TRAVERSAL, NO_DELETE);
     InitializedName.setDataPrototype("int", "gnu_attribute_alignment", "= -1",
                NO_CONSTRUCTOR_PARAMETER, BUILD_ACCESS_FUNCTIONS, NO_TRAVERSAL, NO_DELETE);

  // DQ (1/3/2009): Added support for GNU attributes (reuse the enum declaration at the SgDeclarationModifier IR node).
     InitializedName.setDataPrototype("SgDeclarationModifier::gnu_declaration_visability_enum", "gnu_attribute_visability","= SgDeclarationModifier::e_unknown_visibility",
                                    NO_CONSTRUCTOR_PARAMETER, BUILD_ACCESS_FUNCTIONS, NO_TRAVERSAL, NO_DELETE);
  // DQ (9/11/2010): Added support for fortran "protected" marking of variables.
     InitializedName.setDataPrototype("bool", "protected_declaration", "= false",
                NO_CONSTRUCTOR_PARAMETER, BUILD_ACCESS_FUNCTIONS, NO_TRAVERSAL, NO_DELETE);

  // DQ (3/30/2019): This is needed to support pointers to member type variables, currently supporting in the
  // SgVariableDeclaration, but that support is not general enough as in where pointer to member types are passed
  // to function.
     InitializedName.setDataPrototype ( "int", "name_qualification_length", "= 0",
                NO_CONSTRUCTOR_PARAMETER, NO_ACCESS_FUNCTIONS, NO_TRAVERSAL, NO_DELETE);

  // DQ (3/30/2019): This is needed to support pointers to member type variables, currently supporting in the
  // SgVariableDeclaration, but that support is not general enough as in where pointer to member types are passed
  // to function.
     InitializedName.setDataPrototype("bool","type_elaboration_required","= false",
                NO_CONSTRUCTOR_PARAMETER, NO_ACCESS_FUNCTIONS, NO_TRAVERSAL, NO_DELETE);

  // DQ (3/30/2019): This is needed to support pointers to member type variables, currently supporting in the
  // SgVariableDeclaration, but that support is not general enough as in where pointer to member types are passed
  // to function.
     InitializedName.setDataPrototype("bool","global_qualification_required","= false",
                NO_CONSTRUCTOR_PARAMETER, NO_ACCESS_FUNCTIONS, NO_TRAVERSAL, NO_DELETE);

  // DQ (6/11/2015): Skip building of access functions (because it sets the isModified flag, not wanted for the name qualification step).
  // DQ (5/12/2011): Added support for name qualification on the type referenced by the InitializedName
  // (not the SgInitializedName itself since it might be referenced from several places, I think).
  // InitializedName.setDataPrototype ( "int", "name_qualification_length_for_type", "= 0",
  //            NO_CONSTRUCTOR_PARAMETER, BUILD_ACCESS_FUNCTIONS, NO_TRAVERSAL, NO_DELETE);
     InitializedName.setDataPrototype ( "int", "name_qualification_length_for_type", "= 0",
                NO_CONSTRUCTOR_PARAMETER, NO_ACCESS_FUNCTIONS, NO_TRAVERSAL, NO_DELETE);

  // DQ (6/11/2015): Skip building of access functions (because it sets the isModified flag, not wanted for the name qualification step).
  // DQ (5/12/2011): Added information required for new name qualification support.
  // InitializedName.setDataPrototype("bool","type_elaboration_required_for_type","= false",
  //            NO_CONSTRUCTOR_PARAMETER, BUILD_ACCESS_FUNCTIONS, NO_TRAVERSAL, NO_DELETE);
     InitializedName.setDataPrototype("bool","type_elaboration_required_for_type","= false",
                NO_CONSTRUCTOR_PARAMETER, NO_ACCESS_FUNCTIONS, NO_TRAVERSAL, NO_DELETE);

  // DQ (6/11/2015): Skip building of access functions (because it sets the isModified flag, not wanted for the name qualification step).
  // DQ (5/12/2011): Added information required for new name qualification support.
  // InitializedName.setDataPrototype("bool","global_qualification_required_for_type","= false",
  //            NO_CONSTRUCTOR_PARAMETER, BUILD_ACCESS_FUNCTIONS, NO_TRAVERSAL, NO_DELETE);
     InitializedName.setDataPrototype("bool","global_qualification_required_for_type","= false",
                NO_CONSTRUCTOR_PARAMETER, NO_ACCESS_FUNCTIONS, NO_TRAVERSAL, NO_DELETE);
#if 0
  // DQ (11/18/2013): Added final to support Java (which can use it to represent const function parameters in function declarations).
  // This support is represented as a declaration modifier (but that is not sufficient for use in function parameters).
  // As supported in declaration modifiers, this use is semantically different than its use in function parameters.
     InitializedName.setDataPrototype("bool","isFinal","= false",
                NO_CONSTRUCTOR_PARAMETER, BUILD_ACCESS_FUNCTIONS, NO_TRAVERSAL, NO_DELETE);
#endif
  // DQ (2/2/2014): The secondary declaration for an array may be specified using empty bracket sysntax.
  // For example: "int array[];" This can be important to preserve when the primary declaration uses an
  // array bound that is declared between the secondary and primary declarations.  See test2014_81.c and
  // test2014_06.C.
     InitializedName.setDataPrototype("bool", "hasArrayTypeWithEmptyBracketSyntax", "= false",
                NO_CONSTRUCTOR_PARAMETER, BUILD_ACCESS_FUNCTIONS, NO_TRAVERSAL, NO_DELETE);

  // DQ (7/26/2014): Added support for C11 "_Alignas" keyword (alternative alignment specification).
     InitializedName.setDataPrototype("bool","using_C11_Alignas_keyword","= false",
                NO_CONSTRUCTOR_PARAMETER, BUILD_ACCESS_FUNCTIONS, NO_TRAVERSAL, NO_DELETE);
     InitializedName.setDataPrototype("SgNode*","constant_or_type_argument_for_Alignas_keyword","= NULL",
                NO_CONSTRUCTOR_PARAMETER, BUILD_ACCESS_FUNCTIONS, NO_TRAVERSAL, NO_DELETE);

  // DQ (8/2/2014): Using C++11 auto keyword.
     InitializedName.setDataPrototype("bool","using_auto_keyword","= false",
                NO_CONSTRUCTOR_PARAMETER, BUILD_ACCESS_FUNCTIONS, NO_TRAVERSAL, NO_DELETE);
     InitializedName.setDataPrototype("SgType *","auto_decltype","= NULL",
                NO_CONSTRUCTOR_PARAMETER, BUILD_ACCESS_FUNCTIONS, NO_TRAVERSAL, NO_DELETE);

  // DQ (1/24/2016): Adding support to mark this to use the __device__ keyword.
     InitializedName.setDataPrototype("bool","using_device_keyword","= false",
                NO_CONSTRUCTOR_PARAMETER, BUILD_ACCESS_FUNCTIONS, NO_TRAVERSAL, NO_DELETE);

  // DQ (11/14/2016): This is C++11 syntax for direct brace initalization (e.g. int n{} for EDG 4.11 and greater).
     InitializedName.setDataPrototype     ( "bool", "is_braced_initialized", "= false",
               NO_CONSTRUCTOR_PARAMETER, BUILD_ACCESS_FUNCTIONS, NO_TRAVERSAL, NO_DELETE);

  // DQ (5/30/2019): Is initialized using the "A a = B" copy constructor syntax as opposed to the "A a(B)" syntax.
  // This appears to make a different in Cxx11_tests/test2019_454.C.
     InitializedName.setDataPrototype     ( "bool", "using_assignment_copy_constructor_syntax", "= false",
               NO_CONSTRUCTOR_PARAMETER, BUILD_ACCESS_FUNCTIONS, NO_TRAVERSAL, NO_DELETE);

     InitializedName.setDataPrototype     ( "bool", "needs_definitions", "= false",
               NO_CONSTRUCTOR_PARAMETER, BUILD_ACCESS_FUNCTIONS, NO_TRAVERSAL, NO_DELETE);

  // DQ (2/10/2019): Need to be able to specify function parameters that are a part of C++11 parameter pack associated with variadic templates.
     InitializedName.setDataPrototype     ( "bool", "is_parameter_pack", "= false",
               NO_CONSTRUCTOR_PARAMETER, BUILD_ACCESS_FUNCTIONS, NO_TRAVERSAL, NO_DELETE);
     InitializedName.setDataPrototype     ( "bool", "is_pack_element", "= false",
               NO_CONSTRUCTOR_PARAMETER, BUILD_ACCESS_FUNCTIONS, NO_TRAVERSAL, NO_DELETE);

  // DQ(1/13/2014): Added Java support for JavaMemberValuePair
     JavaMemberValuePair.setFunctionPrototype     ( "HEADER_JAVA_MEMBER_VALUE_PAIR", "../Grammar/LocatedNode.code");
     JavaMemberValuePair.setDataPrototype("SgName","name", "= NULL",
          NO_CONSTRUCTOR_PARAMETER, BUILD_ACCESS_FUNCTIONS, NO_TRAVERSAL, NO_DELETE);
     JavaMemberValuePair.setDataPrototype("SgExpression*","value", "= NULL",
          NO_CONSTRUCTOR_PARAMETER, BUILD_ACCESS_FUNCTIONS, DEF_TRAVERSAL, NO_DELETE);

  // DQ (9/3/2014): Adding support for C++11 lambda expresions.
#if 0
     LambdaCapture.setDataPrototype ( "SgInitializedName*", "capture_variable", "= NULL",
                 CONSTRUCTOR_PARAMETER, BUILD_ACCESS_FUNCTIONS, DEF_TRAVERSAL, NO_DELETE);
     LambdaCapture.setDataPrototype ( "SgInitializedName*", "source_closure_variable", "= NULL",
                 CONSTRUCTOR_PARAMETER, BUILD_ACCESS_FUNCTIONS, DEF_TRAVERSAL, NO_DELETE);
     LambdaCapture.setDataPrototype ( "SgInitializedName*", "closure_variable", "= NULL",
                 CONSTRUCTOR_PARAMETER, BUILD_ACCESS_FUNCTIONS, DEF_TRAVERSAL, NO_DELETE);
#else
  // DQ (/3/2014): I think this makes more sense to be an expression (typically a SgVarRefExp).
     LambdaCapture.setDataPrototype ( "SgExpression*", "capture_variable", "= NULL",
                 CONSTRUCTOR_PARAMETER, BUILD_ACCESS_FUNCTIONS, DEF_TRAVERSAL, NO_DELETE);
     LambdaCapture.setDataPrototype ( "SgExpression*", "source_closure_variable", "= NULL",
                 CONSTRUCTOR_PARAMETER, BUILD_ACCESS_FUNCTIONS, DEF_TRAVERSAL, NO_DELETE);
     LambdaCapture.setDataPrototype ( "SgExpression*", "closure_variable", "= NULL",
                 CONSTRUCTOR_PARAMETER, BUILD_ACCESS_FUNCTIONS, DEF_TRAVERSAL, NO_DELETE);
#endif
     LambdaCapture.setDataPrototype ( "bool", "capture_by_reference", "= false",
                 CONSTRUCTOR_PARAMETER, BUILD_ACCESS_FUNCTIONS, NO_TRAVERSAL, NO_DELETE);
     LambdaCapture.setDataPrototype ( "bool", "implicit", "= false",
                 CONSTRUCTOR_PARAMETER, BUILD_ACCESS_FUNCTIONS, NO_TRAVERSAL, NO_DELETE);
     LambdaCapture.setDataPrototype ( "bool", "pack_expansion", "= false",
                 CONSTRUCTOR_PARAMETER, BUILD_ACCESS_FUNCTIONS, NO_TRAVERSAL, NO_DELETE);

     LambdaCaptureList.setDataPrototype ( "SgLambdaCapturePtrList", "capture_list", "",
                 NO_CONSTRUCTOR_PARAMETER, BUILD_LIST_ACCESS_FUNCTIONS, DEF_TRAVERSAL, NO_DELETE);


  // PP: Ada Constraints
     AdaRangeConstraint.setDataPrototype("SgExpression*", "range", "= nullptr",
                                         CONSTRUCTOR_PARAMETER, BUILD_ACCESS_FUNCTIONS, DEF_TRAVERSAL, NO_DELETE);
/*
     AdaIndexConstraint.editSubstitute( "HEADER_LIST_DECLARATIONS", "HEADER_LIST_DECLARATIONS", "../Grammar/Statement.code" );
     AdaIndexConstraint.editSubstitute( "LIST_DATA_TYPE", "SgExpressionPtrList" );
     AdaIndexConstraint.editSubstitute( "LIST_NAME", "ranges" );
     AdaIndexConstraint.editSubstitute( "LIST_FUNCTION_RETURN_TYPE", "void" );
     AdaIndexConstraint.editSubstitute( "LIST_FUNCTION_NAME", "range" );
     AdaIndexConstraint.editSubstitute( "LIST_ELEMENT_DATA_TYPE", "SgRangeExp*" );
*/
     AdaIndexConstraint.setDataPrototype("SgExpressionPtrList", "indexRanges", "",
                                      NO_CONSTRUCTOR_PARAMETER, BUILD_LIST_ACCESS_FUNCTIONS, DEF_TRAVERSAL, NO_DELETE);

     AdaDigitsConstraint.setDataPrototype("SgExpression*", "digits", "= nullptr",
                                         CONSTRUCTOR_PARAMETER, BUILD_ACCESS_FUNCTIONS, DEF_TRAVERSAL, NO_DELETE);
     AdaDigitsConstraint.setDataPrototype("SgAdaTypeConstraint*", "subConstraint", "= nullptr",
                                         CONSTRUCTOR_PARAMETER, BUILD_ACCESS_FUNCTIONS, DEF_TRAVERSAL, NO_DELETE);

     AdaDeltaConstraint.setDataPrototype("SgExpression*", "delta", "= nullptr",
                                         CONSTRUCTOR_PARAMETER, BUILD_ACCESS_FUNCTIONS, DEF_TRAVERSAL, NO_DELETE);
     AdaDeltaConstraint.setDataPrototype("SgAdaTypeConstraint*", "subConstraint", "= nullptr",
                                         CONSTRUCTOR_PARAMETER, BUILD_ACCESS_FUNCTIONS, DEF_TRAVERSAL, NO_DELETE);
     AdaDeltaConstraint.setDataPrototype("bool", "isDecimal", "= false",
                                         CONSTRUCTOR_PARAMETER, BUILD_ACCESS_FUNCTIONS, NO_TRAVERSAL, NO_DELETE);

     AdaDiscriminantConstraint.setDataPrototype("SgExpressionPtrList", "discriminants", "",
                                      NO_CONSTRUCTOR_PARAMETER, BUILD_LIST_ACCESS_FUNCTIONS, DEF_TRAVERSAL, NO_DELETE);



  // ***********************************************************************
  // ***********************************************************************
  //                       Source Code Definition
  // ***********************************************************************
  // ***********************************************************************

  // Source code for Node
     Node.setFunctionSource("SOURCE", "../Grammar/Common.code");
     Node.setSubTreeFunctionSource("SOURCE", "../Grammar/Common.code");

     Node.setFunctionSource( "SOURCE", "../Grammar/Node.code");
     Node.setFunctionSource( "SOURCE_ROOT_NODE_ERROR_FUNCTION", "../Grammar/Node.code");

     Node.setSubTreeFunctionSource( "SOURCE_ERROR_FUNCTION", "../Grammar/Node.code");
     Node.excludeFunctionSource( "SOURCE_ERROR_FUNCTION", "../Grammar/Node.code");

     Node.editSubstitute("CONSTRUCTOR_BODY"," ");

  // Parse functions are only built for the higher level grammars since they parse
  // from a lower level grammar into a higher level grammer (thus they are not defined
  // within the root grammar (the C+ grammar)).
     if (isRootGrammar() == false)
          Node.setSubTreeFunctionSource ( "SOURCE_PARSER", "../Grammar/parserSourceCode.macro" );

  // Source code for LocatedNode
     LocatedNode.setFunctionSource( "SOURCE", "../Grammar/LocatedNode.code");
     LocatedNode.editSubstitute("CONSTRUCTOR_BODY"," ");
  // DQ (12/4/2004): Now we automate the generation of the destructors
  // LocatedNode.setAutomaticGenerationOfDestructor(false);

  // DQ (3/24/2007): Added support for tokens in the IR.
     Token.setFunctionSource ( "SOURCE_TOKEN", "../Grammar/LocatedNode.code");

     LocatedNodeSupport.setFunctionSource ( "SOURCE_LOCATED_NODE_SUPPORT", "../Grammar/LocatedNode.code");

  // DQ (9/3/2014): Adding support for C++11 lambda expresions.
     LambdaCapture.setFunctionSource ( "SOURCE_LAMBDA_CAPTURE", "../Grammar/LocatedNode.code");
     LambdaCaptureList.setFunctionSource ( "SOURCE_LAMBDA_CAPTURE_LIST", "../Grammar/LocatedNode.code");

     AdaTypeConstraint.setFunctionSource       ( "SOURCE_ADA_TYPE_CONSTRAINT"      , "../Grammar/LocatedNode.code");
     AdaRangeConstraint.setFunctionSource      ( "SOURCE_ADA_RANGE_CONSTRAINT"     , "../Grammar/LocatedNode.code");
     AdaIndexConstraint.setFunctionSource      ( "SOURCE_ADA_INDEX_CONSTRAINT"     , "../Grammar/LocatedNode.code");
     AdaDigitsConstraint.setFunctionSource     ( "SOURCE_ADA_DIGITS_CONSTRAINT"    , "../Grammar/LocatedNode.code");
     AdaDeltaConstraint.setFunctionSource      ( "SOURCE_ADA_DELTA_CONSTRAINT"     , "../Grammar/LocatedNode.code");
     AdaDiscriminantConstraint.setFunctionSource ( "SOURCE_ADA_DISCRIMINANT_CONSTRAINT", "../Grammar/LocatedNode.code");
     AdaNullConstraint.setFunctionSource       ( "SOURCE_ADA_NULL_CONSTRAINT", "../Grammar/LocatedNode.code");



  // ***************************************************************************************
  // ***************************************************************************************
  //                                 ATerm IR Node Support
  // ***************************************************************************************
  // ***************************************************************************************
  // DQ (4/20/2014): Added support for ATerms in the IR.

  // Rasmussen (04/17/2019): Support for ATerms has been deprecated.
  // Aterm.setFunctionSource    ( "SOURCE_ATERM_NODE", "../Grammar/LocatedNode.code");

  // ***************************************************************************************
  // ***************************************************************************************
  //                                 Untyped IR Node Support
  // ***************************************************************************************
  // ***************************************************************************************
  // DQ (11/26/2013): Adding support for untyped AST IR nodes to support translation of ATterm
  // based untyped ASTs into ROSE so that we will have tools (inherited attribute and synthizied
  // attribute traversals) from which to build the ROSE AST (typed AST) and define a proper frontend.

  // Rasmussen (08/25/2022): Removed all untyped Sage nodes. Ultimately it proved easier to
  // construct regular IR nodes from the Jovial parser. Using the untyped system just led to an
  // unnecessary step and wasted effort.

  // DQ (10/6/2008): Moved from SgSupport.
     RenamePair.setFunctionSource ( "SOURCE_RENAME_PAIR", "../Grammar/LocatedNode.code");

  // DQ (10/6/2008): Moved from SgSupport.
     InterfaceBody.setFunctionSource ( "SOURCE_INTERFACE_BODY", "../Grammar/LocatedNode.code");

  // negara1 (08/10/2011): Added to SgLocatedNodeSupport.
     HeaderFileBody.setFunctionSource ( "SOURCE_HEADER_FILE_BODY", "../Grammar/LocatedNode.code");

  // DQ (11/21/2007): support for common block statements
     CommonBlockObject.setFunctionSource ( "SOURCE_COMMON_BLOCK_OBJECT", "../Grammar/Support.code");

     InitializedName.setFunctionSource ( "SOURCE_INITIALIZED_NAME", "../Grammar/Support.code");
  // Some functions we want to only be defined for higher level grammars (not the root C++ grammar)
     ROSE_ASSERT(InitializedName.associatedGrammar != NULL);
  // ROSE_ASSERT(InitializedName.associatedGrammar->getParentGrammar() != NULL);
  // ROSE_ASSERT(InitializedName.associatedGrammar->getParentGrammar()->getGrammarName() != NULL);
     if (verbose) {
         printf ("### InitializedName.associatedGrammar->getParentGrammar()->getGrammarName() = %s \n",
                 (InitializedName.associatedGrammar->getParentGrammar() == NULL) ?
                 "ROOT GRAMMAR" :
                 InitializedName.associatedGrammar->getParentGrammar()->getGrammarName().c_str());
     }

#if 0
     if (InitializedName.associatedGrammar->isRootGrammar() == false)
        {
          printf ("ADDING SPECIAL X VERSION SOURCE CODE!!! \n");
          InitializedName.setFunctionSource ( "SOURCE_X_INITIALIZED_NAME", "../Grammar/Support.code");
        }
       else
        {
          printf ("NOT ADDING SPECIAL X VERSION SOURCE CODE!!! \n");
        }
#endif


  // DQ(1/13/2014): Added Java support for JavaMemberValuePair
     JavaMemberValuePair.setFunctionSource ("SOURCE_JAVA_MEMBER_VALUE_PAIR", "../Grammar/LocatedNode.code");


  // ***********************************************************************
  // ***********************************************************************
  //                       OpenMP Clauses
  // ***********************************************************************
  // ***********************************************************************


#if USE_OMP_IR_NODES
     // supporting clause nodes
     // declared enum types within SgOmpClause
     OmpClause.setFunctionPrototype("HEADER_OMP_CLAUSE", "../Grammar/Support.code");

     // clauses with expressions
     OmpExpressionClause.setDataPrototype ( "SgExpression*", "expression", "= NULL",
                       CONSTRUCTOR_PARAMETER, BUILD_ACCESS_FUNCTIONS, DEF_TRAVERSAL, NO_DELETE, CLONE_PTR);

     // schedule (kind[, chunksize_exp])
     OmpScheduleClause.setDataPrototype("SgOmpClause::omp_schedule_kind_enum", "kind", "=e_omp_schedule_unknown",
                                   CONSTRUCTOR_PARAMETER, BUILD_ACCESS_FUNCTIONS, NO_TRAVERSAL, NO_DELETE);
     OmpScheduleClause.setDataPrototype ( "SgExpression*", "chunk_size", "= NULL",
                       CONSTRUCTOR_PARAMETER, BUILD_ACCESS_FUNCTIONS, DEF_TRAVERSAL, NO_DELETE, CLONE_PTR);

     // clauses with variable lists
     // Liao 9/27/2010, per user's report, modeling the variable reference use SgVarRefExp
     //OmpVariablesClause.setDataPrototype ( "SgInitializedNamePtrList", "variables", "",
     //OmpVariablesClause.setDataPrototype ( "SgVarRefExpPtrList", "variables", "",
     //                    NO_CONSTRUCTOR_PARAMETER, BUILD_LIST_ACCESS_FUNCTIONS, DEF_TRAVERSAL, NO_DELETE);
     // Using a SgNode for variable list, avoiding mixed container + simple member
     OmpVariablesClause.setDataPrototype ( "SgExprListExp*", "variables", "= NULL",
                       CONSTRUCTOR_PARAMETER, BUILD_ACCESS_FUNCTIONS, DEF_TRAVERSAL, NO_DELETE, CLONE_PTR);
     // linear (varlist[:step])
     OmpLinearClause.setDataPrototype ( "SgExpression*", "step", "= NULL",
                       CONSTRUCTOR_PARAMETER, BUILD_ACCESS_FUNCTIONS, DEF_TRAVERSAL, NO_DELETE, CLONE_PTR);

     // aligned (varlist[:alignment])
     OmpAlignedClause.setDataPrototype ( "SgExpression*", "alignment", "= NULL",
                       CONSTRUCTOR_PARAMETER, BUILD_ACCESS_FUNCTIONS, DEF_TRAVERSAL, NO_DELETE, CLONE_PTR);

      // default (private | firstprivate | shared | none)
     OmpDefaultClause.setDataPrototype("SgOmpClause::omp_default_option_enum", "data_sharing", "=e_omp_default_unknown",
                          CONSTRUCTOR_PARAMETER, BUILD_ACCESS_FUNCTIONS, NO_TRAVERSAL, NO_DELETE);

      // atomic clause is one of : read, write, update, or capture
     OmpAtomicClause.setDataPrototype("SgOmpClause::omp_atomic_clause_enum", "atomicity", "=e_omp_atomic_clause_unknown",
                          CONSTRUCTOR_PARAMETER, BUILD_ACCESS_FUNCTIONS, NO_TRAVERSAL, NO_DELETE);

     // proc_bind(master | close | spread)
     OmpProcBindClause.setDataPrototype("SgOmpClause::omp_proc_bind_policy_enum", "policy", "=e_omp_proc_bind_policy_unknown",
                          CONSTRUCTOR_PARAMETER, BUILD_ACCESS_FUNCTIONS, NO_TRAVERSAL, NO_DELETE);

     // reduction(op:variables)
     OmpReductionClause.setDataPrototype("SgOmpClause::omp_reduction_operator_enum", "operation", "=e_omp_reduction_unknown",
                          CONSTRUCTOR_PARAMETER, BUILD_ACCESS_FUNCTIONS, NO_TRAVERSAL, NO_DELETE);

     // depend(type:variables)
     OmpDependClause.setDataPrototype("SgOmpClause::omp_dependence_type_enum", "dependence_type", "=e_omp_depend_unknown",
                          CONSTRUCTOR_PARAMETER, BUILD_ACCESS_FUNCTIONS, NO_TRAVERSAL, NO_DELETE);
     OmpDependClause.setDataPrototype("std::map<SgSymbol*,  std::vector < std::pair <SgExpression*, SgExpression*> > >", "array_dimensions", "",
                          NO_CONSTRUCTOR_PARAMETER, BUILD_ACCESS_FUNCTIONS, NO_TRAVERSAL, NO_DELETE);

     // map (inout|alloc|in|out:variable_list) , a variable could be array type with additional dimension info, such as a[0:n][0:m]
     OmpMapClause.setDataPrototype("SgOmpClause::omp_map_operator_enum", "operation", "=e_omp_map_unknown",
                          CONSTRUCTOR_PARAMETER, BUILD_ACCESS_FUNCTIONS, NO_TRAVERSAL, NO_DELETE);
     // TODO how to traverse this map?  the bound variables may need to be visited.
     OmpMapClause.setDataPrototype("std::map<SgSymbol*,  std::vector < std::pair <SgExpression*, SgExpression*> > >", "array_dimensions", "",
                          NO_CONSTRUCTOR_PARAMETER, BUILD_ACCESS_FUNCTIONS, NO_TRAVERSAL, NO_DELETE);
     // experimental data distribution information for each mapped array : dist_data (duplicate, block(n), cyclic(4)),  up to size 3
     // I choose to attach this info. to map clauses since dist_data() does not exist alone. It must follow a map() clause
     OmpMapClause.setDataPrototype("std::map<SgSymbol*,  std::vector < std::pair <SgOmpClause::omp_map_dist_data_enum, SgExpression*> > >", "dist_data_policies", "",
                          NO_CONSTRUCTOR_PARAMETER, BUILD_ACCESS_FUNCTIONS, NO_TRAVERSAL, NO_DELETE);
#endif




   } // end




















<|MERGE_RESOLUTION|>--- conflicted
+++ resolved
@@ -251,8 +251,7 @@
   // DQ (12/3/2014): We need a concept of contains modified code so that we can support the unparsing from the token stream.
      Node.setDataPrototype("bool","containsTransformation","= false",
                            NO_CONSTRUCTOR_PARAMETER, NO_ACCESS_FUNCTIONS, NO_TRAVERSAL, NO_DELETE, NO_COPY_DATA);
-<<<<<<< HEAD
-=======
+
 #if 0
   // DQ (5/2/2021): We need a concept of contains modified code relative to the parent node so that we can support file 
   // the unparsing from the token stream when header files are nested.
@@ -271,7 +270,6 @@
      //Node.setDataPrototype("Sg_File_Info*","file_info","= NULL",
      //            CONSTRUCTOR_PARAMETER, BUILD_ACCESS_FUNCTIONS, NO_TRAVERSAL, DEF_DELETE);
 #endif
->>>>>>> 6bbcb5a2
 
   // DQ (10/21/2005): Adding memory pool support variable via ROSETTA so that file I/O can be supported.
      Node.setDataPrototype("$CLASSNAME*","freepointer","= AST_FileIO::IS_VALID_POINTER()",
