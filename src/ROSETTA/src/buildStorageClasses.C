--- conflicted
+++ resolved
@@ -843,10 +843,7 @@
                  ( varTypeString == "SgInitializedName::asm_register_name_enum" ) ||
                  ( varTypeString == "SgInitializedName::excess_specifier_enum" ) ||
                  ( varTypeString == "SgJovialDirectiveStatement::directive_types" ) ||
-<<<<<<< HEAD
-=======
                  ( varTypeString == "SgJovialForThenStatement::loop_statement_type_enum" ) ||
->>>>>>> e29cb582
                  ( varTypeString == "SgProcessControlStatement::control_enum" ) ||
                  ( varTypeString == "SgTypeComplex::floating_point_precision_enum" ) ||
                  ( varTypeString == "SgTypeImaginary::floating_point_precision_enum" ) ||
