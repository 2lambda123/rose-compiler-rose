--- conflicted
+++ resolved
@@ -5,10 +5,6 @@
 ########### next target ###############
 
 set( CMAKE_CXX_FLAGS "${CMAKE_CXX_FLAGS} -fexceptions -DROSE_AUTOMAKE_ABSOLUTE_PATH_TOP_SRCDIR_DEFINED=\"${CMAKE_SOURCE_DIR}\"" )
-<<<<<<< HEAD
-=======
-
->>>>>>> 920ce54b
 
 # source files for the code generator
 set(CxxGrammarMetaProgram_SRCS
@@ -77,7 +73,7 @@
 
 add_executable(CxxGrammarMetaProgram ${CxxGrammarMetaProgram_SRCS} ${rose_util_src})
 
-#build ROSETTA code generator
+# build ROSETTA code generator
 # target_link_libraries(CxxGrammarMetaProgram ${KDE4_KDECORE_LIBS} rose_util_lib)
 target_link_libraries(CxxGrammarMetaProgram ${KDE4_KDECORE_LIBS} rose_util_lib ${Boost_LIBRARIES})
 
@@ -86,30 +82,29 @@
 # define a custom command to call the code generator and generate source/header files
 # Generate the edg-sage connection using ROSETTA
 add_custom_command(
-<<<<<<< HEAD
    OUTPUT ${ROSETTA_HEADERS} ${ROSETTA_SRC} 
-# depend on the code generator and input files
+#  depend on the code generator and input files
    DEPENDS CxxGrammarMetaProgram ${GRAMMAR_SOURCE_FILES}
-# We need to copy the input files  to the build tree since 
-#   the code generator will output the generated source files into the same directory as where the input files locate
+#  We need to copy the input files  to the build tree since 
+#  the code generator will output the generated source files into the same directory as where the input files locate
    COMMAND
        ${CMAKE_COMMAND}  -E copy_directory  ${ROSE_TOP_SRC_DIR}/src/ROSETTA/Grammar ${ROSE_TOP_BINARY_DIR}/src/ROSETTA/Grammar
-#create this directory is needed since a few generated files will be put there        
-    COMMAND
+#   create this directory is needed since a few generated files will be put there        
+   COMMAND
       ${CMAKE_COMMAND}  -E make_directory  ${ROSE_TOP_BINARY_DIR}/src/frontend/SageIII/astFileIO
-    COMMAND ${META_EXE_LOC}
-    ARGS ${ROSE_TOP_BINARY_DIR}/src/frontend/SageIII/
-=======
-    OUTPUT ${ROSETTA_HEADERS} ${ROSETTA_SRC}
-    PRE_BUILD
-   COMMAND
-   ${CMAKE_COMMAND}  -E copy_directory  ${ROSE_TOP_SRC_DIR}/src/ROSETTA/Grammar ${ROSE_TOP_BINARY_DIR}/src/ROSETTA/Grammar
-   COMMAND
-   ${CMAKE_COMMAND}  -E make_directory  ${ROSE_TOP_BINARY_DIR}/src/frontend/SageIII/astFileIO
-
-   COMMAND CxxGrammarMetaProgram ${ROSE_TOP_BINARY_DIR}/src/frontend/SageIII/  
-   DEPENDS ${GRAMMAR_SOURCE_FILES}
->>>>>>> 920ce54b
+   COMMAND ${META_EXE_LOC}
+      ARGS ${ROSE_TOP_BINARY_DIR}/src/frontend/SageIII/
+
+# DQ (11/30/2009): START: This was one of the possible versions that were a part of a conflict.
+#    OUTPUT ${ROSETTA_HEADERS} ${ROSETTA_SRC}
+#    PRE_BUILD
+#   COMMAND
+#   ${CMAKE_COMMAND}  -E copy_directory  ${ROSE_TOP_SRC_DIR}/src/ROSETTA/Grammar ${ROSE_TOP_BINARY_DIR}/src/ROSETTA/Grammar
+#   COMMAND
+#   ${CMAKE_COMMAND}  -E make_directory  ${ROSE_TOP_BINARY_DIR}/src/frontend/SageIII/astFileIO
+#   COMMAND CxxGrammarMetaProgram ${ROSE_TOP_BINARY_DIR}/src/frontend/SageIII/  
+#   DEPENDS ${GRAMMAR_SOURCE_FILES}
+# DQ (11/30/2009): END: This was one of the possible versions that were a part of a conflict.
 
 #   PRE_BUILD
 #   COMMAND CxxGrammarMetaProgram ${ROSE_TOP_BINARY_DIR}/src/frontend/SageIII/  
