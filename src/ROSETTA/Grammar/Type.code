// #########################################################    -*- C++ -*-
// #########################################################
//                      HEADER CODE
// #########################################################
// #########################################################

HEADER_START

 /*  This class forms a base class for all of the types represented in the C++ grammar.
     All types are derived from this class and thus contain the following functionality.
  */

     public:
      /*
          \if documentDevelopmentVersionUsingDoxygen
          name Friend Classes
               \brief Friend classes declarations

          \endif
       */
          friend class SgPointerType;         //!< provide access to private data
          friend class SgReferenceType;       //!< provide access to private data
          friend class SgRvalueReferenceType; //!< provide access to private data
          friend class SgDeclType;            //!< provide access to private data
          friend class SgTypedefType;         //!< provide access to private data
          friend class SgTypeOfType;          //!< provide access to private data
       /*! */

     public:
      /*! \if documentDevelopmentVersionUsingDoxygen
               \brief default constructor

               Default constructor and destructors are not documented in user
               interface \ref defaultConstructorDestructorDocumentationPage.
               \sa \ref defaultConstructorDestructorDocumentationPage
          \endif
       */
          SgType();

      /*! \brief copy constructor

          The Copy constructor is provide to support the AST copy mechanism, where
          types are copied to support copying of named types.
       */
          SgType(const SgType & X);

       // RV (1/30/2006)
      /*! Returns a mangled string representation of this type.
          Equivalent types have the same mangled string.
       */
          virtual SgName get_mangled (void) const;

       // SKW (3/1/2011): Added these explicit declarations since we no longer build them automatically
          virtual SgExpression * get_type_kind () const;
          virtual void set_type_kind ( SgExpression* type_kind );

      /*!
          name Numerical Modifiers
          \brief Compute numerical properties of type.

          These define numeric properties of the type (e.g. int, float, etc.)

          \internal Return type should be changed to "bool."
       */
          bool isUnsignedType() const;  //!< There are many sorts of unsigned types (this queries an arbitrary type).
          bool isIntegerType() const;   //!< There are many sorts of integer types (this queries an arbitrary type).
          bool isFloatType() const;     //!< There are several sorts of float types (this queries an arbitrary type).
       /*! */

       // DQ (10/11/2007): These sorts of values are usually handled as enum fields in ROSE. They could be redone at some point.
       // PC and AS new variables to support a flexible stripType() which takes an bit array as a paramater
          static const unsigned char STRIP_MODIFIER_TYPE         = ((unsigned char) 1 << 0); // 0x01
          static const unsigned char STRIP_REFERENCE_TYPE        = ((unsigned char) 1 << 1); // 0x02
          static const unsigned char STRIP_RVALUE_REFERENCE_TYPE = ((unsigned char) 1 << 2); // 0x04
          static const unsigned char STRIP_POINTER_TYPE          = ((unsigned char) 1 << 3); // 0x08
          static const unsigned char STRIP_ARRAY_TYPE            = ((unsigned char) 1 << 4); // 0x16
          static const unsigned char STRIP_TYPEDEF_TYPE          = ((unsigned char) 1 << 5); // 0x32

      /*! \brief Some types store internal SgType pointers explicitly while others compute them from other data.  This function is true if it has a data member that is a type (pointer, array, etc.).

          Result is true if it stores a type explicitly as a data member, else false.

          \internal True only if this is either a SgPointerType, SgReferenceType, PointerMemberType, 
                    JavaParameterizedType, JavaWildcardType, ModifierType, QualifiedNameType, FunctionType, 
                    MemberFunctionType, SgArrayType, TypeComplex, or TypeImaginary.
       */
          bool hasExplicitType();

      /*! \brief Some types can hide other type IR nodes internally.  This function is true if it can hide another type (pointer, array, etc.).

          Result is true if it can hide a one or more types, else false.

          \internal True only if this is either a SgPointerType, SgArrayType, SgReferenceType, SgTypedefType, SgFunctionType, or SgModifierType.
       */
          bool containsInternalTypes();

      /*! \brief Generate a container of types hidden in the input type.

          Returns a vector of types hidden in the input type (pointer, array, etc.).

          \internal Order of types in vector is not significant (e.g. for SgFunctionType IR nodes).
       */
          Rose_STL_Container<SgType*> getInternalTypes() const;

      /*! \brief Reset the base type.
          This function resets the base type.  It is an error to call it for types where containsInternalTypes() == false.
       */
          void reset_base_type(SgType* baseType);

      /*! \brief Return the base type of the associated type.
          The base type is important when dealing with pointers, arrays, etc.
       */
          SgType* findBaseType() const;

          SgType * dereference();              //!< Returns type hidden behind pointer of reference.
          const SgType * dereference() const ; //!< Returns type hidden behind pointer of reference.

       // DQ (6/21/2005): Added to support getting a deeply nested types quickly and easily.
      //! Returns hidden type beneath layers of typedefs, pointers, references, modifiers, array representation, etc.
          SgType* stripType(unsigned char bit_array = STRIP_MODIFIER_TYPE | STRIP_REFERENCE_TYPE | STRIP_RVALUE_REFERENCE_TYPE | STRIP_POINTER_TYPE | STRIP_ARRAY_TYPE | STRIP_TYPEDEF_TYPE ) const;

       // DQ (6/30/2005): Added to support invistigation of hidden types
      //! This only strips away typedefs and modifiers (specialized usage).
          SgType* stripTypedefsAndModifiers() const;

       // DQ (6/30/2005): Would these functions also be useful?
       // SgType* stripTypedefs() const;
       // SgType* stripModifiers() const;

       // DQ (7/26/2010): Now we finally need this function!
       // Generates a new SgModifierType with modifiers set according to input parameter.
       // SgModifierType* matchModifiers(unsigned int f);

       // void printName(SgUnparse_Info& ui, ostream& os);

#if 0
       // This codes was part of an experiment to distinguish struct tag { int x; } X; from struct tag X;
       // It turns out that the declaration of the tag in this case in placed into the EDG orphan list
       // as a type and that we don't require this mechanism (thought we might in the future so for now
       // it is just commented out.

       // DQ Added to support unparsing of autonomous declarations
       // Support for variable declearations where the type is explicitly defined as a structure
          enum useWithinDeclarationEnum {
           // handle cases of struct B btag { int x; } b_1st; and struct btag b_2nd;
               e_first_declaration          = 0x00000001,
           // distinguish between B { int x; } b; and B btag { int x; } b;
               e_autonomous_tag_declaration = 0x00000002
                                    };
          useWithinDeclarationEnum p_useWithinDeclaration;

       // These are for support of the useWithinDeclaration variable
          bool isFirstDeclaration() const;
          void setFirstDeclaration();
          void unsetFirstDeclaration();
          bool isAutonomousTagDeclaration() const;
          void setAutonomousTagDeclaration();
          void unsetAutonomousTagDeclaration();
#endif

       // DQ (9/7/2007): Support for Fortran attribute specifiers
          enum fortran_attribute_specifiers_enum
             {
               e_unknown_attribute_specifier = 0,
               e_public_access,
               e_private_access,
               e_allocatable,
               e_asynchronous,
               e_bind,
               e_data,
               e_dimension,
               e_intent,
               e_optional,
               e_parameter,
               e_pointer,
               e_protected,
               e_save,
               e_target,
               e_value,
               e_volatile,
               e_last_attribute_specifier
             };



      /*
          name Conversion Functions
          \brief Simple conversion functions.
          \internal Not sure these are useful when using the string interface.
       */
      //! performs simple conversions
          static SgType * arithmetic_conversions(SgType *, SgType *);

      //! handles promotion to integer
          static SgType * integer_promotion     (SgType *, SgType *);

      //! handles promotion to float
          static SgType * float_promotion       (SgType *, SgType *);
      /*! */

       // DQ (4/27/2005): Added protected function to support refactored code for name mangling
     protected:
      //! \deprecated by RV (2/2/2006)
          SgName mangledNameSupport(SgName & fname, SgUnparse_Info& info);

     public:

       // DQ (7/24/2010): Added static function to distiquish which types (very few) are
       // required to use the local type table for types built during AST construction.
       // This is required to support that we don't always know the scope of a type while
       // it is being constructed (while it's declarations are being constructed).
          static bool handledUsingLocalTable( SgType* t );

       // DQ (7/30/2010): This function gets the scope from either the C/C++ or Fortran
       // procesing so that the local type table in each scope can be referenced.
          static SgScopeStatement* getCurrentScope();

          SgDeclarationStatement* getAssociatedDeclaration() const;

#if 0
       // DQ (11/28/2015): This has been moved from the SgModifierType class to the SgType class since it is a general requirement.
       // DQ (11/28/2015): Adding operator==() function to use in symbol table lookup when template 
       // arguments or parameters resolve to SgModifierType and we need to know if it is the same type.
       // One might expect that with type tables they would only be the same if there were the same 
       // pointer, but I think this is not alwasy true for SgModifierType nodes.
       // bool operator== (const SgType & Y) const;
#endif
       // DQ (12/8/2015): Insead of the operator==(), we require a more nuanced approach.
       // There are concepts of type equivalence (where for example a typedef of an int would 
       // be the same type as the int) and type intechangablity, where two equivalent types will
       // can be substituted for each other (which might not be possible if one of them has 
       // only private access permissions.
      //! Type equivalence is the concept of equality between types independent of access permissions (e.g. private or protected types in a class).
          bool isEquivalentType (const SgType * other_type) const;

HEADER_END


HEADER_X_TYPE_START
HEADER_X_TYPE_END


HEADER_NON_X_TYPE_START
HEADER_NON_X_TYPE_END

HEADER_BUILTIN_TYPE_SUPPORT_START
#if 0
       // DQ (12/26/2005): Supporting function for traverseMemoryPool
       // where static IR nodes (only isn soem SgType IR nodes) are
       // present and must be traversed using specially generated code.
          static void executeVisitorMemberFunctionOnBuiltinData(ROSE_VisitorPattern & visitor);
#endif
HEADER_BUILTIN_TYPE_SUPPORT_END


HEADER_COMMON_CREATE_TYPE_START
      //! example of type used where construction is particularly simple
       // DQ (1/31/2006): Modified to build all types in the memory pools
       // static $CLASSNAME builtin_type;
       // static $CLASSNAME* builtin_type;

       // DQ (6/18/2007): This does not appear to be used anywhere in ROSE.  It is no longer required
       // since we don't store the type explicitly anymore except in a few IR nodes which have there
       // own data member and associated access function.
       // static $CLASSNAME* get_builtin_type();

       // DQ (6/18/2007): This does not appear to be used anywhere in ROSE.  It is no longer required
       // since we don't store the type explicitly anymore except in a few IR nodes which have there
       // own data member and associated access function.
       // static void set_builtin_type($CLASSNAME* builtin_type);

      //! function returns example of type
       // DQ (10/4/2010): Added support for optional Fotran type_kind specification.
       // static $CLASSNAME* createType(void);
          static $CLASSNAME* createType(SgExpression* optional_fortran_type_kind = NULL);
HEADER_COMMON_CREATE_TYPE_END


HEADER_CREATE_TYPE_WITH_PARAMETER_START
       // DQ (6/18/2007): This does not appear to be used anywhere in ROSE.  It is no longer required
       // since we don't store the type explicitly anymore except in a few IR nodes which have there
       // own data member and associated access function.
       // static $CLASSNAME* get_builtin_type();

       // DQ (6/18/2007): This does not appear to be used anywhere in ROSE.  It is no longer required
       // since we don't store the type explicitly anymore except in a few IR nodes which have there
       // own data member and associated access function.
       // static void set_builtin_type($CLASSNAME* builtin_type);

      //! more sophisticated version for more complex types like $CLASSNAME (types whose constructors take parameters)
       // DQ (10/4/2010): Added support for optional Fotran type_kind specification.
       // static $CLASSNAME* createType(CREATE_TYPE_PARAMETER);
          static $CLASSNAME* createType(CREATE_TYPE_PARAMETER, SgExpression* optional_fortran_type_kind = NULL);
HEADER_CREATE_TYPE_WITH_PARAMETER_END


HEADER_BUILTIN_FOR_CREATE_TYPE_WITH_PARAMETER_TYPE_ARRAY_START
       // static $CLASSNAME* get_builtin_type();
       // static void set_builtin_type($CLASSNAME* builtin_type);

       //! builtin_type variable specific to the SgArrayType object (for maxBitLength=32 bit integers)
       // Could not use maxBitLength in array size below (so I just used the #define value directly).
       // DQ (1/31/2006): Modified to build all types in the memory pools
       // static $CLASSNAME builtin_type[ROSE_INTEGER_TYPE_MAX_BIT_LENGTH];
       // static $CLASSNAME* builtin_type[ROSE_INTEGER_TYPE_MAX_BIT_LENGTH];
HEADER_BUILTIN_FOR_CREATE_TYPE_WITH_PARAMETER_TYPE_ARRAY_END


HEADER_BUILTIN_FOR_CREATE_TYPE_WITH_PARAMETER_START
       // DQ (6/18/2007): This does not appear to be used anywhere in ROSE.  It is no longer required
       // since we don't store the type explicitly anymore except in a few IR nodes which have there
       // own data member and associated access function.
       // static $CLASSNAME* get_builtin_type();

       // DQ (6/18/2007): This does not appear to be used anywhere in ROSE.  It is no longer required
       // since we don't store the type explicitly anymore except in a few IR nodes which have there
       // own data member and associated access function.
       // static set_builtin_type($CLASSNAME* builtin_type);

       //! builtin_type variable specific to the $CLASSNAME object
       // DQ (1/31/2006): Modified to build all types in the memory pools
       // static $CLASSNAME builtin_type;
       // static $CLASSNAME* builtin_type;
HEADER_BUILTIN_FOR_CREATE_TYPE_WITH_PARAMETER_END


HEADER_GET_MANGLED_START
       // SgName get_mangled ( SgUnparse_Info & info );

      //! Mangled name support for unparser support
       // SgName get_mangled ( SgUnparse_Info & info );
       // RV (1/31/2006): Removed dependence on SgUnparse_Info.
          virtual SgName get_mangled (void) const $ROSE_OVERRIDE;

HEADER_GET_MANGLED_END

HEADER_TYPEDEF_TYPE_START

       // DQ (10/18/2007): Added copy constructor so that the typedef lists on each type could be updated properly.
      //! Copy constructor to support AST copy mechanism.
          SgTypedefType ( const SgTypedefType & X );

HEADER_TYPEDEF_TYPE_END

HEADER_VIRTUAL_GET_NAME_START
       //! Gets name of the type (useful for debugging, unparsing, etc.)
       /*! Avoid making abstract base classes (if we can) because in the
           automated generation of code we want to avoid placing constraints
           on derived classes.
        */
       // virtual SgName get_name() const = 0;
          virtual SgName get_name() const;

          SgNamedType ( const SgNamedType & X );
HEADER_VIRTUAL_GET_NAME_END


HEADER_GET_NAME_START
      //! Support for some classes which have pure virtual function in base classes.
      /*! For the classes derived from where the pure  virtual "virtual SgName get_name() = 0;"
          This applies to the SgClassType, SgTypedef and the
          SgEnumType (derived from SgNamedType)
       */
          SgName get_name() const $ROSE_OVERRIDE;
HEADER_GET_NAME_END


HEADER_GET_QUALIFIED_NAME_START
      //! Used for the SgNamedType object (base class for the SgClassType, SgTypedefType and the SgEnumType object)
          SgName get_qualified_name() const;
HEADER_GET_QUALIFIED_NAME_END


HEADER_GET_BASE_TYPE_START
      //! This is used in the SgTypedefType object (is not associated with a base_type data field)
          SgType* get_base_type() const;
HEADER_GET_BASE_TYPE_END


HEADER_CLASS_TYPE_START
          SgClassType ( const SgClassType & X );
HEADER_CLASS_TYPE_END

HEADER_NONREAL_TYPE_START
          SgNonrealType ( const SgNonrealType & X );
//        virtual SgName get_mangled(void) const;
//        virtual SgName get_name() const;
HEADER_NONREAL_TYPE_END

HEADER_AUTO_TYPE_START
          SgAutoType ( const SgAutoType & X );
//        virtual SgName get_mangled(void) const;
//        virtual SgName get_name() const;
HEADER_AUTO_TYPE_END


HEADER_JAVA_PARAMETERIZED_TYPE_START
          SgJavaParameterizedType ( const SgJavaParameterizedType & X );
HEADER_JAVA_PARAMETERIZED_TYPE_END


HEADER_JAVA_QUALIFIED_TYPE_START
          SgJavaQualifiedType ( const SgJavaQualifiedType & X );
HEADER_JAVA_QUALIFIED_TYPE_END


HEADER_JAVA_WILDCARD_TYPE_START
          SgJavaWildcardType ( const SgJavaWildcardType & X );
          bool is_unbound();
HEADER_JAVA_WILDCARD_TYPE_END


HEADER_JAVA_UNION_TYPE_START
          SgJavaUnionType ( const SgJavaUnionType & X );

       // DQ (3/22/2017): Added explicitly to avoid using mechansim reserved for virtual functions 
       // (part of support for override specification and elimination of those warnings from Clang).
          SgName get_name() const;
HEADER_JAVA_UNION_TYPE_END


HEADER_JAVA_PARAMETER_TYPE_START
          SgJavaParameterType ( const SgJavaParameterType & X );
HEADER_JAVA_PARAMETER_TYPE_END


HEADER_ENUM_TYPE_START
          SgEnumType ( const SgEnumType & X );
HEADER_ENUM_TYPE_END


HEADER_TEMPLATE_TYPE_START
HEADER_TEMPLATE_TYPE_END


HEADER_MODIFIER_TYPE_START

       // name TypeModifierGroup3 Type Modifiers
      /*
          name Type Modifiers
          \brief Compute modifier values.

          These return false in the implementation of the virtual functions
          in SgType and are overridden here.

          \internal Return type should be changed to "bool."
          \todo implement type modifier query functions in SgType class.
       */
#if 0
      //! Tests for declaration as const
          bool isConst() const ;
      //! Test for declaration as volatile
          bool isVolatile() const ;
      //! Tests for declaration as restrict
          bool isRestrict() const ;
      //! Tests for declaration as UPC shared
          bool isUPC_Shared() const ;
      //! Tests for declaration as UPC strict
          bool isUPC_Strict() const ;
      //! Tests for declaration as UPC relaxed
          bool isUPC_Relaxed() const ;
#endif
       /*! */

  // DQ (7/28/2010): Make this private so that we can support API that would force the type table to be used.
  // Users should use the build functions to construct modifier types (SgModifierType IR nodes) with different
  // flags set.
  // private:
      //! Access function for modifier
          SgTypeModifier & get_typeModifier();

       // RV (2/2/2006): Added a 'const' version
          const SgTypeModifier& get_typeModifier (void) const;

  // DQ (7/28/2010): Make this public as the end of the previous private region.
     public:
       // friend namespace SageBuilder;
       // friend SgModifierType* SageBuilder::buildConstType(SgType* base_type /*=NULL*/);

          static SgModifierType* insertModifierTypeIntoTypeTable( SgModifierType* result );

#if 0
       // DQ (11/28/2015): This has been move to the SgType class since it is a general requirement.
       // DQ (11/28/2015): Adding operator==() function to use in symbol table lookup when template 
       // arguments or parameters resolve to SgModifierType and we need to know if it is the same type.
       // One might expect that with type tables they would only be the same if there were the same 
       // pointer, but I think this is not alwasy true for SgModifierType nodes.
       // bool operator== (const SgModifierType & X, const SgModifierType & Y);
          bool operator== (const SgModifierType & Y) const;
#endif
#if 0
          void unsetRestrict();
          void setRestrict();
          void unsetConst();
          void setConst();
          void unsetVolatile();
          void setVolatile();
          void unsetUPC_Shared();
          void setUPC_Shared();
          void unsetUPC_Strict();
          void setUPC_Strict();
          void unsetUPC_Relaxed();
          void setUPC_Relaxed();
#endif

#if 0
       // Tests not implemented!

      //! Tests for declaration as extern
          bool isExtern() const ;
      //! Tests for declaration as typedef
          bool isTypedef() const ;
      //! Tests for declaration as virtual
          bool isVirtual() const ;
      //! Test for declaration as protected
          bool isProtected() const ;
      //! Test for declaration as private
          bool isPrivate() const ;
      //! Test for declaration as public
          bool isPublic() const ;
      //! Test for declaration as auto (default)
          bool isAuto() const ;
#endif

#if 0
      //! Enum type containing all modifiers
          enum modifiers
             {
               m_volatile = 0x01, //!< storage modifier
               m_global   = 0x02, //!< not use by ROSE
               m_sync     = 0x04, //!< not use by ROSE
               m_const    = 0x08, //!< const modifier
               m_restrict = 0x10,//!< support for restrict keyword (specifies non-aliased pointers)
               m_shared   = 0x20, //!< UPC shared modifier
               m_strict   = 0x40, //!< UPC strict modifier
               m_relaxed  = 0x80, //!< UPC relaxed modifier
             };

       //! mask bits on
          void set_modifier   (int flag);

       //! mask bits off
          void unset_modifier (int flag);

      //! Access function for modifiers
          bool isConst() const;
          bool isSync() const;
          bool isGlobal() const;
          bool isVolatile() const;
          bool isRestrict() const;

       // UPC specific
          bool isShared() const;
          bool isStrict() const;
          bool isRelaxed() const;

      //! Set/unset functions for specific modifiers
          void unsetSync();
          void setSync();
          void unsetGlobal();
          void setGlobal();
          void unsetConst();
          void setConst();
          void unsetRestrict();
          void setRestrict();

       // UPC specific
          void unsetShared();
          void setShared();
          void unsetStrict();
          void setStrict();
          void unsetRelaxed();
          void setRelaxed();

      //! Get whole bit field fr modifier set
          unsigned int bitfield(void);
#endif

#if 0
       // DQ (4/6/2004): Added to provide uniform support for type modifiers
          enum type_modifier_enum
             {
            // Bit values can support multiple values in a single enum type
               e_unknown     =   0x000,   // Unknown value (default)
               e_const       =   0x001,   // Const qualifier
               e_volatile    =   0x002,   // Volatile qualifier
               e_restrict    =   0x004,   // Restrict qualifier
               e_unaligned   =   0x008,   // Microsoft __unaligned qualifier
               e_near        =   0x010,   // near
               e_far         =   0x020,   // far
               e_upc_shared  =   0x040,   // UPC shared
               e_upc_strict  =   0x080,   // UPC strict
               e_upc_relaxed =   0x100,   // UPC relaxed
               e_last_type_modifier = 0x200
             };

       // DQ (4/6/2004): Added to provide uniform support for storage modifiers
          enum storage_modifier_enum
             {
            // Only one value can be specified (at least in C, what about C++)
               e_unknown_storage,
               e_extern,
               e_static,
               e_auto,
               e_unspecified,
               e_typedef,
               e_register,
               e_asm,
#ifdef FORTRAN_SUPPORTED
               e_local,              // Auto or static at back end's preference
               e_common,             // A COMMON block
               e_associated,         // Variable is part of an association
               e_intrinsic,          // Intrinsic function or subroutine
               e_pointer_based,      // Pointee of a POINTER definition
#endif
               e_last_storage_modifier
             };

       // DQ (4/6/2004): Added to provide uniform support for access modifiers
          enum access_modifier_enum
             {
            // Only one value can be specified (at least in C, what about C++)
               e_unknown_access,
               e_private,
               e_protected,
               e_public,
               e_virtual,  // support for virtual base class (applies only in case of inheritance)
               e_last_access_modifier
             };

          int checkBit(type_modifier_enum bit) const;
          void setBit(type_modifier_enum bit);
          void unsetBit(type_modifier_enum bit);
#endif

#if 0
       // DQ (4/13/2004): This new design organizes the modifiers in SAGE

      //! Modifier Interface (implementation is hidden in specific modifier objects)
      //! Type Modifier Support

       // Interface from cv-specifier in type-specifier
          int isConst() const;
          void setConst();
          void unsetConst();

       // Interface from cv-specifier in type-specifier
          int isVolatile() const;
          void setVolatile();
          void unsetVolatile();

       // Interface from type-specifier
          int isRestrict() const;
          void setRestrict();
          void unsetRestrict();
#if 0
          int isUnaligned() const;
          void setUnaligned();
          void unsetUnaligned();

          int isNear() const;
          void setNear();
          void unsetNear();

          int isFar() const;
          void setFar();
          void unsetFar();
#endif
          int isUPC_Shared() const;
          void setUPC_Shared();
          void unsetUPC_Shared();

          int isUPC_Strict() const;
          void setUPC_Strict();
          void unsetUPC_Strict();

          int isUPC_Relaxed() const;
          void setUPC_Relaxed();
          void unsetUPC_Relaxed();

      //! Storage Modifier Support
          int isUnknownStorage() const;
          void setUnknownStorage();

          int isExtern() const;
          void setExtern();

          int isStatic() const;
          void setStatic();

          int isAuto() const;
          void setAuto();

          int isUnspecified() const;
          void setUnspecified();

       // This is not used (but is present in the EDG AST)
          int isTypedef() const;
          void setTypedef();

          int isRegister() const;
          void setRegister();

          int isAsm() const;
          void setAsm();

#ifdef FORTRAN_SUPPORTED
       // These remaining access functions are specific to FORTRAN
          int isLocal() const;
          void setLocal();

          int isCommon() const;
          void setCommon();

          int isAssociated() const;
          void setAssociated();

          int isIntrinsic() const;
          void setIntrinsic();

          int isPointerBased() const;
          void setPointerBased();
#endif

      //! Access Modifier Support
          int isUnknownAccess() const;
          void setUnknownAccess();

          int isPrivate() const;
          void setPrivate();

          int isProtected() const;
          void setProtected();

          int isPublic() const;
          void setPublic();

          int isVirtual() const;
          void setVirtual();

      //! Get whole bit field fr modifier set
          unsigned int bitfield(void);
#endif

      //! Performs final initialization of data members (called by constructors)
          void post_construction_initialization() $ROSE_OVERRIDE;

HEADER_MODIFIER_TYPE_END


HEADER_QUALIFIED_NAME_TYPE_START
          SgName get_prefix() const;

       // SgName get_mangled (void) const;

       // DQ (10/10/2006): Handle qualified name list at the declarations directly, instead of at the types.
       // At present these are useful for SgVariableDeclaration and SgTypedefDeclaration, but likely others
       // at some point.
          SgQualifiedNamePtrList & get_qualifiedNameList();
          const SgQualifiedNamePtrList & get_qualifiedNameList() const;
          void set_qualifiedNameList( const SgQualifiedNamePtrList & x );

HEADER_QUALIFIED_NAME_TYPE_END


HEADER_FUNCTION_TYPE_START

      //! Constructor for building a function type
          SgFunctionType(SgPartialFunctionType *);

       // static SgFunctionType* createType(SgPartialFunctionType *);

      //! Performs final initialization of data members (called by constructors)
          void post_construction_initialization () $ROSE_OVERRIDE;

      // Get a const list of input types (types of the parameters list) to this function type (from a cost functionType object)
      //! This is a const convience access function to the STL container of types in the child IR node (SgFunctionParameterTypeList* p_argument_list).
          const SgTypePtrList & get_arguments() const;

      // Get the list of input types (types of the parameters list) to this function type
      //! This is a non-const convience access function to the STL container of types in the child IR node (SgFunctionParameterTypeList* p_argument_list).
          SgTypePtrList & get_arguments();

       // WAS: void append_argument(const SgTypePtr& what);
       // WAS: void insert_argument(const SgTypePtrList::iterator& where, const SgTypePtr & what)

      //! Append new argument to argument type list
          void append_argument( SgType* what);

      //! Insert new argument to argument type list
          void insert_argument(const SgTypePtrList::iterator& where, SgType* what);

      //! get the mangled name (this version is used in unparsing)
      /*! This version can be tailored using the input SgUnparse_Info parameter.
       */
       // DQ (2/7/2006): Removed as a test
       // virtual SgName get_mangled_name ( SgUnparse_Info & info );

      //! get the mangled name
      //! get the mangled name \deprecated by RV (2/2/2006)
          virtual SgName get_mangled_type ();

      //! I forget why this is here.
      //  SgFunctionType* mkAnotherType(SgType *);

      //! I forget why this is here.
      //  void sym_print(std::ostream& os);

          SgSymbol* get_symbol_from_symbol_table() const;
          
       // TV (04/18/11): For support of shared function type.
          static SgName get_mangled(SgType* return_type, SgFunctionParameterTypeList * typeList);

HEADER_FUNCTION_TYPE_END

HEADER_MEMBER_FUNCTION_TYPE_START

      //! Constructor
          SgMemberFunctionType(SgPartialFunctionType *);

      //! Performs final initialization of data members (called by constructors)
          void post_construction_initialization() $ROSE_OVERRIDE;

#if 1
      //! Enum for const and volatile function modifiers
          enum mfunc_specifier_enum
             {
               e_const     =     0x00000001,
               e_volatile  =     0x00000002,
               e_restrict  =     0x00000004
             };

       // static SgMemberFunctionType* createType(SgPartialFunctionType *);

#if 0
      //! const access/set/unset member functions for member function type
          int isUnknownFunc();
          void setUnknownFunc();

      //! const access/set/unset member functions for member function type
          int isDefaultFunc();
          void setDefaultFunc();
#endif
      //! const access/set/unset member functions for member function type
          bool isConstFunc() const; // RV (2/1/2006): Made 'const' member
          void setConstFunc();
          void unsetConstFunc();

      //! volatile access/set/unset member functions for member function type
          bool isVolatileFunc() const; // RV (2/1/2006): Made 'const' member
          void setVolatileFunc();
          void unsetVolatileFunc();
#if 1
       // DQ (3/8/2012): Enabled the use of rescrict recorded in the function type.
      //! restrict access/set/unset member functions for member function type
          bool isRestrictFunc() const;
          void setRestrictFunc();
          void unsetRestrictFunc();
#endif
#endif

       // void set_mfunc_specifier(unsigned long i);
       // SgName get_mangled(SgUnparse_Info &);

      //! Mangled name support for unparser
      //  SgName get_mangled_name(SgUnparse_Info&);

      //! Mangled name support
       // SgName get_mangled_type();
       // RV (2/1/2006): Changed signature, and removed 'get_mangled_type()'.
          virtual SgName get_mangled_name (void) const;

       // DQ (12/6/2012): Adding member function specifier data (since this will be a part of the generated mangled name).
       // DQ (12/3/2011): Added better support for member function name mangling (symetric with SgFunctionType).
       // static SgName get_mangled(SgType* ret_type, SgFunctionParameterTypeList* typeList, SgClassType* classType );
          static SgName get_mangled(SgType* ret_type, SgFunctionParameterTypeList* typeList, SgType* classType, unsigned int mfunc_specifier );

      //! I forget why this is here.
          SgMemberFunctionType * mkAnotherType(SgType *);

      //! \deprecated The struct_name property has been replaced by the class_type property, an SgType
          SgClassDefinition* get_struct_name() const;

HEADER_MEMBER_FUNCTION_TYPE_END

HEADER_PARTIAL_FUNCTION_TYPE_START
          void post_construction_initialization () $ROSE_OVERRIDE;
HEADER_PARTIAL_FUNCTION_TYPE_END

HEADER_TYPEDEF_TYPE_START

       // DQ (2/20/2018): Adding support to build typedef type from template instantiation
          static $CLASSNAME* createType(SgType* base_type, SgExpression* optional_fortran_type_kind = NULL);

HEADER_TYPEDEF_TYPE_END


HEADER_TYPE_INT_TYPE_START
       // DQ (12/26/2005): C++ allows initialization in-class of static const, but it is not very portable yet.
       // static const int maxBitLength = ROSE_INTEGER_TYPE_MAX_BIT_LENGTH;
          static const int maxBitLength; // = ROSE_INTEGER_TYPE_MAX_BIT_LENGTH;

       // DQ (12/26/2005): Supporting function for traverseMemoryPool
       // where static IR nodes (only isn soem SgType IR nodes) are
       // present and must be traversed using specially generated code.
       // virtual void executeVisitorMemberFunctionOnBuiltinData(ROSE_Visitor & visitor);
HEADER_TYPE_INT_TYPE_END

HEADER_TYPE_COMPLEX_TYPE_START
      //! function returns example of type
       // static $CLASSNAME* createType(SgType* base_type);
          static $CLASSNAME* createType(SgType* base_type, SgExpression* optional_fortran_type_kind = NULL);
       // SKW (3/1/2011): Added these explicit declarations since we no longer build them automatically
          virtual SgExpression* get_type_kind () const $ROSE_OVERRIDE;
          virtual void set_type_kind ( SgExpression* type_kind ) $ROSE_OVERRIDE;
HEADER_TYPE_COMPLEX_TYPE_END

// SK(08/20/2015): SgTypeTuple implementation
HEADER_TYPE_TUPLE_START
    SgTypePtrList& get_types();
    const SgTypePtrList& get_types() const;

    void prepend_type(SgType *what);
    void append_type(SgType *what);

HEADER_TYPE_TUPLE_END


HEADER_POINTER_MEMBER_TYPE_START
      //! \deprecated The class_of property has been replaced by the class_type property, an SgType
          SgClassDefinition* get_class_of() const;
HEADER_POINTER_MEMBER_TYPE_END

HEADER_TYPE_STRING_TYPE_START
       // DQ (8/17/2010): Support for Fortran use of SgTypeString.
       // static $CLASSNAME* createType(SgExpression*, size_t length, SgExpression* optional_fortran_type_kind = NULL);
          static $CLASSNAME* createType(SgExpression*, SgExpression* optional_fortran_type_kind = NULL);

      //! Performs final initialization of data members (called by constructors)
          void post_construction_initialization() $ROSE_OVERRIDE;
HEADER_TYPE_STRING_TYPE_END

HEADER_TYPE_DEFAULT_TYPE_START

       // Generated a mangled name that accounts for the stored name internally.
       // SgName get_mangled (void) const;

      //! Default type creation to support intermediate types built during parsing (required for fortran only).
          static SgTypeDefault* createType ( const SgName & nameOfType );

HEADER_TYPE_DEFAULT_TYPE_END

HEADER_TYPE_LABEL_TYPE_START

       // Generated a mangled name that accounts for the stored name internally.
       // SgName get_mangled (void) const;

      //! Label type creation to support intermediate types built during parsing (required for fortran only).
          static SgTypeLabel* createType ( const SgName & nameOfType );

HEADER_TYPE_LABEL_TYPE_END


HEADER_DECL_TYPE_START

          void set_base_type(SgType* base_type);

HEADER_DECL_TYPE_END


HEADER_TYPEOF_TYPE_START

          static $CLASSNAME* createType(SgType* base_type, SgExpression* optional_fortran_type_kind = NULL);

          void set_base_type(SgType* base_type);

HEADER_TYPEOF_TYPE_END


HEADER_ARRAY_TYPE_START

       // DQ (3/22/2017): I would like to remove this function if possible.
       // DQ (3/22/2017): Added the get_name() function prototype directly so that 
       // it could be differentiated from where it is a virtual function.
          SgName get_name() const;

HEADER_ARRAY_TYPE_END


// #########################################################
// #########################################################
//                      SOURCE CODE
// #########################################################
// #########################################################

SOURCE_CONSTRUCTOR_BODY_START
  // JJW 10-26-2007 ensure that this object is not on the stack
     preventConstructionOnStack(this);

 //! now a call to the user defined intialization function
     post_construction_initialization();

SOURCE_CONSTRUCTOR_BODY_END


SOURCE_GET_MANGLED_START
#if 1
/*! Support for mangled names (for unparser)
    There are two different cases of source code for the get_mangled member function
    This one is used in all but the classes containing a base type
 */
// SgName $CLASSNAME::get_mangled ( SgUnparse_Info & info )
SgName
$CLASSNAME::get_mangled (void) const
   {
     ROSE_ASSERT(this != NULL);

  // DQ (10/4/2010): Modified to provide Fortran support (type_kind is a data member used for Fortran only, it is always NULL for other languages)
  // return SgName("MANGLED_ID_STRING");
     SgName name = "MANGLED_ID_STRING";
     if (get_type_kind() != NULL)
        {
       // name += get_type_kind()->get_mangled();
       // name += SageInterface::generateUniqueName(get_type_kind(),false);
          SgValueExp* value = isSgValueExp(get_type_kind());
          if (value != NULL)
             {
            // name += string("_") + StringUtility::numberToString(value->get_value());
               name += string("_kind") + value->get_constant_folded_value_as_string();
             }
            else
             {
            // DQ (9/6/2016): This is where the name of the class is used and where it can collide with a 
            // complex type (SgTypeComplex) if the class name is "_Complex".  This is why we need something
            // other than the name to be used here.  Unclear if a single prefix is sufficent or if we need 
            // a different prefix for each type of named type.  It come down to is there can be multiple 
            // types with the same name, and there is only a choice of SgNamedTypes: SgClassType, SgTypedefType, 
            // and SgEnumType.  These can't have the same name, so we need not have a unity prefix for each type.
            // I think the issue is that MANGLED_ID_STRING is not defined for any of the SgNameType IR nodes.
#if 0
               printf ("In get_mangled(void): (get_type_kind() != NULL): this = %p = %s MANGLED ID STRING = %s \n",this,this->class_name().c_str(),"MANGLED_ID_STRING");
#endif
               name += SageInterface::generateUniqueName(get_type_kind(),false);
             }
        }

#if 0
     printf ("Leaving get_mangled(void): this = %p = %s MANGLED_ID_STRING = %s \n",this,this->class_name().c_str(),"MANGLED_ID_STRING");
#endif

     return name;
   }
#endif
SOURCE_GET_MANGLED_END

SOURCE_GET_MANGLED_BASE_TYPE_START

/*! Returns a mangled name representation of types with base types
 *  (e.g., pointer, reference).
 */
SgName
$CLASSNAME::get_mangled (void) const
   {
  // DQ (10/23/2015): Note that these functions are called in the AST construction and that might not be
  // required, plus it might be a performance issue as well. I didn't expect to see this while debugging
  // a different subject.  In general, I think we would like to push the generation of mangled names to 
  // the end of the AST processing; unless it is required for computing symble table keys (which is the 
  // likely usage within the AST construction, if so then I guess we have to allow these functions to be
  // called in the frontend AST construction).

     ROSE_ASSERT(this != NULL);

     const SgType* base_type = get_base_type();
     ROSE_ASSERT (base_type != NULL);

#if 0
     printf ("In $CLASSNAME::get_mangled(): base_type = %p = %s \n",base_type,base_type->class_name().c_str());
#endif

     SgName base_name = base_type->get_mangled();

#if 0
     printf ("DONE: In $CLASSNAME::get_mangled(): base_type = %p = %s base_name = %s \n",base_type,base_type->class_name().c_str(),base_name.str());
#endif

  // DQ (6/21/2006): Use is_null() instead of counting the size (and fixed case were it is null)
  // ROSE_ASSERT (base_name.get_length ());
     if (base_name.is_null() == true)
        {
       // This happens for code such as: "typedef struct {int id; } *XYZ;"
       // printf ("Warning: In $CLASSNAME::get_mangled(), empty base type name found \n");
          base_name = "un_named_base_type";
        }
     ROSE_ASSERT (base_name.is_null() == false);

     SgName mangled_name;
     mangled_name << "__" << "MANGLED_ID_STRING" << "b__" // start tag
                  << base_name.str () // base type
                  << "__" << "MANGLED_ID_STRING" << "e__"; // end tag

  // printf ("LEAVING: In $CLASSNAME::get_mangled(): base_type = %p = %s mangled_name = %s \n",base_type,base_type->class_name().c_str(),mangled_name.str());

     return mangled_name;
   }

#if 0
// Old version of function
SgName
$CLASSNAME::get_mangled ( SgUnparse_Info & info )
   {
     SgName tmp("MANGLED_ID_STRING");

  // DQ (3/15/2005): Should be be using a qualified name???

     ROSE_ASSERT(get_base_type() != NULL);
     ROSE_ASSERT(get_base_type()->get_mangled(info).get_length() > 0);
     tmp << get_base_type()->get_mangled(info).str();

#if 0
     printf ("###########  In $CLASSNAME::get_mangled(): tmp = %s (get_base_type() = %s is a %s) ########## \n",
          tmp.str(),get_base_type()->get_mangled(info).str(),get_base_type()->sage_class_name());
  // ROSE_ASSERT(false);
#endif

     return tmp;
   }
#endif

SOURCE_GET_MANGLED_BASE_TYPE_END


SOURCE_POINTER_MEMBER_GET_MANGLED_START
// RV (2/3/2006): Updated this routine to use the mangling of the parent type.
SgName
$CLASSNAME::get_mangled (void) const
   {
     ROSE_ASSERT(this != NULL);

  // Generate a pointer type _without_ the class name in it
     string base_str = SgPointerType::get_mangled ().getString ();

  // Mangle the class name
     const SgType* cls_type = get_class_type ();
     ROSE_ASSERT (cls_type);
     string cls_name = cls_type->get_mangled ().getString ();

  // Now embed the fully qualified class name in it
     string mangled_name (base_str);
     const string ptr_begin_tag ("__Pb__");
     string::size_type pos_begin = mangled_name.find (ptr_begin_tag);
     mangled_name.replace (pos_begin, ptr_begin_tag.size (), "__PMb__" + cls_name);

     return SgName (mangled_name.c_str ());
   }

#if 0
// Old code
SgName
$CLASSNAME::get_mangled ( SgUnparse_Info& info )
   {
     SgName tmp("M");
     int cnt = 0;
     ROSE_ASSERT(get_class_of() != NULL);
     tmp << get_class_of()->get_mangled_qualified_name(cnt).str();

#if 0
     printf ("###########  In $CLASSNAME::get_mangled(): tmp = %s (get_base_type() = %s is a %s) ########## \n",
          tmp.str(),get_class_of()->get_mangled_qualified_name(cnt).str(),get_class_of()->sage_class_name());
  // ROSE_ASSERT(false);
#endif

     return tmp;
   }
#endif

SOURCE_POINTER_MEMBER_GET_MANGLED_END


SOURCE_GET_MANGLED_STRING_TYPE_START

/*! Returns a mangled name representation of strings types with the size of the string
 *  (e.g., literal, *, or integer expression).
 */
SgName
SgTypeString::get_mangled (void) const
   {
#if 1

    // DXN (08/01/2011): add type kind to the mangled name
     SgName mangled_name;
     SgValueExp* lenValExp = isSgValueExp(p_lengthExpression);
     SgName mangled_length_name = lenValExp? lenValExp->get_constant_folded_value_as_string():
                                             SageInterface::generateUniqueName(p_lengthExpression,false);
     if (p_type_kind)
        {        
          SgValueExp* kindValExp = isSgValueExp(p_type_kind);
          SgName mangled_kind_name = kindValExp? kindValExp->get_constant_folded_value_as_string(): 
                                            SageInterface::generateUniqueName(p_type_kind,false);
          mangled_name << "__" << "MANGLED_ID_STRING" << "b__" // start tag
                  << mangled_length_name.str ()  // length
                  << "__" << mangled_kind_name.str() // kind
                  << "__" << "MANGLED_ID_STRING" << "e__"; // end tag
        }
     else
        {
          mangled_name << "__" << "MANGLED_ID_STRING" << "b__" // start tag
                  << mangled_length_name.str ()  // length
                  << "__" << "MANGLED_ID_STRING" << "e__"; // end tag
        }

     return mangled_name;

#else
  // DQ (10/5/2010): Note that we do not include the type_kind data member in the mangled name,
  // but for Fortran this value must always be "1" and the data member is only relevant for Fortran.

     ROSE_ASSERT(this != NULL);

  // DQ (10/5/2010): This is now always false (this fails for test2007_15.f90)
  // ROSE_ASSERT(this->p_definedUsingScalarLength == false);

     SgName mangled_length_name;

  // Note that a better implementation would separate out the mangling of scalar valued length expressions.
     SgValueExp* valueExpression = isSgValueExp(p_lengthExpression);
#if 0
     if (valueExpression != NULL)
        {
          printf ("In SgTypeString::get_mangled(): separate out case of where lengthExpression is a SgValueExp. \n");
        }
#endif
#if 0
     if (this->p_definedUsingScalarLength == true)
        {
            mangled_length_name = Rose::StringUtility::numberToString(this->p_lengthScalar);
        }
       else
        {
          ROSE_ASSERT(this->p_lengthExpression != NULL);
       // mangled_length_name = this->p_lengthExpression->get_mangled_name();
          mangled_length_name = SageInterface::generateUniqueName(p_lengthExpression,false);
        }
#else
     ROSE_ASSERT(this->p_lengthExpression != NULL);
  // mangled_length_name = this->p_lengthExpression->get_mangled_name();
     if (valueExpression != NULL)
        {
          mangled_length_name = valueExpression->get_constant_folded_value_as_string();
        }
       else
        {
          mangled_length_name = SageInterface::generateUniqueName(p_lengthExpression,false);
        }
#endif

     SgName mangled_name;
     mangled_name << "__" << "MANGLED_ID_STRING" << "b__" // start tag
                  << mangled_length_name.str () // length
                  << "__" << "MANGLED_ID_STRING" << "e__"; // end tag

  // printf ("LEAVING: In SgTypeString::get_mangled(): definedUsingScalarLength = %s lengthScalar = %" PRIuPTR " lengthExpression = %p mangled_name = %s \n",p_definedUsingScalarLength ? "true" : "false",p_lengthScalar,p_lengthExpression,mangled_name.str());

     return mangled_name;
#endif
   }

SOURCE_GET_MANGLED_STRING_TYPE_END


SOURCE_CONSTRUCTOR_START
#if 0
/*! this is the generated constructor */
$CLASSNAME::$CLASSNAME ( INITIALIZER_LIST_SOURCE )
   BASE_CLASS_CONSTRUCTOR_CALL
   {
     p_field_size = field_size;
 //! now a call to the user defined intialization function
     post_construction_initialization();
   }
#endif
SOURCE_CONSTRUCTOR_END

SOURCE_CONSTRUCTOR_WITH_BASECLASS_TAKING_PARAMETER_START
#if 0
/*! this is the generated constructor */
$CLASSNAME::$CLASSNAME ( SgDeclarationStatement* declaration )
   :BASECLASS(declaration)
   {
  //! now a call to the user defined intialization function
     post_construction_initialization();
   }
#endif
SOURCE_CONSTRUCTOR_WITH_BASECLASS_TAKING_PARAMETER_END

SOURCE_DATA_ACCESS_FUNCTIONS_START
#if 0
DATA_TYPE
$CLASSNAME::get_DATA() const
   {
     return p_DATA;
   }

void $CLASSNAME::set_DATA ( DATA_TYPE )
   {
     p_DATA = DATA;
   }
#endif
SOURCE_DATA_ACCESS_FUNCTIONS_END


SOURCE_GET_NAME_START
//! Return the name of the type
SgName
$CLASSNAME::get_name() const
   {
     if(get_declaration())
          return isSgClassDeclaration(get_declaration())->get_name();
       else
          return SgName((char *)0L);
   }
SOURCE_GET_NAME_END


SOURCE_TYPEDEF_GET_BASE_TYPE_START
SgType*
$CLASSNAME::get_base_type() const
   {
     return (get_declaration()) ? isSgTypedefDeclaration(get_declaration())->get_base_type() : (SgType*)0L;
   }
SOURCE_TYPEDEF_GET_BASE_TYPE_END

SOURCE_GET_BASE_TYPE_START
SgType*
$CLASSNAME::get_base_type() const
   {
     return p_base_type;
   }
SOURCE_GET_BASE_TYPE_END


SOURCE_SET_BASE_TYPE_START
void
$CLASSNAME::set_base_type(SgType* new_val)
   {
     p_base_type = new_val;
#ifndef REMOVE_SET_PARENT_FUNCTION
     if(p_base_type)
          p_base_type->set_parent(this);
#endif
   }
SOURCE_SET_BASE_TYPE_END


// ########################################################
// ########################################################
//           TYPE SPECIFIC FUNCTION DEFINITIONS
// ########################################################
// ########################################################

SOURCE_MAIN_TYPE_START

//! SgType default constructor (initializes all local variables)
SgType::SgType()
   : p_substitutedForTemplateParam(false),
     p_ref_to(NULL),
     p_ptr_to(NULL),
     p_modifiers(NULL),
     p_typedefs(NULL),
     p_rvalue_ref_to(NULL),
     p_decltype_ref_to(NULL),
     p_typeof_ref_to(NULL),
  // DQ (10/3/2010): Readded to the SgType since it is used uniformally within Fortran types.
  // DQ (12/1/2007): This has been moved to the SgModifierType
     p_type_kind(NULL),
     p_attributeMechanism(NULL)
   {
     ROSE_ASSERT(p_ref_to == NULL);
     ROSE_ASSERT(p_ptr_to == NULL);
     ROSE_ASSERT(p_modifiers == NULL);

     p_typedefs = new SgTypedefSeq();

     ROSE_ASSERT(p_typedefs != NULL);
     ROSE_ASSERT(p_rvalue_ref_to == NULL);
     ROSE_ASSERT(p_decltype_ref_to == NULL);
     ROSE_ASSERT(p_typeof_ref_to == NULL);

  // FMZ (2/6/2009): Added a flag for CoArray
     p_isCoArray = false;

  // DQ (12/1/2007): This has been moved to the SgModifierType
  // ROSE_ASSERT(p_type_kind == NULL);

  // DQ (1/25/2007): Let's try this again!
  // DQ (6/25/2006): Commented out to allow File I/O to work, I don't understand why it is required!
  // DQ (5/11/2006): Added to avoid NULL pointer
     p_typedefs->set_parent(this);
   }


SgType::SgType(const SgType & X)
   : p_substitutedForTemplateParam(X.p_substitutedForTemplateParam),
     p_ref_to(X.p_ref_to),
     p_ptr_to(X.p_ptr_to),
     p_modifiers(X.p_modifiers),
     p_typedefs(X.p_typedefs),
     p_rvalue_ref_to(X.p_rvalue_ref_to),
     p_decltype_ref_to(X.p_decltype_ref_to),
     p_typeof_ref_to(X.p_typeof_ref_to),
  // DQ (10/3/2010): Readded to the SgType since it is used uniformally within Fortran types.
  // DQ (12/1/2007): This has been moved to the SgModifierType
     p_type_kind(X.p_type_kind),
     p_attributeMechanism(X.p_attributeMechanism)
   {
  // DQ (10/17/2007): This copy constructor is built to support the AST copy mechanism where for
  // some declarations that generate named types, the types are copied. and fixed up in a later
  // phase (e.g. SgClassDeclaration::fixupCopy()).

  // I think if we copy X then we want to assume that it has these values, but it might
  // be acceptable if it didn't, but then a more complex copy would be required.

#if 0
  // DQ (10/17/2007) Commented out (see copytest2007_14.C).
     ROSE_ASSERT(p_ref_to == NULL);
     ROSE_ASSERT(p_ptr_to == NULL);
     ROSE_ASSERT(p_modifiers == NULL);
     ROSE_ASSERT(p_rvalue_ref_to == NULL);
     ROSE_ASSERT(p_decltype_ref_to == NULL);
     ROSE_ASSERT(p_typeof_ref_to == NULL);
  // DQ (12/1/2007): This has been moved to the SgModifierType
  // ROSE_ASSERT(p_type_kind == NULL);
#endif

  // FMZ (2/6/2009): Added a flag for CoArray
     p_isCoArray = false;

     p_typedefs = new SgTypedefSeq();
     ROSE_ASSERT(p_typedefs != NULL);
     p_typedefs->set_parent(this);
   }


#if 0
SgType::~SgType()
   {
     delete p_modifiers;
     delete p_typedefs;
   }
#endif

// SgName $CLASSNAME::get_mangled(SgUnparse_Info& info)
SgName
SgType::get_mangled(void) const
   {
  // This should be an error, I think!
     printf ("ERROR: base calss get_mangled functions should not be called! \n");
     ROSE_ABORT();

     return "";
   }

#if 0
// DQ (3/2/2003): Implement get_parent from SgNode
SgNode*
SgType::get_parent() const
   {
     ROSE_ASSERT(this != NULL);
     return NULL;   // this is the original sage 2 code (but I think it should return p_parent)
  // return (SgType*) p_parent;
   }
#endif

#if 0
//! virtual functions define to return false
//! (will be overwritten on only a few of the derived classes)
bool SgType::isConst() const       { return false; }
bool SgType::isVolatile() const    { return false; }
bool SgType::isRestrict() const    { return false; }
bool SgType::isUPC_Shared() const  { return false; }
bool SgType::isUPC_Strict() const  { return false; }
bool SgType::isUPC_Relaxed() const { return false; }
#endif

#if 0
bool SgType::isExtern() const    { return false; }
bool SgType::isTypedef() const   { return false; }
bool SgType::isVirtual() const   { return false; }
bool SgType::isProtected() const { return false; }
bool SgType::isPrivate() const   { return false; }
bool SgType::isPublic() const    { return false; }
bool SgType::isAuto() const      { return false; }
#endif

// bool SgType::isGlobal() const    { return false; }
// bool SgType::isSync() const      { return false; }

#if 0
// These are unimplemented within SAGE 2
bool
SgType::isLong() const
   { return false; }

bool
SgType::isShort() const
   { return false; }
#endif

#if 0
// This codes was part of an experiment to distinguish struct tag { int x; } X; from struct tag X;
// It turns out that the declaration of the tag in this case in placed into the EDG orphan list
// as a type and that we don't require this mechanism (thought we might in the future so for now
// it is just commented out.
bool
SgType::isFirstDeclaration() const
   { return (p_useWithinDeclaration & e_first_declaration); }

void
SgType::setFirstDeclaration()
   { p_useWithinDeclaration |= e_first_declaration; }

void
SgType::unsetFirstDeclaration()
   { p_useWithinDeclaration &= ~e_first_declaration; }

bool
SgType::isAutonomousTagDeclaration() const
   { return (p_useWithinDeclaration & e_autonomous_tag_declaration); }

void
SgType::setAutonomousTagDeclaration()
   { p_useWithinDeclaration |= e_autonomous_tag_declaration; }

void
SgType::unsetAutonomousTagDeclaration()
   { p_useWithinDeclaration &= ~e_autonomous_tag_declaration; }
#endif

#if 0
// DQ (7/26/2010): Now we finally need this function!
SgModifierType*
SgType::matchModifiers (unsigned int f)
   {
#if 0
  // DQ (7/26/2010): Not clear if we want this function to return a reference to itself.
     ROSE_ASSERT (p_modifiers == NULL);

     if (p_modifiers)
        {
          return p_modifiers->match(this, f);
        }
       else
        {
          return (p_modifiers = new SgModifierNodes())->match(this, f);
        }
#else

#endif
   }
#endif

bool
SgType::isIntegerType() const
   {
     const $CLASSNAME* t = this;
     ROSE_ASSERT(t != NULL);

     while (t->variant() == T_TYPEDEF)
        {
          t = ((SgTypedefType *) t)->get_base_type();
          ROSE_ASSERT(t != NULL);
        }

     switch (variant())
        {
          case T_CHAR:
          case T_SIGNED_CHAR:
          case T_UNSIGNED_CHAR:
          case T_SHORT:
          case T_SIGNED_SHORT:
          case T_UNSIGNED_SHORT:
          case T_INT:
          case T_SIGNED_INT:
          case T_UNSIGNED_INT:
          case T_LONG:
          case T_SIGNED_LONG:
          case T_UNSIGNED_LONG:
          case T_WCHAR:

       // DQ (2/16/2018): Adding support for char16_t and char32_t (C99 and C++11 specific types).
          case T_CHAR16:
          case T_CHAR32:

          case T_LONG_LONG:
          case T_SIGNED_LONG_LONG:
          case T_UNSIGNED_LONG_LONG:
       // DQ (3/24/2014): Added support for 128 bit integers.
          case T_SIGNED_128BIT_INTEGER:
          case T_UNSIGNED_128BIT_INTEGER:
          case T_BOOL:
               return true; // 1
               break;

          default:
               return false; // 0
        }
   }

bool
SgType::isFloatType() const
   {
     const SgType* t = this;
     ROSE_ASSERT(t != NULL);

     while (t->variant() == T_TYPEDEF)
          t = ((SgTypedefType *) t)->get_base_type();

     switch (t->variant())
        {
          case T_FLOAT :
          case T_DOUBLE:
          case T_LONG_DOUBLE:
               return 1;
          default:
               return 0;
        }
   }

bool
SgType::isUnsignedType() const
   {
     switch (variant())
        {
          case T_UNSIGNED_CHAR:
          case T_UNSIGNED_SHORT:
          case T_UNSIGNED_INT:
          case T_UNSIGNED_LONG:
       // DQ (3/24/2014): Added support for 128 bit integers.
          case T_UNSIGNED_LONG_LONG:
          case T_UNSIGNED_128BIT_INTEGER:
               return 1;
               break;
          default:
               return 0;
        }
   }

SgType*
SgType::integer_promotion(SgType * t1, SgType * t2)
   {
     if(!t1) return t2;
     if(!t2) return t1;

     if (t1->variant() == T_UNSIGNED_LONG || t2->variant() == T_UNSIGNED_LONG)
          return SgTypeUnsignedLong::createType();

  // This should only be if long can hold unsigned int, not always true!!
     if (t1->variant() == T_UNSIGNED_INT || t2->variant() == T_UNSIGNED_INT)
          return SgTypeLong::createType();

     if (t1->isUnsignedType())
          return t1;
       else
          if (t2->isUnsignedType() )
               return t2;
            else
               return SgTypeInt::createType();
   }

SgType*
SgType::float_promotion( SgType* t1, SgType* t2 )
   {
     if(!t1) return t2;
     if(!t2) return t1;

     if (t1->variant() == T_LONG_DOUBLE)
          return t1;
       else
          if (t2->variant() == T_LONG_DOUBLE)
               return t2;
            else
               if (t1->variant() == T_DOUBLE)
                    return t1;
                 else
                    if (t2->variant() == T_DOUBLE)
                         return t2;
                      else
                         return t1;
   }

#if 0
// DQ (4/5/2004): Removed since it is not used anywhere!
SgType*
SgType::rmModifier ( SgType* t1, int which )
   {
     $CLASSNAME* tmp_type = t1;

     ROSE_ASSERT(t1 != NULL);

     if(t1->variant()==T_MODIFIER)
        {
          SgModifierType *mod = (SgModifierType *) t1;
          ROSE_ASSERT(mod != NULL);

          SgType *btype = mod->get_base_type();

          int modval = mod->get_bitfield();

          if(mod->isSync() && (which & e_sync))
               modval &= ~SgModifierType::m_sync;

          if(mod->isGlobal() && (which & e_global))
               modval &= ~SgModifierType::m_global;

          if(mod->isConst() && (which & e_const))
               modval &= ~SgModifierType::m_const;

          tmp_type = (modval) ? SgModifierType::createType(btype,modval) : btype;
        }

     return tmp_type;
   }
#endif

#if 0
// DQ (4/5/2004): Removed since it is not used anywhere!
SgType*
SgType::addModifier(SgType *t1, int which)
   {
     $CLASSNAME* tmp_type = t1;
     $CLASSNAME* btype;
     int modval;

     ROSE_ASSERT(t1 != NULL);

     if(t1->variant()==T_MODIFIER)
        {
          SgModifierType *mod=(SgModifierType *) t1;
          btype=mod->get_base_type();
          modval=mod->get_bitfield();
        }
       else
        {
          btype=t1;
          modval=0;
        }

     if(which & e_sync)   modval |= SgModifierType::m_sync;
     if(which & e_global) modval |= SgModifierType::m_global;
     if(which & e_const)  modval |= SgModifierType::m_const;

     tmp_type = SgModifierType::createType(btype,modval);

     return tmp_type;
   }
#endif

SgType*
SgType::arithmetic_conversions ( SgType* t1, SgType* t2 )
   {
     if(!t1) return t2;
     if(!t2) return t1;

  // DQ (4/5/2004): Removed since it is the only use of rmModifier and e_sync is not used anywhere!
  // if (isSgModifierType(t1)) t1 = rmModifier(t1,e_sync);
  // if (isSgModifierType(t2)) t2 = rmModifier(t2,e_sync);

     if (t1->isFloatType() && t2->isIntegerType())
          return t1;

     if (t2->isFloatType() && t1->isIntegerType())
          return t2;

     if (t1->isIntegerType())
          return integer_promotion(t1,t2);
       else
          return float_promotion(t1,t2);
   }

SgType*
SgType::dereference()
   {
  // This function does not recursively decend into types, so it should not use the lower
  // level SgType::stripType() member function.

     SgType* t = this;
     ROSE_ASSERT(t != NULL);
     while (t->variant() == T_TYPEDEF)
          t = ((SgTypedefType *) t)->get_base_type();

     if (t->variant() == T_POINTER)
          return ((SgPointerType *) t)->get_base_type();
       else
          if (t->variant() == T_REFERENCE)
               return ((SgReferenceType *) t)->get_base_type();
            else
               if(t->variant() == T_ARRAY)
                    return ((SgArrayType *) t)->get_base_type();
                 else
                    return (SgType*)t;
   }

SgType*
SgType::stripTypedefsAndModifiers() const
   {
  // DQ (6/30/2005): This function answers the question of what type is this? It recursively
  // strips away typedefs until we reach something not typedefeds, thus we stop at any pointer
  // or references (but not modifiers).
#if 0
     SgType *returnType = const_cast<SgType*>(this);
     ROSE_ASSERT(returnType != NULL);

     SgTypedefType* typedefType   = isSgTypedefType(returnType);
     SgModifierType* modifierType = isSgModifierType(returnType);
     while (typedefType != NULL || modifierType != NULL)
  // while (isSgTypedefType(returnType) != NULL || isSgModifierType(returnType) != NULL)
        {
          if (typedefType != NULL)
             {
               returnType = typedefType->get_base_type();
             }
          if (modifierType != NULL)
             {
               returnType = modifierType->get_base_type();
             }

       // reset the typedefType and modifierType variables
          typedefType  = isSgTypedefType(returnType);
          modifierType = isSgModifierType(returnType);
        }

     ROSE_ASSERT (returnType != NULL);

     return returnType;
#else
  // DQ (10/11/2007): Modified this function to use SgType::stripType().
  // This uses a subset of the possible or'd values available with SgType::stripType()
     return stripType(STRIP_MODIFIER_TYPE | STRIP_TYPEDEF_TYPE);
#endif
   }

SgType*
SgType::findBaseType() const
   {
#if 0
// Cast away const of "this" pointer
     SgType* currentType = (SgType*) this;

     SgModifierType*  modType     = NULL;
     SgPointerType*   pointType   = NULL;
     SgReferenceType* refType     = NULL;
     SgArrayType*     arrayType   = NULL;
     SgTypedefType*   typedefType = NULL;


     while (true)
	{


	  if ( modType = isSgModifierType(currentType) )
	     {
         	 currentType = modType->get_base_type();
	     }
	  else if ( (refType = isSgReferenceType(currentType)) )
	     {
	       currentType = refType->get_base_type();
	     }
	  else if ( (pointType = isSgPointerType(currentType)) )
	     {
	       currentType = pointType->get_base_type();
	     }
	  else if ( (arrayType = isSgArrayType(currentType)) )
	     {
	       currentType = arrayType->get_base_type();
	     }
	  else if ( (typedefType = isSgTypedefType(currentType)) )
	     {
	    // DQ (6/21/2005): Added support for typedef types to be uncovered by findBaseType()

	       currentType = typedefType->get_base_type();
	     }
	  else {
	    // Exit the while(true){} loop!
	       break;
	  }

	}
#else
  // This uses the default value for SgType::stripType(), namely
  // (bit_array == STRIP_MODIFIER_TYPE | STRIP_REFERENCE_TYPE | STRIP_RVALUE_REFERENCE_TYPE | STRIP_POINTER_TYPE | STRIP_ARRAY_TYPE | STRIP_TYPEDEF_TYPE)
     return stripType();
#endif
   }

#define DEBUG_SGTYPE_STRIPTYPE 0
#define DEBUG_SGTYPE_STRIPTYPE_MORE 0

SgType*
SgType::stripType(unsigned char bit_array) const
   {
  // This function forms the low level support for both SgType::findBaseType()
  // and SgType::stripTypedefsAndModifiers().  It takes a default valued
  // bit_array == (STRIP_MODIFIER_TYPE | STRIP_REFERENCE_TYPE | STRIP_RVALUE_REFERENCE_TYPE | STRIP_POINTER_TYPE | STRIP_ARRAY_TYPE | STRIP_TYPEDEF_TYPE)
  // Alternatively any of these value may be ORed together to for other combinations.

  // Cast away const of "this" pointer
     SgType* currentType = (SgType*) this;

     SageInterface::detectCycleInType(currentType, "SgType::stripType");

#if DEBUG_SGTYPE_STRIPTYPE
     printf ("Inside of SgType::stripType(bit_array = %u): this = %p = %s \n",bit_array,currentType,currentType->class_name().c_str());
#endif

     SgModifierType*        modType     = NULL;
     SgPointerType*         pointType   = NULL;
     SgReferenceType*       refType     = NULL;
     SgRvalueReferenceType* rRefType    = NULL;
     SgArrayType*           arrayType   = NULL;
     SgTypedefType*         typedefType = NULL;

     size_t counter = 0;
     while (true)
        {
#if DEBUG_SGTYPE_STRIPTYPE
          printf ("In loop of SgType::stripType(bit_array = %u): counter = %" PRIuPTR " this = %p = %s = %s \n",bit_array,counter,currentType,currentType->class_name().c_str(),currentType->unparseToString().c_str());
#endif
          if ( (bit_array & STRIP_MODIFIER_TYPE) && (modType = isSgModifierType(currentType)) )
             {
#if DEBUG_SGTYPE_STRIPTYPE_MORE
               printf ("In loop of SgType::stripType(): found SgModifierType \n");
#endif
               currentType = modType->get_base_type();
             }
          else if ( (bit_array & STRIP_REFERENCE_TYPE) &&  (refType = isSgReferenceType(currentType)) )
             {
<<<<<<< HEAD
               if ( (bit_array & STRIP_REFERENCE_TYPE) &&  (refType = isSgReferenceType(currentType)) )
                  {
#if DEBUG_SGTYPE_STRIPTYPE_MORE
                    printf ("In loop of SgType::stripType(): found SgReferenceType \n");
#endif
                    currentType = refType->get_base_type();
                  }
                 else
                  {
                    if ( (bit_array & STRIP_POINTER_TYPE) && (pointType = isSgPointerType(currentType)) )
                       {
#if DEBUG_SGTYPE_STRIPTYPE_MORE
                         printf ("In loop of SgType::stripType(): found SgPointerType \n");
#endif
                         currentType = pointType->get_base_type();
                       }
                      else
                       {
                         if ( (bit_array & STRIP_ARRAY_TYPE) && (arrayType = isSgArrayType(currentType)) )
                            {
#if DEBUG_SGTYPE_STRIPTYPE_MORE
                              printf ("In loop of SgType::stripType(): found SgArrayType \n");
#endif
                              currentType = arrayType->get_base_type();
                            }
                           else
                            {
                              if ( (bit_array & STRIP_TYPEDEF_TYPE) && (typedefType = isSgTypedefType(currentType)) )
                                 {
#if DEBUG_SGTYPE_STRIPTYPE_MORE
                                   printf ("In loop of SgType::stripType(): found SgTypedefType: currentType = %p = %s typedefType->get_base_type() = %p = %s \n",
                                        currentType,currentType->class_name().c_str(),typedefType->get_base_type(),typedefType->get_base_type()->class_name().c_str());
#endif
                                // DQ (6/21/2005): Added support for typedef types to be uncovered by findBaseType()
                                   currentType = typedefType->get_base_type();
                                 }
                                else
                                 {
                                // Exit the while(true){} loop!
                                   ROSE_ASSERT(currentType != NULL);
#if DEBUG_SGTYPE_STRIPTYPE
                                   printf ("In loop of SgType::stripType(): exiting loop: currentType = %p = %s \n",currentType,currentType->class_name().c_str());
=======
#if 0
               printf ("In loop of SgType::stripType(): found SgReferenceType \n");
#endif
               currentType = refType->get_base_type();
             }
          else if ( (bit_array & STRIP_RVALUE_REFERENCE_TYPE) &&  (rRefType = isSgRvalueReferenceType(currentType)) )
             {
#if 0
               printf ("In loop of SgType::stripType(): found SgRvalueReferenceType \n");
#endif
               currentType = rRefType->get_base_type();
             }
          else if ( (bit_array & STRIP_POINTER_TYPE) && (pointType = isSgPointerType(currentType)) )
             {
#if 0
               printf ("In loop of SgType::stripType(): found SgPointerType \n");
#endif
               currentType = pointType->get_base_type();
             }
          else if ( (bit_array & STRIP_ARRAY_TYPE) && (arrayType = isSgArrayType(currentType)) )
             {
#if 0
               printf ("In loop of SgType::stripType(): found SgArrayType \n");
#endif
               currentType = arrayType->get_base_type();
             }
          else if ( (bit_array & STRIP_TYPEDEF_TYPE) && (typedefType = isSgTypedefType(currentType)) )
             {
#if 0
               printf ("In loop of SgType::stripType(): found SgTypedefType: currentType = %p = %s typedefType->get_base_type() = %p = %s \n",
                    currentType,currentType->class_name().c_str(),typedefType->get_base_type(),typedefType->get_base_type()->class_name().c_str());
>>>>>>> ed2975fe
#endif
            // DQ (6/21/2005): Added support for typedef types to be uncovered by findBaseType()
               currentType = typedefType->get_base_type();
             }
          else
             {
            // Exit the while(true){} loop!
               ROSE_ASSERT(currentType != NULL);
#if 0
               printf ("In loop of SgType::stripType(): exiting loop: currentType = %p = %s \n",currentType,currentType->class_name().c_str());
#endif
               break;
             }

       // DQ (7/4/2013): This should be a reasonable limit.
          if (counter >= 80)
             {
               printf ("In loop of SgType::stripType(bit_array = %u): counter = %" PRIuPTR " currentType = %p = %s = %s\n",bit_array,counter,currentType,currentType->class_name().c_str(),currentType->unparseToString().c_str());
             }
          if (counter >= 100)
             {
            // Exit loop and return the currentType... 
               printf ("In loop of SgType::stripType(bit_array = %u): exiting loop using currentType (counter = %" PRIuPTR ") currentType = %p = %s \n",bit_array,counter,currentType,currentType->class_name().c_str());
#if 0
               break;
#endif
             }
          ROSE_ASSERT(counter < 100);

          counter++;
        }

     ROSE_ASSERT(currentType != NULL);

#if 0
     printf ("Leaving SgType::stripType(): currentType = %p = %s \n",currentType,currentType->class_name().c_str());
#endif

     return currentType;
   }

#if 0
SgType*
SgType::stripType() const
   {
  // DQ (6/21/2005): strip type of all typedefs, modifiers, pointers, references, and array typing
     SgType* returnType = ($CLASSNAME*) this;
     while ( (isSgTypedefType(returnType) != NULL) ||
             (isSgPointerType(returnType) != NULL) ||
             (isSgModifierType(returnType) != NULL) ||
             (isSgReferenceType(returnType) != NULL) ||
             (isSgArrayType(returnType) != NULL) )
        {
          returnType = returnType->findBaseType();
          ROSE_ASSERT (returnType != NULL);
       // printf ("In stripType(): returnType = %s hidden behind this = %s \n",returnType->sage_class_name(),sage_class_name());
        }

     return returnType;
   }
#endif


SgName
SgType::mangledNameSupport(SgName & fname, SgUnparse_Info & info)
   {
     ROSE_ASSERT(this != NULL);

  // DQ (4/27/2005): This protected function refactors code located into two places into a single implementation!
     SgName rtmp;

  // This only makes sense to call from either the SgFunctionType or the SgMemberFunctionType
     ROSE_ASSERT(isSgFunctionType(this) != NULL || isSgMemberFunctionType(this) != NULL);

     int len = fname.getString().size();
     std::string opstr  = "operator";
     std::string newstr = "new";
     std::string delstr = "delete";
     unsigned int m = opstr.size();

  // printf ("In SgType::mangledNameSupport(): class_name = %s len = %d m = %d fname = %s \n",sage_class_name(),len,m,fname.str());

     if (len > 0 && fname.getString().substr(0, m) == opstr)
        {
          if (fname.getString()[m]==' ')
             {
            // DQ (4/27/2005): "m+2" should be "m+1"
               if (fname.getString().substr(m + 1, newstr.size()) == newstr)
                  {
                 // DQ (4/27/2005): Added support for array new
                    int parenStart = m+1+newstr.size();
                    if (len > parenStart && fname.getString().substr(parenStart, 2) == "[]")
                         rtmp << "__na";
                      else
                         rtmp << "__nw";
                  }
                 else
                  {
                 // DQ (4/27/2005): Added support for array delete
                    if (fname.getString().substr(m + 1, delstr.size()) == delstr)
                       {
                         int deleteStringLength = delstr.size();
                         int parenStart = m+1+deleteStringLength;
                         if (len > parenStart && fname.getString().substr(parenStart, 2) == "[]")
                              rtmp << "__da";
                           else
                              rtmp << "__dl";
                       }
                      else
                       {
                      // DQ (4/27/2005): Not clear where this is used (unless it is used in casting operators)!
                      // This is the only part that is dependent upon either the SgFunctionType or SgMemberFunctionType.
                         SgFunctionType *functionType = isSgFunctionType(this);
                         ROSE_ASSERT(functionType != NULL);
                         ROSE_ASSERT(functionType->get_return_type() != NULL);

                         rtmp << "__op" << functionType->get_return_type()->get_mangled().str();
                       }
                  }
             }
            else
             {
            // real operator (suffix after the substring "operator ")

            // I think that this case could be used to handle "operator new", "operator new[]",
            // "operator delete", and "operator delete[]".

               SgName opname=&(fname.str()[m]);

               if (opname == SgName("->"))     rtmp << "__rf";
               else if (opname==SgName("->*")) rtmp << "__rm";
               else if (opname==SgName("=="))  rtmp << "__eq";
               else if (opname==SgName("<"))   rtmp << "__lt";
               else if (opname==SgName(">"))   rtmp << "__gt";
               else if (opname==SgName("!="))  rtmp << "__ne";
               else if (opname==SgName("<="))  rtmp << "__le";
               else if (opname==SgName(">="))  rtmp << "__ge";
               else if (opname==SgName("+"))   rtmp << "__pl";
               else if (opname==SgName("-"))   rtmp << "__mi";
               else if (opname==SgName("*"))   rtmp << "__ml";
               else if (opname==SgName("/"))   rtmp << "__dv";
               else if (opname==SgName("%"))   rtmp << "__md";
               else if (opname==SgName("&&"))  rtmp << "__aa";
               else if (opname==SgName("!"))   rtmp << "__nt";
               else if (opname==SgName("||"))  rtmp << "__oo";
               else if (opname==SgName("^"))   rtmp << "__er";
               else if (opname==SgName("&"))   rtmp << "__ad";
               else if (opname==SgName("|"))   rtmp << "__or";
               else if (opname==SgName(","))   rtmp << "__cm";
               else if (opname==SgName("<<"))  rtmp << "__ls";
               else if (opname==SgName(">>"))  rtmp << "__rs";
               else if (opname==SgName("--"))  rtmp << "__mm";
               else if (opname==SgName("++"))  rtmp << "__pp";
               else if (opname==SgName("~"))   rtmp << "__co";
               else if (opname==SgName("="))   rtmp << "__as";
               else if (opname==SgName("+="))  rtmp << "__apl";
               else if (opname==SgName("-="))  rtmp << "__ami";
               else if (opname==SgName("&="))  rtmp << "__aad";
               else if (opname==SgName("|="))  rtmp << "__aor";
               else if (opname==SgName("*="))  rtmp << "__amu";
               else if (opname==SgName("/="))  rtmp << "__adv";
               else if (opname==SgName("%="))  rtmp << "__amd";
               else if (opname==SgName("^="))  rtmp << "__aer";
               else if (opname==SgName("<<=")) rtmp << "__als";
               else if (opname==SgName(">>=")) rtmp << "__ars";
               else if (opname==SgName("()"))  rtmp << "__cl";
               else if (opname==SgName("[]"))  rtmp << "__xi";
               else
                  {
                 // printf ("In SgType::mangledNameSupport(): This case should never be reached (fname = %s) \n",fname.str());
                 // ROSE_ASSERT(false);

                 // DQ (1/8/2006): This is the case of a name that just happends to start with
                 // the work "operator" (e.g. operator_takes_lvalue_operand, in test2005_198.C)
                 // the mangle form is just the unmodified function name.
                    rtmp = fname;
                  }
             }
        }
       else
          rtmp << fname.str();

     return rtmp;
   }

bool
SgType::handledUsingLocalTable(SgType* t)
   {
  // Not all types can use the global type table, since during construction of the AST the
  // scopes may not be fully defined yet.  The local type table can be merged into the
  // global type table as a post-processing step.

     bool returnValue = false;

  // DQ (9/3/2012): I think this should be modified to include SgTemplateType as well.
     if (isSgEnumType(t) != NULL || isSgClassType(t) != NULL || isSgTypedefType(t) != NULL)
        {
          returnValue = true;
        }

  // DQ (9/4/2012): I have made SgTemplateType be stored in the local type table.
  // DQ (9/3/2012): I think this should be modified to include SgTemplateType as well.
     SgTemplateType* templateType = isSgTemplateType(t);
     SgNonrealType* nonrealType = isSgNonrealType(t);
     if (templateType != NULL || nonrealType != NULL)
        {
       // printf ("WARNING: In SgType::handledUsingLocalTable(): I think that SgTemplateType should be handled out of the local type table! templateType = %p = %s \n",templateType,templateType->get_name().str());
          returnValue = true;
        }

     return returnValue;
   }

// Kitware 2013/03/25
// This is a workaround for the lack of EDG on Windows.
// Once that problem is resolved, this include file can go away.
#ifdef USE_FAKE_EDG
  #include "fake_EDG.h"
#endif

// Liao 10/29/2010
// My understanding of this code (may not be accurate):
//  This function was designed to work with C/C++ and Fortran frontends to generate AST.
//  For C/C++: a global variable curr_sg_scope is used 
//  For Fortran: a stack is used 
//  So code has to be conditionized with proper #ifdef ..#endf around the use of the variable or stack.
//  
//  Now we allow users to build types during AST transformation. This function will be called and scope can be NULL
//  Neither the stack or global variable in frontends are used in this situation either.
//  But this is perfectly legal. 
SgScopeStatement*
SgType::getCurrentScope()
   {
  // This function is used to provide the global type table support with a common
  // mechanism to know the scope when generating types.  So types have to know their
  // declaration's scope and it is taken from the current scope that is kept track
  // of using either of a few (two) mechanisms durring the construction of the AST
  // from the frontend.  The mechanism is language dependent, or always returning 
  // a NULL pointer (in the case of the AST Builder if the stack is not used, and we
  // are not using the EDG 3.3 connection to ROSE...).

  // Note that this function is an alternative to the specification of the scope directly
  // in the construction of each IR node.  Though I like the direct specification better,
  // such an approach would force us to change the ROSETTA generated API for a moderate
  // number of SgStatement IR nodes and it would likely break some user code.  So we need
  // to schedule this for a later date.  It should not be an issue for anyone using the 
  // AST Build Interface.

  // Liao 8/3/2010, pass fortran only test
// #ifdef ROSE_BUILD_CXX_LANGUAGE_SUPPORT
#ifdef ROSE_BUILD_CXX_LANGUAGE_SUPPORT
# ifdef ROSE_USE_NEW_EDG_INTERFACE
  // DQ (3/15/2012): Adding support for specification of scope for new C++ support (new EDG 4.x support).
  // extern SgScopeStatement* SageBuilder::topScopeStack();

  // This is what is used to test when we can use the AST Builder function (above).
  // extern bool SageBuilder::emptyScopeStack();
# else
#  ifndef ROSE_USE_CLANG_FRONTEND
  // DQ (7/23/2010): This is defined in the EDG/Sage connection.
     extern SgScopeStatement* curr_sg_scope;
#  endif
# endif
#endif

// Liao 8/4/2010, support enable-only-c
#ifdef ROSE_BUILD_FORTRAN_LANGUAGE_SUPPORT
// #ifdef ROSE_BUILD_FORTRAN_LANGUAGE_SUPPORT || ROSE_USE_NEW_EDG_INTERFACE
  // This is what is used in the Open Fortran Parser connection.
     extern SgScopeStatement* getTopOfScopeStack();

  // This is what is used to test when we can use the fortran specific function (above).
     extern bool emptyFortranStateStack();
#endif

  // If we are processing a C++ code then curr_sg_scope is a valid pointer, else we are processing a fortran code.
  // SgScopeStatement* currentScope = (curr_sg_scope != NULL) ? curr_sg_scope : getTopOfScopeStack();
     SgScopeStatement* currentScope = NULL;
#ifdef ROSE_BUILD_CXX_LANGUAGE_SUPPORT
#ifdef ROSE_USE_NEW_EDG_INTERFACE
     if (SageBuilder::emptyScopeStack() == false)
        {
       // C/C++ AST being generated (using new connection to EDG 4.x).
          currentScope = SageBuilder::topScopeStack();
          ROSE_ASSERT(isSgScopeStatement(currentScope) != NULL);
        }
       else
#else
#ifdef ROSE_USE_CLANG_FRONTEND
  // TV (03/01/2012): Clang Frontend use the scope stack from SageBuilder...
     SgScopeStatement * curr_sg_scope = SageBuilder::topScopeStack();
#endif
     if (curr_sg_scope != NULL)
        {
       // C/C++ AST being generated
          currentScope = curr_sg_scope;
          ROSE_ASSERT(isSgScopeStatement(currentScope) != NULL);
        }
       else
#endif
#endif
        {
#ifdef ROSE_BUILD_FORTRAN_LANGUAGE_SUPPORT // Liao 8/4/2010, support enable-only-c
       // DQ (7/31/2010): If Fortran is not enabled then these functions will not be available.
          if (emptyFortranStateStack() == false)
             {
            // Fortran AST being generated
               currentScope = getTopOfScopeStack();
               ROSE_ASSERT(isSgScopeStatement(currentScope) != NULL);
             }
            else
#endif
             {
                  {
                 // This is a code generated after the initial C/C++/Fortran AST was built, so we don't know the current scope.
                // Liao 10/29/2010. We allow users to build types during AST transformation, which will trigger this line.
                    if ( SgProject::get_verbose() > 1 ) 
                      printf ("In SgType::getCurrentScope(): Not in either the generation of C/C++ or Fortran AST construction \n");
                    currentScope = NULL;
                  }
             }
        }

  // DQ (7/23/2010): Add this as another test...
  // ROSE_ASSERT(isSgScopeStatement(currentScope) != NULL);

     return currentScope;
   }

SgDeclarationStatement*
SgType::getAssociatedDeclaration() const
   {
     SgDeclarationStatement* declaration = NULL;

  // printf ("In SgType::getAssociatedDeclaration(): type = %s \n",class_name().c_str());

  // Resolve to the base type (but not past typedef types).  Note that a subtle point is that 
  // we want to avoid expressing typedefs that are private in functions that are public.
     SgType* strippedType = this->stripType(SgType::STRIP_MODIFIER_TYPE|SgType::STRIP_REFERENCE_TYPE|SgType::STRIP_RVALUE_REFERENCE_TYPE|SgType::STRIP_POINTER_TYPE|SgType::STRIP_ARRAY_TYPE);
     ROSE_ASSERT(strippedType != NULL);

  // printf ("In getAssociatedDeclaration(): strippedType = %s \n",strippedType->class_name().c_str());

  // Check if this is a named type (either SgClassType, SgEnumType, or SgTypedefType).
     SgNamedType* namedType = isSgNamedType(strippedType);
     if (namedType != NULL)
        {
       // Look for the declaration and evaluate if it required qualification.
          declaration = namedType->get_declaration();
          ROSE_ASSERT(declaration != NULL);

       // printf ("In HiddenListTraversal::getDeclarationAssociatedWithType(): declaration = %p = %s \n",declaration,declaration->class_name().c_str());

       // DQ (5/25/2013): Check if the declaration might have been deleted.
          if (declaration->class_name() == "SgNode")
             {
               printf ("Found a case where the declaration = %p for the type = %p = %s has been deleted (returning NULL) \n",declaration,this,this->class_name().c_str());
               declaration = NULL;
             }
       // ROSE_ASSERT(declaration->class_name() != "SgNode");
        }

     return declaration;
   }

bool SgType::hasExplicitType()
   {
  // DQ (3/7/2014):  Tis could be implemented as a virtual function but would require 11 functions to be 
  // implemented. I have thus instead implemented it as a single function on the SgType instead. We
  // can review this if it is important.

  // This function returns true only if this is either a SgPointerType, SgReferenceType, SgPointerMemberType, 
  // SgJavaParameterizedType, SgJavaWildcardType, SgModifierType, SgQualifiedNameType, SgFunctionType, 
  // SgMemberFunctionType, SgArrayType, SgTypeComplex, or SgTypeImaginary.

     bool returnValue = false;

     if ( isSgPointerType(this) != NULL        || isSgArrayType(this)    != NULL          || isSgReferenceType(this) != NULL     || 
          isSgPointerMemberType(this) != NULL  || isSgJavaParameterizedType(this) != NULL || isSgJavaWildcardType(this)  != NULL ||
          isSgMemberFunctionType(this) != NULL || isSgTypeComplex(this) != NULL           || isSgTypeImaginary(this)  != NULL    ||
          isSgFunctionType(this) != NULL       || isSgModifierType(this)  != NULL)
        {
          returnValue = true;
        }

     return returnValue;
   }


bool
SgType::containsInternalTypes()
   {
  // DQ (1/14/2011): Added function to support collection of types in AST node query support.
  // Some types can hide internal types and we often want to resolve type based properties 
  // that require us to dig into these specific type IR nodes.  For example, when we traverse
  // an AST subtree we might want to build a list of all referenced types (including indirect
  // references through pointers and arrays, etc.).  This function is a simple interface that
  // communicates the type IR nodes that can hide internal types and thus may require a 
  // nested traverals or a specialized recursive traveral.

     bool returnValue = false;

     if ( isSgPointerType(this) != NULL || isSgArrayType(this)    != NULL || isSgReferenceType(this) != NULL || 
          isSgTypedefType(this) != NULL || isSgFunctionType(this) != NULL || isSgModifierType(this)  != NULL)
        {
          returnValue = true;
        }

     return returnValue;
   }

Rose_STL_Container<SgType*>
SgType::getInternalTypes() const
   {
  // This function builds a collection of internal types (unordered).

     Rose_STL_Container<SgType*> internalTypes;

  // Cast away const of "this" pointer
     SgType* currentType = (SgType*) this;

     SgModifierType*  modType     = NULL;
     SgPointerType*   pointType   = NULL;
     SgReferenceType* refType     = NULL;
     SgArrayType*     arrayType   = NULL;
     SgTypedefType*   typedefType = NULL;

#if 0
     printf ("In SgType::getInternalTypes(): TOP: currentType = %p = %s \n",currentType,currentType->class_name().c_str());
#endif

  // DQ (3/16/2014): Of coruse we need this.
  // Initialize with the input type (not clear if this is helpful).
  // internalTypes.push_back(currentType);
     internalTypes.push_back(currentType);

     while (true)
        {
#if 0
           printf ("In SgType::getInternalTypes(): currentType = %p = %s \n",currentType,currentType->class_name().c_str());
#endif
          if ( (modType = isSgModifierType(currentType)) )
             {
               currentType = modType->get_base_type();
             }
            else
             {
               if ( (refType = isSgReferenceType(currentType)) )
                  {
                    currentType = refType->get_base_type();
                  }
                 else
                  {
                    if ( (pointType = isSgPointerType(currentType)) )
                       {
                         currentType = pointType->get_base_type();
                       }
                      else
                       {
                         if ( (arrayType = isSgArrayType(currentType)) )
                            {
                              currentType = arrayType->get_base_type();
                            }
                           else
                            {
                              if ( (typedefType = isSgTypedefType(currentType)) )
                                 {
                                   currentType = typedefType->get_base_type();
                                 }
                                else
                                 {
                                // Exit the while(true){} loop!

                                // If we have a SgFunctionType then we have to use a different approach to collect 
                                // the different associated types.  I am not clear if this function should have
                                // such broad semantics.
                                   SgFunctionType* functionType = isSgFunctionType(currentType);
                                   if (functionType != NULL)
                                      {
#if 0
                                        printf ("Note: Found a SgFunctionType within SgType::getInternalTypes(), not clear how to handle this case... \n");
                                     // ROSE_ASSERT(false);
#endif
                                      }

                                   break;
                                 }
                            }
                       }
                  }
             }

#if 0
           printf ("In SgType::getInternalTypes(): push_back(): currentType = %p = %s \n",currentType,currentType->class_name().c_str());
#endif
          internalTypes.push_back(currentType);
        }

     return internalTypes;
   }

void
SgType::reset_base_type(SgType* baseType)
   {
  // DQ (1/15/2011): This function is used to reset types within Fortran handling.
  // Types that have not been see yet and are required to types within construct declarations
  // are assigned a SgTypeDefault which is then replaces after all declarations have been seem.

     SgType* parentType = (SgType*) this;

     ROSE_ASSERT(parentType != NULL);
     ROSE_ASSERT(parentType->containsInternalTypes() == true);

     SgModifierType*  modType     = NULL;
     SgPointerType*   pointType   = NULL;
     SgReferenceType* refType     = NULL;
     SgArrayType*     arrayType   = NULL;
     SgTypedefType*   typedefType = NULL;

     if ( (modType = isSgModifierType(parentType)) )
        {
          modType->set_base_type(baseType);
        }
       else
        {
          if ( (refType = isSgReferenceType(parentType)) )
             {
               refType->set_base_type(baseType);
             }
            else
             {
               if ( (pointType = isSgPointerType(parentType)) )
                  {
                    pointType->set_base_type(baseType);
                  }
                 else
                  {
                    if ( (arrayType = isSgArrayType(parentType)) )
                       {
                         arrayType->set_base_type(baseType);
                       }
                      else
                       {
                         if ( (typedefType = isSgTypedefType(parentType)) )
                            {
                           // DQ (1/15/2011): This does not make sense to approach this way, and I think is not required for Fortran support (at least).
                           // typedefType->set_base_type(baseType);
                              ROSE_ASSERT(typedefType->get_declaration() != NULL);
                              printf ("Error: Typedef can't have there base type reset! \n");
                              ROSE_ASSERT(false);
                            }
                           else
                            {
                              printf ("Unable to reset the base type for parentType = %p = %s \n",parentType,parentType->class_name().c_str());
                              ROSE_ASSERT(false);
                            }
                       }
                  }
             }
        }
   }

// SKW (3/1/2011): Added these explicit implementations since we no longer build them automatically
SgExpression *
SgType::get_type_kind () const
   {
     return p_type_kind;
   }

void
SgType::set_type_kind ( SgExpression* type_kind )
   {
     p_type_kind = type_kind;
   }


bool
SgType::isEquivalentType (const SgType* other_type) const
   {
  // DQ (12/8/2015): This implementation is now refactored into a function implemented in the SageInterface.

     return SageInterface::isEquivalentType(this,other_type);
   }

#if 0
// DQ (11/28/2015): Implementation of type equivalence required to support differentiating template instantiations in the symbol table handling.
// This code needs to be reviewed, since it is critical to the template name lookup (which a lot of general robustness depends upon).
// bool SgType::operator== (const SgType & Y) const
bool
SgType::isEquivalentType (const SgType & Y) const;
   {
  // DQ (11/28/2015): A better goal for this function should be to define it as a recursive function.

     bool isSame = false;

  // While debugging avoid infinte loops (most type chains in STL and boost are only a 3-4 long in test2015_127.C, nesting is how it goes wild).
     static int counter = 0;

     const SgType & X = *this;

  // DQ (11/28/2015): We don't want to strip off everything.
  // SgType* stripType(unsigned char bit_array = STRIP_MODIFIER_TYPE | STRIP_REFERENCE_TYPE | STRIP_POINTER_TYPE | STRIP_ARRAY_TYPE | STRIP_TYPEDEF_TYPE ) const;

  // I think we need to compute the type chain to evaluate equalence.
  // Rose_STL_Container< SgType*> getInternalTypes () const

     Rose_STL_Container<SgType*> X_typeChain = X.getInternalTypes();
     Rose_STL_Container<SgType*> Y_typeChain = Y.getInternalTypes();

#define DEBUG_TYPE_EQUIVALENCE 0

#if DEBUG_TYPE_EQUIVALENCE
     printf ("In SgType::operator==(): evaluation of type equivalence for lhs and rhs: counter = %d \n",counter);
#endif
#if DEBUG_TYPE_EQUIVALENCE
  // Debugging output.
     printf ("Output of type chain for lhs: \n");
     for (size_t i = 0; i < X_typeChain.size(); i++)
        {
          SgType* element_type = X_typeChain[i];
          printf ("X_element_type = %p = %s \n",element_type,element_type->class_name().c_str());
          SgModifierType* modifierType = isSgModifierType(element_type);
          if (modifierType != NULL)
             {
            // modifierType->get_typeModifier().display("X type chain");
               string s = modifierType->get_typeModifier().displayString();
               printf ("   --- type chain modifier: %s \n",s.c_str());
             }
        }

     printf ("Output of type chain for rhs: \n");
     for (size_t i = 0; i < Y_typeChain.size(); i++)
        {
          SgType* element_type = Y_typeChain[i];
          printf ("Y_element_type = %p = %s \n",element_type,element_type->class_name().c_str());
          SgModifierType* modifierType = isSgModifierType(element_type);
          if (modifierType != NULL)
             {
            // modifierType->get_typeModifier().display("Y type chain");
               string s = modifierType->get_typeModifier().displayString();
               printf ("   --- type chain modifier: %s \n",s.c_str());
             }          
        }
#endif

  // Increment the static variable to control the recursive d3epth while we debug this.
     counter++;

  // DQ (11/28/2015): exit in stead of infinte recursion.
     if (counter > 100) 
        {
       // DQ (11/28/2015): I htink this is a reasonable limit.
          printf ("ERROR: In SgType::operator==(): recursive limit exceeded for : counter = %d \n",counter);
          ROSE_ASSERT(false);

          return false;
        }

  // bool exit = false;

  // DQ (11/28/2015): exit in stead of infinte recursion.
     if (counter > 90) 
        {
          printf ("In SgType::operator==(): counter = %d: type chain X_element_type = %s Y_element_type = %s \n",counter,X.class_name().c_str(),Y.class_name().c_str());
        }

  // Strip off ant typedefs since they are equivalent by definition.
     SgType* X_element_type = X.stripType( STRIP_TYPEDEF_TYPE );
     SgType* Y_element_type = Y.stripType( STRIP_TYPEDEF_TYPE );

  // DQ (11/29/2015): We need to handle reference (when they are both references we can support then uniformally).
     SgReferenceType* X_referenceType = isSgReferenceType(X_element_type);
     SgReferenceType* Y_referenceType = isSgReferenceType(Y_element_type);

     if (X_referenceType != NULL && Y_referenceType != NULL)
        {
          X_element_type = X_referenceType->get_base_type();
          Y_element_type = Y_referenceType->get_base_type();

          counter--;

       // Recursive call.
          return (*X_element_type) == (*Y_element_type);
        }
       else
        {
        }

     SgModifierType* X_modifierType = isSgModifierType(X_element_type);
     SgModifierType* Y_modifierType = isSgModifierType(Y_element_type);

#if DEBUG_TYPE_EQUIVALENCE
     printf ("In SgType::operator==(): counter = %d: type chain X_element_type = %p = %s Y_element_type = %p = %s \n",
          counter,X_element_type,X_element_type->class_name().c_str(),Y_element_type,Y_element_type->class_name().c_str());
#endif

     if (X_modifierType != NULL && Y_modifierType != NULL)
        {
       // Handle the case of both modifiers.
#if DEBUG_TYPE_EQUIVALENCE
          printf ("In SgType::operator==(): loop: these are the both SgModifierType nodes: isSame = %s \n",isSame ? "true" : "false");
#endif
          if (X_modifierType == Y_modifierType)
             {
               isSame = true;
#if DEBUG_TYPE_EQUIVALENCE
               printf ("In SgType::operator==(): loop: these are the same modifier type: isSame = %s \n",isSame ? "true" : "false");
#endif
             }
            else
             {
               if (X_modifierType->get_typeModifier() == Y_modifierType->get_typeModifier())
                  {
#if DEBUG_TYPE_EQUIVALENCE
                    printf ("In SgType::operator==(): loop: these are equivalent modifiers: check the base type: isSame = %s \n",isSame ? "true" : "false");
#endif
                 // Recursive call.
                    isSame = (*X_modifierType->get_base_type()) == (*Y_modifierType->get_base_type());
                  }
                 else
                  {
#if DEBUG_TYPE_EQUIVALENCE
                    printf ("In SgType::operator==(): loop: these are not equivalent modifier types: check for default settings: isSame = %s \n",isSame ? "true" : "false");
#endif
                 // if (X_modifierType->get_typeModifier().isDefault() == true)
                    if (X_modifierType->get_typeModifier().isIdentity() == true)
                       {
#if DEBUG_TYPE_EQUIVALENCE
                         printf ("In SgType::operator==(): loop: found self-similar setting for lhs: isSame = %s \n",isSame ? "true" : "false");
#endif
                         X_element_type = X_modifierType->get_base_type();
                       }

                 // if (Y_modifierType->get_typeModifier().isDefault() == true)
                    if (Y_modifierType->get_typeModifier().isIdentity() == true)
                       {
#if DEBUG_TYPE_EQUIVALENCE
                         printf ("In SgType::operator==(): loop: found self-similar setting for rhs: isSame = %s \n",isSame ? "true" : "false");
#endif
                         Y_element_type = Y_modifierType->get_base_type();
                       }

                 // NOTE: If either of these are a SgTypedefType then the typedefs will be stripped away at the top of the recursive call.
#if DEBUG_TYPE_EQUIVALENCE
                    printf ("In SgType::operator==(): loop: recursive call on different adjusted modifier types: before recursive call to compare base types: isSame = %s \n",isSame ? "true" : "false");
#endif
                 // Recursive call on non-default modifier base types.
                    isSame = (*X_element_type) == (*Y_element_type);
#if DEBUG_TYPE_EQUIVALENCE
                    printf ("In SgType::operator==(): loop: these are different modifier types: after recursive call to compare base types: isSame = %s \n",isSame ? "true" : "false");
#endif
                  }
             }
        }
       else
        {
       // At least one of these is not a SgModifierType.

          if (X_modifierType != NULL || Y_modifierType != NULL)
             {
               bool isReduceable = false;

            // if (X_modifierType != NULL && X_modifierType->get_typeModifier().isDefault() == true)
               if (X_modifierType != NULL && X_modifierType->get_typeModifier().isIdentity() == true)
                  {
#if DEBUG_TYPE_EQUIVALENCE
                    printf ("In SgType::operator==(): loop: found default setting for lhs: isSame = %s \n",isSame ? "true" : "false");
#endif
                    X_element_type = X_modifierType->get_base_type();
                    isReduceable = true;
                  }

            // if (Y_modifierType != NULL && Y_modifierType->get_typeModifier().isDefault() == true)
            // if (Y_modifierType != NULL && Y_modifierType->get_typeModifier().isIdentity() == true)
               if (Y_modifierType != NULL && Y_modifierType->get_typeModifier().isIdentity() == true)
                  {
#if DEBUG_TYPE_EQUIVALENCE
                    printf ("In SgType::operator==(): loop: found default setting for rhs: isSame = %s \n",isSame ? "true" : "false");
#endif
                    Y_element_type = Y_modifierType->get_base_type();
                    isReduceable = true;
                  }

            // NOTE: If either of these are a SgTypedefType then the typedefs will be stripped away at the top of the recursive call.
#if DEBUG_TYPE_EQUIVALENCE
               printf ("In SgType::operator==(): loop: these are different modifier types: after recursive call to compare base types: isReduceable = %s \n",isReduceable ? "true" : "false");
#endif
               if (isReduceable == true)
                  {
                 // Recursive call on non-default modifier base types.
                    isSame = (*X_element_type) == (*Y_element_type);
                  }
                 else
                  {
                 // Neither of these types were reducable.
                    isSame = false;
                  }

#if DEBUG_TYPE_EQUIVALENCE
               printf ("In SgType::operator==(): loop: these are different modifier types: after recursive call to compare base types: isReduceable = %s isSame = %s \n",
                    isReduceable ? "true" : "false",isSame ? "true" : "false");
#endif
             }
            else
             {
            // Neither of these are SgModifierType nodes.
            // X_element_type = X_element_type->stripType( STRIP_TYPEDEF_TYPE );
            // Y_element_type = Y_element_type->stripType( STRIP_TYPEDEF_TYPE );

               if (X_element_type == Y_element_type)
                  {
                    isSame = true;
#if DEBUG_TYPE_EQUIVALENCE
                    printf ("In SgType::operator==(): resolved to equal types: isSame = %s \n",isSame ? "true" : "false");
#endif
                  }
                 else
                  {
                    bool isReduceable = false;

                 // DQ (11/29/2015): We need to handle reference (when they are both references we can support then uniformally).
                    SgReferenceType* X_referenceType = isSgReferenceType(X_element_type);
                    SgReferenceType* Y_referenceType = isSgReferenceType(Y_element_type);

                    if (X_referenceType != NULL || Y_referenceType != NULL)
                       {

                         if (X_referenceType != NULL)
                            {
                              X_element_type = X_referenceType->get_base_type();
                              isReduceable = true;
                            }

                         if (Y_referenceType != NULL)
                            {
                              Y_element_type = Y_referenceType->get_base_type();
                              isReduceable = true;
                            }

                         if (isReduceable == true)
                            {
                           // Recursive call on non-default modifier base types.
                              isSame = (*X_element_type) == (*Y_element_type);
                            }
                           else
                            {
                           // Neither of these types were reducable.
                              isSame = false;
                            }
                       }
                      else
                       {
                      // DQ (11/29/2015): I think we need to add support for SgPointerType as well.

                      // Recursive call on non-typedef base types.
                         isSame = (*X_element_type) == (*Y_element_type);
#if DEBUG_TYPE_EQUIVALENCE
                         printf ("In SgType::operator==(): loop: evaluation of inner types: isSame = %s \n",isSame ? "true" : "false");
#endif
                       }
                  }
             }
        }

  // Decrement the static variable to control the recursive depth while we debug this.
     counter--;

#if DEBUG_TYPE_EQUIVALENCE
     printf ("In SgType::operator==(): isSame = %s \n",isSame ? "true" : "false");
#endif

     return isSame;
   }
#endif





SOURCE_MAIN_TYPE_END


SOURCE_BUILTIN_TYPE_SUPPORT_START

#if 0
// DQ (12/26/2005): Supporting function for traverseMemoryPool
// where static IR nodes (only isn soem SgType IR nodes) are
// present and must be traversed using specially generated code.
void
$CLASSNAME::executeVisitorMemberFunctionOnBuiltinData(ROSE_Visitor & visitor)
   {
     $CLASSNAME::builtin_type.executeVisitorMemberFunction(visitor);
   }
#endif

SOURCE_BUILTIN_TYPE_SUPPORT_END


SOURCE_TYPE_UNKNOWN_TYPE_START
SOURCE_TYPE_UNKNOWN_TYPE_END


SOURCE_TYPE_CHAR_TYPE_START
SOURCE_TYPE_CHAR_TYPE_END


SOURCE_TYPE_SIGNED_CHAR_TYPE_START
SOURCE_TYPE_SIGNED_CHAR_TYPE_END


SOURCE_TYPE_UNSIGNED_CHAR_TYPE_START
SOURCE_TYPE_UNSIGNED_CHAR_TYPE_END


SOURCE_TYPE_SHORT_TYPE_START
SOURCE_TYPE_SHORT_TYPE_END


SOURCE_TYPE_SIGNED_SHORT_TYPE_START
SOURCE_TYPE_SIGNED_SHORT_TYPE_END


SOURCE_TYPE_UNSIGNED_SHORT_TYPE_START
SOURCE_TYPE_UNSIGNED_SHORT_TYPE_END


SOURCE_TYPE_INT_TYPE_START
SOURCE_TYPE_INT_TYPE_END


SOURCE_TYPE_SIGNED_INT_TYPE_START
SOURCE_TYPE_SIGNED_INT_TYPE_END


SOURCE_TYPE_UNSIGNED_INT_TYPE_START
SOURCE_TYPE_UNSIGNED_INT_TYPE_END


SOURCE_TYPE_LONG_TYPE_START
SOURCE_TYPE_LONG_TYPE_END


SOURCE_TYPE_SIGNED_LONG_TYPE_START
SOURCE_TYPE_SIGNED_LONG_TYPE_END


SOURCE_TYPE_UNSIGNED_LONG_TYPE_START
SOURCE_TYPE_UNSIGNED_LONG_TYPE_END


SOURCE_TYPE_VOID_TYPE_START
SOURCE_TYPE_VOID_TYPE_END


SOURCE_TYPE_GLOBAL_VOID_TYPE_START
SOURCE_TYPE_GLOBAL_VOID_TYPE_END


SOURCE_TYPE_WCHAR_TYPE_START

SOURCE_TYPE_WCHAR_TYPE_END


SOURCE_TYPE_CHAR16_TYPE_START

SOURCE_TYPE_CHAR16_TYPE_END


SOURCE_TYPE_CHAR32_TYPE_START

SOURCE_TYPE_CHAR32_TYPE_END


SOURCE_TYPE_FLOAT_TYPE_START
SOURCE_TYPE_FLOAT_TYPE_END


SOURCE_TYPE_DOUBLE_TYPE_START
SOURCE_TYPE_DOUBLE_TYPE_END


SOURCE_TYPE_LONG_LONG_TYPE_START
SOURCE_TYPE_LONG_LONG_TYPE_END


SOURCE_TYPE_SIGNED_LONG_LONG_TYPE_START
SOURCE_TYPE_SIGNED_LONG_LONG_TYPE_END


SOURCE_TYPE_UNSIGNED_LONG_LONG_TYPE_START
SOURCE_TYPE_UNSIGNED_LONG_LONG_TYPE_END


SOURCE_TYPE_SIGNED_128BIT_TYPE_START
SOURCE_TYPE_SIGNED_128BIT_TYPE_END


SOURCE_TYPE_UNSIGNED_128BIT_TYPE_START
SOURCE_TYPE_UNSIGNED_128BIT_TYPE_END

SOURCE_TYPE_TUPLE_START

SgTypePtrList&
SgTypeTuple::get_types()
   { return p_types; }

const SgTypePtrList&
SgTypeTuple::get_types() const
   { return p_types; }

void
SgTypeTuple::append_type(SgType *what)
   { what->set_parent(this); p_types.push_back(what); }

void
SgTypeTuple::prepend_type(SgType *what)
   { what->set_parent(this); p_types.insert(p_types.begin(), what); }

SOURCE_TYPE_TUPLE_END

SOURCE_TYPE_LONG_DOUBLE_TYPE_START
SOURCE_TYPE_LONG_DOUBLE_TYPE_END


SOURCE_TYPE_STRING_TYPE_START

// DQ (8/17/2010): Added support for SgTypeString.
void
SgTypeString::post_construction_initialization()
   {
  // printf ("Inside of SgTypeString::post_construction_initialization() \n");

  // DQ (10/5/2010): We no longer use this scalar mechanism (comment out).
#if 0
     p_definedUsingScalarLength = (p_lengthExpression == NULL);

     if (p_definedUsingScalarLength && p_lengthScalar == 0)
        {
       // DQ (8/21/2010): This is not a problem.
       // printf ("Warning: Zero length string specified, might be OK. \n");
        }
#endif
   }

SOURCE_TYPE_STRING_TYPE_END


SOURCE_TYPE_BOOL_TYPE_START
SOURCE_TYPE_BOOL_TYPE_END


SOURCE_TYPE_COMPLEX_TYPE_START
SOURCE_TYPE_COMPLEX_TYPE_END



SOURCE_TYPE_DEFAULT_TYPE_START

SgName
SgTypeDefault::get_mangled (void) const
   {
     ROSE_ASSERT(this != NULL);

     SgName mangled_name;
     mangled_name << "__" << "MANGLED_ID_DEFAULT_TYPE" << "b__" // start tag
                  << p_name.str() // name of default type
                  << "__" << "MANGLED_ID_DEFAULT_TYPE" << "e__"; // end tag

#if 0
     printf ("LEAVING: In SgTypeDefault::get_mangled(): mangled_name = %s \n",mangled_name.str());
#endif

     return mangled_name;
   }

SgTypeDefault*
SgTypeDefault::createType ( const SgName & nameOfType )
   {
#if 0
     printf ("In SgTypeDefault::createType(): calling new SgTypeDefault \n");
     printf ("   --- nameOfType = %s \n",nameOfType.str());
#endif

     SgTypeDefault* returnType = new SgTypeDefault();
     if (nameOfType.is_null() == false)
        {
          returnType->set_name(nameOfType);
        }
     ROSE_ASSERT(returnType != NULL);

     SgName name = returnType->get_mangled();

#if 0
     printf ("In SgTypeDefault::createType(): Building a default type = %p mangled name = %s \n",returnType,name.str());
#endif

  // Only look for pointers to type in the global type table.
     SgType* t = get_globalTypeTable()->lookup_type(name);

     if (t == NULL)
        {
       // The pointer type was not found in the type table, put it into the global type table.
#if 0
          printf ("Mangled type name for SgTypeDefault = %s (does NOT exist in type table) interting it... \n",name.str());
#endif
          get_globalTypeTable()->insert_type(name,returnType);
        }
       else
        {
       // If it is already present in the type table then delete the type (so that it will remain unique).
#if 0
          printf ("Mangled type name for SgTypeDefault = %s (already exists in type table) \n",name.str());
#endif
          ROSE_ASSERT(t != returnType);

#if ALLOW_DELETE_OF_EXPLORATORY_NODE
       // DQ (10/26/2016): Suppress the delete to test mergeTest_04 behavior.
       // It might be that in the memory pool traversal we can't be allocating and deallocating IR nodes that we might be traversing.
       // This is now fixed by making a copy of the nodes to be traversed with the visit function before calling the visit function on those IR nodes.
          delete returnType;
#endif
          returnType = NULL;

          returnType = isSgTypeDefault(t);
        }

#if 0
     printf ("Leaving SgTypeDefault::createType(): returnType = %p \n",returnType);
#endif

     return returnType;
   }

SOURCE_TYPE_DEFAULT_TYPE_END


SOURCE_TYPE_LABEL_TYPE_START

SgName
SgTypeLabel::get_mangled (void) const
   {
     ROSE_ASSERT(this != NULL);

     SgName mangled_name;
     mangled_name << "__" << "MANGLED_ID_LABEL_TYPE" << "b__" // start tag
                  << p_name.str() // name of default type
                  << "__" << "MANGLED_ID_LABEL_TYPE" << "e__"; // end tag

#if 0
     printf ("LEAVING: In SgTypeLabel::get_mangled(): mangled_name = %s \n",mangled_name.str());
#endif

     return mangled_name;
   }

SgTypeLabel*
SgTypeLabel::createType ( const SgName & nameOfType )
   {
#if 0
     printf ("In SgTypeLabel::createType(): \n");
#endif

     SgTypeLabel* returnType = new SgTypeLabel();
     if (nameOfType.is_null() == false)
        {
          returnType->set_name(nameOfType);
        }
     ROSE_ASSERT(returnType != NULL);

     SgName name = returnType->get_mangled();

#if 0
     printf ("In SgTypeLabel::createType(): Building a label type = %p mangled name = %s \n",returnType,name.str());
#endif

  // Only look for pointers to type in the global type table.
     SgType* t = get_globalTypeTable()->lookup_type(name);

     if (t == NULL)
        {
       // The pointer type was not found in the type table, put it into the global type table.
#if 0
          printf ("Mangled type name for $CLASSNAME = %s (does NOT exist in type table) interting it... \n",name.str());
#endif
          get_globalTypeTable()->insert_type(name,returnType);
        }
       else
        {
       // If it is already present in the type table then delete the type (so that it will remain unique).
#if 0
          printf ("Mangled type name for SgStringType = %s (already exists in type table) \n",name.str());
#endif
          ROSE_ASSERT(t != returnType);

#if ALLOW_DELETE_OF_EXPLORATORY_NODE
       // DQ (10/26/2016): Suppress the delete to test mergeTest_04 behavior.
       // It might be that in the memory pool traversal we can't be allocating and deallocating IR nodes that we might be traversing.
       // This is now fixed by making a copy of the nodes to be traversed with the visit function before calling the visit function on those IR nodes.
          delete returnType;
#endif
          returnType = NULL;

          returnType = isSgTypeLabel(t);
        }

     return returnType;
   }

SOURCE_TYPE_LABEL_TYPE_END


SOURCE_POINTER_TYPE_START
SOURCE_POINTER_TYPE_END


SOURCE_POINTER_MEMBER_TYPE_START

// PC (10/29/2009): Deprecated compatibility routine for those still using get_class_of()
SgClassDefinition*
SgPointerMemberType::get_class_of() const
   {
     if (get_class_type() == NULL)
          return NULL;
     SgClassType *clsType = isSgClassType(get_class_type()->stripTypedefsAndModifiers());
     ROSE_ASSERT(clsType != NULL);
     SgClassDeclaration *clsDecl = isSgClassDeclaration(clsType->get_declaration()->get_definingDeclaration());
     ROSE_ASSERT(clsDecl != NULL);
     return clsDecl->get_definition();
   }

SOURCE_POINTER_MEMBER_TYPE_END


SOURCE_REFERENCE_TYPE_START
SOURCE_REFERENCE_TYPE_END


SOURCE_RVALUE_REFERENCE_TYPE_START
SOURCE_RVALUE_REFERENCE_TYPE_END


SOURCE_DECL_TYPE_START

void
SgDeclType::set_base_type(SgType* base_type)
   {
     ROSE_ASSERT(base_type != NULL);
     if (p_base_expression == NULL || (isSgFunctionParameterRefExp(p_base_expression) != NULL))
        {
          p_base_type = base_type;
        }
       else
        {
       // Prefer the one available in p_base_expression.
          p_base_type = NULL;
          if (base_type != p_base_expression->get_type())
             {
               printf ("Error: base_type in SgDeclType::set_base_type() does not match p_base_expression->get_type() \n");
             }
          ROSE_ASSERT(base_type == p_base_expression->get_type());
        }
   }

SgType*
SgDeclType::get_base_type() const
   {
     SgType* return_type = NULL;
     ROSE_ASSERT(this != NULL);
     ROSE_ASSERT(p_base_expression != NULL);
     if (p_base_expression == NULL || isSgFunctionParameterRefExp(p_base_expression) != NULL)
        {
          return_type = p_base_type;
        }
       else
        {
          return_type = p_base_expression->get_type();
        }

     ROSE_ASSERT(return_type != NULL);

     return return_type;
  // return p_base_expression->get_type();
   }

SOURCE_DECL_TYPE_END


SOURCE_TYPEOF_TYPE_START

void
SgTypeOfType::set_base_type(SgType* base_type)
   {
     ROSE_ASSERT(base_type != NULL);
     if (p_base_expression == NULL || (isSgFunctionParameterRefExp(p_base_expression) != NULL))
        {
          p_base_type = base_type;
        }
       else
        {
       // Prefer the one available in p_base_expression.
          p_base_type = NULL;
          if (base_type != p_base_expression->get_type())
             {
               printf ("Error: base_type in SgTypeOfType::set_base_type() does not match p_base_expression->get_type() \n");
             }
          ROSE_ASSERT(base_type == p_base_expression->get_type());
        }
   }

SgType*
SgTypeOfType::get_base_type() const
   {
     SgType* return_type = NULL;
     ROSE_ASSERT(this != NULL);
  // ROSE_ASSERT(p_base_expression != NULL);
     if (p_base_expression == NULL || isSgFunctionParameterRefExp(p_base_expression) != NULL)
        {
          return_type = p_base_type;
        }
       else
        {
          return_type = p_base_expression->get_type();
        }

     ROSE_ASSERT(return_type != NULL);

     return return_type;
  // return p_base_expression->get_type();
   }

/*! Returns a mangled name representation of types taking expressions and base types (e.g., pointer, reference).
 */
SgName
SgTypeOfType::get_mangled (void) const
   {
     ROSE_ASSERT(this != NULL);

     const SgType* base_type = get_base_type();
     ROSE_ASSERT (base_type != NULL);

#if 0
     printf ("In $CLASSNAME::get_mangled(): base_type = %p = %s \n",base_type,base_type->class_name().c_str());
#endif

     SgName base_name = base_type->get_mangled();

#if 0
     printf ("DONE: In $CLASSNAME::get_mangled(): base_type = %p = %s base_name = %s \n",base_type,base_type->class_name().c_str(),base_name.str());
#endif

  // This can be NULL.
     const SgExpression* base_expression = get_base_expression();
  // ROSE_ASSERT (base_expression != NULL);
     if (base_expression != NULL)
        {
#if 0
          printf ("In $CLASSNAME::get_mangled(): base_expression = %p = %s \n",base_expression,base_expression->class_name().c_str());
#endif

       // base_name += base_expression->get_mangled();
       // base_name += SageInterface::get_name(base_expression);
          base_name += string("_base_expr_") + Rose::StringUtility::numberToString(this);

#if 0
          printf ("DONE: In $CLASSNAME::get_mangled(): base_expression = %p = %s accumulated base_name = %s \n",base_expression,base_expression->class_name().c_str(),base_name.str());
#endif
        }

  // DQ (6/21/2006): Use is_null() instead of counting the size (and fixed case were it is null)
  // ROSE_ASSERT (base_name.get_length ());
     if (base_name.is_null() == true)
        {
       // This happens for code such as: "typedef struct {int id; } *XYZ;"
#if 0
          printf ("Warning: In $CLASSNAME::get_mangled(), empty base type name found \n");
#endif
          base_name = "un_named_base_type";
        }
     ROSE_ASSERT (base_name.is_null() == false);

     SgName mangled_name;
     mangled_name << "__" << "MANGLED_ID_STRING" << "b__" // start tag
                  << base_name.str () // base expression and type
                  << "__" << "MANGLED_ID_STRING" << "e__"; // end tag
#if 0
     printf ("LEAVING: In $CLASSNAME::get_mangled(): base_expression = %p = %s base_type = %p = %s mangled_name = %s \n",
          base_expression,base_expression != NULL ? base_expression->class_name().c_str() : "null",
          base_type,base_type->class_name().c_str(),mangled_name.str());
#endif

     return mangled_name;
   }

SOURCE_TYPEOF_TYPE_END


SOURCE_NAMED_TYPE_START
// DQ (12/21/2005): Build the static empty list to use as a default argument for the SgQualifiedNameType constructor
// SgQualifiedNamePtrList SgNamedType::p_defaultQualifiedNamePtrList;

SgNamedType::SgNamedType ( const SgNamedType & X )
   {
     p_declaration            = X.p_declaration;
 	  p_autonomous_declaration = X.p_autonomous_declaration;

     ROSE_ASSERT(p_declaration != NULL);
   }

SgName
SgNamedType::get_name() const
   {
     printf ("Error: base class $CLASSNAME::get_name() called! \n");
     ROSE_ABORT();

     return SgName();
   }


SgName
SgNamedType::get_qualified_name() const
   {
  // DQ (10/15/2004): This function is similar to the one for SgClassDeclaration.
  // This function calls get_scope() which uses the parent pointers, thus
  // it should not be called before the parent pointers are set (within the AST fixup after
  // the Sage III AST is fully constructed).

  // printf ("In $CLASSNAME::get_qualified_name() for %p = %s name = %s \n",this,sage_class_name(),get_name().str());

     ROSE_ASSERT(get_declaration() != NULL);

  // DQ (6/23/2005): This does not appear to be required any more (I think)
  // ROSE_ASSERT(get_declaration()->get_parent() != NULL);

#if 0
     printf ("In $CLASSNAME::get_qualified_name() get_declaration() = %p = %s at: \n",get_declaration(),get_declaration()->sage_class_name());
     get_declaration()->get_file_info()->display("In $CLASSNAME::get_qualified_name(): location of declaration");
#endif

  // The semantics of get_scope is that it can never be NULL (SgGlobal returns itself as its scope!)
     SgScopeStatement* scope = get_declaration()->get_scope();
     ROSE_ASSERT(scope != NULL);

  // printf ("In $CLASSNAME::get_qualified_name(): scope->sage_class_name() = %s \n",scope->sage_class_name());

     SgName returnName = SgName::assembleQualifiedName(scope->get_qualified_name(),get_name());

  // printf ("In $CLASSNAME::get_qualified_name() returnName = %s \n",returnName.str());

  // printf ("Exiting at end of $CLASSNAME::get_qualified_name() \n");
  // ROSE_ASSERT(false);

     return returnName;
   }

SOURCE_NAMED_TYPE_END


SOURCE_CLASS_TYPE_START
SgClassType::SgClassType ( const SgClassType & X )
   : SgNamedType(X)
   {
   }


SgName
SgClassType::get_name() const
   {
  // DQ (12/4/2011): Adding support for template declarations in the AST.
  // if (get_declaration() != NULL)
     SgDeclarationStatement* declaration = get_declaration();
     if (declaration != NULL)
        {
       // DQ (12/4/2011): Handling support for SgClassDeclaration and SgTemplateClassDeclaration declarations.
       // return isSgClassDeclaration(get_declaration())->get_name();
          SgClassDeclaration* classDeclaration = isSgClassDeclaration(declaration);
          SgTemplateClassDeclaration* templateClassDeclaration = isSgTemplateClassDeclaration(declaration);
          if (templateClassDeclaration != NULL) {
            return templateClassDeclaration->get_name();
          } else if (classDeclaration != NULL) {
            return classDeclaration->get_name();
          } else {
            ROSE_ASSERT(false);
          }
        }
       else
        {
          return SgName((char *)0L);
        }
   }


// RV (1/31/2006): Changed behavior to return a fully-qualified, mangled name.
/*! Returns a mangled name (with embedded, mangled qualifiers).
 *  \note If the class is anonymous, e.g.,
 *    typedef struct { int a; char b; } tag_t;
 *  then this routine returns an empty name.
 */
#define DEBUG_CLASS_TYPE_GET_MANGLED 0
SgName
SgClassType::get_mangled(void) const
   {
     ROSE_ASSERT(this != NULL);

#if DEBUG_CLASS_TYPE_GET_MANGLED
     printf ("In SgClassType::get_mangled(): get_name() = %s \n",get_name().str());
#endif

     SgName mangled_name;
  // if (get_name().get_length() != 0) // not anonymous
     if (get_name().is_null() == false) // not anonymous
        {
          const SgClassDeclaration* class_decl = isSgClassDeclaration(get_declaration());
#if DEBUG_CLASS_TYPE_GET_MANGLED
          printf ("In SgClassType::get_mangled(): class_decl = %p = %s \n",class_decl, ((class_decl == NULL) ? "NULL" : class_decl->class_name().c_str()) );
#endif
          if (class_decl != NULL)
             {
            // DQ (3/14/2012): We need to have a valid scope or else the name qualification will be empty.
               ROSE_ASSERT(class_decl->get_scope() != NULL);

            // DQ (7/29/2010): Template instantiation declarations can differ on template parameters so we have to dig a little farther.
               const SgTemplateInstantiationDecl* template_class_inst = isSgTemplateInstantiationDecl(get_declaration());
               const SgTemplateClassDeclaration* template_class_decl = isSgTemplateClassDeclaration(get_declaration());
               if (template_class_inst != NULL)
                  {
                    mangled_name = template_class_inst->get_mangled_name();
#if DEBUG_CLASS_TYPE_GET_MANGLED
                    printf ("In SgClassType::get_mangled(): SgTemplateInstantiationDecl mangled_name = %s \n",mangled_name.str());
#endif
                  }
                 else if (template_class_decl != NULL)
                  {
                    mangled_name = template_class_decl->get_mangled_name();
#if 0
                    printf ("In SgClassType::get_mangled(): SgTemplateClassDeclaration mangled_name = %s \n",mangled_name.str());
#endif
                  }
                 else
                  {
                 // DQ (3/14/2012): We need to have a valid scope or else the name qualification will be empty.
                    ROSE_ASSERT(class_decl->get_scope() != NULL);

                 // This is for just a simple SgClassDeclaration.
                    mangled_name = class_decl->get_mangled_name();
#if DEBUG_CLASS_TYPE_GET_MANGLED
                    printf ("In SgClassType::get_mangled(): SgClassDeclaration calling class_decl->get_mangled_name() --- mangled_name = %s \n",mangled_name.str());
#endif
                  }
             }
        }

#if DEBUG_CLASS_TYPE_GET_MANGLED
     printf ("Leaving SgClassType::get_mangled(): mangled_name = %s \n",mangled_name.str());
#endif

     return mangled_name;
   }

#if 0
// Older code
SgName
$CLASSNAME::get_mangled(SgUnparse_Info&)
   {
     SgName tmp;
  // todo: what should be done when the class name is nil (anonymous class?)

#if 0
     SgName name = get_name();
     if (!name.is_null())
        {
          tmp << strlen(name.str()) << name.str();
        }
#else
     SgName name = get_qualified_name();
  // printf ("Using get_qualified_name() instead of get_name() in get_mangled() name = %s \n",name.str());
     if (!name.is_null())
        {
       // DQ (6/23/2005): type names put into the symbol table (function symbol table) should be name qualified (maybe)
       // tmp << strlen(get_name().str()) << get_name().str();
       // tmp << strlen(get_mangled_name().str()) << get_mangled_name().str();
          tmp << strlen(name.str()) << name.str();
        }
#endif

     return tmp;
   }
#endif

SOURCE_CLASS_TYPE_END

SOURCE_NONREAL_TYPE_START

SgNonrealType::SgNonrealType ( const SgNonrealType & X )
   : SgNamedType(X)
   {
   }

SgName
SgNonrealType::get_mangled(void) const
   {
     SgNonrealDecl * nrdecl = isSgNonrealDecl(get_declaration());
     ROSE_ASSERT(nrdecl != NULL);
     return nrdecl->get_mangled_name();
   }

SgName SgNonrealType::get_name() const {
  SgDeclarationStatement * decl_stmt = get_declaration();
  ROSE_ASSERT(decl_stmt != NULL);
  SgNonrealDecl * nonreal_decl = isSgNonrealDecl(decl_stmt);
  ROSE_ASSERT(nonreal_decl != NULL);
  return nonreal_decl->get_name();
}

SOURCE_NONREAL_TYPE_END

SOURCE_AUTO_TYPE_START

SgAutoType::SgAutoType ( const SgAutoType & X )
   : SgType(X)
   {
   }

SgName
SgAutoType::get_mangled(void) const
   {
     std::ostringstream oss;
     oss << "auto_" << std::hex << this;
     return SgName(oss.str());
   }

/*SgName
SgAutoType::get_name() const {
  return SgName("auto");
}*/

SOURCE_AUTO_TYPE_END

SOURCE_JAVA_PARAMETERIZED_TYPE_START
SgJavaParameterizedType::SgJavaParameterizedType ( const SgJavaParameterizedType & X )
   : SgNamedType(X)
   {
   }

#ifdef ROSE_BUILD_JAVA_LANGUAGE_SUPPORT
SgName
SgJavaParameterizedType::get_name() const {
    if (get_declaration()) {
        string name = get_raw_type() -> get_name().getString();
        if (get_type_list() != NULL) {
            name += "<";
            SgTemplateParameterPtrList templateParameters = get_type_list() -> get_args();
            for (SgTemplateParameterPtrList::iterator i = templateParameters.begin(); i != templateParameters.end(); i++) {
                if (i != templateParameters.begin()) {
                    name += ", ";
                }
                SgType *type = (*i) -> get_type();
                SgArrayType *array_type = isSgArrayType(type);

             // DQ (3/19/2016): Klocworks reports the use of isSgNamedType(type) as an issue, since it could be NULL (as it sees it).
             // ROSE_ASSERT(array_type || isSgNamedType(type));
             // name += (array_type ? array_type -> get_name() : isSgNamedType(type) -> get_name()).getString();
                SgNamedType *named_type = isSgNamedType(type);
                ROSE_ASSERT(array_type != NULL || named_type != NULL);
                name += (array_type ? array_type -> get_name() : named_type -> get_name()).getString();
            }
            name += ">";
        }
        return SgName(name);
    }
    else
        return SgName((char *)0L);
}
#else
SgName
SgJavaParameterizedType::get_name() const {
    ROSE_ASSERT(! "[FATAL] ROSE was not configured with Java support");
    return "";
}
#endif

#ifdef ROSE_BUILD_JAVA_LANGUAGE_SUPPORT
SgName
SgJavaParameterizedType::get_qualified_name() const {
    string name = get_raw_type() -> get_qualified_name().getString();
    if (get_type_list() != NULL) {
        name += "<";
        SgTemplateParameterPtrList templateParameters = get_type_list() -> get_args();
        for (SgTemplateParameterPtrList::iterator i = templateParameters.begin(); i != templateParameters.end(); i++) {
            if (i != templateParameters.begin()) {
                name += ", ";
            }
            SgType *type = (*i) -> get_type();
            SgArrayType *array_type = isSgArrayType(type);
            ROSE_ASSERT(array_type || isSgNamedType(type));
            name += (array_type ? array_type -> get_qualified_name() : isSgNamedType(type) -> get_qualified_name()).getString();
        }
        name += ">";
    }
    return SgName(name);
}
#else
SgName
SgJavaParameterizedType::get_qualified_name() const {
    ROSE_ASSERT(! "[FATAL] ROSE was not configured with Java support");
    return "";
}
#endif

// DQ (8/18/2011): This function is copied from the version from SgClassType.
SgName
$CLASSNAME::get_mangled(void) const
   {
     ROSE_ASSERT(this != NULL);

  // printf ("In $CLASSNAME::get_mangled(): get_name() = %s \n",get_name().str());

     SgName mangled_name;
  // if (get_name().get_length() != 0) // not anonymous
     if (get_name().is_null() == false) // not anonymous
        {
             mangled_name = get_raw_type() -> get_mangled();
             if (get_type_list() != NULL) {
                 SgTemplateParameterPtrList templateParameters = get_type_list() -> get_args();
                 for (SgTemplateParameterPtrList::iterator i = templateParameters.begin(); i != templateParameters.end(); i++) {
                     mangled_name += "_";
                     mangled_name += (*i) -> get_type() -> get_mangled();
                 }
             }
        }

     return mangled_name;
   }
SOURCE_JAVA_PARAMETERIZED_TYPE_END


SOURCE_JAVA_QUALIFIED_TYPE_START
SgJavaQualifiedType::SgJavaQualifiedType ( const SgJavaQualifiedType & X )
   : SgNamedType(X)
   {
   }

SgName
SgJavaQualifiedType::get_name() const
   {
     if(get_declaration())
          return isSgClassDeclaration(get_declaration())->get_name();
       else
          return SgName((char *)0L);
   }

SgName
SgJavaQualifiedType::get_qualified_name() const
   {
       return p_parent_type -> get_qualified_name().getString() + "." + p_type -> get_name().getString();
   }


// DQ (8/18/2011): This function is copied from the version from SgClassType.
SgName
$CLASSNAME::get_mangled(void) const
   {
     ROSE_ASSERT(this != NULL);

  // printf ("In $CLASSNAME::get_mangled(): get_name() = %s \n",get_name().str());

     SgName mangled_name;
  // if (get_name().get_length() != 0) // not anonymous
     if (get_name().is_null() == false) // not anonymous
        {
             mangled_name = get_parent_type() -> get_mangled();
             mangled_name += "_";
             mangled_name += get_type() -> get_mangled();
        }

     return mangled_name;
   }
SOURCE_JAVA_QUALIFIED_TYPE_END


SOURCE_JAVA_WILDCARD_TYPE_START
SgJavaWildcardType::SgJavaWildcardType ( const SgJavaWildcardType & X )
   : SgNamedType(X)
   {
   }

bool
SgJavaWildcardType::is_unbound() {
    return p_bound_type == NULL;
}

SgName
SgJavaWildcardType::get_name() const 
   {
     string name = "?";

     if (p_bound_type != NULL) 
        {
          if (p_has_extends) {
              name += " extends ";
          }
          else if (p_has_super) {
              name += " super ";
          }

          SgType *type = p_bound_type;
          SgArrayType *array_type = isSgArrayType(type);
	  ROSE_ASSERT(array_type || isSgNamedType(type));

       // DQ (3/19/2016): Klocworks reports the use of isSgNamedType(type) as an issue, since it could be NULL (as it sees it).
       // ROSE_ASSERT(array_type || isSgNamedType(type));
       // name += (array_type ? array_type -> get_name() : isSgNamedType(type) -> get_name()).getString();
          SgNamedType *named_type = isSgNamedType(type);
          ROSE_ASSERT(array_type != NULL || named_type != NULL);
          name += (array_type ? array_type -> get_name() : named_type -> get_name()).getString();
        }

     return SgName(name);
   }

SgName
SgJavaWildcardType::get_qualified_name() const {
    string name = "?";

    if (p_bound_type != NULL) {
        if (p_has_extends) {
            name += " extends ";
        }
        else if (p_has_super) {
            name += " super ";
        }

        SgType *type = p_bound_type;
        SgArrayType *array_type = isSgArrayType(type);
	ROSE_ASSERT(array_type || isSgNamedType(type));
        name += (array_type ? array_type -> get_qualified_name() : isSgNamedType(type) -> get_qualified_name()).getString();
    }

    return SgName(name);
}

SgName
SgJavaWildcardType::get_mangled (void) const
   {
     ROSE_ASSERT(this != NULL);

     string mangled_name = "__MANGLED_ID_WILDCARD_TYPEb__";
     mangled_name += get_name().str(); // name of wildcard type is "?"
     if (p_bound_type != NULL) {
         mangled_name += (p_has_extends ? "_extends_" : "_super_");
         mangled_name += p_bound_type -> get_mangled();
     }
     mangled_name += ("__MANGLED_ID_WILDCARD_TYPEe__"); // end tag

#if 0
     printf ("LEAVING: In SgJavaWildcardType::get_mangled(): mangled_name = %s \n",mangled_name.str());
#endif

     return SgName(mangled_name);
   }

SOURCE_JAVA_WILDCARD_TYPE_END


SOURCE_JAVA_UNION_TYPE_START
SgJavaUnionType::SgJavaUnionType ( const SgJavaUnionType & X )
   : SgType(X)
   {
   }


SgName
SgJavaUnionType::get_name() const {
    string name = "";
    for (size_t i = 0; i < p_type_list.size(); i++) {
      if (i > 0) {
            name += " | ";
        }
        name += isSgClassDeclaration(isSgNamedType(p_type_list[i]) -> getAssociatedDeclaration()) -> get_name();
    }
    return SgName(name); //. c_str()
}

// DQ (8/18/2011): This function is copied from the version from SgClassType.
SgName
$CLASSNAME::get_mangled(void) const
   {
     ROSE_ASSERT(this != NULL);

  // printf ("In $CLASSNAME::get_mangled(): get_name() = %s \n",get_name().str());

     SgName mangled_name;

     for (size_t i = 0; i < p_type_list.size(); i++) {
         if (i > 0) {
             mangled_name += "_|_";
         }
         mangled_name += p_type_list[i] -> get_mangled();
     }

     return mangled_name;
   }
SOURCE_JAVA_UNION_TYPE_END


SOURCE_JAVA_PARAMETER_TYPE_START
SgJavaParameterType::SgJavaParameterType ( const SgJavaParameterType & X )
   : SgClassType(X)
   {
   }


SgName
SgJavaParameterType::get_name() const
   {
     if(get_declaration())
          return isSgClassDeclaration(get_declaration())->get_name();
       else
          return SgName((char *)0L);
   }

SgName
SgJavaParameterType::get_qualified_name() const
   {
       return this -> get_name();
   }

// DQ (8/18/2011): This function is copied from the version from SgClassType.
SgName
$CLASSNAME::get_mangled(void) const
   {
     ROSE_ASSERT(this != NULL);

  // printf ("In $CLASSNAME::get_mangled(): get_name() = %s \n",get_name().str());

  // DQ (2/10/2014): We want to iterate over the list of types and output a name from the concatination of the type names.
  //   printf ("Implementation of SgJavaParameterType::get_mangled(void) not complete! \n");

     SgClassDeclaration *class_declaration = isSgClassDeclaration(get_declaration() -> get_definingDeclaration());
     ROSE_ASSERT(class_declaration);
     SgName mangled_name = class_declaration -> get_mangled_name();
     SgBaseClassPtrList &bases = class_declaration -> get_definition() -> get_inheritances();
     for (size_t i = 0; i < bases.size(); i++) {
         mangled_name += "_";
         SgClassDeclaration *super_type = isSgBaseClass(bases[i]) -> get_base_class();
         mangled_name += super_type -> get_mangled_name();
     }

     return mangled_name;
   }
SOURCE_JAVA_PARAMETER_TYPE_END


SOURCE_TEMPLATE_TYPE_START

SgName
SgTemplateType::get_mangled(void) const
   {
     ROSE_ASSERT(this != NULL);

#if 0
     printf ("In SgTemplateType::get_mangled(): this = %p get_name() = %s \n",this,get_name().str());
#endif

     SgName mangled_name = get_name();

  // DQ (9/21/2012): Add the pointer value for the first undefined declaration as a way to make this a unique mangled value.
  // We need to asspciate template template arguments with their associated declarations and not just there name.
  // See test2012_217.C (return types of functions should be different, have different mangled names, for each function).
  // mangled_name += StringUtility::numberToString(this->get_declaration());
     mangled_name += Rose::StringUtility::numberToString(this);

#if 0
    printf ("In SgTemplateType::get_mangled(): this = %p mangled_name = %s \n",this,mangled_name.str());
#endif

     return mangled_name;
   }

SOURCE_TEMPLATE_TYPE_END


SOURCE_ENUM_TYPE_START

SgEnumType::SgEnumType ( const SgEnumType & X )
   : SgNamedType(X)
   {
   }


SgName
SgEnumType::get_name() const
   {
     if(get_declaration())
          return isSgEnumDeclaration(get_declaration())->get_name();
       else
          return SgName((char *)0L);
   }


// RV (2/1/2006): Updated to use the declaration's mangling routine.
SgName
SgEnumType::get_mangled (void) const
    {
     ROSE_ASSERT(this != NULL);

     const SgEnumDeclaration* decl = isSgEnumDeclaration (get_declaration());
     ROSE_ASSERT (decl != NULL);

  // DQ (1/12/13): Assert that this is not a previously deleted IR node (which will have the name = "SgNode").
  // ROSE_ASSERT(decl->get_scope() != NULL);

#if 0
     printf ("SgEnumType::get_mangled(): decl->get_scope() = %p \n",decl->get_scope());
#endif

     if (decl->get_scope() != NULL)
        {
#if 0
          printf ("SgEnumType::get_mangled(): decl->get_scope() = %p = %s name = %s \n",decl->get_scope(),decl->get_scope()->class_name().c_str(),SageInterface::get_name(decl->get_scope()).c_str());
#endif

          ROSE_ASSERT(decl->get_scope()->class_name() != "SgNode");
        }

  // DQ (1/12/13): Added assertion (only makes sense for non SgGlobal scopes).
     if (isSgGlobal(decl->get_scope()) == NULL)
        {
       // ROSE_ASSERT(decl->get_scope()->get_scope() != NULL);
        }

     return decl->get_mangled_name ();
   }


#if 0
// Older code
SgName
SgEnumType::get_mangled(SgUnparse_Info&)
   {
  // DQ (6/23/2005): Use the qualified name here
  // return get_name();
     return get_qualified_name();
   }
#endif

SOURCE_ENUM_TYPE_END


SOURCE_TYPEDEF_TYPE_START

SgTypedefType::SgTypedefType ( const SgTypedefType & X )
// : SgNamedType(X.get_declaration())
   : SgNamedType(X), p_parent_scope(X.p_parent_scope)
   {
  // DQ (10/18/2007): This copy constructor is to support the AST copy mechansim, specifically
  // to permit the SgTypedefSeq to be updated with new copies of SgTypedefType objects.

  // DQ (10/19/2007): Make sure that this is true (though we could not test it before building the base class.
     ROSE_ASSERT( X.get_declaration() != NULL);

  // Typedefs need to setup the fixup the SgTypedefSeq list.
     SgTypedefDeclaration* typedefDeclaration = isSgTypedefDeclaration(X.get_declaration());
     ROSE_ASSERT( typedefDeclaration != NULL);
     SgType* baseType = typedefDeclaration->get_base_type();
     ROSE_ASSERT(baseType != NULL);

  // Fixup the SgTypedefSeq object.
     baseType->get_typedefs()->append_typedef(this);
   }

SgName
SgTypedefType::get_name() const
   {
     if (get_declaration() != NULL)
        {
          return isSgTypedefDeclaration(get_declaration())->get_name();
        }
       else
        {
          printf ("Warning: Returning an empty name from $CLASSNAME::get_name() \n");
          return SgName((char *)0L);
        }
   }

SgType*
SgTypedefType::get_base_type() const
   {
  // DQ (6/30/2005): Added assertion (I think this makes sense!)
     ROSE_ASSERT(isSgTypedefDeclaration(get_declaration()) != NULL);
     return (get_declaration() != NULL) ? isSgTypedefDeclaration(get_declaration())->get_base_type() : NULL;
   }

// RV (2/1/2006): Updated to use the declaration's mangling routine.
SgName
SgTypedefType::get_mangled (void) const
   {
     ROSE_ASSERT(this != NULL);

     const SgTypedefDeclaration* decl = isSgTypedefDeclaration (get_declaration());
     ROSE_ASSERT (decl != NULL);

#if 0
  // DQ (5/23/2018): Added debugging support for infinite loop bug.
     printf ("In SgTypedefType::get_mangled(): decl = %p = %s = %s \n",decl,decl->class_name().c_str(),decl->get_name().str());
#endif
#if 0
     if (decl->get_file_info() != NULL)
        {
          printf ("   --- typedef source position: decl = %p line = %d \n",decl,decl->get_file_info()->get_line());
        }
       else
        {
          printf ("   --- typedef source position: line = (unknown) \n");
        }
#endif

     return decl->get_mangled_name();
   }

SOURCE_TYPEDEF_TYPE_END


SOURCE_MODIFIER_TYPE_START

// mask some bit on or off
// void set_modifier   (int flag);
// void unset_modifier (int flag);

SgTypeModifier &
SgModifierType::get_typeModifier ()
   {
     assert (this != NULL);
     return p_typeModifier;
   }

// RV (2/2/2006): Created this 'const' version.
const SgTypeModifier &
SgModifierType::get_typeModifier (void) const
   {
     assert (this != NULL);
     return p_typeModifier;
   }

#if 0
// DQ (11/28/2015): I think that I might not require this (not that I have reviewed the new implementation).
// It appears that it is already implemented as a friend function (acording to doxygen documentation).
// Actually it shows up in Doxygen, but it does not appear to be implemented.
// That was a mistake, it appears that the SgTypeModifier has an operator==(), but not the SgModifierType.
// These names make it easy to get confused!
bool
// SgModifierType::operator== (const SgModifierType & X, const SgModifierType & Y)
SgModifierType::operator== (const SgModifierType & Y) const
   {
  // return ( (X.get_base_type() == Y.get_base_type()) &&  (X.get_typeModifier() == Y.get_typeModifier()) );
     bool isSame = false;

#error "DEAD CODE!"

     const SgModifierType & X = *this;

  // DQ (11/28/2015): We don't want to strip off everything.
  // SgType* stripType(unsigned char bit_array = STRIP_MODIFIER_TYPE | STRIP_REFERENCE_TYPE | STRIP_POINTER_TYPE | STRIP_ARRAY_TYPE | STRIP_TYPEDEF_TYPE ) const;

  // I think we need to compute the type chain to evaluate equalence.
  // Rose_STL_Container< SgType*> getInternalTypes () const

  // Rose_STL_Container<SgType*> X_typeChain = X.get_base_type()->getInternalTypes();
  // Rose_STL_Container<SgType*> Y_typeChain = Y.get_base_type()->getInternalTypes();
     Rose_STL_Container<SgType*> X_typeChain = X.getInternalTypes();
     Rose_STL_Container<SgType*> Y_typeChain = Y.getInternalTypes();

#if 1
     for (size_t i = 0; i < X_typeChain.size(); i++)
        {
          SgType* element_type = X_typeChain[i];
          printf ("X_element_type = %p = %s \n",element_type,element_type->class_name().c_str());
          SgModifierType* modifierType = isSgModifierType(element_type);
          if (modifierType != NULL)
             {
               modifierType->get_typeModifier().display("X type chain");
             }
        }
     for (size_t i = 0; i < Y_typeChain.size(); i++)
        {
          SgType* element_type = Y_typeChain[i];
          printf ("Y_element_type = %p = %s \n",element_type,element_type->class_name().c_str());
          SgModifierType* modifierType = isSgModifierType(element_type);
          if (modifierType != NULL)
             {
               modifierType->get_typeModifier().display("Y type chain");
             }          
        }

     int counter = 0;
     bool exit = false;

     Rose_STL_Container<SgType*>::iterator i = X_typeChain.begin();
     Rose_STL_Container<SgType*>::iterator j = Y_typeChain.begin();
     while ( counter < 10 && exit == false && (i != X_typeChain.end() && j != Y_typeChain.end()))
        {
#if 1
          printf ("In SgModifierType::operator==(): counter = %d: type chain *i = %p = %s *j = %p = %s \n",counter,*i,(*i)->class_name().c_str(),*j,(*j)->class_name().c_str());
#endif
          SgType* X_element_type = *i;
          SgType* Y_element_type = *j;

          if (X_element_type == Y_element_type)
             {
               isSame = true;
               exit = true;
#if 1
               printf ("In SgModifierType::operator==(): loop: X_element_type == Y_element_type: isSame = %s \n",isSame ? "true" : "false");
#endif
             }
            else
             {
            // SgType* X_type = X.get_base_type()->stripType( STRIP_TYPEDEF_TYPE );
            // SgType* Y_type = Y.get_base_type()->stripType( STRIP_TYPEDEF_TYPE );

               X_element_type = X_element_type->stripType( STRIP_TYPEDEF_TYPE );
               Y_element_type = Y_element_type->stripType( STRIP_TYPEDEF_TYPE );
#if 0
               SgTypedefType* X_typedefType = isSgTypedefType(X_element_type);
               SgTypedefType* Y_typedefType = isSgTypedefType(Y_element_type);
               if (X_typedefType != NULL && X_typedefType == Y_typedefType)
                  {
                    isSame = true;
                    exit = true;
#if 1
                    printf ("In SgModifierType::operator==(): loop: these are the same typedef type: isSame = %s \n",isSame ? "true" : "false");
#endif
                  }
                 else
                  {
                    if (X_typedefType != NULL || Y_typedefType != NULL)
                       {
                         if (X_typedefType != NULL)
                            {
                              i++;
                            }
                         if (Y_typedefType != NULL)
                            {
                              j++;
                            }
                       }
#else
                  {
#endif
                 // if ()
                       {
                         SgModifierType* X_modifierType = isSgModifierType(X_element_type);
                         SgModifierType* Y_modifierType = isSgModifierType(Y_element_type);

                         if (X_modifierType != NULL && X_modifierType == Y_modifierType)
                            {
                              isSame = true;
                              exit = true;
#if 1
                              printf ("In SgModifierType::operator==(): loop: these are the same modifier type: isSame = %s \n",isSame ? "true" : "false");
#endif
                            }
                           else
                            {
                              if (X_modifierType != NULL || Y_modifierType != NULL)
                                 {
                                   if (X_modifierType != NULL && Y_modifierType != NULL)
                                      {
                                        if (X_modifierType->get_typeModifier() == Y_modifierType->get_typeModifier())
                                           {
                                             i++;
                                             j++;
                                           }
                                          else
                                           {
                                             isSame = false;
                                             exit = true;
#if 1
                                             printf ("In SgModifierType::operator==(): loop: these are different modifier types: isSame = %s \n",isSame ? "true" : "false");
#endif
                                           }
                                      }
                                     else
                                      {
                                     // Skip past default modifiers.
                                        if (X_modifierType != NULL)
                                           {
                                             if (X_modifierType->get_typeModifier().isDefault() == true)
                                                {
                                                  i++;
                                                }
                                               else
                                                {
                                                  isSame = false;
                                                  exit = true;
#if 1
                                                  printf ("In SgModifierType::operator==(): loop: X is a non-default modifier type: isSame = %s \n",isSame ? "true" : "false");
#endif
                                                }
                                           }
                                          else
                                           {
                                             isSame = false;
                                             exit = true;
#if 1
                                             printf ("In SgModifierType::operator==(): loop: X_element_type is not a modifier: X_element_type = %p = %s \n",X_element_type,X_element_type->class_name().c_str());
#endif
                                           }

                                     // Skip past default modifiers.
                                        if (Y_modifierType != NULL)
                                           {
                                             if (Y_modifierType->get_typeModifier().isDefault() == true)
                                                {
                                                  j++;
                                                }
                                               else
                                                {
                                                  isSame = false;
                                                  exit = true;
#if 1
                                                  printf ("In SgModifierType::operator==(): loop: Y is a non-default modifier type: isSame = %s \n",isSame ? "true" : "false");
#endif
                                                }
                                           }
                                          else
                                           {
                                             isSame = false;
                                             exit = true;
#if 1
                                             printf ("In SgModifierType::operator==(): loop: Y_element_type is not a modifier: Y_element_type = %p = %s \n",Y_element_type,Y_element_type->class_name().c_str());
#endif
                                           }
                                      }
                                 }
                                else
                                 {
                                // if (X_typedefType != NULL || Y_typedefType != NULL)
                                // if (X_modifierType == NULL && Y_modifierType == NULL)
                                // if (X_typedefType == NULL && Y_typedefType == NULL && X_modifierType == NULL && Y_modifierType == NULL) 
                                   if ( (X_typedefType == NULL && X_modifierType == NULL) || (Y_typedefType == NULL && Y_modifierType == NULL) ) 
                                      {
#if 0
                                        printf ("In SgModifierType::operator==(): loop: one of both are neither a typedef or modifier type: isSame = %s \n",isSame ? "true" : "false");
#endif
                                        if (X_element_type == Y_element_type)
                                           {
                                             isSame = true;
                                             exit = true;
#if 1
                                             printf ("In SgModifierType::operator==(): loop: X_element_type == Y_element_type: isSame = %s \n",isSame ? "true" : "false");
#endif
                                           }
                                          else
                                           {
                                             isSame = false;
                                             exit = true;
#if 1
                                             printf ("In SgModifierType::operator==(): loop: X_element_type != Y_element_type: isSame = %s \n",isSame ? "true" : "false");
#endif
                                           }
                                      }
#if 0
                                     else
                                      {
#if 1
                                        printf ("In SgModifierType::operator==(): loop: both of them are not a modifier or typedef type: isSame = %s \n",isSame ? "true" : "false");
#endif
                                        if (X_modifierType == NULL || Y_modifierType == NULL)
                                           {
                                           }
                                      }
#endif
                                 }
                            }
                       }
                  }
             }

       // Use a counter to avoid long type chains while we debug this code.
          counter++;
        }
#endif
#if 1
     printf ("In SgModifierType::operator==(): after using loop over type chains: isSame = %s \n",isSame ? "true" : "false");
#endif

#error "DEAD CODE!"

#if 0
     isSame = false;

  // SgType* X_type = X.get_base_type()->stripType();
  // SgType* Y_type = Y.get_base_type()->stripType();
  // SgType* X_type = X.get_base_type()->stripType( STRIP_MODIFIER_TYPE | STRIP_TYPEDEF_TYPE );
  // SgType* Y_type = Y.get_base_type()->stripType( STRIP_MODIFIER_TYPE | STRIP_TYPEDEF_TYPE );
     SgType* X_type = X.get_base_type()->stripType( STRIP_TYPEDEF_TYPE );
     SgType* Y_type = Y.get_base_type()->stripType( STRIP_TYPEDEF_TYPE );

     ROSE_ASSERT(X_type != NULL);
     ROSE_ASSERT(Y_type != NULL);

#if 1
     printf ("In SgModifierType::operator==(): base_type X = %p = %s Y = %p = %s \n",X.get_base_type(),X.get_base_type()->class_name().c_str(),Y.get_base_type(),Y.get_base_type()->class_name().c_str());
     printf ("   --- stripped base types: X = %p = %s Y = %p = %s \n",X_type,X_type->class_name().c_str(),Y_type,Y_type->class_name().c_str());
#endif

  // if (X.get_base_type() == Y.get_base_type())
     if (X_type == Y_type)
        {
#if 1
          printf ("In SgModifierType::operator==(): base_type are the same: get_base_type() = %p = %s \n",X.get_base_type(),X.get_base_type()->class_name().c_str());
          X.get_typeModifier().display("In SgModifierType::operator==()");
          Y.get_typeModifier().display("In SgModifierType::operator==()");
#endif
          if (X.get_typeModifier() == Y.get_typeModifier())
             {
#if 1
               printf ("In SgModifierType::operator==(): internal typeModifiers are the same \n");
#endif
               isSame = true;
             }
        }
       else
        {
#if 0
          SgModifierType* X_modifier = isSgModifierType(X_type);
          SgModifierType* Y_modifier = isSgModifierType(Y_type);
          if (X_modifier->get_typeModifier().isDefault())
             {
               X_type = X_modifier->get_base_type();
             }
#endif
        }
#endif

#if 1
     printf ("In SgModifierType::operator==(): isSame = %s \n",isSame ? "true" : "false");
#endif

#error "DEAD CODE!"

     return isSame;
   }
#endif



#if 0
bool
SgModifierType::isSync() const
   {
  // CC++ specific modifier!
     return p_bitfield & m_sync;
   }

bool
SgModifierType::isGlobal() const
   { return p_bitfield & m_global; }
#endif
#if 0
void
SgModifierType::unsetSync()
   { p_bitfield &= ~m_sync; }

void
SgModifierType::setSync()
   {
  // DQ (12/7/2003): != is meaningless
  // p_bitfield != m_sync;
     p_bitfield |= m_sync;
   }

void
SgModifierType::unsetGlobal()
   { p_bitfield &= ~m_global; }

void
SgModifierType::setGlobal()
   {
  // DQ (12/7/2003): != is meaningless
  // p_bitfield != m_global;
     p_bitfield |= m_global;
   }
#endif

#if 0
// Access the function at the lower level typeModifier, storageModifier, or accessModifier objects
bool $CLASSNAME::isRestrict() const    { return p_typeModifier.isRestrict(); }
bool $CLASSNAME::isConst() const       { return p_typeModifier.get_constVolatileModifier().isConst(); }
bool $CLASSNAME::isVolatile() const    { return p_typeModifier.get_constVolatileModifier().isVolatile(); }
bool $CLASSNAME::isUPC_Shared() const  { return p_typeModifier.get_upcModifier().isUPC_Shared(); }
bool $CLASSNAME::isUPC_Strict() const  { return p_typeModifier.get_upcModifier().isUPC_Strict(); }
bool $CLASSNAME::isUPC_Relaxed() const { return p_typeModifier.get_upcModifier().isUPC_Relaxed(); }

void $CLASSNAME::unsetRestrict()    { p_typeModifier.unsetRestrict(); }
void $CLASSNAME::setRestrict()      { p_typeModifier.setRestrict(); }
#endif

#if 0
void $CLASSNAME::unsetConst()       { p_typeModifier.get_constVolatileModifier().unsetConst(); }
void $CLASSNAME::setConst()         { p_typeModifier.get_constVolatileModifier().setConst();   }
void $CLASSNAME::unsetVolatile()    { p_typeModifier.get_constVolatileModifier().unsetVolatile(); }
void $CLASSNAME::setVolatile()      { p_typeModifier.get_constVolatileModifier().setVolatile();   }
void $CLASSNAME::unsetUPC_Shared()  { p_typeModifier.get_upcModifier().unsetUPC_Shared(); }
void $CLASSNAME::setUPC_Shared()    { p_typeModifier.get_upcModifier().setUPC_Shared(); }
void $CLASSNAME::unsetUPC_Strict()  { p_typeModifier.get_upcModifier().unsetUPC_Strict(); }
void $CLASSNAME::setUPC_Strict()    { p_typeModifier.get_upcModifier().setUPC_Strict(); }
void $CLASSNAME::unsetUPC_Relaxed() { p_typeModifier.get_upcModifier().unsetUPC_Relaxed(); }
void $CLASSNAME::setUPC_Relaxed()   { p_typeModifier.get_upcModifier().setUPC_Relaxed(); }
#endif

#if 0
bool $CLASSNAME::isExtern() const      { return p_storageModifier.isExtern(); }
bool $CLASSNAME::isStatic() const      { return p_storageModifier.isStatic(); }
bool $CLASSNAME::isAuto() const        { return p_storageModifier.isAuto(); }
bool $CLASSNAME::isUnspecified() const { return p_storageModifier.isUnspecified(); }
bool $CLASSNAME::isTypedef() const     { return p_storageModifier.isTypedef(); }
bool $CLASSNAME::isRegister() const    { return p_storageModifier.isRegister(); }
bool $CLASSNAME::isAsm() const         { return p_storageModifier.isAsm(); }
bool $CLASSNAME::isVirtual() const     { return p_accessModifier.isVirtual(); }
bool $CLASSNAME::isProtected() const   { return p_accessModifier.isProtected(); }
bool $CLASSNAME::isPrivate() const     { return p_accessModifier.isPrivate(); }
bool $CLASSNAME::isPublic() const      { return p_accessModifier.isPublic(); }

void $CLASSNAME::setExtern()        { p_storageModifier.setExtern(); }
void $CLASSNAME::setStatic()        { p_storageModifier.setStatic(); }
void $CLASSNAME::setAuto()          { p_storageModifier.setAuto();   }
void $CLASSNAME::setUnspecified()   { p_storageModifier.setUnspecified(); }
void $CLASSNAME::setTypedef()       { p_storageModifier.setTypedef(); }
void $CLASSNAME::setRegister()      { p_storageModifier.setRegister(); }
void $CLASSNAME::setAsm()           { p_storageModifier.setAsm(); }
void $CLASSNAME::setPrivate()       { p_accessModifier.setPrivate(); }
void $CLASSNAME::setProtected()     { p_accessModifier.setProtected(); }
void $CLASSNAME::setPublic()        { p_accessModifier.setPublic(); }
void $CLASSNAME::setVirtual()       { p_accessModifier.setVirtual(); }
#endif

#if 0
unsigned int
SgModifierType::bitfield(void)
   { return p_bitfield; }
#endif

// RV (1/31/2006): Removed dependence on SgUnparse_Info
SgName
SgModifierType::get_mangled (void) const
   {
     ROSE_ASSERT(this != NULL);

     SgName mangled_name;

     const SgTypeModifier &          type_mod = get_typeModifier();
     const SgConstVolatileModifier & cv_mod   = type_mod.get_constVolatileModifier();
     const SgUPC_AccessModifier &    upc_mod  = type_mod.get_upcModifier();

     if (cv_mod.isConst())       mangled_name << "C";
     if (cv_mod.isVolatile())    mangled_name << "V";
  // DQ (4/22/2004): Removed support for CC++
  // if (isSync())        mangled_name << "SYN";
  // if (isGlobal())      mangled_name << "GLB";
     if (type_mod.isRestrict())    mangled_name << "RST";
  // if (upc_mod.isUPC_Shared())  mangled_name << "SHD";

  // \pp make mangled name depend on blocksize
     if (upc_mod.get_isShared())
        {
          mangled_name << "SHD";

          std::stringstream sstr;
          long              blocksize = upc_mod.get_layout();
          ROSE_ASSERT(blocksize >= -2);

       // \pp just add the blocksize as string to the mangled name.
       //     The TypeTable implementation needs to differentiate types
       //     with different shared blocksize.
          sstr << blocksize;
          mangled_name << sstr.str();
        }

     if (upc_mod.isUPC_Strict())  mangled_name << "STR";
     if (upc_mod.isUPC_Relaxed()) mangled_name << "RLX";

     mangled_name << get_base_type()->get_mangled().str();

     return mangled_name;
   }

#if 0
// Older code
SgName
SgModifierType::get_mangled(SgUnparse_Info& info)
   {
     SgName tmp;
     if (get_typeModifier().get_constVolatileModifier().isConst())    tmp << "C";
     if (get_typeModifier().get_constVolatileModifier().isVolatile()) tmp << "V";
  // DQ (4/22/2004): Removed support for CC++
  // if (isSync())        tmp << "SYN";
  // if (isGlobal())      tmp << "GLB";
     if (get_typeModifier().isRestrict())                             tmp << "RST";
     if (get_typeModifier().get_upcModifier().isUPC_Shared())         tmp << "SHD";
     if (get_typeModifier().get_upcModifier().isUPC_Strict())         tmp << "STR";
     if (get_typeModifier().get_upcModifier().isUPC_Relaxed())        tmp << "RLX";

     tmp << get_base_type()->get_mangled(info).str();

     return tmp;
   }
#endif

// DQ (7/24/2010): Adding post_construction_initialization() function.
void
SgModifierType::post_construction_initialization()
   {
     ROSE_ASSERT(p_base_type != NULL);

  // DQ (7/24/2010): There can be a number of different types of modifiers for a given base type and
  // the SgModifierType contains a list of them.  But I don't think it is used!
     if (isSgModifierType(p_base_type) == NULL)
        {
          ROSE_ASSERT(p_base_type->get_modifiers() == NULL);
        }

  // The local reference to the SgModifierType should also be NULL.
  // ROSE_ASSERT(get_modifiers() == NULL);
   }

SOURCE_MODIFIER_TYPE_END


SOURCE_QUALIFIED_NAME_TYPE_START
// DQ (12/21/2005): Build the static empty list to use as a default argument for the SgQualifiedNameType constructor
// SgQualifiedNamePtrList SgQualifiedNameType::p_defaultQualifiedNamePtrList;

SgQualifiedNamePtrList &
SgQualifiedNameType::get_qualifiedNameList()
   {
     return p_qualifiedNameList;
   }

const SgQualifiedNamePtrList &
SgQualifiedNameType::get_qualifiedNameList() const
   {
     return p_qualifiedNameList;
   }

void
SgQualifiedNameType::set_qualifiedNameList( const SgQualifiedNamePtrList & x )
   {
     p_qualifiedNameList = x;
   }

SgName
SgQualifiedNameType::get_prefix() const
   {
     SgName tmp;

#if 1
     SgQualifiedNamePtrList::const_iterator i = p_qualifiedNameList.begin();
     while(i != p_qualifiedNameList.end())
        {
          printf ("Found a qualified name \n");
          if (isSgGlobal((*i)->get_scope()) != NULL)
             {
               printf ("Output the global scope qualifier \n");
               tmp << "::";
             }
            else
             {
            // Use the generated name until we are ready to select between generated or stored qualified names
               printf ("Use the generated name until we are ready to select between generated or stored qualified names \n");
             }
          i++;
        }
#else
     printf ("Error: SgQualifiedNameType::get_prefix() not used! \n");
     ROSE_ASSERT(false);
#endif

     return tmp;
   }

#if 1
// SgName $CLASSNAME::get_mangled (SgUnparse_Info & info)
SgName
SgQualifiedNameType::get_mangled (void) const
   {
     ROSE_ASSERT(this != NULL);

     SgName tmp;

  // DQ (6/23/2005): Get the name (and qualified name) of the type into the mangled name
  // info.set_name();
  // printf ("In $CLASSNAME::get_mangled_type(): calling info.set_PrintName() \n");
  // info.set_PrintName();
  // ROSE_ASSERT(info.PrintName() == true);

  // return get_mangled (SgNO_UNPARSE_INFO);

  // printf ("WARNING: The generated name in SgQualifiedNameType::get_mangled() should use a prefix generated from mangled names \n");

#if 1
  // SgName qualifiedName = get_prefix();

  // tmp << qualifiedName.str() << get_base_type()->get_mangled(info).str();

  // DQ (10/10/2006): The base_type should be fully qualified before mangling, so I don't think we need the prefix!
  // tmp << qualifiedName.str() << get_base_type()->get_mangled().str();
     tmp << "qualified_name_" << get_base_type()->get_mangled().str();
#else
     printf ("Error: SgQualifiedNameType::get_mangled() not used! \n");
     ROSE_ASSERT(false);
#endif

     return tmp;
   }
#endif

SOURCE_QUALIFIED_NAME_TYPE_END


SOURCE_FUNCTION_TYPE_START

// Specialized constructor
SgFunctionType::SgFunctionType(SgPartialFunctionType *ft)
   {
     assert(ft != NULL);
     p_return_type      = ft->p_return_type;
     p_has_ellipses     = ft->p_has_ellipses;

  // DQ (12/13/2012): We have to set this to NULL since it is checked in the call to post_construction_initialization().
     p_argument_list = NULL;

#if 0
     p_orig_return_type = ft->p_return_type;

  // DQ (6/25/2006): Handle the allocation of the SgFunctionParameterTypeList in one place if possible!
  // This is part of debugging the AST File I/O.

  /* process argument type */
     p_argument_list = new SgFunctionParameterTypeList();
     ROSE_ASSERT(p_argument_list != NULL);

  // DQ (5/11/2006): Set the parent to avoid having NULL pointers
     p_argument_list->set_parent(this);
#else
     post_construction_initialization();
#endif

     SgTypePtrList::iterator p = ft->get_arguments().begin();
  // printf ("PartialFunctionType->get_arguments().size() = %" PRIuPTR " \n",ft->get_arguments().size());
     while(p != ft->get_arguments().end())
        {
       // printf ("     function argument = %p = %s \n",*p,(*p)->sage_class_name());
          append_argument((*p));
          p++;
        }
   }

void
SgFunctionType::post_construction_initialization ()
   {
     p_orig_return_type = NULL;

  // DQ (12/6/2012): Added assertion.
     ROSE_ASSERT(p_argument_list == NULL);

     p_argument_list = new SgFunctionParameterTypeList();
     ROSE_ASSERT(p_argument_list != NULL);

  // DQ (6/25/2006): Commented out to allow File I/O to work, I don't understand why it is required!
  // DQ (5/11/2006): Set the parent to avoid having NULL pointers
     p_argument_list->set_parent(this);

  // DQ (6/22/2006): Initialize the orig_return_type
     ROSE_ASSERT(p_return_type != NULL);
     set_orig_return_type(p_return_type);
     ROSE_ASSERT(p_orig_return_type != NULL);

   }

const SgTypePtrList &
SgFunctionType::get_arguments() const
   { return p_argument_list->get_arguments(); }

SgTypePtrList &
SgFunctionType::get_arguments()
   { return p_argument_list->get_arguments(); }

void
SgFunctionType::append_argument( SgType* what)
   {
    p_argument_list->append_argument(what);
   }

void
SgFunctionType::insert_argument(const SgTypePtrList::iterator& where, SgType* what)
   {
     p_argument_list->insert_argument(where,what);
   }

SgName
SgFunctionType::get_mangled(SgType* ret_type, SgFunctionParameterTypeList * typeList) 
   {
  // Note that this is a static member function.
#if 0
     printf ("In SgFunctionType::get_mangled(SgType*,SgFunctionParameterTypeList*): TOP \n");
#endif

  // process argument type
     SgName arg_names;
     if (typeList != NULL)
        {
          const SgTypePtrList & args = typeList->get_arguments ();
          arg_names = mangleTypes (args.begin (), args.end ());
        }

#if 0
     printf ("In SgFunctionType::get_mangled(SgType*,SgFunctionParameterTypeList*): arg_names = %s \n",arg_names.str());
#endif

#if 0
     printf ("In SgFunctionType::get_mangled(SgType*,SgFunctionParameterTypeList*): ret_type = %p (%s) \n",ret_type, ret_type->class_name().c_str());
#endif

  // process return type
     ROSE_ASSERT (ret_type != NULL);
     SgName ret_name = ret_type->get_mangled();

#if 0
     printf ("In SgFunctionType::get_mangled(SgType*,SgFunctionParameterTypeList*): ret_name = %s \n",ret_name.str());
#endif

  // Build complete mangled name
     SgName mangled_name;
     mangled_name << "_Fb_" // begin function signature
                  << ret_name.str () // return type
                  << "_Gb_" // argument list begin
                  << arg_names.str () // argument types
                  << "_Fe_"; // end function signature

#if 0
     printf ("Leaving SgFunctionType::get_mangled(SgType*,SgFunctionParameterTypeList*): mangled_name = %s \n",mangled_name.str());
#endif

     return mangled_name;
   }

// RV (1/31/2006): Changed the form of the mangled name.
SgName
SgFunctionType::get_mangled (void) const
   {
     ROSE_ASSERT(this != NULL);

  // TV (04/19/2011): I outlined the mangling of function type in a static function to avoid
  // building of a function type in 'SageBuilder::buildFunctionType' (This was used
  // to do a search in 'globalFunctionTypeTable')
  // return get_mangled(get_return_type(), get_argument_list());

     SgName name = get_mangled(get_return_type(), get_argument_list());

#if 0
     printf ("In SgFunctionType::get_mangled(void): name = %s \n",name.str());
#endif

     return name;
   }


#if 0
// virtual SgName SgFunctionType::get_mangled_name ( SgUnparse_Info & info );
SgName
SgFunctionType::get_mangled_name(SgUnparse_Info& info)
   {
     SgName rtmp;
  // SgDeclarationStatement *dstmt = info.get_decl_stmt();
     SgFunctionDeclaration *dstmt = isSgFunctionDeclaration(info.get_decl_stmt());
     ROSE_ASSERT (dstmt != NULL);
     SgName fname = info.get_name();

  // int len = strlen(fname.str());
  // SgName tmp(fname);
  // char *opstr  = "operator";
  // char *newstr = "new";
  // char *delstr = "delete";
  // int m = strlen(opstr);

#if 0
     printf ("In SgFunctionType::get_mangled_name(): fname = %s \n",fname.str());
     printf ("     unused function qualified name = %s \n",dstmt->get_qualified_name().str());
#endif

#if 0
  // DQ (4/28/2005): These should be false since this is not a member function
     ROSE_ASSERT(dstmt->get_specialFunctionModifier().isConstructor() == false);
     ROSE_ASSERT(dstmt->get_specialFunctionModifier().isConversion()  == false);
     ROSE_ASSERT(dstmt->get_specialFunctionModifier().isDestructor()  == false);

  // DQ (4/29/2005): This is all that we need since non-member function can never be
  // constructor, destructors, or conversion operators.
     rtmp = mangledNameSupport(fname,info);
#else
     if (dstmt->get_specialFunctionModifier().isConstructor())
          rtmp << "__ct";
       else
          if (dstmt->get_specialFunctionModifier().isDestructor()) rtmp << "__dt";
            else
               if (dstmt->get_specialFunctionModifier().isConversion())
                  {
                    rtmp << "__conversion__";
                 // rtmp = mangledNameSupport(fname,info);
                  }
                 else
                  {
                 // These are just normal functions
                 // ROSE_ASSERT (dstmt->get_specialFunctionModifier().isOperator());
                    rtmp = mangledNameSupport(fname,info);
                  }
#endif

     string mangledName = rtmp.str();
     ROSE_ASSERT (mangledName.find("<") == string::npos);
     ROSE_ASSERT (mangledName.find(">") == string::npos);

     ROSE_ASSERT(mangledName.find('`') == string::npos);
     ROSE_ASSERT(mangledName.find('~') == string::npos);
     ROSE_ASSERT(mangledName.find('!') == string::npos);
     ROSE_ASSERT(mangledName.find('@') == string::npos);
     ROSE_ASSERT(mangledName.find('#') == string::npos);
     ROSE_ASSERT(mangledName.find('$') == string::npos);
     ROSE_ASSERT(mangledName.find('%') == string::npos);
     ROSE_ASSERT(mangledName.find('^') == string::npos);
     ROSE_ASSERT(mangledName.find('&') == string::npos);
     ROSE_ASSERT(mangledName.find('*') == string::npos);
     ROSE_ASSERT(mangledName.find('(') == string::npos);
     ROSE_ASSERT(mangledName.find(')') == string::npos);
     ROSE_ASSERT(mangledName.find('-') == string::npos);
     ROSE_ASSERT(mangledName.find('+') == string::npos);
     ROSE_ASSERT(mangledName.find('=') == string::npos);
     ROSE_ASSERT(mangledName.find('{') == string::npos);
     ROSE_ASSERT(mangledName.find('}') == string::npos);
     ROSE_ASSERT(mangledName.find('[') == string::npos);
     ROSE_ASSERT(mangledName.find(']') == string::npos);
     ROSE_ASSERT(mangledName.find('|') == string::npos);
     ROSE_ASSERT(mangledName.find('\\') == string::npos);
     ROSE_ASSERT(mangledName.find(':') == string::npos);
     ROSE_ASSERT(mangledName.find(';') == string::npos);
     ROSE_ASSERT(mangledName.find('\"') == string::npos);
     ROSE_ASSERT(mangledName.find('\'') == string::npos);
     ROSE_ASSERT(mangledName.find('?') == string::npos);
     ROSE_ASSERT(mangledName.find('.') == string::npos);
     ROSE_ASSERT(mangledName.find('/') == string::npos);
     ROSE_ASSERT(mangledName.find(',') == string::npos);

  // These are the most common cases that fail
     ROSE_ASSERT(mangledName.find('<') == string::npos);
     ROSE_ASSERT(mangledName.find('>') == string::npos);

#if 0
     if (dstmt->get_specialFunctionModifier().isConstructor())
          rtmp << "__ct";
       else
          if (dstmt->get_specialFunctionModifier().isDestructor())
               rtmp << "__dt";
            else
#if 1
             {
               rtmp = mangledNameSupport(fname,info);
             }
#else
               if (len > 0 && strncmp(fname.str(),opstr,m) == 0)
                  {
                    if (fname.str()[m]==' ')
                       {
                      // DQ (4/27/2005): "m+2" should be "m+1"
                         if (strncmp(&(fname.str()[m+1]),newstr,strlen(newstr)) == 0)
                            {
                           // DQ (4/27/2005): Added support for array new
                              int newStringLength = strlen(newstr);
                              int parenStart = m+1+newStringLength;
                              if (len > parenStart && strncmp(&(fname.str()[parenStart]),"[]",2) == 0)
                                   rtmp << "__na";
                                else
                                   rtmp << "__nw";
                            }
                           else
                            {
                           // DQ (4/27/2005): Added support for array delete
                              if (strncmp(&(fname.str()[m+1]),delstr,strlen(delstr)) == 0)
                                 {
                                   int deleteStringLength = strlen(delstr);
                                   int parenStart = m+1+deleteStringLength;
                                   if (len > parenStart && strncmp(&(fname.str()[parenStart]),"[]",2) == 0)
                                        rtmp << "__da";
                                     else
                                        rtmp << "__dl";
                                 }
                                else
                                 {
                                // DQ (4/27/2005): Not clear where this is used (unless it is used in casting operators)!
                                   rtmp << "__op" << get_return_type()->get_mangled(info).str();
                                 }
                            }
                       }
                      else
                       {
                      // real operator
                         SgName opname=&(fname.str()[m]);
                         if(opname==SgName("->"))        rtmp << "__rf";
                         else if (opname==SgName("->*")) rtmp << "__rm";
                         else if (opname==SgName("=="))  rtmp << "__eq";
                         else if (opname==SgName("<"))   rtmp << "__lt";
                         else if (opname==SgName(">"))   rtmp << "__gt";
                         else if (opname==SgName("!="))  rtmp << "__ne";
                         else if (opname==SgName("<="))  rtmp << "__le";
                         else if (opname==SgName(">="))  rtmp << "__ge";
                         else if (opname==SgName("+"))   rtmp << "__pl";
                         else if (opname==SgName("-"))   rtmp << "__mi";
                         else if (opname==SgName("*"))   rtmp << "__ml";
                         else if (opname==SgName("/"))   rtmp << "__dv";
                         else if (opname==SgName("%"))   rtmp << "__md";
                         else if (opname==SgName("&&"))  rtmp << "__aa";
                         else if (opname==SgName("!"))   rtmp << "__nt";
                         else if (opname==SgName("||"))  rtmp << "__oo";
                         else if (opname==SgName("^"))   rtmp << "__er";
                         else if (opname==SgName("&"))   rtmp << "__ad";
                         else if (opname==SgName("|"))   rtmp << "__or";
                         else if (opname==SgName(","))   rtmp << "__cm";
                         else if (opname==SgName("<<"))  rtmp << "__ls";
                         else if (opname==SgName(">>"))  rtmp << "__rs";
                         else if (opname==SgName("--"))  rtmp << "__mm";
                         else if (opname==SgName("++"))  rtmp << "__pp";
                         else if (opname==SgName("~"))   rtmp << "__co";
                         else if (opname==SgName("="))   rtmp << "__as";
                         else if (opname==SgName("+="))  rtmp << "__apl";
                         else if (opname==SgName("-="))  rtmp << "__ami";
                         else if (opname==SgName("&="))  rtmp << "__aad";
                         else if (opname==SgName("|="))  rtmp << "__aor";
                         else if (opname==SgName("*="))  rtmp << "__amu";
                         else if (opname==SgName("/="))  rtmp << "__adv";
                         else if (opname==SgName("%="))  rtmp << "__amd";
                         else if (opname==SgName("^="))  rtmp << "__aer";
                         else if (opname==SgName("<<=")) rtmp << "__als";
                         else if (opname==SgName(">>=")) rtmp << "__ars";
                         else if (opname==SgName("()"))  rtmp << "__cl";
                         else if (opname==SgName("[]"))  rtmp << "__xi";
                         else
                            {
                              printf ("In SgFunctionType::get_mangled_name(): This case should never be reached (fname = %s) \n",fname.str());
                              ROSE_ASSERT(false);
                            }
                       }
                  }
                 else
                    rtmp << fname.str();
#endif
#endif

     return rtmp;
   }
#endif

#if 0
// Old code

// this routine can do 2 things,
// mangle a type - without funcname and class name(if member function)
// mangle a complete function declaration with name and class name
SgName
SgFunctionType::get_mangled(SgUnparse_Info & info)
   {
     SgName tmp;

  // printf ("In $CLASSNAME::get_mangled(SgUnparse_Info&) info.PrintName() = %s \n",(info.PrintName() == true) ? "true" : "false");

  /* should have a name to start with */
     if (info.PrintName())
        {
       // DQ (6/23/2005): This path is taken for constructors, destructors and conversion operators (I think!)
       // SgName name = get_mangled_name(info);
       // printf ("In $CLASSNAME::get_mangled(SgUnparse_Info&): (assuming info.PrintName() == true): name = %s \n",name.str());
       // tmp << get_mangled_name(info).str();
          tmp << name.str();
        }

     tmp << "__";
     tmp << "F";

  /* process argument type */
     SgTypePtrList::iterator p = get_arguments().begin();
     while(p != get_arguments().end())
        {
          tmp << (*p)->get_mangled(info).str();

       // DQ (5/2/2005): Added to handle function arguments which are templates
          tmp = fixupTemplateNameForMangledNameSupport(tmp);

          p++;
        }

  /* process return type */
     SgName returnTypeName = get_return_type()->get_mangled(info);
  // tmp << "_" << get_return_type()->get_mangled(info).str();
     tmp << "_" << returnTypeName.str();

  // DQ (5/2/2005): Added to handle function arguments which are templates
     tmp = fixupTemplateNameForMangledNameSupport(tmp);

#if 0
     printf ("########## In SgFunctionType::get_mangled(): tmp = %s (returnTypeName = %s is a %s) ########## \n",
          tmp.str(),returnTypeName.str(),get_return_type()->sage_class_name());
  // ROSE_ASSERT(false);
#endif

     return tmp;
   }
#endif

//! \deprecated by RV (1/31/2006)
SgName
SgFunctionType::get_mangled_type ()
   {
     ROSE_ASSERT(this != NULL);
     return get_mangled();
   }

#if 0
SgName
SgFunctionType::get_mangled_type ()
   {
     SgUnparse_Info info;

  // DQ (6/23/2005): Get the name (and qualified name) of the type into the mangled name
  // info.set_name();
  // printf ("In $CLASSNAME::get_mangled_type(): calling info.set_PrintName() \n");
  // info.set_PrintName();
  // ROSE_ASSERT(info.PrintName() == true);

  // return get_mangled (SgNO_UNPARSE_INFO);
     return get_mangled (info);
   }
#endif


// SgFunctionType* SgFunctionType::mkAnotherType(SgType *);
// void sym_print(ostream& os);

// DQ (2/6/2007): Get the associated symbol from the symbol table in the stored scope
SgSymbol*
SgFunctionType::get_symbol_from_symbol_table() const
   {
     return SgNode::get_globalFunctionTypeTable()->get_function_type_table()->find(this);
   }

SOURCE_FUNCTION_TYPE_END


SOURCE_MEMBER_FUNCTION_TYPE_START

SgMemberFunctionType::SgMemberFunctionType ( SgPartialFunctionType* ft )
   : SgFunctionType(ft)
   {
     p_class_type      = ft->p_class_type ;
     p_mfunc_specifier = ft->p_mfunc_specifier;
   }

void
SgMemberFunctionType::post_construction_initialization()
   {
  // DQ (3/8/2012): We want to avoid resetting the data members (just set in the SgMemberFunctionType constructor).
#if 0
     printf ("In SgMemberFunctionType::post_construction_initialization(): avoid resetting the data members. \n");
#endif
  // p_class_type =0;

  // DQ (3/8/2012): We can't assert that this is true (likely because of how SgPartialFunctionType is used to build non-memb4r function types.
  // ROSE_ASSERT(p_class_type != NULL);

  // p_mfunc_specifier = 0;

  // DQ (3/8/2012): Since we are not including support for restrict in the function type, don't allow it to be set (basic testing).
  // If we discover that we need this then we will have to re-enable restrict support, else we can eliminate the e_restrict value
  // in the enum type (either way this will be an improvement).
  // ROSE_ASSERT((e_restrict && p_mfunc_specifier) == 0);

  // DQ (3/10/2012): If this is non-zero then the SgPartialFunctionType should have somethin set internally.
     if (p_mfunc_specifier != 0)
        {
#if 0
          printf ("In SgMemberFunctionType::post_construction_initialization(): p_mfunc_specifier = %u isConstFunc()    = %s \n",p_mfunc_specifier,isConstFunc()    ? "true" : "false");
          printf ("In SgMemberFunctionType::post_construction_initialization(): p_mfunc_specifier = %u isVolatileFunc() = %s \n",p_mfunc_specifier,isVolatileFunc() ? "true" : "false");
          printf ("In SgMemberFunctionType::post_construction_initialization(): p_mfunc_specifier = %u isRestrictFunc() = %s \n",p_mfunc_specifier,isRestrictFunc() ? "true" : "false");
#endif
       // ROSE_ASSERT(partialFunctionType->isConstFunc() == true || partialFunctionType->isVolatileFunc() == true);
       // ROSE_ASSERT(isConstFunc() == true || isVolatileFunc() == true || isRestrictFunc() == true);
          ROSE_ASSERT( (isConstFunc() == true) || (isVolatileFunc() == true) || (isRestrictFunc() == true) );
        }
   }

// static SgMemberFunctionType* createType(SgPartialFunctionType *);

// RV (2/1/2006): Made a 'const' member function.
bool
SgMemberFunctionType::isConstFunc() const
   { return (p_mfunc_specifier & e_const); }

void
SgMemberFunctionType::setConstFunc()
   { p_mfunc_specifier |= e_const; }

void
SgMemberFunctionType::unsetConstFunc()
   { p_mfunc_specifier &= ~e_const; }

// RV (2/1/2006): Made a 'volatile' member function.
bool
SgMemberFunctionType::isVolatileFunc() const
   { return (p_mfunc_specifier & e_volatile); }

void
SgMemberFunctionType::setVolatileFunc()
   { p_mfunc_specifier |= e_volatile; }

void
SgMemberFunctionType::unsetVolatileFunc()
   { p_mfunc_specifier &= ~e_volatile; }


// DQ (3/8/2012): Added support for restict on member function types.
bool
SgMemberFunctionType::isRestrictFunc() const
   { return (p_mfunc_specifier & e_restrict); }

void
SgMemberFunctionType::setRestrictFunc()
   { p_mfunc_specifier |= e_restrict; }

void
SgMemberFunctionType::unsetRestrictFunc()
   { p_mfunc_specifier &= ~e_restrict; }



SgName
SgMemberFunctionType::get_mangled_name (void) const
   {
     ROSE_ASSERT(this != NULL);
     return get_mangled ();
   }


// DQ (12/6/2012): Adding member function specifier data (since this will be a part of the generated mangled name).
// SgName SgMemberFunctionType::get_mangled(SgType* ret_type, SgFunctionParameterTypeList * typeList, SgClassType* classType )
SgName SgMemberFunctionType::get_mangled(SgType* ret_type, SgFunctionParameterTypeList * typeList, SgType* classType, unsigned int mfunc_specifier )
   {
  // DQ (12/3/2011): Added this static function to simplify (refactor) how mangled names are generated).
  // The advantage of refactoring this code to a static function is that the managle name generated to
  // support the global function type table hash key could be generated more directly that what we do 
  // now (which is the generate a SgMemberFunctionType, call the get_mangled() function, and then delete
  // the newly built SgMemberFunctionType if the name is alread in the global function type table.

  // Unfortunaely, this function makes too many calls to non-static member functions, and thus would be
  // harder than expected to turn into a simple static function.

  // Member-function specific information (class name, const/volatile qualifiers).
     SgName mangled_cls_tag;

  // ROSE_ASSERT(classType != NULL);

  // Compute class scope
  //! \todo Figure out why member function types are sometimes used
  //! incorrectly in place of plain function types.
  // const SgType* cls_type = get_class_type();
     const SgType* cls_type = classType;
     if (cls_type != NULL)
        {
          SgName class_scope = cls_type->get_mangled();
          mangled_cls_tag += class_scope;
        }

     SgName mangled_name;

#if 0
  // DQ (12/3/2011): Because of these member function calls this can't be refactored to be a static function.
  // Append modifiers
     if (isConstFunc())
          mangled_cls_tag << "_cf";
     if (isVolatileFunc())
          mangled_cls_tag << "_vf";

  // Mangle the function type without qualifiers
     SgName basic_func_type = SgFunctionType::get_mangled();
#else
  // DQ (12/6/2012): New version of this function using the input parameter (mfunc_specifier) so that we can 
  // have this be a static member function.  The goal is to use this function to rewite the SageBuilder::buildMemberFunctionType()
  // to both be more clear and fix the handling of SgFunctionParameterTypeList which appears to be a problem for 
  // the AST File I/O and the graphs that we generate of the AST in the new EDG 4.x branch.

#if 0
     printf ("mfunc_specifier = %u SgMemberFunctionType::e_const = %d SgMemberFunctionType::e_volatile = %d SgMemberFunctionType::e_restrict = %d \n",
          mfunc_specifier,SgMemberFunctionType::e_const,SgMemberFunctionType::e_volatile,SgMemberFunctionType::e_restrict);
#endif

     if (mfunc_specifier & SgMemberFunctionType::e_const)
        {
       // Mark as const
          mangled_cls_tag << "_cf";
        }

     if (mfunc_specifier & SgMemberFunctionType::e_volatile)
        {
       // Mark as volatile
          mangled_cls_tag << "_vf";
        }

     if (mfunc_specifier & SgMemberFunctionType::e_restrict)
        {
       // Mark as restrict
          mangled_cls_tag << "_rf";
        }

  // DQ (12/6/2012): Now use the static function taking extra parameters.
  // Mangle the function type without qualifiers 
     SgName basic_func_type = SgFunctionType::get_mangled(ret_type,typeList);

#if 0
  // DQ (12/3/2011): If the data fro these non-static member fucntions were passed in as parameters it might be possible to refactor this code.
     printf ("This function can be used as a refactored version of SgMemberFunctionType::get_mangled(void) \n");
     ROSE_ASSERT(false);
#endif
#endif

  // Compute mangled member function pointer type
  // SgName mangled_name;
     if (mangled_cls_tag.get_length () > 0)
          mangled_name << "__MFb_" << mangled_cls_tag.str (); // really is a member function

     mangled_name << "_" << basic_func_type.str (); // Append standard argument signature.

     return mangled_name;
   }

// RV (1/31/2006): Changed form of mangling to include begin/end tags.
SgName
SgMemberFunctionType::get_mangled (void) const
   {
     ROSE_ASSERT(this != NULL);

#if 1
  // Member-function specific information (class name, const/volatile qualifiers)
     SgName mangled_cls_tag;

  // Compute class scope
  //! \todo Figure out why member function types are sometimes used
  //! incorrectly in place of plain function types.
     const SgType* cls_type = get_class_type ();
     if (cls_type)
        {
          SgName class_scope = cls_type->get_mangled ();
          mangled_cls_tag += class_scope;
        }
#if 0
     printf ("In SgMemberFunctionType::get_mangled(): after class scope evaluation: mangled_cls_tag = %s \n",mangled_cls_tag.str());
#endif

  // DQ (12/3/2011): Because of these member function calls this can't be refactored to be a static function.
  // Append modifiers
     if (isConstFunc() == true)
          mangled_cls_tag << "_cf";
     if (isVolatileFunc() == true)
          mangled_cls_tag << "_vf";

  // DQ (3/8/2012): Added support for restrict on member function types.
     if (isRestrictFunc() == true)
          mangled_cls_tag << "_rf";

#if 0
     printf ("In SgMemberFunctionType::get_mangled(): after function modifier evaluation: mangled_cls_tag = %s \n",mangled_cls_tag.str());
#endif

  // Mangle the function type without qualifiers
     SgName basic_func_type = SgFunctionType::get_mangled();

#if 0
     printf ("In SgMemberFunctionType::get_mangled(): after call to SgFunctionType::get_mangled(): basic_func_type = %s \n",basic_func_type.str());
#endif

  // Compute mangled member function pointer type
     SgName mangled_name;
     if (mangled_cls_tag.get_length () > 0)
        {
          mangled_name << "__MFb_" << mangled_cls_tag.str(); // really is a member function
        }

#if 0
     printf ("In SgMemberFunctionType::get_mangled(): after mangled member function pointer type evaluation: mangled_cls_tag = %s \n",mangled_name.str());
#endif

     mangled_name << "_" << basic_func_type.str (); // Append standard argument signature.

#if 0
     printf ("In SgMemberFunctionType::get_mangled(): returning: mangled_name = %s \n",mangled_name.str());
#endif

#else
  // DQ (12/3/2011): Not sure how to construct this case...leaving the older code (unrefactored).
     SgMemberFunctionType::get_mangled(get_return_type(),get_argument_list(),get_class_type());
#endif

     return mangled_name;
   }


#if 0
SgName
SgMemberFunctionType::get_mangled_type()
   {
     SgUnparse_Info info;

  // DQ (6/23/2005): Get the name (and qualified name) of the type into the mangled name
  // printf ("In $CLASSNAME::get_mangled_type(): calling info.set_PrintName() \n");
  // info.set_PrintName();
  // ROSE_ASSERT(info.PrintName() == true);

  // return get_mangled(SgNO_UNPARSE_INFO);
     return get_mangled(info);
   }
#endif

#if 0
// SgMemberFunctionType::get_mangled_name(SgUnparse_Info&);

//! This function repreents the name mangleing support for unparsing
SgName
SgMemberFunctionType::get_mangled_name(SgUnparse_Info& info)
   {
     SgName rtmp;
  // SgDeclarationStatement *dstmt = info.get_decl_stmt();
     SgFunctionDeclaration *dstmt = isSgFunctionDeclaration(info.get_decl_stmt());
     ROSE_ASSERT (dstmt != NULL);
     SgName fname = info.get_name();

  // int len = strlen(fname.str());
  // SgName tmp(fname);
  // char *opstr  = "operator";
  // char *newstr = "new";
  // char *delstr = "delete";
  // int m = strlen(opstr);

  // printf ("In SgMemberFunctionType::get_mangled_name(): fname = %s \n",fname.str());

#if 0
  // ***** What about cast operators !!! *****
     if (dstmt->get_specialFunctionModifier().isConversion())
        {
          printf ("Found a conversion operator in $CLASSNAME::get_mangled_name \n");
        }

     if (dstmt->get_specialFunctionModifier().isOperator())
        {
          printf ("Found an operator in $CLASSNAME::get_mangled_name \n");
        }
#endif

     if (dstmt->get_specialFunctionModifier().isConstructor())
          rtmp << "__ct";
       else
          if (dstmt->get_specialFunctionModifier().isDestructor()) rtmp << "__dt";
            else
               if (dstmt->get_specialFunctionModifier().isConversion())
                  {
                    rtmp << "__conversion__";
                 // rtmp = mangledNameSupport(fname,info);
                  }
                 else
                  {
                 // These are just normal member functions
                 // ROSE_ASSERT (dstmt->get_specialFunctionModifier().isOperator());
                    rtmp = mangledNameSupport(fname,info);
                  }

     string mangledName = rtmp.str();
     ROSE_ASSERT (mangledName.find("<") == string::npos);
     ROSE_ASSERT (mangledName.find(">") == string::npos);

     ROSE_ASSERT(mangledName.find('`') == string::npos);
     ROSE_ASSERT(mangledName.find('~') == string::npos);
     ROSE_ASSERT(mangledName.find('!') == string::npos);
     ROSE_ASSERT(mangledName.find('@') == string::npos);
     ROSE_ASSERT(mangledName.find('#') == string::npos);
     ROSE_ASSERT(mangledName.find('$') == string::npos);
     ROSE_ASSERT(mangledName.find('%') == string::npos);
     ROSE_ASSERT(mangledName.find('^') == string::npos);
     ROSE_ASSERT(mangledName.find('&') == string::npos);
     ROSE_ASSERT(mangledName.find('*') == string::npos);
     ROSE_ASSERT(mangledName.find('(') == string::npos);
     ROSE_ASSERT(mangledName.find(')') == string::npos);
     ROSE_ASSERT(mangledName.find('-') == string::npos);
     ROSE_ASSERT(mangledName.find('+') == string::npos);
     ROSE_ASSERT(mangledName.find('=') == string::npos);
     ROSE_ASSERT(mangledName.find('{') == string::npos);
     ROSE_ASSERT(mangledName.find('}') == string::npos);
     ROSE_ASSERT(mangledName.find('[') == string::npos);
     ROSE_ASSERT(mangledName.find(']') == string::npos);
     ROSE_ASSERT(mangledName.find('|') == string::npos);
     ROSE_ASSERT(mangledName.find('\\') == string::npos);
     ROSE_ASSERT(mangledName.find(':') == string::npos);
     ROSE_ASSERT(mangledName.find(';') == string::npos);
     ROSE_ASSERT(mangledName.find('\"') == string::npos);
     ROSE_ASSERT(mangledName.find('\'') == string::npos);
     ROSE_ASSERT(mangledName.find('?') == string::npos);
     ROSE_ASSERT(mangledName.find('.') == string::npos);
     ROSE_ASSERT(mangledName.find('/') == string::npos);
     ROSE_ASSERT(mangledName.find(',') == string::npos);

  // These are the most common cases that fail
     ROSE_ASSERT(mangledName.find('<') == string::npos);
     ROSE_ASSERT(mangledName.find('>') == string::npos);

  // printf ("Leaving SgMemberFunctionType::get_mangled_name(): mangledName = %s \n",mangledName.c_str());

#if 0
            // This code has been refactored and place in a separate function: mangledNameSupport()
               if (len > 0 && strncmp(fname.str(),opstr,m)==0)
                  {
                    if (fname.str()[m]==' ')
                       {
#if 0
                         if (strncmp(&(fname.str()[m+2]),newstr,strlen(newstr)))
                              rtmp << "__nw";
                           else
                              if (strncmp(&(fname.str()[m+2]),delstr, strlen(delstr)))
                                   rtmp << "__dl";
                                else
                                   rtmp << "__op" << get_return_type()->get_mangled(info).str();
#else
                      // DQ (4/27/2005): "m+2" should be "m+1"
                         if (strncmp(&(fname.str()[m+1]),newstr,strlen(newstr)) == 0)
                            {
                           // DQ (4/27/2005): Added support for array new
                              int newStringLength = strlen(newstr);
                              int parenStart = m+1+newStringLength;
                              if (len > parenStart && strncmp(&(fname.str()[parenStart]),"[]",2) == 0)
                                   rtmp << "__na";
                                else
                                   rtmp << "__nw";
                            }
                           else
                            {
                           // DQ (4/27/2005): Added support for array delete
                              if (strncmp(&(fname.str()[m+1]),delstr,strlen(delstr)) == 0)
                                 {
                                   int deleteStringLength = strlen(delstr);
                                   int parenStart = m+1+deleteStringLength;
                                   if (len > parenStart && strncmp(&(fname.str()[parenStart]),"[]",2) == 0)
                                        rtmp << "__da";
                                     else
                                        rtmp << "__dl";
                                 }
                                else
                                 {
                                // DQ (4/27/2005): Not clear where this is used (unless it is used in casting operators)!
                                   rtmp << "__op" << get_return_type()->get_mangled(info).str();
                                 }
                            }
#endif
                       }
                      else
                       {
                      // real operator
                         SgName opname=&(fname.str()[m]);
                         if (opname==SgName("->"))       rtmp << "__rf";
                         else if (opname==SgName("->*")) rtmp << "__rm";
                         else if (opname==SgName("=="))  rtmp << "__eq";
                         else if (opname==SgName("<"))   rtmp << "__lt";
                         else if (opname==SgName(">"))   rtmp << "__gt";
                         else if (opname==SgName("!="))  rtmp << "__ne";
                         else if (opname==SgName("<="))  rtmp << "__le";
                         else if (opname==SgName(">="))  rtmp << "__ge";
                         else if (opname==SgName("+"))   rtmp << "__pl";
                         else if (opname==SgName("-"))   rtmp << "__mi";
                         else if (opname==SgName("*"))   rtmp << "__ml";
                         else if (opname==SgName("/"))   rtmp << "__dv";
                         else if (opname==SgName("%"))   rtmp << "__md";
                         else if (opname==SgName("&&"))  rtmp << "__aa";
                         else if (opname==SgName("!"))   rtmp << "__nt";
                         else if (opname==SgName("||"))  rtmp << "__oo";
                         else if (opname==SgName("^"))   rtmp << "__er";
                         else if (opname==SgName("&"))   rtmp << "__ad";
                         else if (opname==SgName("|"))   rtmp << "__or";
                         else if (opname==SgName(","))   rtmp << "__cm";
                         else if (opname==SgName("<<"))  rtmp << "__ls";
                         else if (opname==SgName(">>"))  rtmp << "__rs";
                         else if (opname==SgName("--"))  rtmp << "__mm";
                         else if (opname==SgName("++"))  rtmp << "__pp";
                         else if (opname==SgName("~"))   rtmp << "__co";
                         else if (opname==SgName("="))   rtmp << "__as";
                         else if (opname==SgName("+="))  rtmp << "__apl";
                         else if (opname==SgName("-="))  rtmp << "__ami";
                         else if (opname==SgName("&="))  rtmp << "__aad";
                         else if (opname==SgName("|="))  rtmp << "__aor";
                         else if (opname==SgName("*="))  rtmp << "__amu";
                         else if (opname==SgName("/="))  rtmp << "__adv";
                         else if (opname==SgName("%="))  rtmp << "__amd";
                         else if (opname==SgName("^="))  rtmp << "__aer";
                         else if (opname==SgName("<<=")) rtmp << "__als";
                         else if (opname==SgName(">>=")) rtmp << "__ars";
                         else if (opname==SgName("()"))  rtmp << "__cl";
                         else if (opname==SgName("[]"))  rtmp << "__xi";
                         else
                            {
                              printf ("In SgMemberFunctionType::get_mangled_name(): This case should never be reached (fname = %s) \n",fname.str());
                              ROSE_ASSERT(false);
                            }
                       }
                  }
                 else
                    rtmp << fname.str();
#endif

     return rtmp;
   }
#endif

#if 0
//! This function repreents the name mangling support for unparsing
/*! this routine can do 2 things,
    mangle a type with class name - without funcname
    mangle a complete function declaration with name and class name
 */
SgName
SgMemberFunctionType::get_mangled(SgUnparse_Info & info)
   {
     SgName tmp;

  // printf ("In $CLASSNAME::get_mangled(SgUnparse_Info&) info.PrintName() = %s \n",(info.PrintName() == true) ? "true" : "false");

  /* should have a name to start with */
     if (info.PrintName())
        {
       // DQ (6/23/2005): This path is taken for constructors, destructors and conversion operators (I think!)
       // tmp << get_mangled_name(info).str();
       // SgName name = get_mangled_name(info);
       // printf ("In $CLASSNAME::get_mangled(SgUnparse_Info&): (assuming info.PrintName() == true): name = %s \n",name.str());
          tmp << name.str();
        }
#if 0
     printf ("In $CLASSNAME::get_mangled(SgUnparse_Info&): #1 tmp = %s \n",tmp.str());
#endif
     tmp << "__";
  // if(info.PrintName()) { // only if needs to print name
     if (p_struct_name != NULL)
        {
       // a member function
          int cnt=0;
          SgName p_nm = p_struct_name->get_mangled_qualified_name(cnt);
          if(cnt>1)
               tmp << "Q" << cnt << p_nm.str();
            else
               tmp << p_nm.str();
        }
     // }
     tmp << "F";
#if 0
     printf ("In $CLASSNAME::get_mangled(SgUnparse_Info&): #2 tmp = %s \n",tmp.str());
#endif
  /* process argument type */
     SgTypePtrList::iterator p = get_arguments().begin();
     while (p != get_arguments().end())
        {
          tmp << (*p)->get_mangled(info).str();

       // DQ (5/2/2005): Added to handle function arguments which are templates
          tmp = fixupTemplateNameForMangledNameSupport(tmp);

          p++;
        }
#if 0
     printf ("In $CLASSNAME::get_mangled(SgUnparse_Info&): #3 tmp = %s \n",tmp.str());
#endif
  /* process return type */
     SgName returnTypeName = get_return_type()->get_mangled(info);
#if 0
     printf ("In $CLASSNAME::get_mangled(SgUnparse_Info&): get_return_type() = %s returnTypeName = %s \n",
          get_return_type()->sage_class_name(),returnTypeName.str());
#endif

     returnTypeName = fixupTemplateNameForMangledNameSupport(returnTypeName);
#if 0
     printf ("In $CLASSNAME::get_mangled(SgUnparse_Info&): #4 tmp = %s \n",tmp.str());
#endif
  // tmp << "_" << get_return_type()->get_mangled(info).str();
     tmp << "_" << returnTypeName.str();

     if (isConstFunc())
          tmp << "_cf";

     if (isVolatileFunc())
          tmp << "_vf";
#if 0
     printf ("In $CLASSNAME::get_mangled(SgUnparse_Info&): #5 tmp = %s \n",tmp.str());
#endif
#if 0
     printf ("###########  In SgMemberFunctionType::get_mangled(): tmp = %s (returnTypeName = %s is a %s) ########## \n",
          tmp.str(),returnTypeName.str(),get_return_type()->sage_class_name());
  // ROSE_ASSERT(false);
#endif

     return tmp;
   }
#endif


// SgMemberFunctionType * mkAnotherType(SgType *);
SgMemberFunctionType *
SgMemberFunctionType::mkAnotherType(SgType *rtype)
   {
     if (rtype == get_return_type())
          return NULL;

     SgPartialFunctionType *part_type = SgPartialFunctionType::createType(rtype);

  /* process argument type */
     SgTypePtrList::iterator p = this->get_arguments().begin();
     while (p != this->get_arguments().end())
        {
          part_type->append_argument((*p));
          p++;
        }
     part_type->set_class_type(this->get_class_type());
     part_type->set_mfunc_specifier(this->get_mfunc_specifier());

     SgMemberFunctionType *ntype = SgMemberFunctionType::createType(part_type);
     if (ntype == this)
          return NULL;
       else
          return ntype;
   }

// PC (10/29/2009): Deprecated compatibility routine for those still using get_struct_name()
SgClassDefinition*
SgMemberFunctionType::get_struct_name() const
   {
     if (get_class_type() == NULL)
          return NULL;
     SgClassType *clsType = isSgClassType(get_class_type()->stripTypedefsAndModifiers());
     ROSE_ASSERT(clsType != NULL);
     SgClassDeclaration *clsDecl = isSgClassDeclaration(clsType->get_declaration()->get_definingDeclaration());
     ROSE_ASSERT(clsDecl != NULL);
     return clsDecl->get_definition();
   }


SOURCE_MEMBER_FUNCTION_TYPE_END


SOURCE_PARTIAL_FUNCTION_TYPE_START
//! This is an empty function (no data to initialize)
void
SgPartialFunctionType::post_construction_initialization ()
   {
   }

SOURCE_PARTIAL_FUNCTION_TYPE_END


SOURCE_ARRAY_TYPE_START

#if 1
// DQ (3/22/2017): I would like to remove this function if possible (it is not sufficiently general).
// Note that this is used within ROSE (which might be worth checking out in more detail later).
SgName
SgArrayType::get_name(void) const {
    string dimensions = "[]";
    SgType *type = p_base_type;

    for (SgArrayType *array_type = isSgArrayType(type); array_type; array_type = isSgArrayType(type)) 
    {
        dimensions += "[]";
        type = array_type -> get_base_type();
    }

    string name;
    if (isSgTypeBool(type)) {
        name = "boolean";
    }
    else if (isSgTypeSignedChar(type)) {
        name = "byte";
    }
    else if (isSgTypeWchar(type)) {
        name = "char";
    }
 // DQ (2/16/2018): Adding support for char16_t and char32_t (C99 and C++11 specific types).
    else if (isSgTypeChar16(type)) {
        name = "char16";
    }
 // DQ (2/16/2018): Adding support for char16_t and char32_t (C99 and C++11 specific types).
    else if (isSgTypeChar32(type)) {
        name = "char32";
    }
    else if (isSgTypeInt(type)) {
        name = "int";
    }
    else if (isSgTypeShort(type)) {
        name = "short";
    }
    else if (isSgTypeFloat(type)) {
        name = "float";
    }
    else if (isSgTypeLong(type)) {
        name = "long";
    }
    else if (isSgTypeDouble(type)) {
        name = "double";
    }
    else if (isSgTypeVoid(type)) {
        name = "void";
    }
    else if (isSgTypeString(type)) {
        name = "String";
    }
    else 
    { 
   // DQ (3/19/2016): Klocworks reports this as an issue because the result of the 2nd call to isSgNamedType() 
   // is not clearly the same result as the first call.  The fix is to just make a single call and save the result.
   // if (isSgNamedType(type)) 
      SgNamedType* namedType = isSgNamedType(type);
      if (namedType != NULL) 
         {
        // name = isSgNamedType(type) -> get_name().getString();
           name = namedType -> get_name().getString();
         }
    }

    name += dimensions;

    return SgName(name);
}
#endif

SgName
SgArrayType::get_qualified_name(void) const {
    string dimensions = "[]";
    SgType *type = p_base_type;

    for (SgArrayType *array_type = isSgArrayType(type); array_type; array_type = isSgArrayType(type)) 
    {
        dimensions += "[]";
        type = array_type -> get_base_type();
    }

    string name;
    if (isSgTypeBool(type)) {
        name = "boolean";
    }
    else if (isSgTypeSignedChar(type)) {
        name = "byte";
    }
    else if (isSgTypeWchar(type)) {
        name = "char";
    }
 // DQ (2/16/2018): Adding support for char16_t and char32_t (C99 and C++11 specific types).
    else if (isSgTypeChar16(type)) {
        name = "char16";
    }
 // DQ (2/16/2018): Adding support for char16_t and char32_t (C99 and C++11 specific types).
    else if (isSgTypeChar32(type)) {
        name = "char32";
    }
    else if (isSgTypeInt(type)) {
        name = "int";
    }
    else if (isSgTypeShort(type)) {
        name = "short";
    }
    else if (isSgTypeFloat(type)) {
        name = "float";
    }
    else if (isSgTypeLong(type)) {
        name = "long";
    }
    else if (isSgTypeDouble(type)) {
        name = "double";
    }
    else if (isSgTypeVoid(type)) {
        name = "void";
    }
    else if (isSgTypeString(type)) {
        name = "String";
    }
    else 
    {
   // DQ (3/19/2016): Klocworks reports this as an issue because the result of the 2nd call to isSgNamedType() 
   // is not clearly the same result as the first call.  The fix is to just make a single call and save the result.
   // if (isSgNamedType(type)) 
      SgNamedType* namedType = isSgNamedType(type);
      if (namedType != NULL) 
         {
        // name = isSgNamedType(type) -> get_qualified_name().getString();
           name = namedType -> get_qualified_name().getString();
         }
    }

    name += dimensions;

    return SgName(name);
}

// DQ (6/13/2015): Added forward declaration of namespace function for constant folding.
namespace ConstantFolding 
   {
  // ROSE_DLL_API void constantFoldingOptimization(SgNode* n, bool internalTestingAgainstFrontend = false);
     ROSE_DLL_API SgValueExp* returnConstantFoldedValueExpression(SgNode* n, bool internalTestingAgainstFrontend = false);
   }

// RV (1/31/2006): Changed the form of the mangled name to include begin/end tags.
SgName
SgArrayType::get_mangled(void) const
   {
     ROSE_ASSERT(this != NULL);

     const SgType* base_type = get_base_type();
     ROSE_ASSERT (base_type != NULL);
     SgName base_name = base_type->get_mangled();

#define DEBUG_ARRAY_TYPE_MANGLED_NAME_WITH_CONSTANT_FOLDING 0

#if DEBUG_ARRAY_TYPE_MANGLED_NAME_WITH_CONSTANT_FOLDING
     printf ("In SgArrayType::get_mangled(): mangled base type name = %s \n",base_name.str());
#endif

  // DQ (2/14/2016): Adding support for variable length arrays.
     const bool is_variable_length_array = this->get_is_variable_length_array();

#if 0
     printf ("In SgArrayType::get_mangled(): is_variable_length_array = %s \n",is_variable_length_array ? "true" : "false");
#endif

     const SgExpression* index_exp = get_index();
     SgName index_name;
     if (index_exp != NULL)
        {
       // DQ (2/12/2011): Now that we support saving the original expression in an array type's size argument 
       // we want to generate the name from the constant folded expression instead of the original expression.
       // index_name = index_exp->unparseToString();
       // printf ("In SgArrayType::get_mangled(): index_name = %s index_exp = %p = %s = %s \n",index_name.str(),index_exp,index_exp->class_name().c_str(),SageInterface::generateUniqueName(index_exp,true).c_str());
       // SgUnsignedLongVal* value = isSgUnsignedLongVal(index_exp);

       // DQ (9/23/2015): This code is important to the passing of test2015_78.C for both C++98 and C++11 modes.
       //    In C++98 mode a cast is not present and we see a SgIntVal expression, where as for C++11 mode we see a SgUnsignedLongVal expression.
       //    The result was that the variable "value" below was either NULL or non-NULL and the ROSE AST was different for for C++98 as for C++11.
       //    This is important for the Intel C++ compiler (version 14) because it defaults to C++11 instead of C++98.
       //    Forcing the false branch below does at least make the C++98 and C++11 modes uniform, and allows the test code to now pass uniformally 
       //    for both C++98 and C++11 modes, but does not really fix the problem well.  We want to where ever possible evaluate the expression to 
       //    a constant value literal, but this is part of a seperate issue specific to use of expressions in array bounds (test2015_.C).

       // DQ (6/13/2015): Changed from SgUnsignedLongVal to SgValueExp.  Or maybe we need to test for more general case where we handle the contant folding case below.
       // const SgValueExp* value = isSgUnsignedLongVal(index_exp);
       // const SgValueExp* value = isSgValueExp(index_exp);
       // const SgValueExp* value = isSgUnsignedLongVal(index_exp);
       // const SgValueExp* value = isSgValueExp(index_exp);
          const SgValueExp* value = NULL;

       // DQ (2/12/2011): I wonder if we can enforce this...No!
       // ROSE_ASSERT(value != NULL);
#if DEBUG_ARRAY_TYPE_MANGLED_NAME_WITH_CONSTANT_FOLDING
          printf ("In SgArrayType::get_mangled() index_exp = %p = %s value = %p \n",index_exp,index_exp->class_name().c_str(),value);
#endif
          if (value != NULL)
             {
            // index_name = StringUtility::numberToString(value->get_value());
            // printf ("In SgArrayType::get_mangled() (special case of index as numberToString): index_name = %s index_exp = %p = %s = %s \n",index_name.str(),index_exp,index_exp->class_name().c_str(),SageInterface::generateUniqueName(index_exp,true).c_str());

               index_name = value->get_constant_folded_value_as_string().c_str();
#if 1
               printf ("In SgArrayType::get_mangled() (special case of index as get_constant_folded_value_as_string): index_name = %s index_exp = %p = %s = %s \n",index_name.str(),index_exp,index_exp->class_name().c_str(),SageInterface::generateUniqueName(index_exp,true).c_str());
#endif
             }
            else
             {
            // DQ (1/27/2015): Debugging test2015_05.C.  Not clear if this handles the case were there 
            // might be a more complex array index expressions that could have the same name.
            // index_name = index_exp->unparseToString();
               const SgVarRefExp* varRefExp = isSgVarRefExp(index_exp);
#if DEBUG_ARRAY_TYPE_MANGLED_NAME_WITH_CONSTANT_FOLDING
               printf ("In SgArrayType::get_mangled() varRefExp = %p \n",varRefExp);
#endif
               if (varRefExp != NULL)
                  {
                 // index_name = index_exp->unparseToString();
                    SgSymbol* index_symbol = varRefExp->get_symbol();
                    ROSE_ASSERT(index_symbol != NULL);
#if 0
                    printf ("In SgArrayType::createType(): index_symbol = %p = %s \n",index_symbol,index_symbol->class_name().c_str());
#endif
                    SgVariableSymbol* variableSymbol = isSgVariableSymbol(index_symbol);
                    SgInitializedName* index_declaration = variableSymbol->get_declaration();
                    ROSE_ASSERT(index_declaration != NULL);
#if 0
                    printf ("In SgArrayType::createType(): index_declaration = %p = %s \n",index_declaration,index_declaration->class_name().c_str());
#endif
#if 0
                    SgScopeStatement* associatedScope = index_declaration->get_scope();
                    ROSE_ASSERT(associatedScope != NULL);
#if 0
                    printf ("In SgArrayType::createType(): associatedScope = %p = %s \n",associatedScope,associatedScope->class_name().c_str());
#endif
                 // t = associatedScope->get_type_table()->lookup_type(name);
                 // index_name = associatedScope->get_mangled_name();
#else
                 // DQ (2/14/2016): Adding support for VLA types (if we evaluate the mangled name we will cause endless recursion).
                 // index_name = index_declaration->get_mangled_name();
                    if (is_variable_length_array == true)
                       {
                         index_name = "vla_dimention";
                       }
                      else
                       {
                         index_name = index_declaration->get_mangled_name();
                       }
#endif
#if 0
                    printf ("SgInitializedName part of index_name = %s \n",index_name.str());
#endif
                    index_name += "_";
                    index_name += index_exp->unparseToString();                    
#if 0
                    printf ("final index_name = %s \n",index_name.str());
#endif
                  }
                 else
                  {
#if DEBUG_ARRAY_TYPE_MANGLED_NAME_WITH_CONSTANT_FOLDING
                    printf ("In SgArrayType::get_mangled() index_exp = %p = %s \n",index_exp,index_exp->class_name().c_str());
#endif
#if 0
                 // DQ (6/13/2015): Original code causing expressions to be mixed into the mangled names.
                    index_name = index_exp->unparseToString();
#else
                 // DQ (6/13/2015): bugfix to permit constant valued expressions to be evaluated to constants and the constants used in the mangled names.
                    SgExpression* original_constant_index_exp = get_index();
                    ROSE_ASSERT(original_constant_index_exp != NULL);

                 // To narrow this further we could constrain the lhs and rhs to be SgInitVal nodes.

#define TEST_CONSTANT_FOLDING_IN_NAME_MANGLING_OF_TYPES 0

#if TEST_CONSTANT_FOLDING_IN_NAME_MANGLING_OF_TYPES
                 // DQ (6/14/2015): This is test code to evaluate if we want to use the constant folding in the name mangling.
                 // This appears to cause test2011_117.C to fail (C++ template issue) (also similar test code in test2014_143.C).

                 // if (isSgAddOp(original_constant_index_exp) != NULL && true)
                    if (true)
#else
                 // DQ (6/14/2015): This predicate will turn off this support for constant folding in the name mangling.
                    if (isSgAddOp(original_constant_index_exp) != NULL && false)
#endif
                       {
                      // This is a narrow case where this should work, but we need more general support.

                      // Build a shadow copy of the expression so that we can do the constant folding without sideffects on the array index expression.
                      // SgExpression* shadow_expr = SageInterface::deepCopy<SgExpression>(original_constant_index_exp);
                         SgExpression* shadow_expr = original_constant_index_exp;
                         ROSE_ASSERT(shadow_expr != NULL);
#if DEBUG_ARRAY_TYPE_MANGLED_NAME_WITH_CONSTANT_FOLDING
                         printf ("   --- BEFORE: shadow_expr = %p = %s \n",shadow_expr,shadow_expr->class_name().c_str());
                         printf ("   --- BEFORE: shadow_expr->get_parent() = %p \n",shadow_expr->get_parent());
#endif
                      // ConstantFolding::constantFoldingOptimization(const_cast<SgExpression*>(index_exp),false);
                      // ConstantFolding::constantFoldingOptimization(original_constant_index_exp,false);
                      // ConstantFolding::constantFoldingOptimization(shadow_expr,false);

                      // DQ (6/13/2015): Added support to return the SgValueExp holding the constant folded value.
                      // Note that constant folding will have to be extended to support more generality before this will work well.
                         SgExpression* shadow_constant_value_exp = ConstantFolding::returnConstantFoldedValueExpression(shadow_expr,false);
                      // index_name = "unknown_constant_valued_index";
#if DEBUG_ARRAY_TYPE_MANGLED_NAME_WITH_CONSTANT_FOLDING
                         if (shadow_constant_value_exp != NULL)
                            {
                              printf ("   --- AFTER: shadow_constant_value_exp->get_parent() = %p \n",shadow_constant_value_exp->get_parent());
                            }
#endif
#if DEBUG_ARRAY_TYPE_MANGLED_NAME_WITH_CONSTANT_FOLDING
                         printf ("   --- AFTER: shadow_expr = %p = %s \n",shadow_expr,shadow_expr->class_name().c_str());
                         printf ("   --- AFTER: shadow_constant_value_exp = %p = %s \n",shadow_constant_value_exp,shadow_constant_value_exp != NULL ? shadow_constant_value_exp->class_name().c_str() : "null");
#endif
                      // SgExpression* shadow_constant_value_exp = shadow_expr;
                         SgValueExp* shadow_constant_value = isSgValueExp(shadow_constant_value_exp);
                      // ROSE_ASSERT(shadow_constant_value != NULL);
                      // index_name = shadow_constant_value->get_constant_folded_value_as_string().c_str();
                         if (shadow_constant_value != NULL)
                            {
#if DEBUG_ARRAY_TYPE_MANGLED_NAME_WITH_CONSTANT_FOLDING
                              printf ("Generate string from shadow_constant_value->get_constant_folded_value_as_string() \n");
#endif
                              index_name = shadow_constant_value->get_constant_folded_value_as_string().c_str();
                            }
                           else
                            {
                           // This may be the case where ConstantFolding::returnConstantFoldedValueExpression() returned a NULL pointer.
#if DEBUG_ARRAY_TYPE_MANGLED_NAME_WITH_CONSTANT_FOLDING
                              printf ("Using backup plan #1: index_exp->unparseToString() \n");
#endif
                              index_name = index_exp->unparseToString();
                            }

                      // Remove node used to hold the constant value expression.
                         delete shadow_constant_value_exp;
                         shadow_constant_value_exp = NULL;
                         shadow_constant_value = NULL;

#if DEBUG_ARRAY_TYPE_MANGLED_NAME_WITH_CONSTANT_FOLDING
                         SgExpression* constant_value_index_exp = get_index();
                         printf ("constant_value_index_exp = %p = %s \n",constant_value_index_exp,constant_value_index_exp->class_name().c_str());
#endif
                      // SgValueExp* constant_value = isSgValueExp(constant_value_index_exp);
                      // Now this should not be a constant value (since we now support in remaining the original expression).
                      // ROSE_ASSERT(constant_value != NULL);
                      // ROSE_ASSERT(constant_value == NULL);
                      // index_name = constant_value->get_constant_folded_value_as_string().c_str();
#endif
                       }
                      else
                       {
                      // DQ (6/13/2015): Original code causing expressions to be mixed into the mangled names.
#if DEBUG_ARRAY_TYPE_MANGLED_NAME_WITH_CONSTANT_FOLDING
                         printf ("Using backup plan #2: index_exp->unparseToString() \n");
#endif
                         index_name = index_exp->unparseToString();
                       }
#if DEBUG_ARRAY_TYPE_MANGLED_NAME_WITH_CONSTANT_FOLDING
                    printf ("In SgArrayType::get_mangled(): after constant folding: index_name = %s \n",index_name.str());
#endif
                  }
#if DEBUG_ARRAY_TYPE_MANGLED_NAME_WITH_CONSTANT_FOLDING
               printf ("In SgArrayType::get_mangled(): index_name = %s index_exp = %p = %s = %s \n",index_name.str(),index_exp,index_exp->class_name().c_str(),SageInterface::generateUniqueName(index_exp,true).c_str());
#endif
             }
        }

  // DQ (6/21/2006): Use is_null() instead of counting the size (and fixed case were it is null)
  // ROSE_ASSERT (base_name.get_length ());
     if (base_name.is_null() == true)
        {
       // This happens for code such as: "typedef struct {int id; } *XYZ;"
       // printf ("Warning: In $CLASSNAME::get_mangled(), empty base type name found \n");
          base_name = "unnamed_base_type";
        }
     ROSE_ASSERT (base_name.is_null() == false);

     if (index_name.is_null() == true)
        {
       // This happens for code such as: "typedef struct {int id; } *XYZ;"
       // printf ("Warning: In $CLASSNAME::get_mangled(), no empty base type name found \n");
          index_name = "unnamed_index";
        }
     ROSE_ASSERT (base_name.is_null() == false);

     SgName mangled_name;
     mangled_name << "_Ab_"
                  << base_name.str ()
                  << "_index_"
                  << index_name.str ()
                  << "_Ae_";

#if 0
     printf ("SgArrayType::get_mangled(): mangled_name = %s \n",mangled_name.str());
#endif

     return mangled_name;
   }

SOURCE_ARRAY_TYPE_END

SOURCE_TYPE_ELLIPSE_TYPE_START
SgName
$CLASSNAME::get_mangled (void) const
   {
     ROSE_ASSERT(this != NULL);
     return SgName ("_E_");
   }
 SOURCE_TYPE_ELLIPSE_TYPE_END



// ###################################################################
// ###################################################################
//             CREATE TYPE MEMBER FUNCTION DEFINITIONS
// ###################################################################
// ###################################################################

SOURCE_COMMON_CREATE_TYPE_START

// DQ (1/31/2006): Modified to build all types in the memory pools
// $CLASSNAME $CLASSNAME::builtin_type;
// $CLASSNAME* $CLASSNAME::builtin_type = new $CLASSNAME();
$CLASSNAME* $CLASSNAME::p_builtin_type = NULL;


// DQ (10/4/2010): Added support for optional Fotran type_kind specification.
// $CLASSNAME* $CLASSNAME::createType(void)
$CLASSNAME*
$CLASSNAME::createType(SgExpression* optional_fortran_type_kind)
   {
  // DQ (12/22/2005): Jochen thinks that we need this because the SgNode constructor
  // is not called (likely because static initialization is compiler dependent).
  // DQ (1/31/2006): Modified to build all types in the memory pools
  // builtin_type.p_freepointer = AST_FileIO::IS_VALID_POINTER();
  // return &builtin_type;

#if 0
     printf ("In $CLASSNAME::createType() (COMMON_CREATE_TYPE) \n");
#endif

  // DQ (10/4/2010): New version of code to support multiple kinds of bool as required for the Fortran type_kind support within ROSE.
  // Note that this implementation does not use p_builtin_type, since with the global type table it is not required.

     $CLASSNAME* temp_type = new $CLASSNAME();

#if 0
     printf ("In $CLASSNAME::createType() (COMMON_CREATE_TYPE): temp_type = %p \n",temp_type);
#endif

  // DQ (10/31/2016): Added assertion.
     ROSE_ASSERT(temp_type != NULL);

     if (optional_fortran_type_kind != NULL)
        {
       // DQ (10/31/2016): Added assertion.
          ROSE_ASSERT(temp_type != NULL);

          temp_type->set_type_kind(optional_fortran_type_kind);
        }
#if 0
       else
        {
       // Let p_builtin_type refer to the unadorned type (no type kind).
          p_builtin_type = temp_type;
        }
#endif

     SgName name = temp_type->get_mangled();

#if 0
     printf ("Mangled type name for $CLASSNAME = %s get_globalTypeTable()->get_type_table()->size() = %d \n",name.str(),get_globalTypeTable()->get_type_table()->size());
#endif

  // DQ (10/31/2016): Added assertion.
     ROSE_ASSERT(get_globalTypeTable() != NULL);

     SgType* t = get_globalTypeTable()->lookup_type(name);

#if 0
     printf ("In $CLASSNAME::createType(): type from lookup_type = %p \n",t);
#endif

     if (t == NULL)
        {
          get_globalTypeTable()->insert_type(name,temp_type);
        }
       else
        {
       // If t is the same as p_builtin_type then we can't delete it...(only comes up in merging AST's read from files).
          if (t != temp_type)
             {
#if 0
               printf ("In $CLASSNAME::createType(): deleting temp_type = %p \n",temp_type);
#endif
#if ALLOW_DELETE_OF_EXPLORATORY_NODE
            // DQ (10/26/2016): Suppress the delete to test mergeTest_04 behavior.
            // It might be that in the memory pool traversal we can't be allocating and deallocating IR nodes that we might be traversing.
            // This is now fixed by making a copy of the nodes to be traversed with the visit function before calling the visit function on those IR nodes.
               delete temp_type;
#endif
               temp_type = NULL;
#if 0
            // Should we clear the p_builtin_type? I think we have to, but it will be overwritten below.
               if (optional_fortran_type_kind != NULL)
                  {
                    p_builtin_type = NULL;
                  }
#endif
             }

       // Reuse this tempType variable so we can use the same code below.
          temp_type = is$CLASSNAME(t);
          ROSE_ASSERT(temp_type != NULL);
        }

#if 0
     printf ("Leaving $CLASSNAME::createType(): temp_type = %p \n",temp_type);
#endif

     return temp_type;
   }

SOURCE_COMMON_CREATE_TYPE_END


// DQ (8/17/2010): removed SOURCE_CREATE_TYPE_WITH_PARAMETER (not used).


SOURCE_CREATE_TYPE_FOR_PARTIAL_FUNCTION_TYPE_START
// $CLASSNAME* $CLASSNAME::createType(SgType* rtype)
$CLASSNAME*
$CLASSNAME::createType(SgType* rtype,SgExpression* optional_fortran_type_kind)
   {
  // return new $CLASSNAME(rtype);

  // DQ (10/4/2010): I don't think this type can have a fortran type kind parameter.
     ROSE_ASSERT(optional_fortran_type_kind == NULL);

#if 0
     printf ("In $CLASSNAME::createType() (CREATE_TYPE_FOR_PARTIAL_FUNCTION_TYPE) \n");
#endif

     $CLASSNAME* returnType = new $CLASSNAME(rtype);
     ROSE_ASSERT(returnType != NULL);

     return returnType;
   }

SOURCE_CREATE_TYPE_FOR_PARTIAL_FUNCTION_TYPE_END


SOURCE_CREATE_TYPE_FOR_TYPEDEF_TYPE_START
// SgTypedefType* SgTypedefType::createType(SgTypedefDeclaration *decl)
SgTypedefType*
SgTypedefType::createType(SgTypedefDeclaration *decl, SgExpression* optional_fortran_type_kind)
   {
  // printf ("Inside of SgTypedefType::createType() \n");
     assert(decl != NULL);

  // DQ (10/4/2010): I don't think this type can have a fortran type kind parameter.
     ROSE_ASSERT(optional_fortran_type_kind == NULL);

#if 0
     printf ("In SgTypedefType::createType() (CREATE_TYPE_FOR_TYPEDEF_TYPE) \n");
#endif

  // if (!decl->get_type())
     if (decl->get_type() == NULL)
        {
          assert(decl->get_base_type() != NULL);

          ROSE_ASSERT (decl->get_base_type() != NULL);
          ROSE_ASSERT (decl->get_base_type()->p_typedefs != NULL);
       // printf ("Before loop over typedef chain: (decl->get_base_type()->p_typedefs)->get_typedefs().size() = %d \n",
       //      (decl->get_base_type()->p_typedefs)->get_typedefs().size());

          SgTypePtrList::iterator i = ((decl->get_base_type()->p_typedefs)->get_typedefs().begin());
          while (i != ((decl->get_base_type()->p_typedefs)->get_typedefs().end()))
             {
            // printf ("In loop over typedef chain \n");

            // SgName dname = decl->get_name();
            // SgTypedefType *tptr= isSgTypedefType((*i).irep());
               ROSE_ASSERT( (*i) != NULL);
               SgTypedefType *tptr = isSgTypedefType(*i);
               ROSE_ASSERT(tptr != NULL);

            // DQ (3/21/2012): No, test2004_48.C fails this test.
            // DQ (3/3/2012): I think this is always NULL pointer to a SgSymbol.
            // ROSE_ASSERT(decl->get_parent_scope() == NULL);

            // DQ (3/21/2012): No, test2003_08.C fails this test.
            // DQ (3/3/2012): I think this is always NULL pointer to a SgSymbol. 
            // ROSE_ASSERT(tptr->get_parent_scope() == NULL);

#if 0
            // DQ (2/27/2018): I think this is the wrong code because the value returned by get_name() contains 
            // the name of the template instantiation with template arguments, and the value of the function 
            // get_templateName() has the value of the associated template name (without template arguments).

               SgName name = decl->get_name();
            // SgTemplateTypedefDeclaration* templateTypedefDeclaration = isSgTemplateTypedefDeclaration(decl);
               SgTemplateInstantiationTypedefDeclaration* templateInstantiationTypedefDeclaration = isSgTemplateInstantiationTypedefDeclaration(decl);
               if (templateInstantiationTypedefDeclaration != NULL)
                 {
                   name = templateInstantiationTypedefDeclaration->get_templateName();
                   printf ("In SgTypedefType::createType(): case of SgTemplateInstantiationTypedefDeclaration: name = %s \n",name.str());
                   ROSE_ASSERT(name != "");
                 }
                else
                 {
                // DQ (2/25/2018): If this is a SgTemplateTypedefDeclaration then it might be that we can't just use the name (but I'm not ceertain).
                   SgTemplateTypedefDeclaration* templateTypedefDeclaration = isSgTemplateTypedefDeclaration(decl);
                   if (templateTypedefDeclaration != NULL)
                      {
                        printf ("In SgTypedefType::createType(): case of SgTemplateTypedefDeclaration: Need to handle this special case (I think)! \n");
                      }
                 }

               SgName i_name = decl->get_name();
            // SgTemplateTypedefDeclaration* i_templateTypedefDeclaration = isSgTemplateTypedefDeclaration(decl);
               SgTemplateInstantiationTypedefDeclaration* i_templateInstantiationTypedefDeclaration = isSgTemplateInstantiationTypedefDeclaration(tptr->get_declaration());
               if (i_templateInstantiationTypedefDeclaration != NULL)
                 {
                   i_name = i_templateInstantiationTypedefDeclaration->get_templateName();
                   printf ("In SgTypedefType::createType(): case of SgTemplateInstantiationTypedefDeclaration: i_name = %s \n",i_name.str());
                   ROSE_ASSERT(i_name != "");
                 }
                else
                 {
                // DQ (2/25/2018): If this is a SgTemplateTypedefDeclaration then it might be that we can't just use the name (but I'm not ceertain).
                   SgTemplateTypedefDeclaration* templateTypedefDeclaration = isSgTemplateTypedefDeclaration(tptr->get_declaration());
                   if (templateTypedefDeclaration != NULL)
                      {
                        printf ("In SgTypedefType::createType(): case of SgTemplateTypedefDeclaration: Need to handle this special case (I think)! \n");
                      }
                 }
#if 1
               printf ("In SgTypedefType::createType(): decl = %p decl->get_firstNondefiningDeclaration() = %p \n",decl,decl->get_firstNondefiningDeclaration());
               printf ("In SgTypedefType::createType(): decl = %p decl->get_definingDeclaration()         = %p \n",decl,decl->get_definingDeclaration());
               printf ("In SgTypedefType::createType(): case of %s: name   = %s \n",decl->class_name().c_str(),name.str());
               printf ("In SgTypedefType::createType(): case of %s: i_name = %s \n",tptr->get_declaration()->class_name().c_str(),i_name.str());
#endif
            // if ( (decl->get_name() == tptr->get_name()) && (decl->get_parent_scope() == tptr->get_parent_scope()) )
               if ( (name == i_name) && (decl->get_parent_scope() == tptr->get_parent_scope()) )
                  {
                    return (tptr);
                  }
#else
            // DQ (2/27/2018): This is the original code, and I think it maybe the best version.
               if ( (decl->get_name() == tptr->get_name()) && (decl->get_parent_scope() == tptr->get_parent_scope()) )
                  {
                    return tptr;
                  }
#endif
               i++;
             }

       // decl->set_type(new SgTypedefType(decl, decl->get_parent_scope()));

       // debugging code
       // decl->get_file_info()->display("declration used in $CLASSNAME::createType()");

       // Parent scope is NULL for declarations in global scope
       // ROSE_ASSERT (decl->get_parent_scope() != NULL);
#if 0
          SgTypedefType* tempType = new SgTypedefType(decl, decl->get_parent_scope());
#else
       // DQ (7/22/2010): Use the global type table to get the type.

       // We have to build the type before we can generate a mangle name for it.
          SgTypedefType* tempType = new SgTypedefType(decl, decl->get_parent_scope());
          SgName name = tempType->get_mangled();
          ROSE_ASSERT(name.is_null() == false);

          SgScopeStatement* currentScope = getCurrentScope();

       // ROSE_ASSERT(currentScope != NULL);
          if (currentScope != NULL)
             {
            // DQ (7/30/2010): If valid pointer then we are in the process of building the C/C++/Fortran AST.
               SgType* t = currentScope->get_type_table()->lookup_type(name);

               if (t == NULL)
                  {
                 // If the type is not in the type table then insert it so that we can reuse it.
#if 0
                    printf ("Mangled type name for $CLASSNAME = %s (not available in type table) \n",name.str());
#endif
                 // get_globalTypeTable()->insert_type(name,tempType);
                    currentScope->get_type_table()->insert_type(name,tempType);
                  }
                 else
                  {
                 // If it is already present in the type table then delete the type (so that it will remain unique).
#if 0
                    printf ("Mangled type name for $CLASSNAME = %s (already exists in type table) \n",name.str());
#endif
                    ROSE_ASSERT(t != tempType);

#if ALLOW_DELETE_OF_EXPLORATORY_NODE
                 // DQ (10/26/2016): Suppress the delete to test mergeTest_04 behavior.
                 // It might be that in the memory pool traversal we can't be allocating and deallocating IR nodes that we might be traversing.
                 // This is now fixed by making a copy of the nodes to be traversed with the visit function before calling the visit function on those IR nodes.
                    delete tempType;
#endif
                    tempType = NULL;

                 // Reuse this tempType variable so we can use the same code below.
                    tempType = is$CLASSNAME(t);
                  }
             }
#endif
          ROSE_ASSERT (tempType != NULL);
          decl->set_type(tempType);

          ROSE_ASSERT (decl->get_type() != NULL);
          ROSE_ASSERT (decl->get_base_type() != NULL);
          ROSE_ASSERT (decl->get_base_type()->p_typedefs != NULL);

       // printf ("Before updating list: (decl->get_base_type()->p_typedefs)->get_typedefs().size() = %d \n",
       //      (decl->get_base_type()->p_typedefs)->get_typedefs().size());

          (decl->get_base_type()->p_typedefs)->get_typedefs().push_back(decl->get_type());
        }

  // printf ("Leaving SgTypedefType::createType() \n");

     ROSE_ASSERT(decl != NULL);
     ROSE_ASSERT(decl->get_type() != NULL);  // I think we can assert this!

     ROSE_ASSERT ((decl->get_base_type()->p_typedefs)->get_typedefs().size() > 0);

     return decl->get_type();
   }

SOURCE_CREATE_TYPE_FOR_TYPEDEF_TYPE_END


SOURCE_CREATE_TYPE_FOR_FUNCTION_TYPE_START
// SgFunctionType* SgFunctionType::createType(SgPartialFunctionType* ft)
SgFunctionType*
SgFunctionType::createType(SgPartialFunctionType* ft, SgExpression* optional_fortran_type_kind)
   {
  // The problem with this function is that I have not added the name mangling into SAGE 3 yet!

     ROSE_ASSERT(ft != NULL);

  // DQ (10/4/2010): I don't think this type can have a fortran type kind parameter.
     ROSE_ASSERT(optional_fortran_type_kind == NULL);

#if 0
     printf ("In SgFunctionType::createType() (CREATE_TYPE_FOR_FUNCTION_TYPE) \n");
#endif

#if 1
  // DQ (3/29/2006):
  // Simplify this function to not use the function type table, thus SgFunctionType nodes are not
  // shared. During function creation.  As a result we don't have to call the functions to mangle
  // the names of things (which traverse parents to compute scopes and can be a problem if called
  // before the parents are set, done in post processing of AST).  However, this design requires
  // that the funtion type symbol table be constructed after the AST is built (and parent pointers
  // are set).  If functions are created then the function type table must also be updated.
     SgFunctionType* theType = new SgFunctionType(ft);

  // DQ (6/21/2006): Since we mangle the return type into the mangled function as part of building
  // the symbol table we don't have to worry about sharing function types that would have different
  // return types.  Here we set the orig_return_type stored explicitly (it seems it is always the
  // same as the return_type.
     ROSE_ASSERT (ft->get_return_type() != NULL);
     theType->set_orig_return_type(ft->get_return_type());
#else
  // printf ("In $CLASSNAME::createType(SgPartialFunctionType* ft): calling ft->get_mangled_type \n");
  // SgName nname = ft->get_mangled_type();

  // DQ (3/29/2006): experiment with generating a unique name for the function type table lookup
  // This will avoid calling the get_mangled_type() function durring the construction
  // of the AST.  Because the name will be unique there will be no collision in the
  // function type symbol table.  The function type symbol tabel will then have to
  // be rebuilt after the AST is build (in a post-processing phase).
     static int functionCounter = 0;
     string baseName = "function_";
     string mangleName = baseName + Rose::StringUtility::numberToString(functionCounter++);
     SgName nname = mangleName;

#if 0
     SgName nname = "NOT YET SUPPORTED IN SAGE3 YET"; // ft->get_mangled_type();
     printf ("WARNING: Name mangling not yet suppported in SAGE 3! (required in SgFunctionType::createType()) \n");
#endif

  // check the function type table
  // DQ (1/31/2006): Modified to build all types in the memory pools
  // SgType *t = Sgfunc_type_table.lookup_function_type(nname);
     ROSE_ASSERT(get_globalFunctionTypeTable() != NULL);
     SgType *t = get_globalFunctionTypeTable()->lookup_function_type(nname);

     $CLASSNAME *theType = is$CLASSNAME(t);
  // if(!theType)
     if(theType == NULL)
        {
       // printf ("##### Building a default type since theType == NULL \n");
          theType = new $CLASSNAME(ft);
          ROSE_ASSERT(theType != NULL);
       // DQ (1/31/2006): Modified to build all types in the memory pools
       // Sgfunc_type_table.insert_function_type(nname, theType);
          ROSE_ASSERT(get_globalFunctionTypeTable() != NULL);
          get_globalFunctionTypeTable()->insert_function_type(nname, theType);
        }
       else
        {
          theType->set_orig_return_type(ft->get_return_type());
        }

  // Commented out to avoid deleting the input data (poor design, I think)
  // delete ft;
#endif

     ROSE_ASSERT(theType != NULL);
     return theType;
   }

SOURCE_CREATE_TYPE_FOR_FUNCTION_TYPE_END


SOURCE_CREATE_TYPE_FOR_MEMBER_FUNCTION_TYPE_START
// SgMemberFunctionType* SgMemberFunctionType::createType(SgPartialFunctionType* ft)
SgMemberFunctionType*
SgMemberFunctionType::createType(SgPartialFunctionType* ft, SgExpression* optional_fortran_type_kind)
   {
     ROSE_ASSERT(ft != NULL);
  // printf ("In $CLASSNAME::createType(SgPartialFunctionType* ft): calling ft->get_mangled_type \n");
  // SgName nname = ft->get_mangled_type();

  // DQ (10/4/2010): I don't think this type can have a fortran type kind parameter.
     ROSE_ASSERT(optional_fortran_type_kind == NULL);

#if 0
     printf ("In SgMemberFunctionType::createType() (CREATE_TYPE_FOR_MEMBER_FUNCTION_TYPE) \n");
#endif

#if 1
  // DQ (3/29/2006):
  // Simplify this function to not use the function type table, thus SgFunctionType nodes are not
  // shared. During function creation.  As a result we don't have to call the functions to mangle
  // the names of things (which traverse parents to compute scopes and can be a problem if called
  // before the parents are set, done in post processing of AST).  However, this design requires
  // that the funtion type symbol table be constructed after the AST is build (and parent pointers
  // are set).  If functions are created then the function type table must also be updated.
     SgMemberFunctionType* theType = new SgMemberFunctionType(ft);

  // DQ (6/22/2006): Since we mangle the return type into the mangled function as part of building
  // the symbol table we don't have to worry about sharing function types that would have different
  // return types.  Here we set the orig_return_type stored explicitly (it seems it is always the
  // same as the return_type.
     ROSE_ASSERT (ft->get_return_type() != NULL);
     theType->set_orig_return_type(ft->get_return_type());
#else
  // DQ (3/29/2006): experiment with generating a unique name for the function type table lookup
  // This will avoid calling the get_mangled_type() function durring the construction
  // of the AST.  Because the name will be unique there will be no collision in the
  // function type symbol table.  The function type symbol tabel will then have to
  // be rebuilt after the AST is build (in a post-processing phase).
     static int functionCounter = 0;
     string baseName = "memberfunction_";
     string mangleName = baseName + Rose::StringUtility::numberToString(functionCounter++);
     SgName nname = mangleName;

#if 0
     SgName nname = "NOT YET SUPPORTED"; // ft->get_mangled_type();
     printf ("WARNING: Name mangling not yet suppported in SAGE 3! (required in SgFunctionType::createType()) \n");
#endif

  // check the function type table
  // DQ (1/31/2006): Modified to build all types in the memory pools
  // SgType *t = Sgfunc_type_table.lookup_function_type(nname);
     ROSE_ASSERT(get_globalFunctionTypeTable() != NULL);
     SgType *t = get_globalFunctionTypeTable()->lookup_function_type(nname);
     $CLASSNAME* theType = is$CLASSNAME(t);
  // if (!theType)
     if (theType == NULL)
        {
          theType = new $CLASSNAME(ft);
          ROSE_ASSERT(theType != NULL);
       // printf ("In $CLASSNAME::createType(): insert function type into symbol table: nname = %s \n",nname.str());
       // Sgfunc_type_table.insert_function_type(nname, theType);
          ROSE_ASSERT(get_globalFunctionTypeTable() != NULL);
          get_globalFunctionTypeTable()->insert_function_type(nname, theType);
        }
       else
        {
       // printf ("In $CLASSNAME::createType(): function type found in symbol table: nname = %s \n",nname.str());
          theType->set_orig_return_type(ft->get_return_type());
        }

  // DQ: commented out the delete of the input structure (poor design, I think)
  // delete ft;
#endif

     ROSE_ASSERT(theType != NULL);
     return theType;
   }

SOURCE_CREATE_TYPE_FOR_MEMBER_FUNCTION_TYPE_END


SOURCE_CREATE_TYPE_FOR_POINTER_MEMBER_TYPE_START
// $CLASSNAME* $CLASSNAME::createType ( SgType* base_type, SgType *class_type )
$CLASSNAME*
$CLASSNAME::createType ( SgType* base_type, SgType *class_type, SgExpression* optional_fortran_type_kind )
   {
  // DQ (10/4/2010): I don't think this type can have a fortran type kind parameter.
     ROSE_ASSERT(optional_fortran_type_kind == NULL);

#if 0
     printf ("In $CLASSNAME::createType() (CREATE_TYPE_FOR_POINTER_MEMBER_TYPE) \n");
#endif

     $CLASSNAME* returnType = new $CLASSNAME(base_type,class_type);
     assert(returnType != NULL);
     return returnType;
   }

SOURCE_CREATE_TYPE_FOR_POINTER_MEMBER_TYPE_END

SOURCE_CREATE_TYPE_FOR_TYPE_INT_TYPE_START
const int SgTypeInt::maxBitLength = ROSE_INTEGER_TYPE_MAX_BIT_LENGTH;
// DQ (1/31/2006): Modified to build all types in the memory pools
// SgTypeInt SgTypeInt::builtin_type[maxBitLength];
#if 0
#if defined __x86_64__
// 64 bit support
SgTypeInt* SgTypeInt::p_builtin_type[maxBitLength] = { NULL,NULL,NULL,NULL,NULL,NULL,NULL,NULL,NULL,NULL,NULL,NULL,NULL,NULL,NULL,NULL,
                                                     NULL,NULL,NULL,NULL,NULL,NULL,NULL,NULL,NULL,NULL,NULL,NULL,NULL,NULL,NULL,NULL,
                                                     NULL,NULL,NULL,NULL,NULL,NULL,NULL,NULL,NULL,NULL,NULL,NULL,NULL,NULL,NULL,NULL,
                                                     NULL,NULL,NULL,NULL,NULL,NULL,NULL,NULL,NULL,NULL,NULL,NULL,NULL,NULL,NULL,NULL };
#else
// 32 bit support
SgTypeInt* SgTypeInt::p_builtin_type[maxBitLength] = { NULL,NULL,NULL,NULL,NULL,NULL,NULL,NULL,NULL,NULL,NULL,NULL,NULL,NULL,NULL,NULL,
                                                     NULL,NULL,NULL,NULL,NULL,NULL,NULL,NULL,NULL,NULL,NULL,NULL,NULL,NULL,NULL,NULL };
#endif
#else
// DQ (1/31/2006): Convert to a single builtin pointer rather than an array of them.
// I don't think we really need an array of these internally.
SgTypeInt* SgTypeInt::p_builtin_type = NULL;
#endif

// DQ (10/4/2010): Added support for fortran type kind expressions.
// $CLASSNAME* $CLASSNAME::createType(int bitLength)
SgTypeInt*
SgTypeInt::createType(int bitLength, SgExpression* optional_fortran_type_kind)
   {
#if 0
     printf ("In SgTypeInt::createType() \n");
#endif

#if 0
     static bool firstCallToFunction = true;
     if (firstCallToFunction == true)
        {
       // printf ("Build the SgTypeInt objects within the builtin_type array (for bit modified types) \n");
       // Allocate all the required integer types (we require 32 of them for
       // 32 bit architectures because "int i:n" (where "n" is the number of
       // bits), forms a valid type).
          for (int i=0; i < maxBitLength; i++)
             {
               p_builtin_type[bitLength] = new $CLASSNAME();
             }
        }
     firstCallToFunction = false;

     ROSE_ASSERT(bitLength < maxBitLength);

  // DQ (12/22/2005): Jochen thinks that we need this because the SgNode constructor
  // is not called (likely because static initialization is compiler dependent).
  // DQ (1/31/2006): Modified to build all types in the memory pools
  // builtin_type[bitLength].p_freepointer = AST_FileIO::IS_VALID_POINTER();
  // return &builtin_type[bitLength];
     ROSE_ASSERT(p_builtin_type[bitLength] != NULL);
     p_builtin_type[bitLength]->p_freepointer = AST_FileIO::IS_VALID_POINTER();
     return p_builtin_type[bitLength];
#else
#if 0
  // DQ (1/31/2006): Convert to a single builtin pointer rather than an array of them.
  // I don't think we really need an array of these internally.
     if (p_builtin_type == NULL)
        {
#if 0
          p_builtin_type = new $CLASSNAME(bitLength);
#else
       // DQ (7/22/2010): Use the global type table to get the type.
          p_builtin_type = new $CLASSNAME(bitLength);

          if (optional_fortran_type_kind != NULL)
             {
            // DQ (10/4/2010): Added fortran type kind support (must be in place before the mangled name is generated).
               p_builtin_type->set_type_kind(optional_fortran_type_kind);
             }

          SgName name = p_builtin_type->get_mangled();
#if 0
          printf ("Mangled type name for $CLASSNAME = %s \n",name.str());
#endif
          get_globalTypeTable()->insert_type(name,p_builtin_type);
#endif
        }

     ROSE_ASSERT(p_builtin_type != NULL);
     return p_builtin_type;
#else
  // DQ (10/5/2010): New version of code to support multiple kinds of SgTypeInt as required for the Fortran type_kind support within ROSE.
  // Note that this implementation does not use p_builtin_type, since with the global type table it is not required.

     $CLASSNAME* temp_type = new $CLASSNAME();
     if (optional_fortran_type_kind != NULL)
        {
          temp_type->set_type_kind(optional_fortran_type_kind);
        }

     SgName name = temp_type->get_mangled();
#if 0
     printf ("Mangled type name for $CLASSNAME = %s get_globalTypeTable()->get_type_table()->size() = %d \n",name.str(),get_globalTypeTable()->get_type_table()->size());
#endif

     SgType* t = get_globalTypeTable()->lookup_type(name);
#if 0
     printf ("In $CLASSNAME::createType(): type from lookup_type = %p \n",t);
#endif
     if (t == NULL)
        {
          get_globalTypeTable()->insert_type(name,temp_type);
        }
       else
        {
       // If t is the same as p_builtin_type then we can't delete it...(only comes up in merging AST's read from files).
          if (t != temp_type)
             {
#if ALLOW_DELETE_OF_EXPLORATORY_NODE
            // DQ (10/26/2016): Suppress the delete to test mergeTest_04 behavior.
            // It might be that in the memory pool traversal we can't be allocating and deallocating IR nodes that we might be traversing.
            // This is now fixed by making a copy of the nodes to be traversed with the visit function before calling the visit function on those IR nodes.
               delete temp_type;
#endif
               temp_type = NULL;
             }

       // Reuse this tempType variable so we can use the same code below.
          temp_type = is$CLASSNAME(t);
          ROSE_ASSERT(temp_type != NULL);
        }

     return temp_type;
#endif
#endif
   }

#if 0
// DQ (12/26/2005): Supporting function for traverseMemoryPool
// where static IR nodes (only isn soem SgType IR nodes) are
// present and must be traversed using specially generated code.
void
$CLASSNAME::executeVisitorMemberFunctionOnBuiltinData(ROSE_Visitor & visitor)
   {
     for (int i=0; i < SgTypeInt::maxBitLength; i++)
          SgTypeInt::builtin_type[i].executeVisitorMemberFunction(visitor);
   }
#endif
SOURCE_CREATE_TYPE_FOR_TYPE_INT_TYPE_END


SOURCE_CREATE_TYPE_FOR_ENUM_TYPE_START
// SgEnumType* SgEnumType::createType(SgEnumDeclaration* cd)
SgEnumType*
SgEnumType::createType(SgEnumDeclaration* cd, SgExpression* optional_fortran_type_kind)
   {
  // DQ (10/4/2010): I think that pointer types can't have a kind parameter, so this should be NULL.
     ROSE_ASSERT(optional_fortran_type_kind == NULL);

     SgEnumType* returnType = NULL;
  // return cd->get_type() ? cd->get_type() : new $CLASSNAME(cd);

     assert(cd != NULL);

#if 0
     printf ("In SgEnumType::createType() \n");
#endif

     returnType = cd->get_type();
     if (returnType == NULL)
        {
#if 0
          returnType = new SgEnumType(cd);
#else
       // DQ (7/22/2010): Use the global type table to get the type.

          returnType = new SgEnumType(cd);
          ROSE_ASSERT(returnType != NULL);

       // We have to build the type before we can generate a mangle name for it.
          SgName name = returnType->get_mangled();

#if 0
          printf ("In SgEnumType::createType(): cd = %p = %s \n",cd,name.str());
#endif

          if (name.is_null() == true)
             {
#if 0
               printf ("Need to handle special case of SgEnumDeclaration of un-named class cd = %p = %s \n",cd,cd->class_name().c_str());
            // ROSE_ASSERT(cd->get_file_info() != NULL);
            // cd->get_file_info()->display("Need to handle special case of SgClassDeclaration of un-named class");
#endif
               name = SageInterface::generateUniqueName(returnType,/* ignoreDifferenceBetweenDefiningAndNondefiningDeclarations = */ true);
#if 0
               printf ("In SgEnumType::createType(): Generated a unique name (using SageInterface::generateUniqueName())= %s \n",name.str());
#endif
             }
          ROSE_ASSERT(name.is_null() == false);

          SgScopeStatement* currentScope = getCurrentScope();

#if 0
          printf ("In SgEnumType::createType(): currentScope = %p = %s \n",currentScope,currentScope != NULL ? currentScope->class_name().c_str() : "NULL");
#endif

          if (currentScope != NULL)
             {
            // DQ (7/30/2010): If valid pointer then we are in the process of building the C/C++/Fortran AST.
               SgType* t = currentScope->get_type_table()->lookup_type(name);
               if (t == NULL)
                  {
                 // If the type is not in the type table then insert it so that we can reuse it.
#if 0
                    printf ("Mangled type name for $CLASSNAME = %s (not available in type table) \n",name.str());
#endif
                 // get_globalTypeTable()->insert_type(name,returnType);
                    currentScope->get_type_table()->insert_type(name,returnType);
                  }
                 else
                  {
                 // If it is already present in the type table then delete the type (so that it will remain unique).
#if 0
                    printf ("Mangled type name for $CLASSNAME = %s (already exists in type table) \n",name.str());
#endif
                    ROSE_ASSERT(t != returnType);

#if ALLOW_DELETE_OF_EXPLORATORY_NODE
                 // DQ (10/26/2016): Suppress the delete to test mergeTest_04 behavior.
                 // It might be that in the memory pool traversal we can't be allocating and deallocating IR nodes that we might be traversing.
                 // This is now fixed by making a copy of the nodes to be traversed with the visit function before calling the visit function on those IR nodes.
                    delete returnType;
#endif
                    returnType = NULL;

                 // Reuse this returnType variable so we can use the same code below.
                    ROSE_ASSERT(t != NULL);
                    returnType = isSgEnumType(t);

                    if (returnType == NULL)
                       {
                         printf ("ERROR: returnType == NULL --- t = %p = %s \n",t,t->class_name().c_str());
                         cd->get_file_info()->display("ERROR: returnType == NULL");
                       }
                    ROSE_ASSERT(returnType != NULL);
                  }
             }
#endif
        }
#if 0
     printf ("This SgEnumType::createType() function does NOT set the type in the SgEnumDeclaration = %p \n",cd);
#endif

     ROSE_ASSERT(returnType != NULL);

     return returnType;
   }

SOURCE_CREATE_TYPE_FOR_ENUM_TYPE_END


SOURCE_CREATE_TYPE_FOR_CLASS_TYPE_START

// SgClassType* SgClassType::createType(SgClassDeclaration * cd)
// SgClassType* SgClassType::createType(SgClassDeclaration * cd, SgExpression* optional_fortran_type_kind)
SgClassType*
SgClassType::createType(SgDeclarationStatement* cd, SgExpression* optional_fortran_type_kind)
   {
     ROSE_ASSERT(cd != NULL);

  // DQ (10/4/2010): I think that pointer types can't have a kind parameter, so this should be NULL.
     ROSE_ASSERT(optional_fortran_type_kind == NULL);

#if 0
     printf ("In SgClassType::createType() \n");
#endif

  // DQ (12/4/2011): Adding template declaration support to AST.  An SgClassType is modified to hold a SgTemplateClassDeclaration or a SgClassDeclaration.
     SgClassDeclaration*         classDeclaration         = isSgClassDeclaration(cd);
     SgTemplateClassDeclaration* templateClassDeclaration = isSgTemplateClassDeclaration(cd);
     ROSE_ASSERT(classDeclaration != NULL || templateClassDeclaration != NULL);
     ROSE_ASSERT(classDeclaration != NULL);

#if 0
  // These debugging statements don't deal with the modifications to handle SgTemplateClassDeclaration.
     printf ("In SgClassType::createType(): cd = %p = %s cd->get_definition() = %p = %s \n",classDeclaration,classDeclaration->class_name().c_str(),
          classDeclaration->get_definition(),(classDeclaration->get_definition() != NULL) ? classDeclaration->get_definition()->class_name().c_str() : "NULL");
     printf ("In SgClassType::createType(): cd->get_type() = %p \n",classDeclaration->get_type());
     printf ("In SgClassType::createType(): cd = %p cd->get_definingDeclaration()         = %p \n",classDeclaration,classDeclaration->get_definingDeclaration());
     printf ("In SgClassType::createType(): cd = %p cd->get_firstNondefiningDeclaration() = %p \n",classDeclaration,classDeclaration->get_firstNondefiningDeclaration());
#endif

     SgType* type_from_declaration = NULL;
  // if (classDeclaration != NULL)
     if (templateClassDeclaration == NULL)
        {
          ROSE_ASSERT(classDeclaration != NULL);
          type_from_declaration = classDeclaration->get_type();
       // ROSE_ASSERT(type_from_declaration != NULL);
        }
       else
        {
          ROSE_ASSERT(templateClassDeclaration != NULL);
          type_from_declaration = templateClassDeclaration->get_type();
       // ROSE_ASSERT(type_from_declaration != NULL);
        }

  // ROSE_ASSERT(type_from_declaration != NULL);
#if 0
     printf ("Inside of SgClassType::createType(): cd = %p = %s type_from_declaration = %p \n",cd,cd->class_name().c_str(),type_from_declaration);
#endif

  // if (!cd->get_type())
     if (type_from_declaration == NULL)
        {
#if 0
          $CLASSNAME* newType = new $CLASSNAME(cd);
          ROSE_ASSERT(newType != NULL);
          cd->set_type(newType);
       // cd->set_type(new $CLASSNAME(cd));
#else
       // DQ (7/22/2010): Use the global type table to get the type.
          $CLASSNAME* newType = new $CLASSNAME(cd);
          ROSE_ASSERT(newType != NULL);

       // DQ (3/14/2012): Note that the new template support allows that classDeclaration is non-null (since template classes are derived from non-template classes).
          ROSE_ASSERT(classDeclaration != NULL);
#if 0
          printf ("Inside of SgClassType::createType(): cd = %p = %s = %s newType = %p = %s \n",cd,cd->class_name().c_str(),classDeclaration->get_name().str(),newType,newType->class_name().c_str());
#endif
          SgScopeStatement* currentScope = getCurrentScope();
#if 0
          printf ("Inside of SgClassType::createType(): currentScope = %p = %s \n",currentScope,currentScope->class_name().c_str());
#endif
       // DQ (3/14/2012): Make sure that this is a valid pointer else it might explain why qualification is not being use to generate the mangled names.
       // ROSE_ASSERT(cd->get_scope() != NULL);
          if (cd->get_scope() == NULL && currentScope != NULL)
             {
#if 0
               printf ("Inside of SgClassType::createType(): Setting scope for cd = %p = %s to currentScope = %p = %s \n",cd,cd->class_name().c_str(),currentScope,currentScope->class_name().c_str());
#endif
               cd->set_scope(currentScope);
             }
          ROSE_ASSERT(cd->get_scope() != NULL);

       // We have to build the type before we can generate a mangle name for it.
          SgName name = newType->get_mangled();

#if 0
          printf ("Inside of SgClassType::createType(): type name (newType->get_mangled()) = %s \n",name.str());
#endif
          if (name.is_null() == true)
             {
#if 0
               printf ("Need to handle special case of SgClassDeclaration of un-named class cd = %p = %s \n",cd,cd->class_name().c_str());
#endif
#if 0
               printf ("Need to handle special case of SgClassDeclaration of un-named class cd = %p = %s \n",cd,cd->class_name().c_str());
               ROSE_ASSERT(cd->get_file_info() != NULL);
               cd->get_file_info()->display("Need to handle special case of SgClassDeclaration of un-named class");
#endif
            // name = SageInterface::generateUniqueName(cd,/* ignoreDifferenceBetweenDefiningAndNondefiningDeclarations = */ true);
               name = SageInterface::generateUniqueName(newType,/* ignoreDifferenceBetweenDefiningAndNondefiningDeclarations = */ true);
#if 0
               printf ("Generated a unique name (using SageInterface::generateUniqueName())= %s \n",name.str());
#endif
            // name = SageInterface::get_name(newType);
            // printf ("Generated a unique name (using SageInterface::get_name()) = %s \n",name.str());
            // ROSE_ASSERT(false);
             }
          ROSE_ASSERT(name.is_null() == false);

       // SgScopeStatement* currentScope = getCurrentScope();

          if (currentScope != NULL)
             {
            // DQ (7/30/2010): If valid pointer then we are in the process of building the C/C++/Fortran AST.
            // SgType* t = currentScope->get_type_table()->lookup_type(name);
               SgType* t = currentScope->get_type_table()->lookup_type(name);
#if 0
               printf ("Inside of SgClassType::createType(): after calling lookup_type(): t = %p = %s \n",t,(t != NULL) ? t->class_name().c_str() : "null");
#endif
               if (t == NULL)
                  {
                 // If the type is not in the type table then insert it so that we can reuse it.
#if 0
                    printf ("Mangled type name for SgClassType = %s (not available in type table) \n",name.str());
#endif
                 // get_globalTypeTable()->insert_type(name,newType);
                    currentScope->get_type_table()->insert_type(name,newType);
#if 0
                    printf ("This SgClassType::createType() function also sets the type in the SgClassDeclaration = %p \n",cd);
#endif

                 // DQ (12/4/2011): Modified to support template declarations in the AST.
                 // cd->set_type(newType);
                    if (classDeclaration != NULL)
                         classDeclaration->set_type(newType);
                      else
                         templateClassDeclaration->set_type(newType);
                  }
                 else
                  {
                 // If it is already present in the type table then delete the type (so that it will remain unique).
                    SgClassType* classType = isSgClassType(t);
                    ROSE_ASSERT(classType != NULL);
                    ROSE_ASSERT(classType->get_declaration() != NULL);
#if 0
                    printf ("Mangled type classType = %p (classType->get_declaration() = %p = %s) name for SgClassType name = %s (already exists in type table) \n",t,classType->get_declaration(),classType->get_declaration()->class_name().c_str(),name.str());
#endif
                 // DQ (3/21/2012): New test.
                 // ROSE_ASSERT(t != newType);
                 // delete newType;
                 // newType = NULL;

                 // DQ (3/21/2012): New conditional test for t != newType (and delete new type only then).
                    if (t != newType)
                       {
#if 0
                         printf ("Deleting the just built exploritory type = %p (case of t != newType) t = %p = %s \n",newType,t,t->class_name().c_str());
#endif
#if ALLOW_DELETE_OF_EXPLORATORY_NODE
                      // DQ (10/26/2016): Suppress the delete to test mergeTest_04 behavior.
                      // It might be that in the memory pool traversal we can't be allocating and deallocating IR nodes that we might be traversing.
                      // This is now fixed by making a copy of the nodes to be traversed with the visit function before calling the visit function on those IR nodes.
                         delete newType;
#endif
                         newType = NULL;
                       }
                      else
                       {
                         printf ("WARNING: In SgClassType::createType(): Found a case of t == newType \n");
                       }
#if 0
                    printf ("This SgClassType::createType() function also sets the type in the SgClassDeclaration = %p \n",cd);
#endif
                    $CLASSNAME* typeFromTypeTable = is$CLASSNAME(t);

                 // DQ (3/21/2012): New test.
                    ROSE_ASSERT(typeFromTypeTable != NULL);

                 // DQ (12/4/2011): Modified to support template declarations in the AST.
                 // cd->set_type(typeFromTypeTable);
                    if (classDeclaration != NULL)
                         classDeclaration->set_type(typeFromTypeTable);
                      else
                         templateClassDeclaration->set_type(typeFromTypeTable);
                  }
             }
            else
             {
            // Set the type using the generated type that might be redundant with a previously
            // generated type (something to sort out when we either merge local type tables or
            // when we connect the AST fragment being built (bottom up) into the large AST).

            // DQ (12/4/2011): Modified to support template declarations in the AST.
            // cd->set_type(newType);
            // if (classDeclaration != NULL)
               if (templateClassDeclaration == NULL)
                  {
                    ROSE_ASSERT(classDeclaration != NULL);
                    classDeclaration->set_type(newType);
                  }
                 else
                  {
                    ROSE_ASSERT(templateClassDeclaration != NULL);
                    templateClassDeclaration->set_type(newType);
                  }

             }
#endif
        }

  // return ($CLASSNAME*) cd->get_type();

  // ROSE_ASSERT(type_from_declaration != NULL);
  // return ($CLASSNAME*) type_from_declaration;

#if 0
     printf ("SgClassType::createType(): classDeclaration         = %p \n",classDeclaration);
     printf ("SgClassType::createType(): templateClassDeclaration = %p \n",templateClassDeclaration);
#endif

     SgClassType* returnType = NULL;
     if (classDeclaration != NULL)
        {
          ROSE_ASSERT(classDeclaration->get_type() != NULL);
          returnType = isSgClassType(classDeclaration->get_type());
          if (returnType == NULL)
             {
               printf ("Error: returnType == NULL: classDeclaration->get_type() = %p = %s \n",classDeclaration->get_type(),classDeclaration->get_type()->class_name().c_str());
             }
          ROSE_ASSERT(returnType != NULL);
        }
       else
        {
          returnType = isSgClassType(templateClassDeclaration->get_type());
          ROSE_ASSERT(returnType != NULL);
        }

     ROSE_ASSERT(returnType != NULL);

  // DQ (3/22/2012): Added assertions.
     if (returnType->get_declaration() != cd)
        {
#if 0
          printf ("In SgClassType::createType(): returnType = %p = %s \n",returnType,returnType->class_name().c_str());
          printf ("In SgClassType::createType(): returnType->get_declaration() = %p = %s cd = %p = %s \n",returnType->get_declaration(),
               returnType->get_declaration()->class_name().c_str(),cd,cd->class_name().c_str());
          printf ("In SgClassType::createType(): returnType->get_declaration() = %p = %s cd = %p = %s \n",returnType->get_declaration(),
               isSgClassDeclaration(returnType->get_declaration())->get_name().str(),classDeclaration,classDeclaration->get_name().str());
#endif
          ROSE_ASSERT(returnType->get_declaration()->get_firstNondefiningDeclaration() != NULL);
          ROSE_ASSERT(cd->get_firstNondefiningDeclaration() != NULL);
#if 0
          printf ("In SgClassType::createType(): returnType->get_declaration()->get_firstNondefiningDeclaration() = %p = %s cd->get_firstNondefiningDeclaration() = %p = %s \n",
               returnType->get_declaration()->get_firstNondefiningDeclaration(),returnType->get_declaration()->get_firstNondefiningDeclaration()->class_name().c_str(),
               cd->get_firstNondefiningDeclaration(),cd->get_firstNondefiningDeclaration()->class_name().c_str());
#endif
        }
#if 0
  // DQ (1/22/2013): We can't assert this when we have complex template handling as in Boost.
  // This case is demonstrated in Boost as part of ROSE compiling ROSE in testRoseHeaders_01.C

  // DQ (8/23/2012): Restoring the original code...
     ROSE_ASSERT(returnType->get_declaration() == cd);
#else
  // DQ (8/23/2012): Note clear if this is helpful given the new name handling to resolve template instantiations when template arguments are NOT name qualified.
  // This fails for test2011_121.C.
  // ROSE_ASSERT(returnType->get_declaration() == cd);

#if 0
  // DQ (3/12/2015): This is failing the test for spurious output, so I will comment out the warning.
  // DQ (2/14/2015): Adding filter to throttle this output.  I think it is important, but it appears to not be critical at the moment.
  // It also appears to be a direct result of the bug fix that removed the collision of computed function types in test2015_11.C.
     if (returnType->get_declaration() != cd)
        {
          static int counter = 0;
          if (counter % 100 == 0)
             {
               printf ("WARNING: In SgClassType::createType(): commented out asertion returnType->get_declaration() == cd \n");
             }

          counter++;
        }
#endif
#endif

#if 0
     printf ("Leaving SgClassType::createType(): returnType = %p = %s \n",returnType,returnType->class_name().c_str());
#endif

  // return ($CLASSNAME*) returnType;
     return returnType;
   }

SOURCE_CREATE_TYPE_FOR_CLASS_TYPE_END


SOURCE_CREATE_TYPE_FOR_JAVA_PARAMETERIZED_TYPE_START

// SgClassType* SgClassType::createType(SgClassDeclaration * cd)
SgJavaParameterizedType*
SgJavaParameterizedType::createType(SgClassDeclaration * cd, SgExpression* optional_fortran_type_kind)
   {
     ROSE_ASSERT(cd != NULL);

  // DQ (10/4/2010): I think that pointer types can't have a kind parameter, so this should be NULL.
     ROSE_ASSERT(optional_fortran_type_kind == NULL);

#if 0
     printf ("In SgJavaParameterizedType::createType() \n");
#endif

     return ($CLASSNAME*) cd->get_type();
   }

SOURCE_CREATE_TYPE_FOR_JAVA_PARAMETERIZED_TYPE_END


SOURCE_CREATE_TYPE_FOR_JAVA_QUALIFIED_TYPE_START

// SgClassType* SgClassType::createType(SgClassDeclaration * cd)
SgJavaQualifiedType*
SgJavaQualifiedType::createType(SgClassDeclaration * cd, SgExpression* optional_fortran_type_kind)
   {
     ROSE_ASSERT(cd != NULL);

  // DQ (10/4/2010): I think that pointer types can't have a kind parameter, so this should be NULL.
     ROSE_ASSERT(optional_fortran_type_kind == NULL);

#if 0
     printf ("In SgJavaQualifiedType::createType() \n");
#endif

     return ($CLASSNAME*) cd->get_type();
   }

SOURCE_CREATE_TYPE_FOR_JAVA_QUALIFIED_TYPE_END


SOURCE_CREATE_TYPE_FOR_JAVA_WILDCARD_TYPE_START

SgJavaWildcardType*
SgJavaWildcardType::createType(SgClassDeclaration *cd, SgExpression* optional_fortran_type_kind)
   {
  // DQ (10/4/2010): I think that pointer types can't have a kind parameter, so this should be NULL.
     ROSE_ASSERT(optional_fortran_type_kind == NULL);

#if 0
     printf ("In SgJavaWildcardType::createType() \n");
#endif

     SgJavaWildcardType* returnType = new SgJavaWildcardType(cd);

     return returnType;
   }
SOURCE_CREATE_TYPE_FOR_JAVA_WILDCARD_TYPE_END


SOURCE_CREATE_TYPE_FOR_JAVA_UNION_TYPE_START

// SgClassType* SgClassType::createType(SgClassDeclaration * cd)
SgJavaUnionType*
SgJavaUnionType::createType(SgClassDeclaration * cd, SgExpression* optional_fortran_type_kind)
   {
     ROSE_ASSERT(cd != NULL);

  // DQ (10/4/2010): I think that pointer types can't have a kind parameter, so this should be NULL.
     ROSE_ASSERT(optional_fortran_type_kind == NULL);

#if 0
     printf ("In SgJavaUnionType::createType() \n");
#endif

     return ($CLASSNAME*) cd->get_type();
   }

SOURCE_CREATE_TYPE_FOR_JAVA_UNION_TYPE_END


SOURCE_CREATE_TYPE_FOR_JAVA_PARAMETER_TYPE_START

// SgClassType* SgClassType::createType(SgClassDeclaration * cd)
SgJavaParameterType*
SgJavaParameterType::createType(SgClassDeclaration * cd, SgExpression* optional_fortran_type_kind)
   {
     ROSE_ASSERT(cd != NULL);

  // DQ (10/4/2010): I think that pointer types can't have a kind parameter, so this should be NULL.
     ROSE_ASSERT(optional_fortran_type_kind == NULL);

#if 0
     printf ("In SgJavaParameterType::createType() \n");
#endif

     if (! cd -> get_type()) {
         $CLASSNAME *newType = new $CLASSNAME(cd);
         cd -> set_type(newType);
     }
     return ($CLASSNAME *) cd -> get_type();
   }

SOURCE_CREATE_TYPE_FOR_JAVA_PARAMETER_TYPE_END


SOURCE_CREATE_TYPE_FOR_TEMPLATE_TYPE_START

SgTemplateType*
SgTemplateType::createType(SgTemplateDeclaration* cd, SgExpression* optional_fortran_type_kind)
   {
     ROSE_ASSERT(cd != NULL);

  // DQ (10/4/2010): I think that pointer types can't have a kind parameter, so this should be NULL.
     ROSE_ASSERT(optional_fortran_type_kind == NULL);

     printf ("SgTemplateType::createType(SgTemplateDeclaration*,SgExpression*) implemented to return NULL \n");
     ROSE_ASSERT(false);

  // return ($CLASSNAME*) cd->get_type();
     return NULL;
   }

SOURCE_CREATE_TYPE_FOR_TEMPLATE_TYPE_END

SOURCE_CREATE_TYPE_FOR_NONREAL_TYPE_START

SgNonrealType*
SgNonrealType::createType(SgNonrealDecl* decl, SgExpression* optional_fortran_type_kind)
   {
     ROSE_ASSERT(decl != NULL);

     printf ("SgNonrealType::createType(SgTemplateDeclaration*,SgExpression*) implemented to return NULL \n");
     ROSE_ASSERT(false);

     return NULL;
   }

SOURCE_CREATE_TYPE_FOR_NONREAL_TYPE_END

SOURCE_CREATE_TYPE_FOR_AUTO_TYPE_START

SgAutoType*
SgAutoType::createType(SgNode* n, SgExpression* optional_fortran_type_kind)
   {
     printf ("SgAutoType::createType(SgNode*,SgExpression*) implemented to return NULL \n");
     ROSE_ASSERT(false);

     return NULL;
   }

SOURCE_CREATE_TYPE_FOR_AUTO_TYPE_END

SOURCE_CREATE_TYPE_FOR_POINTER_TYPE_START
// SgPointerType* SgPointerType::createType(SgType* base_type)
SgPointerType*
SgPointerType::createType(SgType* base_type, SgExpression* optional_fortran_type_kind)
   {
     ROSE_ASSERT(base_type != NULL);

  // DQ (10/4/2010): I think that pointer types can't have a kind parameter, so this should be NULL.
     ROSE_ASSERT(optional_fortran_type_kind == NULL);

#if 0
     printf ("In SgPointerType::createType() \n");
#endif

     if (base_type->p_ptr_to != NULL)
        {
          return base_type->p_ptr_to;
        }
       else
        {
#if 0
          SgPointerType* newType = new SgPointerType(base_type);
          assert(newType != NULL);
#else
          SgPointerType* newType = new SgPointerType(base_type);
          assert(newType != NULL);

          SgName name = newType->get_mangled();

#if 0
          printf ("Building a pointer to base_type = %p = %s name = %s \n",base_type,base_type->class_name().c_str(),name.str());
#endif

       // Only look for pointers to type in the global type table.
          SgType* t = get_globalTypeTable()->lookup_type(name);

          if (t == NULL)
             {
            // The pointer type was not found in the type table, put it into the global type table.
#if 0
            // This is too agressive and fails for some test codes!
               printf ("Mangled type name for $CLASSNAME = %s (does NOT exist in type table) \n",name.str());
               get_globalTypeTable()->insert_type(name,newType);
#else
               SgType* root_type = base_type->stripType();
               ROSE_ASSERT(root_type != NULL);
               if (handledUsingLocalTable(root_type) == false)
                  {
#if 0
                    printf ("Mangled type name for SgPointerType = %s (does NOT exist in type table) interting it... \n",name.str());
#endif
                    get_globalTypeTable()->insert_type(name,newType);
                  }
                 else
                  {
#if 0
                    printf ("Skip putting the SgPointerType into the global type table for specific root types = %s name = %s \n",root_type->class_name().c_str(),name.str());
#endif
                  }
#endif
             }
            else
             {
            // This should be only a pointer to a SgModifierType (e.g. a pointer to a const base_type) NOT TRUE.
            // ROSE_ASSERT(isSgModifierType(base_type) != NULL || isSgFunctionType(base_type) != NULL);

            // The pointer type was found in either the local or global table (but the base_type->p_ptr_to should have been valid).
            // printf ("WARNING: the pointer to a base type = %p = %s should exist, we need to find it! \n",base_type,base_type->class_name().c_str());
            // ROSE_ASSERT(false);

            // If it is already present in the type table then delete the type (so that it will remain unique).
#if 0
               printf ("Mangled type name for SgPointerType = %s (already exists in type table) \n",name.str());
#endif
               ROSE_ASSERT(t != newType);

#if ALLOW_DELETE_OF_EXPLORATORY_NODE
            // DQ (10/26/2016): Suppress the delete to test mergeTest_04 behavior.
            // It might be that in the memory pool traversal we can't be allocating and deallocating IR nodes that we might be traversing.
            // This is now fixed by making a copy of the nodes to be traversed with the visit function before calling the visit function on those IR nodes.
               delete newType;
#endif
               newType = NULL;

               newType = isSgPointerType(t);
             }
#endif

          base_type->p_ptr_to = newType;
          assert(base_type->p_ptr_to != NULL);

          return base_type->p_ptr_to;
        }
   }

SOURCE_CREATE_TYPE_FOR_POINTER_TYPE_END


SOURCE_CREATE_TYPE_FOR_REFERENCE_TYPE_START
// SgReferenceType* SgReferenceType::createType(SgType* base_type)
SgReferenceType*
SgReferenceType::createType(SgType* base_type, SgExpression* optional_fortran_type_kind)
   {
     ROSE_ASSERT(base_type != NULL);

  // DQ (10/4/2010): I think that reference types can't have a kind parameter, so this should be NULL.
     ROSE_ASSERT(optional_fortran_type_kind == NULL);

#if 0
     printf ("In SgReferenceType::createType() \n");
#endif

     if (base_type->p_ref_to)
        {
          return base_type->p_ref_to;
        }
       else
        {
#if 0
          SgReferenceType* newType = new SgReferenceType(base_type);
          assert(newType != NULL);
#else
          SgReferenceType* newType = new SgReferenceType(base_type);
          assert(newType != NULL);

          SgName name = newType->get_mangled();

#if 0
          printf ("Building a reference to base_type = %p = %s name = %s \n",base_type,base_type->class_name().c_str(),name.str());
#endif
       // Only look for pointers to type in the global type table.
          SgType* t = get_globalTypeTable()->lookup_type(name);

          if (t == NULL)
             {
            // The pointer type was not found in the type table, put it into the global type table.
#if 0
            // This is too agressive and fails for some test codes!
               printf ("Mangled type name for $CLASSNAME = %s (does NOT exist in type table) \n",name.str());
               get_globalTypeTable()->insert_type(name,newType);
#else
               SgType* root_type = base_type->stripType();
               ROSE_ASSERT(root_type != NULL);
               if (handledUsingLocalTable(root_type) == false)
                  {
#if 0
                    printf ("Mangled type name for $CLASSNAME = %s (does NOT exist in type table) interting it... \n",name.str());
#endif
                    get_globalTypeTable()->insert_type(name,newType);
                  }
                 else
                  {
#if 0
                    printf ("Skip putting the SgReferenceType into the global type table for specific root types = %s name = %s \n",root_type->class_name().c_str(),name.str());
#endif
                  }
#endif
             }
            else
             {
            // If it is already present in the type table then delete the type (so that it will remain unique).
#if 0
               printf ("Mangled type name for SgReferenceType = %s (already exists in type table) \n",name.str());
#endif
               ROSE_ASSERT(t != newType);

#if ALLOW_DELETE_OF_EXPLORATORY_NODE
            // DQ (10/26/2016): Suppress the delete to test mergeTest_04 behavior.
            // It might be that in the memory pool traversal we can't be allocating and deallocating IR nodes that we might be traversing.
            // This is now fixed by making a copy of the nodes to be traversed with the visit function before calling the visit function on those IR nodes.
               delete newType;
#endif
               newType = NULL;

               newType = isSgReferenceType(t);
             }
#endif

          base_type->p_ref_to = newType;
          assert(base_type->p_ref_to != NULL);

          return base_type->p_ref_to;
        }
   }

SOURCE_CREATE_TYPE_FOR_REFERENCE_TYPE_END


SOURCE_CREATE_TYPE_FOR_RVALUE_REFERENCE_TYPE_START
SgRvalueReferenceType*
SgRvalueReferenceType::createType(SgType* base_type, SgExpression* optional_fortran_type_kind)
   {
     ROSE_ASSERT(base_type != NULL);

  // DQ (7/29/2014): I think that rvalue reference types can't have a kind parameter, so this should be NULL.
     ROSE_ASSERT(optional_fortran_type_kind == NULL);

#if 0
     printf ("In SgRvalueReferenceType::createType() \n");
#endif

     if (base_type->p_rvalue_ref_to)
        {
          return base_type->p_rvalue_ref_to;
        }
       else
        {
          SgRvalueReferenceType* newType = new SgRvalueReferenceType(base_type);
          assert(newType != NULL);

          SgName name = newType->get_mangled();

#if 0
          printf ("Building a rvalue reference to base_type = %p = %s name = %s \n",base_type,base_type->class_name().c_str(),name.str());
#endif
       // Only look for pointers to type in the global type table.
          SgType* t = get_globalTypeTable()->lookup_type(name);

          if (t == NULL)
             {
            // The pointer type was not found in the type table, put it into the global type table.
               SgType* root_type = base_type->stripType();
               ROSE_ASSERT(root_type != NULL);
               if (handledUsingLocalTable(root_type) == false)
                  {
#if 0
                    printf ("Mangled type name for $CLASSNAME = %s (does NOT exist in type table) interting it... \n",name.str());
#endif
                    get_globalTypeTable()->insert_type(name,newType);
                  }
                 else
                  {
#if 0
                    printf ("Skip putting the SgReferenceType into the global type table for specific root types = %s name = %s \n",root_type->class_name().c_str(),name.str());
#endif
                  }
             }
            else
             {
            // If it is already present in the type table then delete the type (so that it will remain unique).
#if 0
               printf ("Mangled type name for SgReferenceType = %s (already exists in type table) \n",name.str());
#endif
               ROSE_ASSERT(t != newType);

#if ALLOW_DELETE_OF_EXPLORATORY_NODE
            // DQ (10/26/2016): Suppress the delete to test mergeTest_04 behavior.
            // It might be that in the memory pool traversal we can't be allocating and deallocating IR nodes that we might be traversing.
            // This is now fixed by making a copy of the nodes to be traversed with the visit function before calling the visit function on those IR nodes.
               delete newType;
#endif
               newType = NULL;

               newType = isSgRvalueReferenceType(t);
             }

          base_type->p_rvalue_ref_to = newType;
          assert(base_type->p_rvalue_ref_to != NULL);

          return base_type->p_rvalue_ref_to;
        }
   }

SOURCE_CREATE_TYPE_FOR_RVALUE_REFERENCE_TYPE_END


SOURCE_CREATE_TYPE_FOR_DECL_TYPE_START
// SgDeclType* SgDeclType::createType(SgType* base_type, SgExpression* optional_fortran_type_kind)
SgDeclType*
SgDeclType::createType(SgExpression* base_expression, SgExpression* optional_fortran_type_kind)
   {
  // DQ (8/2/2014): The decltype takes an expression (and stores it) but references the type of that expression.
     SgType* base_type = base_expression->get_type();
     ROSE_ASSERT(base_type != NULL);

  // DQ (8/2/2014): I think that decltype reference types can't have a kind parameter, so this should be NULL.
     ROSE_ASSERT(optional_fortran_type_kind == NULL);

#if 0
     printf ("In SgDeclType::createType() \n");
#endif

     if (base_type->p_decltype_ref_to)
        {
          return base_type->p_decltype_ref_to;
        }
       else
        {
          SgDeclType* newType = new SgDeclType(base_expression);
          assert(newType != NULL);

          SgName name = newType->get_mangled();

#if 0
          printf ("Building a decltype reference to base_type = %p = %s name = %s \n",base_type,base_type->class_name().c_str(),name.str());
#endif
       // Only look for pointers to type in the global type table.
          SgType* t = get_globalTypeTable()->lookup_type(name);

       // DQ (2/23/2016): Add test and reset type returned from globalTypeTable if it is not a SgDeclType.
       // I have at least one case where the type table returns a SgModifierType (not clear if that is correct behavior).
       // Detect this case for now and make sure it can't happen in general.
          if (t != NULL && isSgDeclType(t) == NULL)
             {
               printf ("Error: This name = %s does not return the correct type from the globalTypeTable: t = %p = %s reset t == NULL \n",name.str(),t,t->class_name().c_str());

            // Note: were we detect that this is a SgModifierType it is a default built SgModifierType.
            // This kind of SgModifierType is only used in the frontend to support references to types 
            // in templates that have not been defined yet.  It is rare to see these.  In this case the
            // modifier's name mangling does not change the name and so that name can appear in the 
            // globalTypeTable() and a SgModifierType.  For now we are issuing a warning about this and
            // forcing a new SgDeclType type to be used.
               SgModifierType* modifierType = isSgModifierType(t);
               if (modifierType != NULL)
                  {
#if 0
                    SgTypeModifier & typeModifier = modifierType->get_typeModifier();
                    typeModifier.display("does not return the correct type from the globalTypeTable");
#endif
#if 0
                    printf ("Exiting as a test! \n");
                    ROSE_ASSERT(false);
#endif
                  }
               t = NULL;
             }

          if (t == NULL)
             {
            // The pointer type was not found in the type table, put it into the global type table.
               SgType* root_type = base_type->stripType();
               ROSE_ASSERT(root_type != NULL);
               if (handledUsingLocalTable(root_type) == false)
                  {
#if 0
                    printf ("Mangled type name for $CLASSNAME = %s (does NOT exist in type table) interting it... \n",name.str());
#endif
                    get_globalTypeTable()->insert_type(name,newType);
                  }
                 else
                  {
#if 0
                    printf ("Skip putting the SgDeclType into the global type table for specific root types = %s name = %s \n",root_type->class_name().c_str(),name.str());
#endif
                  }
             }
            else
             {
            // If it is already present in the type table then delete the type (so that it will remain unique).
#if 0
               printf ("Mangled type name for SgDeclType = %s (already exists in type table) \n",name.str());
#endif
               ROSE_ASSERT(t != newType);

#if ALLOW_DELETE_OF_EXPLORATORY_NODE
            // DQ (10/26/2016): Suppress the delete to test mergeTest_04 behavior.
            // It might be that in the memory pool traversal we can't be allocating and deallocating IR nodes that we might be traversing.
            // This is now fixed by making a copy of the nodes to be traversed with the visit function before calling the visit function on those IR nodes.
               delete newType;
#endif
               newType = NULL;

               newType = isSgDeclType(t);

            // DQ (2/23/2016): Added assertion.
               if (newType == NULL)
                  {
                    printf ("In createType(SgExpression* base_expression, SgExpression* kind): isSgDeclType(t) == NULL: error: t = %p = %s \n",t,t->class_name().c_str());
                  }
               assert(newType != NULL);
             }

       // DQ (2/23/2016): Added assertion.
          assert(newType != NULL);

          base_type->p_decltype_ref_to = newType;
          assert(base_type->p_decltype_ref_to != NULL);

          return base_type->p_decltype_ref_to;
        }
   }

SOURCE_CREATE_TYPE_FOR_DECL_TYPE_END


SOURCE_CREATE_TYPE_FOR_TYPEOF_TYPE_START
// SgDeclType* SgDeclType::createType(SgType* base_type, SgExpression* optional_fortran_type_kind)
SgTypeOfType*
SgTypeOfType::createType(SgExpression* base_expression, SgExpression* optional_fortran_type_kind)
   {
#if 0
     printf ("In SgTypeOfType::createType() \n");
#endif

  // DQ (8/2/2014): The decltype takes an expression (and stores it) but references the type of that expression.
     SgType* base_type = base_expression->get_type();
     ROSE_ASSERT(base_type != NULL);

  // DQ (8/2/2014): I think that decltype reference types can't have a kind parameter, so this should be NULL.
     ROSE_ASSERT(optional_fortran_type_kind == NULL);

#define DEBUG_TYPEOF_CREATETYPE_EXP 0

     if (base_type->p_typeof_ref_to != NULL)
        {
#if DEBUG_TYPEOF_CREATETYPE_EXP
          printf ("In SgTypeOfType::createType(SgExpression*): test 1: base_type->p_typeof_ref_to = %p = %s \n",base_type->p_typeof_ref_to,base_type->p_typeof_ref_to->class_name().c_str());
#endif
          return base_type->p_typeof_ref_to;
        }
       else
        {
          SgTypeOfType* newType = new SgTypeOfType(base_expression,NULL);
          ROSE_ASSERT(newType != NULL);

          SgName name = newType->get_mangled();

#if DEBUG_TYPEOF_CREATETYPE_EXP
          printf ("Building a typeoftype (expression argument) reference to base_type = %p = %s name = %s \n",base_type,base_type->class_name().c_str(),name.str());
#endif
       // Only look for pointers to type in the global type table.
          SgType* t = get_globalTypeTable()->lookup_type(name);

#if DEBUG_TYPEOF_CREATETYPE_EXP
          printf ("Building a typeoftype (expression argument): t = get_globalTypeTable()->lookup_type(name): t = %p \n",t);
#endif
          if (t == NULL)
             {
            // The pointer type was not found in the type table, put it into the global type table.
               SgType* root_type = base_type->stripType();
               ROSE_ASSERT(root_type != NULL);
               if (handledUsingLocalTable(root_type) == false)
                  {
#if DEBUG_TYPEOF_CREATETYPE_EXP
                    printf ("Mangled type name for $CLASSNAME = %s (does NOT exist in type table) interting it... \n",name.str());
#endif
                    get_globalTypeTable()->insert_type(name,newType);
                  }
                 else
                  {
#if DEBUG_TYPEOF_CREATETYPE_EXP
                    printf ("Skip putting the SgTypeOfType into the global type table for specific root types = %s name = %s \n",root_type->class_name().c_str(),name.str());
#endif
                  }
             }
            else
             {
            // If it is already present in the type table then delete the type (so that it will remain unique).
#if DEBUG_TYPEOF_CREATETYPE_EXP
               printf ("Mangled type name for SgTypeOfType = %s (already exists in type table) \n",name.str());
#endif
               ROSE_ASSERT(t != newType);

#if ALLOW_DELETE_OF_EXPLORATORY_NODE
            // DQ (10/26/2016): Suppress the delete to test mergeTest_04 behavior.
            // It might be that in the memory pool traversal we can't be allocating and deallocating IR nodes that we might be traversing.
            // This is now fixed by making a copy of the nodes to be traversed with the visit function before calling the visit function on those IR nodes.
               delete newType;
#endif
               newType = NULL;

               newType = isSgTypeOfType(t);
             }

#if 0
       // DQ (4/7/2015): We have to allow that all expressions could be different, so we can't reuse the same typeof type.
          base_type->p_typeof_ref_to = newType;
          assert(base_type->p_typeof_ref_to != NULL);
#if DEBUG_TYPEOF_CREATETYPE_EXP
          printf ("In SgTypeOfType::createType(SgExpression*): test 2: base_type->p_typeof_ref_to = %p = %s \n",base_type->p_typeof_ref_to,base_type->p_typeof_ref_to->class_name().c_str());
#endif
          return base_type->p_typeof_ref_to;
#else
       // DQ (4/7/2015): We have to allow that all expressions could be different, so we can't reuse the same typeof type (return the neType).
          return newType;
#endif
        }
   }

SgTypeOfType*
SgTypeOfType::createType(SgType* base_type, SgExpression* optional_fortran_type_kind)
   {
  // DQ (8/2/2014): The decltype takes an expression (and stores it) but references the type of that expression.
  // SgType* base_type = base_type;
     ROSE_ASSERT(base_type != NULL);

  // DQ (8/2/2014): I think that decltype reference types can't have a kind parameter, so this should be NULL.
     ROSE_ASSERT(optional_fortran_type_kind == NULL);

#define DEBUG_TYPEOF_CREATETYPE_TYPE 0

#if DEBUG_TYPEOF_CREATETYPE_TYPE
     printf ("Building a typeoftype (type argument) base_type->p_typeof_ref_to = %p \n",base_type->p_typeof_ref_to);
#endif

#if 0
     printf ("In SgTypeOfType::createType() \n");
#endif

     if (base_type->p_typeof_ref_to)
        {
          return base_type->p_typeof_ref_to;
        }
       else
        {
          SgTypeOfType* newType = new SgTypeOfType(NULL,base_type);
          ROSE_ASSERT(newType != NULL);

          SgName name = newType->get_mangled();

#if DEBUG_TYPEOF_CREATETYPE_TYPE
          printf ("Building a typeoftype (type argument) reference to base_type = %p = %s name = %s \n",base_type,base_type->class_name().c_str(),name.str());
#endif
       // Only look for pointers to type in the global type table.
          SgType* t = get_globalTypeTable()->lookup_type(name);

#if DEBUG_TYPEOF_CREATETYPE_TYPE
          printf ("Building a typeoftype (type argument) get_globalTypeTable()->lookup_type(name = %s) = %p = %s \n",name.str(),t,t != NULL ? t->class_name().c_str() : "null");
#endif
          if (t == NULL)
             {
            // The pointer type was not found in the type table, put it into the global type table.
               SgType* root_type = base_type->stripType();
               ROSE_ASSERT(root_type != NULL);
               if (handledUsingLocalTable(root_type) == false)
                  {
#if DEBUG_TYPEOF_CREATETYPE_TYPE
                    printf ("Mangled type name for $CLASSNAME = %s (does NOT exist in type table) interting it... \n",name.str());
#endif
                    get_globalTypeTable()->insert_type(name,newType);
                  }
                 else
                  {
#if DEBUG_TYPEOF_CREATETYPE_TYPE
                    printf ("Skip putting the SgTypeOfType into the global type table for specific root types = %s name = %s \n",root_type->class_name().c_str(),name.str());
#endif
                  }
             }
            else
             {
            // If it is already present in the type table then delete the type (so that it will remain unique).
#if DEBUG_TYPEOF_CREATETYPE_TYPE
               printf ("Mangled type name for SgTypeOfType = %s (already exists in type table) \n",name.str());
#endif
               ROSE_ASSERT(t != newType);

#if ALLOW_DELETE_OF_EXPLORATORY_NODE
            // DQ (10/26/2016): Suppress the delete to test mergeTest_04 behavior.
            // It might be that in the memory pool traversal we can't be allocating and deallocating IR nodes that we might be traversing.
            // This is now fixed by making a copy of the nodes to be traversed with the visit function before calling the visit function on those IR nodes.
               delete newType;
#endif
               newType = NULL;

               newType = isSgTypeOfType(t);
             }

          base_type->p_typeof_ref_to = newType;
          assert(base_type->p_typeof_ref_to != NULL);

          return base_type->p_typeof_ref_to;
        }
   }

SOURCE_CREATE_TYPE_FOR_TYPEOF_TYPE_END


SOURCE_CREATE_TYPE_FOR_ARRAY_TYPE_START

// SgArrayType* SgArrayType::createType ( SgType* base_type, SgExpression* idx )
SgArrayType*
SgArrayType::createType ( SgType* base_type, SgExpression* idx, SgExpression* optional_fortran_type_kind)
   {
  // DQ (8/11/2010): It is OK for idx to be NULL, since it implies a declaration such as: "int array[]" which can be OK.

  // DQ (10/4/2010): I think that reference types can't have a kind parameter, so this should be NULL.
     ROSE_ASSERT(optional_fortran_type_kind == NULL);

#if 0
     printf ("In SgArrayType::createType() \n");
#endif

     SgArrayType* returnType = new SgArrayType(base_type, idx);
     ROSE_ASSERT(returnType != NULL);

     SgName name = returnType->get_mangled();

#if 0
     printf ("In SgArrayType::createType(): Building an array [exp = %p] of base_type = %p = %s name = %s \n",idx,base_type,base_type->class_name().c_str(),name.str());
     printf ("   --- idx = %p = %s \n",idx,idx->class_name().c_str());
#endif

  // Only look for pointers to type in the global type table.
     SgType* t = get_globalTypeTable()->lookup_type(name);

#if 0
     printf ("In SgArrayType::createType(): After get_globalTypeTable()->lookup_type(%s) t = %p \n",name.str(),t);
#endif

     if (t == NULL)
        {
       // The pointer type was not found in the type table, put it into the global type table.
#if 0
       // This is too agressive and fails for some test codes!
          printf ("Mangled type name for $CLASSNAME = %s (does NOT exist in type table) \n",name.str());
          get_globalTypeTable()->insert_type(name,returnType);
#else
          SgType* root_type = base_type->stripType();
          ROSE_ASSERT(root_type != NULL);
          if (handledUsingLocalTable(root_type) == false)
             {
#if 0
               printf ("Mangled type name for $CLASSNAME = %s (does NOT exist in type table) interting it... \n",name.str());
#endif
               get_globalTypeTable()->insert_type(name,returnType);
             }
            else
             {
#if 0
               printf ("Skip putting the SgArrayType into the global type table for specific root types = %s name = %s \n",root_type->class_name().c_str(),name.str());
#endif
             }
#endif
        }
       else
        {
       // If it is already present in the type table then delete the type (so that it will remain unique).
#if 0
          printf ("Mangled type name for SgArrayType = %s (already exists in type table) t = %p returnType = %p \n",name.str(),t,returnType);
#endif
          ROSE_ASSERT(t != returnType);

       // DQ (9/25/2011): the array index can be an expression tree (not just one node) and it can have valid 
       // original expression trees from constant folding.  So we don't want to delete the index unless we are 
       // going to do the job completely. so we want to:
       //    1) Avoid having it be deleted by the SgArrayType destructor.
       //    2) Delete it using the SageInterface::deleteAST() function.
          if (idx != NULL)
             {
#if 0
               printf ("In SgArrayType::createType(): idx = %p (deleting the index subtree) \n",idx);
#endif
               ROSE_ASSERT(idx->get_parent() == NULL);

            // Let the parent point to the SgArrayType that we will return.
               idx->set_parent(t);

               returnType->set_index(NULL);
            // SageInterface::deleteAST(idx);
               SageInterface::deleteExpressionTreeWithOriginalExpressionSubtrees(idx);
               idx = NULL;
             }
          ROSE_ASSERT(returnType->get_index() == NULL);

#if ALLOW_DELETE_OF_EXPLORATORY_NODE
       // DQ (10/26/2016): Suppress the delete to test mergeTest_04 behavior.
       // It might be that in the memory pool traversal we can't be allocating and deallocating IR nodes that we might be traversing.
       // This is now fixed by making a copy of the nodes to be traversed with the visit function before calling the visit function on those IR nodes.
          delete returnType;
#endif
          returnType = NULL;

          returnType = isSgArrayType(t);
        }

#if 0
     printf ("In SgArrayType::createType(): idx = %p \n",idx);
#endif

  // DQ (2/20/2007): Added setting the parent (which should not have been set already)
  // note also that the index expression is not required to be specified.
     if (idx != NULL)
        {
#if 0
          printf ("In SgArrayType::createType(): fixing up the array index idx = %p = %s \n",idx,idx->class_name().c_str());
#endif
       // DQ (9/25/2011): If we have deleted the array index then it should be listed as V_SgNode (which would be an error we would want to catch).
          ROSE_ASSERT(idx->variantT() != V_SgNode);

          ROSE_ASSERT(idx->get_parent() == NULL);
          idx->set_parent(returnType);
        }

     return returnType;
  // return new $CLASSNAME(base_type, idx);
   }

SOURCE_CREATE_TYPE_FOR_ARRAY_TYPE_END


SOURCE_CREATE_TYPE_FOR_STRING_TYPE_START

// SgTypeString* SgTypeString::createType ( SgExpression* idx, size_t length, SgExpression* optional_fortran_type_kind )
SgTypeString*
SgTypeString::createType ( SgExpression* lengthExpression, SgExpression* optional_fortran_type_kind )
   {
  // DQ (8/17/2010): This is the new SgStringType IR node (now used in Fortran, but not previously used in C/C++).

  // DQ (8/17/2010): lengthExpression can be NULL, and even the length could be zero (e.g. for a empty string).
  // ROSE_ASSERT(idx != NULL);
  // ROSE_ASSERT((idx != NULL) || (length > 0));

#if 0
     printf ("In SgTypeString::createType() \n");
#endif

  // SgTypeString* returnType = new SgTypeString(lengthExpression,length);
     SgTypeString* returnType = new SgTypeString(lengthExpression);
     if (optional_fortran_type_kind != NULL)
        {
          returnType->set_type_kind(optional_fortran_type_kind);
          optional_fortran_type_kind->set_parent(returnType);
        }
     ROSE_ASSERT(returnType != NULL);

     SgName name = returnType->get_mangled();

#if 0
     printf ("In SgTypeString::createType(): Building an character string [exp = %p] mangled name = %s \n",lengthExpression,name.str());
#endif

  // Only look for pointers to type in the global type table.
     SgType* t = get_globalTypeTable()->lookup_type(name);

     if (t == NULL)
        {
       // The pointer type was not found in the type table, put it into the global type table.
#if 0
          printf ("Mangled type name for $CLASSNAME = %s (does NOT exist in type table) interting it... \n",name.str());
#endif
          get_globalTypeTable()->insert_type(name,returnType);
        }
       else
        {
       // If it is already present in the type table then delete the type (so that it will remain unique).
#if 0
          printf ("Mangled type name for SgStringType = %s (already exists in type table) \n",name.str());
#endif
          ROSE_ASSERT(t != returnType);

#if ALLOW_DELETE_OF_EXPLORATORY_NODE
       // DQ (10/26/2016): Suppress the delete to test mergeTest_04 behavior.
       // It might be that in the memory pool traversal we can't be allocating and deallocating IR nodes that we might be traversing.
       // This is now fixed by making a copy of the nodes to be traversed with the visit function before calling the visit function on those IR nodes.
          delete returnType;
#endif
          returnType = NULL;

          returnType = isSgTypeString(t);
        }

  // DQ (2/20/2007): Added setting the parent (which should not have been set already)
  // note also that the index expression is not required to be specified.
     if (lengthExpression != NULL)
        {
          ROSE_ASSERT(lengthExpression->get_parent() == NULL);
          lengthExpression->set_parent(returnType);
        }

  // DQ (10/9/2010): Added setting the parent (which should not have been set already)
  // note also that the index expression is not required to be specified.
     if (optional_fortran_type_kind != NULL && optional_fortran_type_kind->get_parent() == NULL)
        {
       // ROSE_ASSERT(optional_fortran_type_kind->get_parent() == NULL);
          optional_fortran_type_kind->set_parent(returnType);
        }

     return returnType;
   }

SOURCE_CREATE_TYPE_FOR_STRING_TYPE_END


SOURCE_CREATE_TYPE_FOR_MODIFIER_TYPE_START

// SgModifierType* SgModifierType::createType(SgType* base_type, unsigned int f)
SgModifierType*
SgModifierType::createType(SgType* base_type, unsigned int f, SgExpression* optional_fortran_type_kind )
   {
  // DQ (7/28/2010): Now we make it an error to call this function!
     printf ("ERROR: This function should not be called (replaced by different API plus insertModifierTypeIntoTypeTable()) \n");
     ROSE_ASSERT(false);

  // DQ (10/4/2010): I think that reference types can't have a kind parameter, so this should be NULL.
     ROSE_ASSERT(optional_fortran_type_kind == NULL);

#if 0
  // DQ (7/26/2010): Note that "unsigned int f" is not used!
     ROSE_ASSERT(base_type != NULL);

  // DQ (4/13/2004): See if we can get rid of this function, but first lets find out where it is called!
  // This is part of the work to reorganize now modifiers are used internally.
  // return base_type->matchModifiers(f);
  // printf ("Error, no longer supported! \n");
  // ROSE_ASSERT (false);
  // return NULL;

#if 0
  // DQ (7/26/2010): Alternative code which does NOT properly abstract the creation of the type using the new type table.
     SgModifierType* newType = new SgModifierType(base_type);
     ROSE_ASSERT(newType != NULL);
  // base_type->matchModifiers(f);
#else
     SgModifierType* newType = new SgModifierType(base_type);
     ROSE_ASSERT(newType != NULL);
  // base_type->matchModifiers(f);

     SgName name = newType->get_mangled();

#if 0
     printf ("Building a modifier type to base_type = %p = %s name = %s \n",base_type,base_type->class_name().c_str(),name.str());
#endif

  // Only look for modifiers to type in the global type table.
     SgType* t = get_globalTypeTable()->lookup_type(name);

     if (t == NULL)
        {
       // The pointer type was not found in the type table, put it into the global type table.
#if 0
       // This is too agressive and fails for some test codes!
          printf ("Mangled type name for $CLASSNAME = %s (does NOT exist in type table) \n",name.str());
          get_globalTypeTable()->insert_type(name,newType);
#else
          SgType* root_type = base_type->stripType();
          ROSE_ASSERT(root_type != NULL);
          if (handledUsingLocalTable(root_type) == false)
             {
#if 0
               printf ("Mangled type name for $CLASSNAME = %s (does NOT exist in type table) interting it... \n",name.str());
#endif
               get_globalTypeTable()->insert_type(name,newType);
             }
            else
             {
            // For now we can skip this case and then later use the local type table from the scope of the declaration.
#if 0
               printf ("Skip putting the SgModifierType into the global type table for specific root types = %s name = %s \n",root_type->class_name().c_str(),name.str());
#endif
             }
#endif
        }
       else
        {
       // This should be only a pointer to a SgModifierType (e.g. a pointer to a const base_type) NOT TRUE.
       // ROSE_ASSERT(isSgModifierType(base_type) != NULL || isSgFunctionType(base_type) != NULL);

       // The pointer type was found in either the local or global table (but the base_type->p_ptr_to should have been valid).
       // printf ("WARNING: the pointer to a base type = %p = %s should exist, we need to find it! \n",base_type,base_type->class_name().c_str());
       // ROSE_ASSERT(false);

       // If it is already present in the type table then delete the type (so that it will remain unique).
#if 0
           printf ("Mangled type name for SgModifierType = %s t = %p = %s (already exists in type table) \n",name.str(),t,t->class_name().c_str());
#endif
          ROSE_ASSERT(t != newType);

#if ALLOW_DELETE_OF_EXPLORATORY_NODE
       // DQ (10/26/2016): Suppress the delete to test mergeTest_04 behavior.
       // It might be that in the memory pool traversal we can't be allocating and deallocating IR nodes that we might be traversing.
       // This is now fixed by making a copy of the nodes to be traversed with the visit function before calling the visit function on those IR nodes.
          delete newType;
#endif
          newType = NULL;

          newType = isSgModifierType(t);
          ROSE_ASSERT(newType != NULL);
        }
#endif

     ROSE_ASSERT(newType != NULL);
     return newType;
#else
     return NULL;
#endif
   }

SgModifierType*
SgModifierType::insertModifierTypeIntoTypeTable( SgModifierType* result )
   {
  // DQ (7/28/2010): Insert result type into type table and return it, or
  // replace the result type, if already available in the type table, with
  // the type from type table.

  // An assumption (that I don't know how to check currently) is that this is a newly built
  // type not previously used and not yet returned from any of the following functions
  // calling this function. Thus is has not been added yet to any (global or local) type table.
     ROSE_ASSERT(result != NULL);

#if 0
  // DQ (7/26/2010): Alternative code which does NOT properly abstract the creation of the type using the new type table.
     return result;
#else
  // This is the type after some specification (setting) via type modifier flags. We could verify
  // this by testing that at least one type modifier flag was set, not done yet.
     SgName name = result->get_mangled();

#if 0
     printf ("insertModifierTypeIntoTypeTable(): result is modifier type to base_type = %p = %s name = %s \n",result->get_base_type(),result->get_base_type()->class_name().c_str(),name.str());
#endif

  // Only look for modifiers to type in the global type table.
     SgType* t = get_globalTypeTable()->lookup_type(name);

     if (t == NULL)
        {
       // The pointer type was not found in the type table, put it into the global type table.
#if 0
       // This is too agressive and fails for some test codes!
          printf ("insertModifierTypeIntoTypeTable(): Mangled type name for $CLASSNAME = %s (does NOT exist in type table) \n",name.str());
          get_globalTypeTable()->insert_type(name,newType);
#else
       // DQ (7/30/2018): This function can't just strip down to the bae type (past typedefs, since we need 
       // to resolve different typedefs in different classes to be different, we need to stop at typedefs.
       // This issue is important ot Cxx11_tests/test2018_134.C where a typedef is not to be shared since it 
       // exists in two different classes.  Basically typedefs have a declaration which make then have a local 
       // scope which is different from other types (such a modifiers, references, pointers, and array types).
       // SgType* root_type = result->stripType();
       // unsigned char bit_array = STRIP_MODIFIER_TYPE | STRIP_REFERENCE_TYPE | STRIP_POINTER_TYPE | STRIP_ARRAY_TYPE | STRIP_TYPEDEF_TYPE;
       // unsigned char bit_array = STRIP_ARRAY_TYPE | STRIP_TYPEDEF_TYPE;
          unsigned char bit_array = STRIP_MODIFIER_TYPE | STRIP_REFERENCE_TYPE | STRIP_RVALUE_REFERENCE_TYPE | STRIP_POINTER_TYPE | STRIP_ARRAY_TYPE;
          SgType* root_type = result->stripType(bit_array);
          ROSE_ASSERT(root_type != NULL);
#if 0
          printf ("insertModifierTypeIntoTypeTable(): result not previously seen (or not in globalTypeTable) result = %p = %s name = %s \n",result,result->class_name().c_str(),name.str());
          printf ("insertModifierTypeIntoTypeTable(): root_type = %p = %s \n",root_type,root_type->class_name().c_str());
#endif
          if (handledUsingLocalTable(root_type) == false)
             {
#if 0
               printf ("insertModifierTypeIntoTypeTable(): Mangled type name for $CLASSNAME = %s (does NOT exist in type table) inserting it... \n",name.str());
#endif
               get_globalTypeTable()->insert_type(name,result);
             }
            else
             {
            // For now we can skip this case and then later use the local type table from the scope of the declaration.
#if 0
               printf ("insertModifierTypeIntoTypeTable(): Skip putting the SgModifierType into the global type table for specific root types = %s name = %s \n",root_type->class_name().c_str(),name.str());
#endif
             }
#endif
        }
       else
        {
       // TV (07/13/2018): At the very least they should have the same stripped type... (it would happen if the base types have colliding mangled name)
          ROSE_ASSERT(t->stripType() == result->stripType());

       // This should be only a pointer to a SgModifierType (e.g. a pointer to a const base_type) NOT TRUE.
       // ROSE_ASSERT(isSgModifierType(base_type) != NULL || isSgFunctionType(base_type) != NULL);

       // The pointer type was found in either the local or global table (but the base_type->p_ptr_to should have been valid).
       // printf ("WARNING: the pointer to a base type = %p = %s should exist, we need to find it! \n",base_type,base_type->class_name().c_str());
       // ROSE_ASSERT(false);

       // If it is already present in the type table then delete the type (so that it will remain unique).
#if 0
           printf ("insertModifierTypeIntoTypeTable(): Mangled type name for SgModifierType = %s t = %p = %s (already exists in type table) \n",name.str(),t,t->class_name().c_str());
           printf ("insertModifierTypeIntoTypeTable(): t = %p result = %p \n",t,result);
#endif

#if 0
           if (t != result)
             {
            // Never delete the input type!
            // delete result;
            // result = NULL;

               result = isSgModifierType(t);
             }
#else
        // DQ (7/30/2010): Because SageBuilder::buildModifierType(SgType*) can be still
        // called by mistake, we have to handle the case of where the type in the table is
        // not a SgModifierType.
           if (isSgModifierType(t) != NULL)
             {
#if 0
               printf ("insertModifierTypeIntoTypeTable(): Reset result (the return variabel) to be the SgModifier found in the type table (t = %p) \n",t);
#endif
               result = isSgModifierType(t);
             }

#if 0
       // DQ (8/27/2010): There is no problem with t not being a SgModifierType.
            else
             {
            // We want to later make this an error (the cause for this problem is the change to the build API for modifiers.
               ROSE_ASSERT(t != NULL);
               printf ("Error: SageBuilder::buildModifierType(SgType*) was called inapropriately internally t = %p = %s \n",t,t->class_name().c_str());
             }
#endif
#endif
          ROSE_ASSERT(result != NULL);
        }
#endif

     ROSE_ASSERT(result != NULL);

     return result;
   }

SOURCE_CREATE_TYPE_FOR_MODIFIER_TYPE_END

SOURCE_CREATE_TYPE_FOR_QUALIFIED_NAME_TYPE_START
// $CLASSNAME* $CLASSNAME::createType(SgType* base_type, unsigned int f)
$CLASSNAME*
$CLASSNAME::createType(SgType* base_type, unsigned int f, SgExpression* optional_fortran_type_kind)
   {
     ROSE_ASSERT(base_type != NULL);

  // DQ (10/4/2010): I think that reference types can't have a kind parameter, so this should be NULL.
     ROSE_ASSERT(optional_fortran_type_kind == NULL);

  // DQ (12/21/2005): This is a copy of the function from SgModifierType
  // (I think we need it to override the base class implementation).

     printf ("Error, this function $CLASSNAME should not have been called! \n");
     ROSE_ASSERT (false);

     return NULL;
   }

SOURCE_CREATE_TYPE_FOR_QUALIFIED_NAME_TYPE_END


SOURCE_CREATE_TYPE_FOR_COMPLEX_TYPE_START

// DQ (8/27/2006): This code is used for both SgTypeComplex and SgTypeImaginary.

$CLASSNAME*
$CLASSNAME::createType(SgType* t, SgExpression* optional_fortran_type_kind)
   {
#if 0
     printf ("In $CLASSNAME::createType() (CREATE_TYPE_FOR_COMPLEX_TYPE) \n");
#endif

  // Not clear why this is using a map???
     static std::map<SgType*, $CLASSNAME*> cache;

     $CLASSNAME*& returnType = cache[t];

     if (returnType == NULL)
        {
          returnType = new $CLASSNAME(t);
        }
     ROSE_ASSERT(returnType != NULL);

     return returnType;
   }

SgExpression *
$CLASSNAME::get_type_kind () const
   {
     return this->get_base_type()->get_type_kind();
   }

void
$CLASSNAME::set_type_kind ( SgExpression* type_kind )
   {
     this->get_base_type()->set_type_kind(type_kind);
   }

SOURCE_CREATE_TYPE_FOR_COMPLEX_TYPE_END<|MERGE_RESOLUTION|>--- conflicted
+++ resolved
@@ -1933,51 +1933,7 @@
              }
           else if ( (bit_array & STRIP_REFERENCE_TYPE) &&  (refType = isSgReferenceType(currentType)) )
              {
-<<<<<<< HEAD
-               if ( (bit_array & STRIP_REFERENCE_TYPE) &&  (refType = isSgReferenceType(currentType)) )
-                  {
 #if DEBUG_SGTYPE_STRIPTYPE_MORE
-                    printf ("In loop of SgType::stripType(): found SgReferenceType \n");
-#endif
-                    currentType = refType->get_base_type();
-                  }
-                 else
-                  {
-                    if ( (bit_array & STRIP_POINTER_TYPE) && (pointType = isSgPointerType(currentType)) )
-                       {
-#if DEBUG_SGTYPE_STRIPTYPE_MORE
-                         printf ("In loop of SgType::stripType(): found SgPointerType \n");
-#endif
-                         currentType = pointType->get_base_type();
-                       }
-                      else
-                       {
-                         if ( (bit_array & STRIP_ARRAY_TYPE) && (arrayType = isSgArrayType(currentType)) )
-                            {
-#if DEBUG_SGTYPE_STRIPTYPE_MORE
-                              printf ("In loop of SgType::stripType(): found SgArrayType \n");
-#endif
-                              currentType = arrayType->get_base_type();
-                            }
-                           else
-                            {
-                              if ( (bit_array & STRIP_TYPEDEF_TYPE) && (typedefType = isSgTypedefType(currentType)) )
-                                 {
-#if DEBUG_SGTYPE_STRIPTYPE_MORE
-                                   printf ("In loop of SgType::stripType(): found SgTypedefType: currentType = %p = %s typedefType->get_base_type() = %p = %s \n",
-                                        currentType,currentType->class_name().c_str(),typedefType->get_base_type(),typedefType->get_base_type()->class_name().c_str());
-#endif
-                                // DQ (6/21/2005): Added support for typedef types to be uncovered by findBaseType()
-                                   currentType = typedefType->get_base_type();
-                                 }
-                                else
-                                 {
-                                // Exit the while(true){} loop!
-                                   ROSE_ASSERT(currentType != NULL);
-#if DEBUG_SGTYPE_STRIPTYPE
-                                   printf ("In loop of SgType::stripType(): exiting loop: currentType = %p = %s \n",currentType,currentType->class_name().c_str());
-=======
-#if 0
                printf ("In loop of SgType::stripType(): found SgReferenceType \n");
 #endif
                currentType = refType->get_base_type();
@@ -1991,24 +1947,23 @@
              }
           else if ( (bit_array & STRIP_POINTER_TYPE) && (pointType = isSgPointerType(currentType)) )
              {
-#if 0
+#if DEBUG_SGTYPE_STRIPTYPE_MORE
                printf ("In loop of SgType::stripType(): found SgPointerType \n");
 #endif
                currentType = pointType->get_base_type();
              }
           else if ( (bit_array & STRIP_ARRAY_TYPE) && (arrayType = isSgArrayType(currentType)) )
              {
-#if 0
+#if DEBUG_SGTYPE_STRIPTYPE_MORE
                printf ("In loop of SgType::stripType(): found SgArrayType \n");
 #endif
                currentType = arrayType->get_base_type();
              }
           else if ( (bit_array & STRIP_TYPEDEF_TYPE) && (typedefType = isSgTypedefType(currentType)) )
              {
-#if 0
+#if DEBUG_SGTYPE_STRIPTYPE_MORE
                printf ("In loop of SgType::stripType(): found SgTypedefType: currentType = %p = %s typedefType->get_base_type() = %p = %s \n",
                     currentType,currentType->class_name().c_str(),typedefType->get_base_type(),typedefType->get_base_type()->class_name().c_str());
->>>>>>> ed2975fe
 #endif
             // DQ (6/21/2005): Added support for typedef types to be uncovered by findBaseType()
                currentType = typedefType->get_base_type();
@@ -2017,7 +1972,7 @@
              {
             // Exit the while(true){} loop!
                ROSE_ASSERT(currentType != NULL);
-#if 0
+#if DEBUG_SGTYPE_STRIPTYPE
                printf ("In loop of SgType::stripType(): exiting loop: currentType = %p = %s \n",currentType,currentType->class_name().c_str());
 #endif
                break;
