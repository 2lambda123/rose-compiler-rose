--- conflicted
+++ resolved
@@ -298,7 +298,6 @@
         r2 = runtime.totalMemory();
         f2 = runtime.freeMemory();
         int size = units.size();
-<<<<<<< HEAD
 
         if (verboseLevel > 0) {
             System.out.println();
@@ -306,11 +305,6 @@
             System.out.println();
         }
 
-=======
-        System.out.println();
-        System.out.println("**** In this iteration, the following " + (size == 1 ? "unit was" : (size + " units were")) + " processed:");
-        System.out.println();
->>>>>>> 9165b0ea
         for (CompilationUnitDeclaration unit : units) {
             System.out.println("   " + new String(unit.getFileName()));
         }
