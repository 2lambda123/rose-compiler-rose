--- conflicted
+++ resolved
@@ -31,14 +31,4 @@
 -include pocc-install
 endif
 
-<<<<<<< HEAD
-# Pei-Hung (12/17/2014): installing POCC
-if ROSE_WITH_POCC
-pocc-install:	pocc-installer.sh
-	$(srcdir)/pocc-installer.sh
--include pocc-install
-endif
-
-=======
->>>>>>> c468ffe8
 EXTRA_DIST = CMakeLists.txt pocc-installer.sh