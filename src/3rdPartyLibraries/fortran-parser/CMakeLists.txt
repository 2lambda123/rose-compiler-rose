if(enable-fortran)
  set(enable-ofp-version "0.8.5" CACHE STRING "version number for OFP")

  ########### install files ###############
  set(jar_file
    ${CMAKE_CURRENT_SOURCE_DIR}/OpenFortranParser-${enable-ofp-version}.jar)

  if(NOT EXISTS ${jar_file})
    message(FATAL_ERROR
      " ${jar_file} does not exist.
      Please specify a different value for enable-ofp-version."
    )
  endif()

<<<<<<< HEAD
  install(
    FILES OpenFortranParser-0.8.5.jar
          OpenFortranParser-20190206.jar
	  ${jar_file}
    DESTINATION ${ROSE_LIB_DIR_NAME})
=======
install(
  FILES OpenFortranParser-0.8.5.jar
        OpenFortranParser-20190206.jar
        ${jar_file}
  DESTINATION ${ROSE_LIB_DIR_NAME})
>>>>>>> c0f87a93

  # this file also needs to be in the binary directory for
  # related tests to pass
  configure_file(
    ${jar_file}
    ${CMAKE_CURRENT_BINARY_DIR}
    COPYONLY)

  set(files_to_extract
    "fortran/ofp/parser/c/FortranParserAction.h"
    "fortran/ofp/parser/c/jni/c_actions_jni.c"
    "fortran/ofp/parser/c/token.h"
    "fortran/ofp/parser/c/token.c"
    "fortran/ofp/parser/c/ActionEnums.h"
    "fortran/ofp/parser/c/jni/jni_token_funcs.h"
    "fortran/ofp/parser/c/jni/jni_token_funcs.c"
  )

  if (NOT Java_JAR_EXECUTABLE)
    message(FATAL_ERROR "Need jar to extract source files")
  endif()

  if(NOT EXISTS ${CMAKE_CURRENT_BINARY_DIR}/ActionEnums.h)
    foreach(file_to_extract ${files_to_extract})
      execute_process(
	COMMAND ${Java_JAR_EXECUTABLE} xf ${jar_file} ${file_to_extract}
	WORKING_DIRECTORY ${CMAKE_CURRENT_BINARY_DIR}
      )
      get_filename_component(filename
	${CMAKE_CURRENT_BINARY_DIR}/${file_to_extract} NAME)
      file(RENAME
	${CMAKE_CURRENT_BINARY_DIR}/${file_to_extract}
	${CMAKE_CURRENT_BINARY_DIR}/${filename})
    endforeach()
    file(REMOVE_RECURSE ${CMAKE_CURRENT_BINARY_DIR}/fortran)
  endif()
endif()<|MERGE_RESOLUTION|>--- conflicted
+++ resolved
@@ -1,5 +1,5 @@
 if(enable-fortran)
-  set(enable-ofp-version "0.8.5" CACHE STRING "version number for OFP")
+  set(enable-ofp-version "0.8.3" CACHE STRING "version number for OFP")
 
   ########### install files ###############
   set(jar_file
@@ -12,19 +12,11 @@
     )
   endif()
 
-<<<<<<< HEAD
-  install(
-    FILES OpenFortranParser-0.8.5.jar
-          OpenFortranParser-20190206.jar
-	  ${jar_file}
-    DESTINATION ${ROSE_LIB_DIR_NAME})
-=======
 install(
   FILES OpenFortranParser-0.8.5.jar
         OpenFortranParser-20190206.jar
         ${jar_file}
   DESTINATION ${ROSE_LIB_DIR_NAME})
->>>>>>> c0f87a93
 
   # this file also needs to be in the binary directory for
   # related tests to pass
