--- conflicted
+++ resolved
@@ -1,8 +1,2 @@
-<<<<<<< HEAD
-if(NOT enable-internalFrontendDevelopment)
-  install(FILES  antlr-3.5.2-complete.jar DESTINATION ${ROSE_LIB_DIR_NAME})
-endif()
-=======
 install(FILES  antlr-3.5.2-complete.jar
-        DESTINATION ${ROSE_LIB_DIR_NAME})
->>>>>>> c0f87a93
+        DESTINATION ${ROSE_LIB_DIR_NAME})