#include "sage-build.h"
#include "sage-tree-builder.h"
#include <boost/optional.hpp>
#include <iostream>

// Helps with find source position information
enum class Order { begin, end };

namespace Rose::builder {

using namespace Fortran;

// The Build functions need to be turned into a class (global variable used for now)
//
//   SageTreeBuilder builder{};
//      enum LanguageEnum{e_language_unknown, e_language_fortran, e_language_jovial};
//      : ATermTraversal(source), sage_tree_builder(rb::SageTreeBuilder(rb::SageTreeBuilder::e_language_jovial))

   SageTreeBuilder builder(SageTreeBuilder::e_language_fortran);
// TODO: change this to a reference
   parser::AllCookedSources* cooked_{nullptr};

template<typename T> SourcePosition BuildSourcePosition(const Fortran::parser::Statement<T> &x, Order from)
{
   std::optional<SourcePosition> pos{std::nullopt};

   //#if FIX_SOURCE_POSITION
   if (auto sourceInfo{cooked_->GetSourcePositionRange(x.source)}) {
      if (from == Order::begin)
         pos.emplace(SourcePosition{sourceInfo->first.file.path(), sourceInfo->first.line, sourceInfo->first.column});
      else
         pos.emplace(SourcePosition{sourceInfo->second.file.path(), sourceInfo->second.line, sourceInfo->second.column});
   }
   else {
     //#endif
      pos.emplace(SourcePosition{});
      //#if FIX_SOURCE_POSITION
   }
   //#endif

   return pos.value();
}

template<typename T>
std::optional<SourcePosition> BuildSourcePosition(const std::optional<Fortran::parser::Statement<T>> &opt, Order from)
{
   std::optional<SourcePosition> pos{std::nullopt};

   if (opt) pos.emplace(BuildSourcePosition(*opt, from));

   return pos;
}

template<typename T>
std::optional<SourcePosition> BuildSourcePosition(const std::variant<T> &u, Order from)
{
   // TODO
   return std::nullopt;
}

std::optional<SourcePosition> FirstSourcePosition(const parser::SpecificationPart &x)
{
   const auto & omp_stmts{std::get<0>(x.t)};
   if (omp_stmts.size() > 0) {
#if 0
      return std::optional<SourcePosition>{BuildSourcePosition(omp_stmts.front(), Order::begin)};
#endif
   }

   const auto & use_stmts{std::get<std::list<parser::Statement<common::Indirection<parser::UseStmt>>>>(x.t)};
   if (use_stmts.size() > 0) {
      return std::optional<SourcePosition>{BuildSourcePosition(use_stmts.front(), Order::begin)};
   }

   const auto & import_stmts{std::get<std::list<parser::Statement<common::Indirection<parser::ImportStmt>>>>(x.t)};
   if (import_stmts.size() > 0) {
      return std::optional<SourcePosition>{BuildSourcePosition(import_stmts.front(), Order::begin)};
   }

   const auto & implicit_part_stmts{std::get<parser::ImplicitPart>(x.t).v};
   if (implicit_part_stmts.size() > 0) {
      std::cout << "... implicit_part_stmts list count is " << implicit_part_stmts.size() << "\n";
      //      const auto & implicit_part_stmt
#if 0 // TODO
      return std::optional<SourcePosition>{BuildSourcePosition(implicit_part_stmts.front(), Order::begin)};
#endif
   }

   const auto & decl_stmts{std::get<4>(x.t)};
   if (decl_stmts.size() > 0) {
#if 0 // TODO
      return std::optional<SourcePosition>{BuildSourcePosition(decl_stmts.front(), Order::begin)};
#endif
   }

   return std::optional<SourcePosition>{std::nullopt};
}

// Converts parsed program to ROSE Sage nodes
void Build(const parser::Program &x, parser::AllCookedSources &cooked)
{
#if PRINT_FLANG_TRAVERSAL
   std::cout << "\n";
   std::cout << "Rose::builder::Build(Program)\n";
#endif

   SgScopeStatement* scope{nullptr};

   cooked_ = &cooked;

   builder.Enter(scope);
   Build(x.v, scope);
   builder.Leave(scope);
}

template<typename T>
void Build(const parser::ProgramUnit &x, T* scope)
{
#if PRINT_FLANG_TRAVERSAL
   std::cout << "Rose::builder::Build(ProgramUnit)\n";
#endif

<<<<<<< HEAD
   auto ProgramUnitVisitor = [&](const auto& y) { Build(y.value(), scope); };
   std::visit(ProgramUnitVisitor, x.u);
=======
   std::visit(
      common::visitors{
         [&] (const common::Indirection<parser::MainProgram> &y)  { Build(y.value(), scope); },
         [&] (const common::Indirection<parser::Module> &y)       { Build(y.value(), scope); },
         // common::Indirection<FunctionSubprogram>, common::Indirection<SubroutineSubprogram>,
         // common::Indirection<Submodule>, common::Indirection<BlockData>
         [&] (const auto &y) { ; },
      },
      x.u);
>>>>>>> 99883b61
}

template<typename T>
void Build(const parser::MainProgram &x, T* scope)
{
#if PRINT_FLANG_TRAVERSAL
   std::cout << "Rose::builder::Build(MainProgram)\n";
#endif

   const auto & program_stmt{std::get<0>(x.t)};

   const auto & spec_part{std::get<1>(x.t)};
   const auto & exec_part{std::get<2>(x.t)};
   const auto & prog_part{std::get<3>(x.t)};

   const auto & end_program_stmt{std::get<4>(x.t)};

   std::vector<std::string> labels{};
   std::optional<SourcePosition> srcPosBody{std::nullopt};
   std::optional<SourcePosition> srcPosBegin{BuildSourcePosition(program_stmt, Order::begin)};
   SourcePosition srcPosEnd{BuildSourcePosition(end_program_stmt, Order::end)};

   std::optional<std::string> program_name{std::nullopt};

// ProgramStmt is optional
   if (program_stmt) {
      program_name.emplace(program_stmt.value().statement.v.ToString());
   }
   if (program_stmt && program_stmt->label) {
      labels.push_back(std::to_string(program_stmt->label.value()));
   }

   if (auto pos{FirstSourcePosition(spec_part)}) {
      srcPosBody.emplace(*pos);
   }

// Fortran only needs an end statement so check for no beginning source position
   if (!srcPosBody) {
      srcPosBody.emplace(srcPosEnd);
   }

   // If there is no ProgramStmt the source begins at the body of the program
   if (!srcPosBegin) {
      srcPosBegin.emplace(*srcPosBody);
   }

// Build the SgProgramHeaderStatement node
//
   SgProgramHeaderStatement* program_decl{nullptr};
   boost::optional<std::string> boost_name{*program_name};

   builder.Enter(program_decl, boost_name, labels, SourcePositions{*srcPosBegin,*srcPosBody,srcPosEnd});

   SgScopeStatement* function_scope{nullptr};

// SpecificationPart
   Build(spec_part, function_scope);

// ExecutionPart
   Build(exec_part, function_scope);

// InternalSubprogramPart is optional
   if (prog_part) {
      Build(prog_part.value(), function_scope);
   }

// EndProgramStmt
   boost::optional<std::string> end_name {boost::none};
   boost::optional<std::string> end_label{boost::none};
   if (end_program_stmt.statement.v) {
      end_name = end_program_stmt.statement.v.value().ToString();
   }
   if (end_program_stmt.label) {
      end_label = std::to_string(end_program_stmt.label.value());
   }

// Fortran specific functionality
   builder.setFortranEndProgramStmt(program_decl, end_name, end_label);

   builder.Leave(program_decl);
}

// Module

template<typename T>
void Build(const parser::Module &x, T* scope)
{
#if PRINT_FLANG_TRAVERSAL
   std::cout << "Rose::builder::Build(Module)\n";
#endif
<<<<<<< HEAD
}

template<typename T>
void Build(const parser::FunctionSubprogram &x, T* scope)
{
#if PRINT_FLANG_TRAVERSAL
   std::cout << "Rose::builder::Build(FunctionSubprogram)\n";
#endif

   SgFunctionParameterList* param_list{nullptr};
   SgScopeStatement* param_scope{nullptr};
   SgFunctionDeclaration* function_decl{nullptr};
   SgType* return_type{nullptr};
   LanguageTranslation::FunctionModifierList function_modifiers;
   std::list<std::string> dummy_arg_name_list;
   std::string name, result_name;
   bool is_defining_decl = true;

   // Traverse FunctionStmt to get dummy argument list, name of function, name of result, and return type if part of prefix
   Build(std::get<0>(x.t).statement, dummy_arg_name_list, name, result_name, function_modifiers, return_type);

   // Set bool for an undeclared result name so can fix it at the right time
   bool undeclared_result_name = false;
   if (!result_name.empty() && return_type) {
      undeclared_result_name = true;
   }

   // Peek into the SpecificationPart to get the return type if don't already know it
   if (!return_type) {
      BuildFunctionReturnType(std::get<parser::SpecificationPart>(x.t), result_name, return_type);
   }

   // Enter SageTreeBuilder for SgFunctionParameterList
   builder.Enter(param_list, param_scope, name, return_type, is_defining_decl);

   // Traverse SpecificationPart
   Build(std::get<parser::SpecificationPart>(x.t), param_scope);

   // Need to create initialized name here for result, if result is not declared in SpecificationPart
   if (undeclared_result_name) {
      SageBuilderCpp17::fixUndeclaredResultName(result_name, param_scope, return_type);
   }

   // Traverse ExecutionPart
   Build(std::get<parser::ExecutionPart>(x.t), param_scope);

   // Leave SageTreeBuilder for SgFunctionParameterList
   builder.Leave(param_list, param_scope, dummy_arg_name_list);

   // Begin SageTreeBuilder for SgFunctionDeclaration
   builder.Enter(function_decl, name, return_type, param_list, function_modifiers, is_defining_decl);

   // EndFunctionStmt - std::optional<Name> v;
   bool have_end_stmt = false;
   if (auto & opt = std::get<4>(x.t).statement.v) {
      have_end_stmt = true;
   }

   // Leave SageTreeBuilder for SgFunctionDeclaration
   builder.Leave(function_decl, param_scope, have_end_stmt, result_name);

#if 0
   // TODO: implement optional InternalSubprogramPart
   // std::optional<InternalSubprogramPart>
   if (auto & opt = std::get<3>(x.t)) {
   }
#endif
}

template<typename T>
void Build(const parser::SubroutineSubprogram &x, T* scope)
{
#if PRINT_FLANG_TRAVERSAL
   std::cout << "Rose::builder::Build(SubroutineSubprogram)\n";
#endif

   SgFunctionParameterList* param_list{nullptr};
   SgScopeStatement* param_scope{nullptr};
   SgFunctionDeclaration* function_decl{nullptr};
   LanguageTranslation::FunctionModifierList function_modifiers;
   std::list<std::string> dummy_arg_name_list;
   std::string name;
   bool is_defining_decl = true;

   // Traverse SubroutineStmt to get dummy argument list and name
   Build(std::get<0>(x.t).statement, dummy_arg_name_list, name, function_modifiers);

   // Enter SageTreeBuilder for SgFunctionParameterList
   builder.Enter(param_list, param_scope, name, nullptr /* function_type */, is_defining_decl);

   // Traverse SpecificationPart and ExecutionPart
   Build(std::get<parser::SpecificationPart>(x.t), param_scope);
   Build(std::get<parser::    ExecutionPart>(x.t), param_scope);

   // Leave SageTreeBuilder for SgFunctionParameterList
   builder.Leave(param_list, param_scope, dummy_arg_name_list);

   // Begin SageTreeBuilder for SgFunctionDeclaration
   builder.Enter(function_decl, name, nullptr /* return_type */, param_list, function_modifiers, is_defining_decl);

   // EndSubroutineStmt - std::optional<Name> v;
   bool have_end_stmt = false;

   if (auto & opt = std::get<4>(x.t).statement.v) {
      have_end_stmt = true;
   }

   // Leave SageTreeBuilder for SgFunctionDeclaration
   builder.Leave(function_decl, param_scope, have_end_stmt);

   // TODO: implement optional InternalSubprogramPart
   // std::optional<InternalSubprogramPart>
#if 0
   if (auto & opt = std::get<3>(x.t)) {
   }
#endif
}

template<typename T>
void Build(const parser::Submodule &x, T* scope)
{
#if PRINT_FLANG_TRAVERSAL
   std::cout << "Rose::builder::Build(Submodule)\n";
#endif
}

template<typename T>
void Build(const parser::BlockData &x, T* scope)
{
#if PRINT_FLANG_TRAVERSAL
   std::cout << "Rose::builder::Build(BlockData)\n";
#endif
=======

   // ModuleStmt - Name v;
   std::string module_stmt_name;
   Build(std::get<0>(x.t).statement.v, module_stmt_name);

   //   SgModuleStatement* module_stmt = nullptr;
   //   builder.Enter(module_stmt, module_stmt_name);

   // SpecificationPart
   SgScopeStatement* function_scope{nullptr};
   Build(std::get<parser::SpecificationPart>(x.t), function_scope);

   // std::optional<ModuleSubprogramPart>
#if 0
   if (auto & opt = std::get<2>(x.t)) {
   }
#endif

   // EndModuleStmt - std::optional<Name> v;
   if (auto & opt = std::get<3>(x.t).statement.v) {
      std::string end_module_stmt_name;
      Build(opt.value(), end_module_stmt_name);
   }

   //   builder.Leave(module_stmt);
>>>>>>> 99883b61
}

template<typename T>
void Build(const parser::SpecificationPart &x, T* scope)
{
#if PRINT_FLANG_TRAVERSAL
   std::cout << "Rose::builder::Build(SpecificationPart)\n";
#endif

   const auto & implicit_part = std::get<parser::ImplicitPart>(x.t);
   Build(implicit_part, scope);

   const auto & decl_construct = std::get<std::list<parser::DeclarationConstruct>>(x.t);
   Build(decl_construct, scope);

}

void BuildFunctionReturnType(const parser::SpecificationPart &x, std::string &result_name, SgType* &return_type)
{
#if PRINT_FLANG_TRAVERSAL
   std::cout << "Rose::builder::Build(SpecificationPart)\n";
#endif

   // Look for the variable declaration of the result to get the function return type

   const auto & decl_construct = std::get<std::list<parser::DeclarationConstruct>>(x.t);

   for (const auto &elem : decl_construct) {
      const auto & spec_construct = std::get<parser::SpecificationConstruct>(elem.u);
      const auto & type_decl_stmt = std::get<parser::Statement<common::Indirection<parser::TypeDeclarationStmt>>>(spec_construct.u).statement.value();
      const auto & entity_decl = std::get<std::list<parser::EntityDecl>>(type_decl_stmt.t);

      for (const auto &name : entity_decl) {
         // Look for the result name
         if (std::get<0>(name.t).ToString() == result_name) {
            // When result name is found, get the return type
            const auto & decl_type_spec = std::get<parser::DeclarationTypeSpec>(type_decl_stmt.t);
            Build(decl_type_spec, return_type);
         }
      }
   }
}

template<typename T>
void Build(const parser::ExecutionPart &x, T* scope)
{
#if PRINT_FLANG_TRAVERSAL
   std::cout << "Rose::builder::Build(ExecutionPart)\n";
#endif

   Build(x.v, scope);   // std::list<ExecutionPartConstruct>
}

template<typename T>
void Build(const parser::ExecutionPartConstruct &x, T* scope)
{
#if PRINT_FLANG_TRAVERSAL
   std::cout << "Rose::builder::Build(ExecutionPartConstruct)\n";
#endif

   std::visit(
      common::visitors{
         [&] (const parser::ExecutableConstruct &y) { Build(y, scope); },
         [&] (const parser::ErrorRecovery &y)       { Build(y, scope); },
         //  Statement<common::Indirection> - FormatStmt, EntryStmt, DataStmt, or NamelistStmt
         [&] (const auto &y) { Build(y.statement.value(), scope); },
      },
      x.u);
}

template<typename T>
void Build(const parser::ExecutableConstruct &x, T* scope)
{
#if PRINT_FLANG_TRAVERSAL
   std::cout << "Rose::builder::Build(ExecutableConstruct)\n";
#endif

   std::visit(
      common::visitors{
         [&] (const parser::Statement<parser::ActionStmt> &y) { Build(y.statement, scope); },
         [&] (const parser::Statement<common::Indirection<parser::LabelDoStmt>> &y)
                { Build(y.statement.value(), scope); },
         [&] (const parser::Statement<common::Indirection<parser::EndDoStmt>> &y)
                { Build(y.statement.value(), scope); },
         // common:: Indirection - AssociateConstruct, BlockConstruct, CaseConstruct, ChangeTeamConstruct,
         // CriticalConstruct, DoConstruct, IfConstruct, SelectRankConstruct, SelectTypeConstruct,
         // WhereConstruct, ForallConstruct, CompilerDirective, OpenMPConstruct, OpenACCConstruct, OmpEndLoopDirective
<<<<<<< HEAD
=======
         // AccEndCombinedDirective
>>>>>>> 99883b61
         [&] (const auto &y) { Build(y.value(), scope); },
      },
      x.u);
}

template<typename T>
void Build(const parser::ActionStmt &x, T* scope)
{
#if PRINT_FLANG_TRAVERSAL
   std::cout << "Rose::builder::Build(ActionStmt)\n";
#endif

   std::visit(
      common::visitors{
         [&](const parser::ContinueStmt  &y) { Build(y, scope); },
         [&](const parser::FailImageStmt &y) { Build(y, scope); },
         // common::Indirection - AllocateStmt, AssignmentStmt, BackspaceStmt, CallStmt, CloseStmt,
         // CycleStmt, DeallocateStmt, EndfileStmt, EventPostStmt, EventWaitStmt, ExitStmt, FailImageStmt,
         // FlushStmt, FormTeamStmt, GotoStmt, IfStmt, InquireStmt, LockStmt, NullifyStmt, OpenStmt,
         // PointerAssignmentStmt, PrintStmt, ReadStmt, ReturnStmt, RewindStmt, StopStmt, SyncAllStmt,
         // SyncImagesStmt, SyncMemoryStmt, SyncTeamStmt, UnlockStmt, WaitStmt, WhereStmt, WriteStmt,
         // ComputedGotoStmt, ForallStmt, ArithmeticIfStmt, AssignStmt, AssignedGotoStmt, PauseStmt
         [&](const auto &y) { Build(y.value(), scope); },
      },
      x.u);
}

template<typename T>
void Build(const parser::AssignmentStmt &x, T* scope)
{
#if PRINT_FLANG_TRAVERSAL
   std::cout << "Rose::builder::Build(AssignmentStmt)\n";
#endif

   SgExpression* lhs{nullptr};
   SgExpression* rhs{nullptr};

   auto & variable = std::get<0>(x.t);
   Build(variable, lhs);

   auto & expr = std::get<1>(x.t);
   Build(expr, rhs);

   SgExprStatement* assign_stmt = nullptr;
   std::vector<SgExpression*> vars;
   vars.push_back(lhs);

   // Begin SageTreeBuilder
   builder.Enter(assign_stmt, rhs, vars, std::string()/* no label*/);
   builder.Leave(assign_stmt);
}

void Build(const parser::FunctionStmt &x, std::list<std::string> &dummy_arg_name_list, std::string &name, std::string &result_name, LanguageTranslation::FunctionModifierList &function_modifiers, SgType* &type)
{
#if PRINT_FLANG_TRAVERSAL
   std::cout << "Rose::builder::Build(FunctionStmt)\n";
#endif

   Build(std::get<0>(x.t), function_modifiers, type);   // std::list<PrefixSpec>
   Build(std::get<1>(x.t), name);                       // Name
   Build(std::get<2>(x.t), dummy_arg_name_list);        // std::list<Name>

   if (auto & opt = std::get<3>(x.t)) {                 // std::optional<Suffix>
      Build(opt.value(), result_name);
   }
}

void Build(const parser::SubroutineStmt &x, std::list<std::string> &dummy_arg_name_list, std::string &name, LanguageTranslation::FunctionModifierList &function_modifiers)
{
#if PRINT_FLANG_TRAVERSAL
   std::cout << "Rose::builder::Build(SubroutineStmt)\n";
#endif

   SgType* type;

   Build(std::get<0>(x.t), function_modifiers, type);    // std::list<PrefixSpec>
   Build(std::get<1>(x.t), name);                        // Name
   Build(std::get<2>(x.t), dummy_arg_name_list);         // std::list<DummyArg>

#if 0
   if (auto & opt = std::get<3>(x.t)) {                  // std::optional<LanguageBindingSpec>
      Build(opt.value(), expr);
   }
#endif
}

void Build(const std::list<parser::PrefixSpec> &x, LanguageTranslation::FunctionModifierList &function_modifiers, SgType* &type)
{
#if PRINT_FLANG_TRAVERSAL
   std::cout << "Rose::builder::Build(PrefixSpec)\n";
#endif

   for (const auto &elem : x) {
      LanguageTranslation::FunctionModifier function_mod;

      Build(elem, function_mod, type);

      function_modifiers.push_back(function_mod);
   }

}

void Build(const parser::PrefixSpec &x, LanguageTranslation::FunctionModifier &function_mod, SgType* &type)
{
#if PRINT_FLANG_TRAVERSAL
   std::cout << "Rose::builder::Build(PrefixSpec)\n";
#endif

   std::visit(
      common::visitors{
         [&] (const parser::PrefixSpec::Elemental &y)
            {
               function_mod = LanguageTranslation::FunctionModifier::e_function_modifier_elemental;
            },
         [&] (const parser::PrefixSpec::Impure &y)
            {
               function_mod = LanguageTranslation::FunctionModifier::e_function_modifier_impure;
            },
         [&] (const parser::PrefixSpec::Module &y)
            {
               function_mod = LanguageTranslation::FunctionModifier::e_function_modifier_module;
            },
         [&] (const parser::PrefixSpec::Pure &y)
            {
               function_mod = LanguageTranslation::FunctionModifier::e_function_modifier_pure;
            },
         [&] (const parser::PrefixSpec::Recursive &y)
            {
               function_mod = LanguageTranslation::FunctionModifier::e_function_modifier_recursive;
            },
         [&] (const parser::DeclarationTypeSpec &y)
            {
               Build(y, type);
            },
         [&] (const auto &y) { ; }   // Non_Recursive
      },
      x.u);
}

void Build(const parser::DummyArg &x, std::string &name)
{
#if PRINT_FLANG_TRAVERSAL
   std::cout << "Rose::builder::Build(DummyArg)\n";
#endif

   std::visit(
      common::visitors{
         [&] (const Fortran::parser::Name &y) { name = y.ToString(); },
         [&] (const Fortran::parser::Star &y) { ; },
      },
      x.u);
}

void Build(const parser::Suffix &x, std::string &result_name)
{
#if PRINT_FLANG_TRAVERSAL
   std::cout << "Rose::builder::Build(Suffix)\n";
#endif

   if (x.resultName) {  // std::optional<Name>
      Build(x.resultName.value(), result_name);
   }

   // TODO:
   //  std::optional<LanguageBindingSpec> binding;
}

void Build(const parser::Variable &x, SgExpression* &expr)
{
#if PRINT_FLANG_TRAVERSAL
   std::cout << "Rose::builder::Build(Variable)\n";
#endif

   // Designator, FunctionReference
   auto VariableVisitor = [&](const auto& y) { Build(y.value(), expr); };
   std::visit(VariableVisitor, x.u);
}

void Build(const parser::Designator &x, SgExpression* &expr)
{
#if PRINT_FLANG_TRAVERSAL
   std::cout << "Rose::builder::Build(Designator)\n";
#endif

   // DataRef, Substring
   auto DesignatorVisitor = [&](const auto& y) { Build(y, expr); };
   std::visit(DesignatorVisitor, x.u);
}

void Build(const parser::DataRef &x, SgExpression* &expr)
{
#if PRINT_FLANG_TRAVERSAL
   std::cout << "Rose::builder::Build(DataRef)\n";
#endif

   std::visit(
      common::visitors{
         [&] (const Fortran::parser::Name &y) {
            std::string name = std::get<0>(x.u).ToString();

            expr = SageBuilderCpp17::buildVarRefExp_nfi(name);
          },
         // StructureComponent, ArrayElement, or CoindexedNamedObject
         [&] (const auto &y) { Build(y.value(), expr); },
      },
      x.u);
}

void Build(const parser::Substring &x, SgExpression* &expr)
{
#if PRINT_FLANG_TRAVERSAL
   std::cout << "Rose::builder::Build(Substring)\n";
#endif
}

void Build(const parser::FunctionReference &x, SgExpression* &expr)
{
#if PRINT_FLANG_TRAVERSAL
   std::cout << "Rose::builder::Build(FunctionReference)\n";
#endif
<<<<<<< HEAD

   std::list<SgExpression*> arg_list;
   std::string func_name;

   Build(x.v, arg_list, func_name); // Call

   SgExprListExp* param_list = SageBuilderCpp17::buildExprListExp_nfi(arg_list);

   // Begin SageTreeBuilder
   SgFunctionCallExp* func_call;
   builder.Enter(func_call, func_name, param_list);

   // Use wrapper function because can't use inheritance of pointers until Rose accepts Cpp17
   expr = SageBuilderCpp17::buildFunctionCallExp(func_call);

=======

   Build(x.v, expr); // Call
>>>>>>> 99883b61
}

void Build(const parser::Call &x, std::list<SgExpression*> &arg_list, std::string &name)
{
#if PRINT_FLANG_TRAVERSAL
   std::cout << "Rose::builder::Build(Call)\n";
#endif

   SgExpression* expr{nullptr};

   Build(std::get<0>(x.t), expr, name);   // ProcedureDesignator
   Build(std::get<1>(x.t), arg_list);     // std::list<ActualArgSpec>
}

void Build(const parser::ProcedureDesignator &x, SgExpression* &expr, std::string &name)
{
#if PRINT_FLANG_TRAVERSAL
   std::cout << "Rose::builder::Build(ProcedureDesignator)\n";
#endif

   std::visit(
      common::visitors{
<<<<<<< HEAD
         [&] (const parser::Name             &y) { name = y.ToString(); },
         [&] (const parser::ProcComponentRef &y) { Build(y, expr);      }
=======
         [&] (const parser::Name &y)
         {
            std::string name = y.ToString();
            std::cout << "The ProcedureDesignator name is " << name << "\n";
         },
         [&] (const auto &y) { Build(y, expr); }   // ProcComponentRef
>>>>>>> 99883b61
      },
      x.u);
}

void Build(const parser::ProcComponentRef &x, SgExpression* &expr)
{
#if PRINT_FLANG_TRAVERSAL
   std::cout << "Rose::builder::Build(ProcComponentRef)\n";
#endif
}

void Build(const parser::ActualArgSpec &x, SgExpression* &expr)
{
#if PRINT_FLANG_TRAVERSAL
   std::cout << "Rose::builder::Build(ActualArgSpec)\n";
#endif

   if (auto & opt = std::get<0>(x.t)) {    // std::optional<Keyword>
      Build(opt.value(), expr);
   }

   Build(std::get<1>(x.t), expr);          // ActualArg
}

void Build(const parser::ActualArg &x, SgExpression* &expr)
{
#if PRINT_FLANG_TRAVERSAL
   std::cout << "Rose::builder::Build(ActualArg)\n";
#endif

   std::visit(
      common::visitors{
         [&] (const common::Indirection<parser::Expr> &y) { Build(y.value(), expr); },
         [&] (const auto &y) { }   // AltReturnSpec, PercentRef, PercentVal
      },
      x.u);
}

void Build(const parser::Keyword &x, SgExpression* &expr)
{
#if PRINT_FLANG_TRAVERSAL
   std::cout << "Rose::builder::Build(Keyword)\n";
#endif
}

void Build(const parser::Name &x, SgExpression* &expr)
{
#if PRINT_FLANG_TRAVERSAL
   std::cout << "Rose::builder::Build(Name) - build SgVarRefExp\n";
#endif

   std::string name = x.ToString();
   expr = SageBuilderCpp17::buildVarRefExp_nfi(name);
}

void Build(const parser::Name &x, std::string &name)
{
#if PRINT_FLANG_TRAVERSAL
   std::cout << "Rose::builder::Build(Name) - build std::string\n";
#endif

   name = x.ToString();
}

void Build(const parser::NamedConstant &x, SgExpression* &expr)
{
#if PRINT_FLANG_TRAVERSAL
   std::cout << "Rose::builder::Build(NamedConstant)\n";
#endif
}

void Build(const parser::Expr &x, SgExpression* &expr)
{
#if PRINT_FLANG_TRAVERSAL
   std::cout << "Rose::builder::Build(Expr)\n";
#endif

   std::visit(
      common::visitors{
         [&](const Fortran::common::Indirection<parser::CharLiteralConstantSubstring> &y)
               { Build(y.value(), expr); },
         [&](const Fortran::common::Indirection<parser::Designator> &y)
               { Build(y.value(), expr); },
         [&](const Fortran::common::Indirection<parser::FunctionReference> &y)
               { Build(y.value(), expr); },
         // LiteralConstant, ArrayConstructor, StructureConstructor, Parentheses, UnaryPlus,
         // Negate, NOT, PercentLoc, DefinedUnary, Power, Multiply, Divide, Add, Subtract, Concat
         // LT, LE, EQ, NE, GE, GT, AND, OR, EQV, NEQV, XOR, DefinedBinary, ComplexConstructor
         [&](const auto &y) { Build(y, expr); },
      },
      x.u);
}

void Build(const parser::Expr::IntrinsicBinary &x, SgExpression* &expr)
{
#if PRINT_FLANG_TRAVERSAL
   std::cout << "Rose::builder::Build(IntrinsicBinary)\n";
#endif
<<<<<<< HEAD
}

void Build(const parser::ConstantValue &x, SgExpression* &expr)
{
#if PRINT_FLANG_TRAVERSAL
   std::cout << "Rose::builder::Build(ConstantValue)\n";
#endif

   // LiteralConstant, NamedConstant
   auto ConstantValueVisitor = [&] (const auto &y) { Build(y, expr); };
   std::visit(ConstantValueVisitor, x.u);
=======
>>>>>>> 99883b61
}

void Build(const parser::LiteralConstant &x, SgExpression* &expr)
{
#if PRINT_FLANG_TRAVERSAL
   std::cout << "Rose::builder::Build(LiteralConstant)\n";
#endif

   //  HollerithLiteralConstant, IntLiteralConstant, RealLiteralConstant, ComplexLiteralConstant,
   //  BOZLiteralConstant, CharLiteralConstant, LogicalLiteralConstant
   auto LiteralConstVisitor = [&] (const auto &y) { Build(y, expr); };
   std::visit(LiteralConstVisitor, x.u);
}

   // LiteralConstant
void Build(const parser::HollerithLiteralConstant &x, SgExpression* &expr)
{
#if PRINT_FLANG_TRAVERSAL
   std::cout << "Rose::builder::Build(HollerithLiteralConstant)\n";
#endif
}

void Build(const parser::IntLiteralConstant &x, SgExpression* &expr)
{
#if PRINT_FLANG_TRAVERSAL
   std::cout << "Rose::builder::Build(IntLiteralConstant)\n";
#endif

   expr = SageBuilderCpp17::buildIntVal_nfi(stoi(std::get<0>(x.t).ToString()));
}

void Build(const parser::SignedIntLiteralConstant &x, SgExpression* &expr)
{
#if PRINT_FLANG_TRAVERSAL
   std::cout << "Rose::builder::Build(SignedIntLiteralConstant)\n";
#endif
   // std::tuple<CharBlock, std::optional<KindParam>> t;

   expr = SageBuilderCpp17::buildIntVal_nfi(stoi(std::get<0>(x.t).ToString()));
}

void Build(const parser::RealLiteralConstant &x, SgExpression* &expr)
{
#if PRINT_FLANG_TRAVERSAL
   std::cout << "Rose::builder::Build(RealLiteralConstant)\n";
#endif

   expr = SageBuilderCpp17::buildFloatVal_nfi(x.real.source.ToString());
}

void Build(const parser::SignedRealLiteralConstant &x, SgExpression* &expr)
{
#if PRINT_FLANG_TRAVERSAL
   std::cout << "Rose::builder::Build(SignedRealLiteralConstant)\n";
#endif
   // std::tuple<std::optional<Sign>, RealLiteralConstant> t;

   Build(std::get<1>(x.t), expr);
}

void Build(const parser::ComplexLiteralConstant &x, SgExpression* &expr)
{
#if PRINT_FLANG_TRAVERSAL
   std::cout << "Rose::builder::Build(ComplexLiteralConstant)\n";
#endif
   // std::tuple<ComplexPart, ComplexPart> t;

   SgExpression * real_value = nullptr, * imaginary_value = nullptr;

   Build(std::get<0>(x.t), real_value);
   Build(std::get<1>(x.t), imaginary_value);

   expr = SageBuilderCpp17::buildComplexVal_nfi(real_value, imaginary_value, "");
}

void Build(const parser::BOZLiteralConstant &x, SgExpression* &expr)
{
#if PRINT_FLANG_TRAVERSAL
   std::cout << "Rose::builder::Build(BOZLiteralConstant)\n";
#endif
}

void Build(const parser::CharLiteralConstant &x, SgExpression* &expr)
{
#if PRINT_FLANG_TRAVERSAL
   std::cout << "Rose::builder::Build(CharLiteralConstant)\n";
#endif

   expr = SageBuilderCpp17::buildStringVal_nfi(x.GetString());
}

void Build(const parser::LogicalLiteralConstant &x, SgExpression* &expr)
{
#if PRINT_FLANG_TRAVERSAL
   std::cout << "Rose::builder::Build(LogicalLiteralConstant)\n";
#endif

   expr = SageBuilderCpp17::buildBoolValExp_nfi(std::get<0>(x.t));
}

void Build(const parser::ComplexPart &x, SgExpression* &expr)
{
#if PRINT_FLANG_TRAVERSAL
   std::cout << "Rose::builder::Build(ComplexPart)\n";
#endif

   // std::variant<SignedIntLiteralConstant, SignedRealLiteralConstant, NamedConstant>
   auto ComplexPartVisitor = [&](const auto& y) { Build(y, expr); };
   std::visit(ComplexPartVisitor, x.u);
}

template<typename T>
void Build(const parser::InternalSubprogramPart &x, T* scope)
{
#if PRINT_FLANG_TRAVERSAL
   std::cout << "Rose::builder::Build(InternalSubprogramPart)\n";
#endif
}

template<typename T>
void Build(const parser::ImplicitPart &x, T* scope)
{
#if PRINT_FLANG_TRAVERSAL
   std::cout << "Rose::builder::Build(ImplicitPart)\n";
#endif

   Build(x.v, scope);   // std::list<ImplicitPartStmt>
}

template<typename T>
void Build(const parser::ImplicitPartStmt &x, T* scope)
{
#if PRINT_FLANG_TRAVERSAL
   std::cout << "Rose::builder::Build(ImplicitPartStmt)\n";
#endif

   std::visit(
      common::visitors{
         [&](const common::Indirection<parser::CompilerDirective> &y) { Build(y.value(), scope); },
         // Statement<common::Indirection<> - ImplicitStmt, ParameterStmt, OldParameterStmt, FormatStmt, EntryStmt
         [&](const auto &y) { Build(y.statement.value(), scope); },
      },
      x.u);
}

template<typename T>
void Build(const parser::ImplicitStmt &x, T* scope)
{
#if PRINT_FLANG_TRAVERSAL
   std::cout << "Rose::builder::Build(ImplicitStmt)\n";
#endif

   // std::list<ImplicitSpec>, std::list<ImplicitNoneNameSpec>
   auto SpecVisitor = [&](const auto& y) { Build(y, scope); };
   std::visit(SpecVisitor, x.u);
}

template<typename T>
void Build(const parser::ImplicitSpec &x, T* scope)
{
#if PRINT_FLANG_TRAVERSAL
   std::cout << "Rose::builder::Build(ImplicitSpec)\n";
#endif
}

template<typename T>
void Build(const parser::ImplicitStmt::ImplicitNoneNameSpec &x, T* scope)
{
#if PRINT_FLANG_TRAVERSAL
   std::cout << "Rose::builder::Build(ImplicitNoneNameSpec)\n";
#endif
}

template<typename T>
void Build(const parser::DeclarationConstruct &x, T* scope)
{
#if PRINT_FLANG_TRAVERSAL
   std::cout << "Rose::builder::Build(DeclarationConstruct)\n";
#endif

   std::visit(
      common::visitors{
         [&](const parser::SpecificationConstruct &y) { Build(y, scope); },
         [&](const parser::ErrorRecovery &y)          { Build(y, scope); },
         //  Statement<common::Indirection<>> - DataStmt, FormatStmt, EntryStmt, StmtFunctionStmt
         [&](const auto &y) { Build(y.statement.value(), scope); },
      },
      x.u);
}

template<typename T>
void Build(const parser::SpecificationConstruct &x, T* scope)
{
#if PRINT_FLANG_TRAVERSAL
   std::cout << "Rose::builder::Build(SpecificationConstruct)\n";
#endif

   std::visit(
      common::visitors{
         [&](const common::Indirection<parser::DerivedTypeDef> &y)              { Build(y.value(), scope); },
         [&](const common::Indirection<parser::EnumDef> &y)                     { Build(y.value(), scope); },
         [&](const common::Indirection<parser::InterfaceBlock> &y)              { Build(y.value(), scope); },
         [&](const common::Indirection<parser::StructureDef> &y)                { Build(y.value(), scope); },
         [&](const common::Indirection<parser::CompilerDirective> &y)           { Build(y.value(), scope); },
         [&](const common::Indirection<parser::OpenMPDeclarativeConstruct>  &y) { Build(y.value(), scope); },
         [&](const common::Indirection<parser::OpenACCDeclarativeConstruct> &y) { Build(y.value(), scope); },
         [&](const parser::Statement<parser::OtherSpecificationStmt> &y)     { Build(y.statement, scope); },
         // Statement<common::Indirection<>> - GenericStmt, ParameterStmt,
         // OldParameterStmt, ProcedureDeclarationStmt, TypeDeclarationStmt
         [&](const auto &y ) { Build(y.statement.value(), scope); }
      },
      x.u);
}

template<typename T>
void Build(const parser::TypeDeclarationStmt &x, T* scope)
{
#if PRINT_FLANG_TRAVERSAL
   std::cout << "Rose::builder::Build(TypeDeclarationStmt)\n";
#endif

   SgVariableDeclaration* var_decl = nullptr;
   SgType * type = nullptr, * base_type = nullptr;
   SgExpression* init = nullptr;
<<<<<<< HEAD
   std::list<LanguageTranslation::ExpressionKind> modifier_enum_list;
   std::string name{};

   Build(std::get<0>(x.t), base_type);                    // DeclarationTypeSpec
   Build(std::get<1>(x.t), modifier_enum_list);           // std::list<AttrSpec>
=======

   // need name and type
   std::string name{};

   Build(std::get<0>(x.t), base_type);                    // DeclarationTypeSpec
   Build(std::get<1>(x.t), scope);                        // std::list<AttrSpec>
>>>>>>> 99883b61
   Build(std::get<2>(x.t), name, init, type, base_type);  // std::list<EntityDecl>

   if (!type) {
      type = base_type;
   }

   builder.Enter(var_decl, name, type, init);
<<<<<<< HEAD
   builder.Leave(var_decl, modifier_enum_list);
=======
   builder.Leave(var_decl);
>>>>>>> 99883b61
}

void Build(const parser::DeclarationTypeSpec &x, SgType* &type)
{
#if PRINT_FLANG_TRAVERSAL
   std::cout << "Rose::builder::Build(DeclarationTypeSpec)\n";
#endif

   // IntrinsicTypeSpec, Type, TypeStar, Class, ClassStar, Record
   auto DeclTypeSpecVisitor = [&] (const auto &y) { Build(y, type); };
   std::visit(DeclTypeSpecVisitor, x.u);
}

void Build(const parser::DeclarationTypeSpec::Type&x, SgType* &type)
{
#if PRINT_FLANG_TRAVERSAL
   std::cout << "Rose::builder::Build(Type)\n";
#endif

   Build(x.derived, type);   // DerivedTypeSpec
}

void Build(const parser::DeclarationTypeSpec::TypeStar&x, SgType* &type)
{
#if PRINT_FLANG_TRAVERSAL
   std::cout << "Rose::builder::Build(TypeStar)\n";
#endif
}

void Build(const parser::DeclarationTypeSpec::Class&x, SgType* &type)
{
#if PRINT_FLANG_TRAVERSAL
   std::cout << "Rose::builder::Build(Class)\n";
#endif

   Build(x.derived, type);   // DerivedTypeSpec
}

void Build(const parser::DeclarationTypeSpec::ClassStar&x, SgType* &type)
{
#if PRINT_FLANG_TRAVERSAL
   std::cout << "Rose::builder::Build(ClassStar)\n";
#endif
}

void Build(const parser::DeclarationTypeSpec::Record&x, SgType* &type)
{
#if PRINT_FLANG_TRAVERSAL
   std::cout << "Rose::builder::Build(Record)\n";
#endif
}

void Build(const parser::DerivedTypeSpec&x, SgType* &type)
{
#if PRINT_FLANG_TRAVERSAL
   std::cout << "Rose::builder::Build(DerivedTypeSpec)\n";
#endif

   //   std::tuple<Name, std::list<TypeParamSpec>> t;
   std::string name = std::get<parser::Name>(x.t).ToString();
   std::cout << "DerivedTypeSpec name is " << name << "\n";
}

void Build(const parser::AttrSpec &x, LanguageTranslation::ExpressionKind &modifier_enum)
{
#if PRINT_FLANG_TRAVERSAL
   std::cout << "Rose::builder::Build(AttrSpec)\n";
#endif

<<<<<<< HEAD
   std::visit(
      common::visitors{
         [&] (const parser::CoarraySpec  &y) { ; },
         [&] (const parser::ArraySpec    &y) { ; },
         [&] (const parser::Parameter    &y) { ; },
         [&] (const parser::Allocatable  &y)
            {
               modifier_enum = LanguageTranslation::ExpressionKind::e_type_modifier_allocatable;
            },
         [&] (const parser::Asynchronous &y)
            {
               modifier_enum = LanguageTranslation::ExpressionKind::e_type_modifier_asynchronous;
            },
         [&] (const parser::Contiguous &y)
            {
               modifier_enum = LanguageTranslation::ExpressionKind::e_storage_modifier_contiguous;
            },
         [&] (const parser::External &y)
            {
               modifier_enum = LanguageTranslation::ExpressionKind::e_storage_modifier_external;
            },
         [&] (const parser::Intrinsic &y)
            {
               modifier_enum = LanguageTranslation::ExpressionKind::e_type_modifier_intrinsic;
            },
         [&] (const parser::Optional &y)
            {
               modifier_enum = LanguageTranslation::ExpressionKind::e_type_modifier_optional;
            },
         [&] (const parser::Pointer &y)
            {
               modifier_enum = LanguageTranslation::ExpressionKind::e_type_modifier_pointer;
            },
         [&] (const parser::Protected &y)
            {
               modifier_enum = LanguageTranslation::ExpressionKind::e_type_modifier_protected;
            },
         [&] (const parser::Save &y)
            {
               modifier_enum = LanguageTranslation::ExpressionKind::e_type_modifier_save;
            },
         [&] (const parser::Target &y)
            {
               modifier_enum = LanguageTranslation::ExpressionKind::e_type_modifier_target;
            },
         [&] (const parser::Value &y)
            {
               modifier_enum = LanguageTranslation::ExpressionKind::e_param_binding_value;
            },
         [&] (const parser::Volatile &y)
            {
               modifier_enum = LanguageTranslation::ExpressionKind::e_type_modifier_volatile;
            },
         // AccessSpec, IntentSpec, LanguageBindingSpec
         [&] (const auto &y) { Build(y, modifier_enum); },
      },
      x.u);
}

void Build(const parser::KindSelector &x, SgExpression* &expr)
{
#if PRINT_FLANG_TRAVERSAL
   std::cout << "Rose::builder::Build(KindSelector)\n";
#endif

   std::visit(
      common::visitors{
         [&] (const parser::ScalarIntConstantExpr  &y) { Build(y.thing.thing, expr); },
         [&] (const parser::KindSelector::StarSize &y) { ; },
      },
      x.u);
=======
   //  std::variant<AccessSpec, Allocatable, Asynchronous, CoarraySpec, Contiguous,
   //      ArraySpec, External, IntentSpec, Intrinsic, LanguageBindingSpec, Optional,
   //      Parameter, Pointer, Protected, Save, Target, Value, Volatile>
   auto AttrSpecVisitor = [&] (const auto &y) { ; };
   std::visit(AttrSpecVisitor, x.u);
>>>>>>> 99883b61
}

void Build(const parser::KindSelector &x, SgExpression* &expr)
{
#if PRINT_FLANG_TRAVERSAL
   std::cout << "Rose::builder::Build(KindSelector)\n";
#endif

   std::visit(
      common::visitors{
         [&] (const parser::ScalarIntConstantExpr  &y) { Build(y.thing.thing, expr); },
         [&] (const parser::KindSelector::StarSize &y) { ; },
      },
      x.u);
}

void Build(const parser::IntrinsicTypeSpec &x, SgType* &type)
{
#if PRINT_FLANG_TRAVERSAL
   std::cout << "Rose::builder::Build(IntrinsicTypeSpec)\n";
#endif

   // IntegerTypeSpec, Real, DoublePrecision, Complex, Character, Logical, DoubleComplex
   auto TypeVisitor = [&](const auto& y) { Build(y, type); };
   std::visit(TypeVisitor, x.u);
}

void Build(const parser::IntegerTypeSpec &x, SgType* &type)
{
#if PRINT_FLANG_TRAVERSAL
   std::cout << "Rose::builder::Build(IntegerTypeSpec)\n";
#endif

   if (auto & kind = x.v) {   // std::optional<KindSelector>
      SgExpression* kind_expr = nullptr;
      Build(kind.value(), kind_expr);
      type = SageBuilderCpp17::buildIntType(kind_expr);
   } else {
      type = SageBuilderCpp17::buildIntType();
   }
}

void Build(const parser::IntrinsicTypeSpec::Real &x, SgType* &type)
{
#if PRINT_FLANG_TRAVERSAL
   std::cout << "Rose::builder::Build(Real)\n";
#endif

   if (auto & kind = x.kind) {   // std::optional<KindSelector>
      SgExpression* kind_expr = nullptr;
      Build(kind.value(), kind_expr);
      type = SageBuilderCpp17::buildFloatType(kind_expr);
   } else {
      type = SageBuilderCpp17::buildFloatType();
   }
}

void Build(const parser::IntrinsicTypeSpec::DoublePrecision &x, SgType* &type)
{
#if PRINT_FLANG_TRAVERSAL
   std::cout << "Rose::builder::Build(DoublePrecision)\n";
#endif

   type = SageBuilderCpp17::buildDoubleType();
}

void Build(const parser::IntrinsicTypeSpec::Complex &x, SgType* &type)
{
#if PRINT_FLANG_TRAVERSAL
   std::cout << "Rose::builder::Build(Complex)\n";
#endif

   SgType* base_type = SageBuilderCpp17::buildIntType();
   type = SageBuilderCpp17::buildComplexType(base_type);
}

void Build(const parser::IntrinsicTypeSpec::Character &x, SgType* &type)
{
#if PRINT_FLANG_TRAVERSAL
   std::cout << "Rose::builder::Build(Character)\n";
#endif

   SgExpression* expr = nullptr;

   if (auto & opt = x.selector) {    // std::optional<CharSelector> selector
      Build(opt.value(), expr);
      type = SageBuilderCpp17::buildStringType(expr);
   } else {
      type = SageBuilderCpp17::buildCharType();
   }
}

void Build(const parser::IntrinsicTypeSpec::Logical &x, SgType* &type)
{
#if PRINT_FLANG_TRAVERSAL
   std::cout << "Rose::builder::Build(Logical)\n";
#endif

   if (auto & kind = x.kind) {   // std::optional<KindSelector>
      SgExpression* kind_expr = nullptr;
      Build(kind.value(), kind_expr);
      type = SageBuilderCpp17::buildBoolType(kind_expr);
   } else {
      type = SageBuilderCpp17::buildBoolType();
   }
}

void Build(const parser::IntrinsicTypeSpec::DoubleComplex &x, SgType* &type)
{
#if PRINT_FLANG_TRAVERSAL
   std::cout << "Rose::builder::Build(DoubleComplex)\n";
#endif

   SgType* base_type = SageBuilderCpp17::buildDoubleType();
   type = SageBuilderCpp17::buildComplexType(base_type);
}

void Build(const parser::CharSelector &x, SgExpression* &expr)
{
#if PRINT_FLANG_TRAVERSAL
   std::cout << "Rose::builder::Build(CharSelector)\n";
#endif

   // std::variant<LengthSelector, LengthAndKind> u;
   auto CharSelectorVisitor = [&](const auto& y) { Build(y, expr); };
   std::visit(CharSelectorVisitor, x.u);
}

void Build(const parser::LengthSelector &x, SgExpression* &expr)
{
#if PRINT_FLANG_TRAVERSAL
   std::cout << "Rose::builder::Build(LengthSelector)\n";
#endif

   //  std::variant<TypeParamValue, CharLength> u;
   auto LengthSelectorVisitor = [&](const auto& y) { Build(y, expr); };
   std::visit(LengthSelectorVisitor, x.u);
}

void Build(const parser::CharSelector::LengthAndKind &x, SgExpression* &expr)
{
#if PRINT_FLANG_TRAVERSAL
   std::cout << "Rose::builder::Build(LengthAndKind)\n";
#endif

   //    std::optional<TypeParamValue> length;
   //    ScalarIntConstantExpr kind;
}

void Build(const parser::TypeParamValue &x, SgExpression* &expr)
{
#if PRINT_FLANG_TRAVERSAL
   std::cout << "Rose::builder::Build(TypeParamVale)\n";
#endif

   std::visit(
      common::visitors{
         [&] (const parser::ScalarIntExpr &y)  { Build(y, expr); },
         [&] (const auto &y)                                 { ; },  // Star, Deferred
      },
      x.u);
}

void Build(const std::list<Fortran::parser::EntityDecl> &x, std::string &name, SgExpression* &init, SgType* &type, SgType* base_type)
{
#if PRINT_FLANG_TRAVERSAL
   std::cout << "Rose::builder::Build(std::list) for EntityDecl\n";
#endif

   for (const auto &elem : x) {
      Build(elem, name, init, type, base_type);
   }
}

void Build(const parser::EntityDecl &x, std::string &name, SgExpression* &init, SgType* &type, SgType* base_type)
{
#if PRINT_FLANG_TRAVERSAL
   std::cout << "Rose::builder::Build(EntityDecl)\n";
#endif

   name = std::get<0>(x.t).ToString();

   SgScopeStatement *scope = nullptr;
   if (auto & opt = std::get<1>(x.t)) {    // ArraySpec
      Build(opt.value(), type, base_type);
   }

   if (auto & opt = std::get<2>(x.t)) {    // CoarraySpec
      Build(opt.value(), scope);
   }

   if (auto & opt = std::get<3>(x.t)) {    // CharLength
      //      Build(opt.value(), scope);
   }

   if (auto & opt = std::get<4>(x.t)) {    // Initialization
      Build(opt.value(), init);
   }
}

   // EntityDecl
void Build(const parser::ArraySpec &x, SgType* &type, SgType* base_type)
{
#if PRINT_FLANG_TRAVERSAL
   std::cout << "Rose::builder::Build(ArraySpec)\n";
#endif

   SgExpression* expr = nullptr;
   std::list<SgExpression*> expr_list;

   std::visit(
      common::visitors{
         [&] (const std::list<parser::ExplicitShapeSpec> &y)
            {
               Build(y, expr_list);
               type = SageBuilderCpp17::buildArrayType(base_type, expr_list);
            },
         // std::list<AssumedShapeSpec>, DeferredShapeSpecList,
         // AssumedSizeSpec, ImpliedShapeSpec, AssumedRankSpec
         [&] (const auto &y)
            {
               Build(y, expr);
            }
      },
      x.u);
}

template<typename T>
void Build(const parser::CoarraySpec &x, T* scope)
{
#if PRINT_FLANG_TRAVERSAL
   std::cout << "Rose::builder::Build(CoarraySpec)\n";
#endif
}

void Build(const parser::CharLength &x, SgExpression* &)
{
#if PRINT_FLANG_TRAVERSAL
   std::cout << "Rose::builder::Build(CharLength)\n";
#endif
}

void Build(const parser::Initialization &x, SgExpression* &expr)
{
#if PRINT_FLANG_TRAVERSAL
   std::cout << "Rose::builder::Build(Initialization)\n";
#endif

   std::visit(
      common::visitors{
         [&] (const std::list<common::Indirection<parser::DataStmtValue>> &y)
            {
               for (const auto &elem : y) {
                  Build(elem.value(), expr);
               }
            },
         [&] (const parser::ConstantExpr &y) { Build(y, expr); },
         [&] (const auto &y)                               { ; }    // NullInit, InitialDataTarget
      },
      x.u);
}

   // ArraySpec

void Build(const parser::ExplicitShapeSpec &x, SgExpression* &expr)
{
#if PRINT_FLANG_TRAVERSAL
   std::cout << "Rose::builder::Build(ExplicitShapeSpec)\n";
#endif

   if (auto & specExpr1 = std::get<0>(x.t)) {
      Build(specExpr1.value(), expr);      // 1st SpecificationExpr (optional)
   }

   Build(std::get<1>(x.t), expr);          // 2nd SpecificationExpr
}

void Build(const parser::AssumedShapeSpec &x, SgExpression* &expr)
{
#if PRINT_FLANG_TRAVERSAL
   std::cout << "Rose::builder::Build(AssumedShapeSpec)\n";
#endif
}

void Build(const parser::DeferredShapeSpecList &x, SgExpression* &expr)
{
#if PRINT_FLANG_TRAVERSAL
   std::cout << "Rose::builder::Build(DeferredShapeSpecList)\n";
#endif
}

void Build(const parser::AssumedSizeSpec &x, SgExpression* &expr)
{
#if PRINT_FLANG_TRAVERSAL
   std::cout << "Rose::builder::Build(AssumedSizeSpec)\n";
#endif
}

void Build(const parser::ImpliedShapeSpec &x, SgExpression* &expr)
{
#if PRINT_FLANG_TRAVERSAL
   std::cout << "Rose::builder::Build(ImpliedShapeSpec)\n";
#endif
}

void Build(const parser::AssumedRankSpec &x, SgExpression* &expr)
{
#if PRINT_FLANG_TRAVERSAL
   std::cout << "Rose::builder::Build(AssumedRankSpec)\n";
#endif
}

void Build(const parser::SpecificationExpr &x, SgExpression* &expr)
{
#if PRINT_FLANG_TRAVERSAL
   std::cout << "Rose::builder::Build(SpecificationExpr)\n";
#endif

   Build(x.v, expr);  // Scalar<IntExpr>
}

void Build(const parser::Scalar<parser::IntExpr> &x, SgExpression* &expr)
{
#if PRINT_FLANG_TRAVERSAL
   std::cout << "Rose::builder::Build(Scalar<IntExpr>)\n";
#endif

   // Scalar<Integer<std::optional::Expr>>
   Build(x.thing.thing.value(), expr);  // Expr
}

void Build(const parser::Scalar<parser::LogicalExpr>&x, SgExpression* &expr)
{
#if PRINT_FLANG_TRAVERSAL
   std::cout << "Rose::builder::Build(Scalar<LogicalExpr>)\n";
#endif

   // Scalar<Integer<std::optional::Expr>>
   Build(x.thing.thing.value(), expr);  // Expr
}

void Build(const parser::ConstantExpr &x, SgExpression* &expr)
{
#if PRINT_FLANG_TRAVERSAL
   std::cout << "Rose::builder::Build(ConstantExpr)\n";
#endif

   // Constant<common::Indirection<Expr>>
   Build(x.thing.value(), expr);  // Expr
}

   // DeclarationConstruct

template<typename T>
void Build(const parser::DataStmt&x, T* scope)
{
#if PRINT_FLANG_TRAVERSAL
   std::cout << "Rose::builder::Build(DataStmt)\n";
#endif
}

template<typename T>
void Build(const parser::FormatStmt &x, T* scope)
{
#if PRINT_FLANG_TRAVERSAL
   std::cout << "Rose::builder::Build(FormatStmt)\n";
#endif
}

template<typename T>
void Build(const parser::EntryStmt &x, T* scope)
{
#if PRINT_FLANG_TRAVERSAL
   std::cout << "Rose::builder::Build(EntryStmt)\n";
#endif
}

template<typename T>
void Build(const parser::StmtFunctionStmt &x, T* scope)
{
#if PRINT_FLANG_TRAVERSAL
   std::cout << "Rose::builder::Build(StmtFunctionStmt)\n";
#endif
}

template<typename T>
void Build(const parser::ErrorRecovery &x, T* scope)
{
#if PRINT_FLANG_TRAVERSAL
   std::cout << "Rose::builder::Build(ErrorRecovery)\n";
#endif
}

   // DataStmt
void Build(const parser::DataStmtValue &x, SgExpression* &expr)
{
#if PRINT_FLANG_TRAVERSAL
   std::cout << "Rose::builder::Build(DataStmtValue)\n";
#endif

   // std::tuple<std::optional<DataStmtRepeat>, DataStmtConstant> t;
   Build(std::get<parser::DataStmtConstant>(x.t), expr);
}

void Build(const parser::DataStmtConstant &x, SgExpression* &expr)
{
#if PRINT_FLANG_TRAVERSAL
   std::cout << "Rose::builder::Build(DataStmtConstant)\n";
#endif

<<<<<<< HEAD
   std::visit(
      common::visitors{
         [&] (const parser::Scalar<parser::ConstantValue> &y) { Build(y.thing, expr); },
         // Scalar<ConstantSubobject>, SignedIntLiteralConstant, SignedRealLiteralConstant,
         // SignedComplexLiteralConstant, NullInit, InitialDataTarget, StructureConstructor
=======
   //     std::variant<LiteralConstant, SignedIntLiteralConstant,
   //      SignedRealLiteralConstant, SignedComplexLiteralConstant, NullInit,
   //      common::Indirection<Designator>, StructureConstructor>  u;

   std::visit(
      common::visitors{
         [&] (const parser::Scalar<parser::LiteralConstant> &y) { Build(y.thing, expr); },
>>>>>>> 99883b61
         [&] (const auto &y) { ; }
      },
      x.u);
}

   // ActionStmt
template<typename T>
void Build(const parser::ContinueStmt&x, T* scope)
{
#if PRINT_FLANG_TRAVERSAL
   std::cout << "Rose::builder::Build(ContinueStmt)\n";
#endif
}

template<typename T>
void Build(const parser::FailImageStmt&x, T* scope)
{
#if PRINT_FLANG_TRAVERSAL
   std::cout << "Rose::builder::Build(FailImageStmt)\n";
#endif
}

template<typename T>
void Build(const parser::AllocateStmt&x, T* scope)
{
#if PRINT_FLANG_TRAVERSAL
   std::cout << "Rose::builder::Build(AllocateStmt)\n";
#endif
}

template<typename T>
void Build(const parser::BackspaceStmt&x, T* scope)
{
#if PRINT_FLANG_TRAVERSAL
   std::cout << "Rose::builder::Build(BackspaceStmt)\n";
#endif
}

template<typename T>
void Build(const parser::CallStmt&x, T* scope)
{
#if PRINT_FLANG_TRAVERSAL
   std::cout << "Rose::builder::Build(CallStmt)\n";
#endif
<<<<<<< HEAD

   std::list<SgExpression*> arg_list;
   std::string name;

   // Get argument list and build rose node from it
   Build(x.v, arg_list, name);  // Call
   SgExprListExp* param_list = SageBuilderCpp17::buildExprListExp_nfi(arg_list);

   // Begin SageTreeBuilder
   SgExprStatement* call_stmt{nullptr};
   builder.Enter(call_stmt, name, param_list, "" /* abort_phrase */);

   // Finish SageTreeBuilder
   builder.Leave(call_stmt);
=======
>>>>>>> 99883b61
}

template<typename T>
void Build(const parser::CloseStmt&x, T* scope)
{
#if PRINT_FLANG_TRAVERSAL
   std::cout << "Rose::builder::Build(CloseStmt)\n";
#endif
}

template<typename T>
void Build(const parser::CycleStmt&x, T* scope)
{
#if PRINT_FLANG_TRAVERSAL
   std::cout << "Rose::builder::Build(CycleStmt)\n";
#endif
}

template<typename T>
void Build(const parser::DeallocateStmt&x, T* scope)
{
#if PRINT_FLANG_TRAVERSAL
   std::cout << "Rose::builder::Build(DeallocateStmt)\n";
#endif
}

template<typename T>
void Build(const parser::EndfileStmt&x, T* scope)
{
#if PRINT_FLANG_TRAVERSAL
   std::cout << "Rose::builder::Build(EndfileStmt)\n";
#endif
}

template<typename T>
void Build(const parser::EventPostStmt&x, T* scope)
{
#if PRINT_FLANG_TRAVERSAL
   std::cout << "Rose::builder::Build(EventPostStmt)\n";
#endif
}

template<typename T>
void Build(const parser::EventWaitStmt&x, T* scope)
{
#if PRINT_FLANG_TRAVERSAL
   std::cout << "Rose::builder::Build(EventWaitStmt)\n";
#endif
}

template<typename T>
void Build(const parser::ExitStmt&x, T* scope)
{
#if PRINT_FLANG_TRAVERSAL
   std::cout << "Rose::builder::Build(ExitStmt)\n";
#endif
<<<<<<< HEAD
=======
   // std::optional<Name> v;

   // TODO: exit with a name
   SgProcessControlStatement* exit_stmt{nullptr};
   builder.Enter(exit_stmt, "exit", boost::none, boost::none);
   builder.Leave(exit_stmt);
>>>>>>> 99883b61
}

template<typename T>
void Build(const parser::FlushStmt&x, T* scope)
{
#if PRINT_FLANG_TRAVERSAL
   std::cout << "Rose::builder::Build(FlustStmt)\n";
#endif
}

template<typename T>
void Build(const parser::FormTeamStmt&x, T* scope)
{
#if PRINT_FLANG_TRAVERSAL
   std::cout << "Rose::builder::Build(FormTeamStmt)\n";
#endif
}

template<typename T>
void Build(const parser::GotoStmt&x, T* scope)
{
#if PRINT_FLANG_TRAVERSAL
   std::cout << "Rose::builder::Build(GotoStmt)\n";
#endif
}

template<typename T>
void Build(const parser::IfStmt&x, T* scope)
{
#if PRINT_FLANG_TRAVERSAL
   std::cout << "Rose::builder::Build(IfStmt)\n";
#endif

   SgExpression* expr = nullptr;

   Build(std::get<0>(x.t), expr);            // ScalarLogicalExpr
   Build(std::get<1>(x.t).statement, scope); // UnlabeledStatement<ActionStmt>

}

template<typename T>
void Build(const parser::InquireStmt&x, T* scope)
{
#if PRINT_FLANG_TRAVERSAL
   std::cout << "Rose::builder::Build(InquireStmt)\n";
#endif
}

template<typename T>
void Build(const parser::LockStmt&x, T* scope)
{
#if PRINT_FLANG_TRAVERSAL
   std::cout << "Rose::builder::Build(LockStmt)\n";
#endif
}

template<typename T>
void Build(const parser::NullifyStmt&x, T* scope)
{
#if PRINT_FLANG_TRAVERSAL
   std::cout << "Rose::builder::Build(NullifyStmt)\n";
#endif
}

template<typename T>
void Build(const parser::OpenStmt&x, T* scope)
{
#if PRINT_FLANG_TRAVERSAL
   std::cout << "Rose::builder::Build(OpenStmt)\n";
#endif
}

template<typename T>
void Build(const parser::PointerAssignmentStmt&x, T* scope)
{
#if PRINT_FLANG_TRAVERSAL
   std::cout << "Rose::builder::Build(PointerAssignmentStmt)\n";
#endif
}

template<typename T>
void Build(const parser::PrintStmt&x, T* scope)
{
#if PRINT_FLANG_TRAVERSAL
   std::cout << "Rose::builder::Build(PrintStmt)\n";
#endif

   std::list<SgExpression*> output_item_list;

   SgExpression* format = nullptr;

   Build(std::get<0>(x.t), format);           // Format
   Build(std::get<1>(x.t), output_item_list); // std::list<OutputItem>

   SgPrintStatement* print_stmt = nullptr;

   builder.Enter(print_stmt, format, output_item_list);
   builder.Leave(print_stmt);
}

void Build(const parser::Format&x, SgExpression* &format)
{
#if PRINT_FLANG_TRAVERSAL
   std::cout << "Rose::builder::Build(Format)\n";
#endif

   auto FormatVisitor = [&] (const auto &y) { Build(y, format); };
   std::visit(FormatVisitor, x.u);   // DefaultCharExpr, Label, Star
}

void Build(const parser::DefaultCharExpr&x, SgExpression* &expr)
{
#if PRINT_FLANG_TRAVERSAL
   std::cout << "Rose::builder::Build(DefaultCharExpr)\n";
#endif
}

void Build(const parser::Label&x, SgExpression* &expr)
{
#if PRINT_FLANG_TRAVERSAL
   std::cout << "Rose::builder::Build(Label)\n";
#endif
}

void Build(const parser::Star&x, SgExpression* &expr)
{
#if PRINT_FLANG_TRAVERSAL
   std::cout << "Rose::builder::Build(Star)\n";
#endif

   expr = SageBuilderCpp17::buildAsteriskShapeExp_nfi();
}

void Build(const parser::OutputItem&x, SgExpression* &expr)
{
#if PRINT_FLANG_TRAVERSAL
   std::cout << "Rose::builder::Build(OutputItem)\n";
#endif

   expr = nullptr;

   std::visit(
      common::visitors{
         [&] (const common::Indirection<parser::OutputImpliedDo> &y) { ; },
         [&] (const auto &y) { Build(y, expr); }   // Expr
      },
      x.u);
}

template<typename T>
void Build(const parser::OutputImpliedDo&x, T* scope)
{
#if PRINT_FLANG_TRAVERSAL
   std::cout << "Rose::builder::Build(OutputImpliedDo)\n";
#endif
}

template<typename T>
void Build(const parser::ReadStmt&x, T* scope)
{
#if PRINT_FLANG_TRAVERSAL
   std::cout << "Rose::builder::Build(ReadStmt)\n";
#endif
}

template<typename T>
void Build(const parser::ReturnStmt&x, T* scope)
{
#if PRINT_FLANG_TRAVERSAL
   std::cout << "Rose::builder::Build(ReturnStmt)\n";
#endif
}

template<typename T>
void Build(const parser::RewindStmt&x, T* scope)
{
#if PRINT_FLANG_TRAVERSAL
   std::cout << "Rose::builder::Build(RewindStmt)\n";
#endif
}

template<typename T>
void Build(const parser::StopStmt&x, T* scope)
{
#if PRINT_FLANG_TRAVERSAL
   std::cout << "Rose::builder::Build(StopStmt)\n";
#endif
<<<<<<< HEAD
=======
   //  std::tuple<Kind, std::optional<StopCode>, std::optional<ScalarLogicalExpr>> t;

   SgProcessControlStatement* stop_stmt{nullptr};
   SgExpression* stop_code{nullptr};
   boost::optional<SgExpression*> boost_code{boost::none};
   std::string kind = parser::StopStmt::EnumToString(std::get<0>(x.t));

   // edit strings to match builder function
   if (kind == "Stop") {
      kind = "stop";
   } else if (kind == "ErrorStop") {
      kind = "error_stop";
   }

   if (auto & opt = std::get<1>(x.t)) {
      Build(opt.value().v.thing, stop_code);
      boost_code = stop_code;
   }

   builder.Enter(stop_stmt, kind, boost_code);
>>>>>>> 99883b61
}

template<typename T>
void Build(const parser::SyncAllStmt&x, T* scope)
{
#if PRINT_FLANG_TRAVERSAL
   std::cout << "Rose::builder::Build(SyncAllStmt)\n";
#endif
}

template<typename T>
void Build(const parser::SyncImagesStmt&x, T* scope)
{
#if PRINT_FLANG_TRAVERSAL
   std::cout << "Rose::builder::Build(SyncImagesStmt)\n";
#endif
}

template<typename T>
void Build(const parser::SyncMemoryStmt&x, T* scope)
{
#if PRINT_FLANG_TRAVERSAL
   std::cout << "Rose::builder::Build(SyncMemoryStmt)\n";
#endif
}

template<typename T>
void Build(const parser::SyncTeamStmt&x, T* scope)
{
#if PRINT_FLANG_TRAVERSAL
   std::cout << "Rose::builder::Build(SyncTeamStmt)\n";
#endif
}

template<typename T>
void Build(const parser::UnlockStmt&x, T* scope)
{
#if PRINT_FLANG_TRAVERSAL
   std::cout << "Rose::builder::Build(UnlockStmt)\n";
#endif
}

template<typename T>
void Build(const parser::WaitStmt&x, T* scope)
{
#if PRINT_FLANG_TRAVERSAL
   std::cout << "Rose::builder::Build(WaitStmt)\n";
#endif
}

template<typename T>
void Build(const parser::WhereStmt&x, T* scope)
{
#if PRINT_FLANG_TRAVERSAL
   std::cout << "Rose::builder::Build(WhereStmt)\n";
#endif
}

template<typename T>
void Build(const parser::WriteStmt&x, T* scope)
{
#if PRINT_FLANG_TRAVERSAL
   std::cout << "Rose::builder::Build(WriteStmt)\n";
#endif
}

template<typename T>
void Build(const parser::ComputedGotoStmt&x, T* scope)
{
#if PRINT_FLANG_TRAVERSAL
   std::cout << "Rose::builder::Build(ComputedGotoStmt)\n";
#endif
}

template<typename T>
void Build(const parser::ForallStmt&x, T* scope)
{
#if PRINT_FLANG_TRAVERSAL
   std::cout << "Rose::builder::Build(ForallStmt)\n";
#endif
}

template<typename T>
void Build(const parser::ArithmeticIfStmt&x, T* scope)
{
#if PRINT_FLANG_TRAVERSAL
   std::cout << "Rose::builder::Build(ArithmeticIfStmt)\n";
#endif
}

template<typename T>
void Build(const parser::AssignStmt&x, T* scope)
{
#if PRINT_FLANG_TRAVERSAL
   std::cout << "Rose::builder::Build(AssignStmt)\n";
#endif
}

template<typename T>
void Build(const parser::AssignedGotoStmt&x, T* scope)
{
#if PRINT_FLANG_TRAVERSAL
   std::cout << "Rose::builder::Build(AssignedGotoStmt)\n";
#endif
}

template<typename T>
void Build(const parser::PauseStmt&x, T* scope)
{
#if PRINT_FLANG_TRAVERSAL
   std::cout << "Rose::builder::Build(PauseStmt)\n";
#endif
}

template<typename T>
void Build(const parser::NamelistStmt&x, T* scope)
{
#if PRINT_FLANG_TRAVERSAL
   std::cout << "Rose::builder::Build(NamelistStmt)\n";
#endif
}

template<typename T>
void Build(const parser::ParameterStmt&x, T* scope)
{
#if PRINT_FLANG_TRAVERSAL
   std::cout << "Rose::builder::Build(ParameterStmt)\n";
#endif
}

template<typename T>
void Build(const parser::OldParameterStmt&x, T* scope)
{
#if PRINT_FLANG_TRAVERSAL
   std::cout << "Rose::builder::Build(OldParameterStmt)\n";
#endif
}

template<typename T>
void Build(const parser::CommonStmt&x, T* scope)
{
#if PRINT_FLANG_TRAVERSAL
   std::cout << "Rose::builder::Build(CommonStmt)\n";
#endif

   // Flang::parser::CommonStmt -> SgCommonBlock in ROSE

   std::list<SgCommonBlockObject*> common_block_object_list;
   Build(x.blocks, common_block_object_list);   // std::list<Block> blocks;

   SgCommonBlock* common_block = nullptr;
   builder.Enter(common_block, common_block_object_list);
   builder.Leave(common_block);
}

void Build(const parser::CommonStmt::Block&x, SgCommonBlockObject* &common_block_object)
{
#if PRINT_FLANG_TRAVERSAL
   std::cout << "Rose::builder::Build(CommonStmt::Block)\n";
#endif

   // Flang::parser::CommonStmt::Block -> SgCommonBlockObject in ROSE

   // Get name of CommonStmt::Block
   std::string name;
   if (auto & opt = std::get<0>(x.t)) {   // std::optional<Name>
      Build(opt.value(), name);
      std::cout << "The name of the CommonStmt::Block is " << name << "\n";
   }

   // Build std::list of variable references built from names in Flang::Parser::CommonBlockObject
   std::list<SgExpression*> var_ref_list;
   Build(std::get<1>(x.t), var_ref_list);

   // Build SgExprListExp from std::list of variable references
   SgExprListExp* sg_list = SageBuilderCpp17::buildExprListExp_nfi(var_ref_list);

   // Build ROSE SgCommonBlockObject from name of CommonStmt::Block and sg_list of variable references
   common_block_object = SageBuilderCpp17::buildCommonBlockObject(name, sg_list);
}

void Build(const parser::CommonBlockObject&x, SgExpression* &var_ref)
{
#if PRINT_FLANG_TRAVERSAL
   std::cout << "Rose::builder::Build(CommonBlockObject)\n";
#endif

   // Flang::parser::CommonBlockObject -> an SgExpression in the SgExprListExp member of SgCommonBlockObject in ROSE

   parser::Name name = std::get<parser::Name>(x.t);
   std::cout << "The name of the CommonBlockObject is " << name.ToString() << "\n";

   Build(name, var_ref);

#if 0
   if (auto & opt = std::get<1>(x.t)) {   // std::optional<ArraySpec>
   }
#endif
}

   // Expr
template<typename T>
void Build(const parser::CharLiteralConstantSubstring&x, T* &expr)
{
#if PRINT_FLANG_TRAVERSAL
   std::cout << "Rose::builder::Build(CharLiteralConstantSubstring)\n";
#endif
}

void Build(const parser::ArrayConstructor&x, SgExpression* &expr)
{
#if PRINT_FLANG_TRAVERSAL
   std::cout << "Rose::builder::Build(ArrayConstructor)\n";
#endif

   Build(x.v, expr);
}

void Build(const parser::AcSpec&x, SgExpression* &expr)
{
#if PRINT_FLANG_TRAVERSAL
   std::cout << "Rose::builder::Build(AcSpec)\n";
#endif

   std::list<SgExpression*> acvalue_list;

#if 0
   if (auto & opt = x.type)) {   // std::optional<TypeSpec>
   }
#endif

   Build(x.values, acvalue_list);   // std::list<AcValue> values;
   SgExprListExp* initializers = SageBuilderCpp17::buildExprListExp_nfi(acvalue_list);
   expr = SageBuilderCpp17::buildAggregateInitializer_nfi(initializers);
}

void Build(const parser::AcValue&x, SgExpression* &expr)
{
#if PRINT_FLANG_TRAVERSAL
   std::cout << "Rose::builder::Build(AcValue)\n";
#endif

   std::visit(
      common::visitors{
         [&](const common::Indirection<parser::Expr>  &y) { Build(y.value(), expr); },
         [&](const auto &y) { ; },   // Triplet, common::Indirection<AcImpliedDo>

      },
      x.u);
}

template<typename T>
void Build(const parser::StructureConstructor&x, T* &expr)
{
#if PRINT_FLANG_TRAVERSAL
   std::cout << "Rose::builder::Build(StructureConstructor)\n";
#endif
}

template<typename T>
void Build(const parser::Expr::Parentheses&x, T* &expr)
{
#if PRINT_FLANG_TRAVERSAL
   std::cout << "Rose::builder::Build(Parentheses)\n";
#endif
}

template<typename T>
void Build(const parser::Expr::UnaryPlus&x, T* &expr)
{
#if PRINT_FLANG_TRAVERSAL
   std::cout << "Rose::builder::Build(UnaryPlus)\n";
#endif
}

template<typename T>
void Build(const parser::Expr::Negate&x, T* &expr)
{
#if PRINT_FLANG_TRAVERSAL
   std::cout << "Rose::builder::Build(Negate)\n";
#endif
}

template<typename T>
void Build(const parser::Expr::NOT&x, T* &expr)
{
#if PRINT_FLANG_TRAVERSAL
   std::cout << "Rose::builder::Build(NOT)\n";
#endif
}

template<typename T>
void Build(const parser::Expr::PercentLoc&x, T* &expr)
{
#if PRINT_FLANG_TRAVERSAL
   std::cout << "Rose::builder::Build(PercentLoc)\n";
#endif
}

template<typename T>
void Build(const parser::Expr::DefinedUnary&x, T* &expr)
{
#if PRINT_FLANG_TRAVERSAL
   std::cout << "Rose::builder::Build(DefinedUnary)\n";
#endif
}

void Build(const parser::Expr::Power&x, SgExpression* &expr)
{
#if PRINT_FLANG_TRAVERSAL
   std::cout << "Rose::builder::Build(Power)\n";
#endif
}

void Build(const parser::Expr::Multiply&x, SgExpression* &expr)
{
#if PRINT_FLANG_TRAVERSAL
   std::cout << "Rose::builder::Build(Multiply)\n";
#endif

   SgExpression * lhs = nullptr, * rhs = nullptr;
   traverseBinaryExprs(x, lhs, rhs);

   expr = SageBuilderCpp17::buildMultiplyOp_nfi(lhs, rhs);
}

void Build(const parser::Expr::Divide&x, SgExpression* &expr)
{
#if PRINT_FLANG_TRAVERSAL
   std::cout << "Rose::builder::Build(Divide)\n";
#endif

   SgExpression * lhs = nullptr, * rhs = nullptr;
   traverseBinaryExprs(x, lhs, rhs);

   expr = SageBuilderCpp17::buildDivideOp_nfi(lhs, rhs);
}

template<typename T>
void traverseBinaryExprs(const T &x, SgExpression* &lhs, SgExpression* &rhs)
{
#if PRINT_FLANG_TRAVERSAL
   std::cout << "Rose::builder::traverseBinaryExprs\n";
#endif

   Build(std::get<0>(x.t).value(), lhs); // lhs Expr
   Build(std::get<1>(x.t).value(), rhs); // rhs Expr
}

void Build(const parser::Expr::Add&x, SgExpression* &expr)
{
#if PRINT_FLANG_TRAVERSAL
   std::cout << "Rose::builder::Build(Add)\n";
#endif

   SgExpression * lhs = nullptr, * rhs = nullptr;
   traverseBinaryExprs(x, lhs, rhs);

   expr = SageBuilderCpp17::buildAddOp_nfi(lhs, rhs);
}

void Build(const parser::Expr::Subtract&x, SgExpression* &expr)
{
#if PRINT_FLANG_TRAVERSAL
   std::cout << "Rose::builder::Build(Subtract)\n";
#endif

   SgExpression * lhs = nullptr, * rhs = nullptr;
   traverseBinaryExprs(x, lhs, rhs);

   expr = SageBuilderCpp17::buildSubtractOp_nfi(lhs, rhs);
}

void Build(const parser::Expr::Concat&x, SgExpression* &expr)
{
#if PRINT_FLANG_TRAVERSAL
   std::cout << "Rose::builder::Build(Concat)\n";
#endif

   SgExpression * lhs = nullptr, * rhs = nullptr;
   traverseBinaryExprs(x, lhs, rhs);

   expr = SageBuilderCpp17::buildConcatenationOp_nfi(lhs, rhs);

}

void Build(const parser::Expr::LT&x, SgExpression* &expr)
{
#if PRINT_FLANG_TRAVERSAL
   std::cout << "Rose::builder::Build(LT)\n";
#endif

   SgExpression * lhs = nullptr, * rhs = nullptr;
   traverseBinaryExprs(x, lhs, rhs);

   expr = SageBuilderCpp17::buildLessThanOp_nfi(lhs, rhs);
}

void Build(const parser::Expr::LE&x, SgExpression* &expr)
{
#if PRINT_FLANG_TRAVERSAL
   std::cout << "Rose::builder::Build(LE)\n";
#endif

   SgExpression * lhs = nullptr, * rhs = nullptr;
   traverseBinaryExprs(x, lhs, rhs);

   expr = SageBuilderCpp17::buildLessOrEqualOp_nfi(lhs, rhs);
}

void Build(const parser::Expr::EQ&x, SgExpression* &expr)
{
#if PRINT_FLANG_TRAVERSAL
   std::cout << "Rose::builder::Build(EQ)\n";
#endif

   SgExpression * lhs = nullptr, * rhs = nullptr;
   traverseBinaryExprs(x, lhs, rhs);

   expr = SageBuilderCpp17::buildEqualityOp_nfi(lhs, rhs);
}

void Build(const parser::Expr::NE&x, SgExpression* &expr)
{
#if PRINT_FLANG_TRAVERSAL
   std::cout << "Rose::builder::Build(NE)\n";
#endif

   SgExpression * lhs = nullptr, * rhs = nullptr;
   traverseBinaryExprs(x, lhs, rhs);

   expr = SageBuilderCpp17::buildNotEqualOp_nfi(lhs, rhs);
}

void Build(const parser::Expr::GE&x, SgExpression* &expr)
{
#if PRINT_FLANG_TRAVERSAL
   std::cout << "Rose::builder::Build(GE)\n";
#endif

   SgExpression * lhs = nullptr, * rhs = nullptr;
   traverseBinaryExprs(x, lhs, rhs);

   expr = SageBuilderCpp17::buildGreaterOrEqualOp_nfi(lhs, rhs);
}

void Build(const parser::Expr::GT&x, SgExpression* &expr)
{
#if PRINT_FLANG_TRAVERSAL
   std::cout << "Rose::builder::Build(GT)\n";
#endif

   SgExpression * lhs = nullptr, * rhs = nullptr;
   traverseBinaryExprs(x, lhs, rhs);

   expr = SageBuilderCpp17::buildGreaterThanOp_nfi(lhs, rhs);
}

void Build(const parser::Expr::AND&x, SgExpression* &expr)
{
#if PRINT_FLANG_TRAVERSAL
   std::cout << "Rose::builder::Build(AND)\n";
#endif

   SgExpression * lhs = nullptr, * rhs = nullptr;
   traverseBinaryExprs(x, lhs, rhs);

   expr = SageBuilderCpp17::buildAndOp_nfi(lhs, rhs);
}

void Build(const parser::Expr::OR&x, SgExpression* &expr)
{
#if PRINT_FLANG_TRAVERSAL
   std::cout << "Rose::builder::Build(OR)\n";
#endif

   SgExpression * lhs = nullptr, * rhs = nullptr;
   traverseBinaryExprs(x, lhs, rhs);

   expr = SageBuilderCpp17::buildOrOp_nfi(lhs, rhs);
}

void Build(const parser::Expr::EQV&x, SgExpression* &expr)
{
#if PRINT_FLANG_TRAVERSAL
   std::cout << "Rose::builder::Build(EQV)\n";
#endif

   SgExpression * lhs = nullptr, * rhs = nullptr;
   traverseBinaryExprs(x, lhs, rhs);

   expr = SageBuilderCpp17::buildEqualityOp_nfi(lhs, rhs);
}

void Build(const parser::Expr::NEQV&x, SgExpression* &expr)
{
#if PRINT_FLANG_TRAVERSAL
   std::cout << "Rose::builder::Build(NEQV)\n";
#endif

   SgExpression * lhs = nullptr, * rhs = nullptr;
   traverseBinaryExprs(x, lhs, rhs);

   expr = SageBuilderCpp17::buildNotEqualOp_nfi(lhs, rhs);
}

template<typename T>
void Build(const parser::Expr::DefinedBinary&x, T* &expr)
{
#if PRINT_FLANG_TRAVERSAL
   std::cout << "Rose::builder::Build(DefinedBinary)\n";
#endif
}

template<typename T>
void Build(const parser::Expr::ComplexConstructor&x, T* &expr)
{
#if PRINT_FLANG_TRAVERSAL
   std::cout << "Rose::builder::Build(ComplexConstructor)\n";
#endif
}

void Build(const parser::StructureComponent&x, SgExpression* &expr)
{
#if PRINT_FLANG_TRAVERSAL
   std::cout << "Rose::builder::Build(StructureComponent)\n";
#endif
}

void Build(const parser::ArrayElement&x, SgExpression* &expr)
{
#if PRINT_FLANG_TRAVERSAL
   std::cout << "Rose::builder::Build(ArrayElement)\n";
#endif

   SgExpression * lhs = nullptr, * rhs = nullptr;

   Build(x.base, lhs);        // DataRef
   Build(x.subscripts, rhs);  // std::list<SectionSubscript>

   expr = SageBuilderCpp17::buildPntrArrRefExp_nfi(lhs, rhs);
}

void Build(const parser::CoindexedNamedObject&x, SgExpression* &expr)
{
#if PRINT_FLANG_TRAVERSAL
   std::cout << "Rose::builder::Build(CoindexedNamedObject)\n";
#endif

   Build(x.base, expr);          // DataRef
   Build(x.imageSelector, expr); // ImageSelector
}

void Build(const parser::ImageSelector&x, SgExpression* &expr)
{
#if PRINT_FLANG_TRAVERSAL
   std::cout << "Rose::builder::Build(ImageSelector)\n";
#endif

   Build(std::get<0>(x.t), expr);  // std::list<Cosubscript> - Cosubscript = Scalar<IntExpr>
   Build(std::get<1>(x.t), expr);  // std::list<ImageSelectorSpec>
}

void Build(const parser::ImageSelectorSpec&x, SgExpression* &expr)
{
#if PRINT_FLANG_TRAVERSAL
   std::cout << "Rose::builder::Build(ImageSelectorSpec)\n";
#endif

   // Stat, TeamValue, Team_Number
   //   auto ImageSelectorSpecVisitor = [&] (const auto &y) { Build(y, expr); };
   //   std::visit(ImageSelectorSpecVisitor, x.u);
}

void Build(const parser::SectionSubscript&x, SgExpression* &expr)
{
#if PRINT_FLANG_TRAVERSAL
   std::cout << "Rose::builder::Build(SectionSubscript)\n";
#endif

   std::visit(
      common::visitors{
         [&](const parser::Integer<common::Indirection<parser::Expr>>  &y) { Build(y.thing.value(), expr); },
         [&](const parser::SubscriptTriplet &y) { Build(y, expr); },
      },
      x.u);
}

void Build(const parser::SubscriptTriplet&x, SgExpression* &expr)
{
#if PRINT_FLANG_TRAVERSAL
   std::cout << "Rose::builder::Build(SubscriptTriplet)\n";
#endif
}

   // ExecutableConstruct
template<typename T>
void Build(const parser::AssociateConstruct&x, T* scope)
{
#if PRINT_FLANG_TRAVERSAL
   std::cout << "Rose::builder::Build(AssociateConstruct)\n";
#endif
}

template<typename T>
void Build(const parser::BlockConstruct&x, T* scope)
{
#if PRINT_FLANG_TRAVERSAL
   std::cout << "Rose::builder::Build(BlockConstruct)\n";
#endif

   // std::tuple<Statement<BlockStmt>, BlockSpecificationPart, Block, Statement<EndBlockStmt>>

   Build(std::get<2>(x.t), scope);   // Block
}

template<typename T>
void Build(const parser::CaseConstruct&x, T* scope)
{
#if PRINT_FLANG_TRAVERSAL
   std::cout << "Rose::builder::Build(CaseConstruct)\n";
#endif

// Statements in the CaseConstruct
   const parser::SelectCaseStmt &select_case_stmt = std::get<0>(x.t).statement;
   const parser::EndSelectStmt   &end_select_stmt = std::get<2>(x.t).statement;
   // will want to deal with end select stmt if it has a name

   const std::optional<parser::Name> &name = std::get<0>(select_case_stmt.t);

   SgExpression* expr{nullptr};
   Build(std::get<1>(select_case_stmt.t).thing, expr);

   SgSwitchStatement* switch_stmt{nullptr};
   Rose::builder::SourcePositionPair sources;

   // Begin SageTreeBuilder
   builder.Enter(switch_stmt, expr, sources);

   // Traverse body of the CaseConstruct
   SgStatement* case_construct{nullptr};
   Build(std::get<1>(x.t), case_construct);

   // Finish SageTreeBuilder
   builder.Leave(switch_stmt);
}

void Build(const parser::CaseConstruct::Case&x, SgStatement* &stmt)
{
#if PRINT_FLANG_TRAVERSAL
   std::cout << "Rose::builder::Build(Case)\n";
#endif

   // std::tuple<Statement<CaseStmt>, Block> t;

   SgStatement*                  block_stmt{nullptr};
   SgCaseOptionStmt*       case_option_stmt{nullptr};
   SgDefaultOptionStmt* default_option_stmt{nullptr};
   SgExprListExp*              sg_case_list{nullptr};
   std::list<SgExpression*> case_list;

   // Traverse CaseStmt
   Build(std::get<0>(x.t).statement, case_list);
   bool is_default = case_list.empty();

   // Begin SageTreeBuilder
   if (is_default) {
      builder.Enter(default_option_stmt);
   } else {
      sg_case_list = SageBuilderCpp17::buildExprListExp_nfi(case_list);
      builder.Enter(case_option_stmt, sg_case_list);
   }

   // Traverse Block
   Build(std::get<1>(x.t), block_stmt);

   // End SageTreeBuilder
   if (is_default) {
      builder.Leave(default_option_stmt);
   } else {
      builder.Leave(case_option_stmt);
   }
}

void Build(const parser::CaseStmt&x, std::list<SgExpression*> &case_list)
{
#if PRINT_FLANG_TRAVERSAL
   std::cout << "Rose::builder::Build(CaseStmt)\n";
#endif

   //  std::tuple<CaseSelector, std::optional<Name>> t;
   Build(std::get<0>(x.t), case_list);
}

void Build(const parser::CaseSelector&x, std::list<SgExpression*> &case_list)
{
#if PRINT_FLANG_TRAVERSAL
   std::cout << "Rose::builder::Build(CaseSelector)\n";
#endif

   std::visit(
      common::visitors{
         [&] (const parser::Default &y) { ; },
         [&] (const auto &y) { Build(y, case_list); }, // std::list<CaseValueRange>
      },
      x.u);
}

void Build(const parser::CaseValueRange&x, SgExpression* &expr)
{
#if PRINT_FLANG_TRAVERSAL
   std::cout << "Rose::builder::Build(CaseValueRange)\n";
#endif

   std::visit(
      common::visitors{
         [&] (const parser::CaseValue &y) { Build(y.thing, expr); },  // using CaseValue = Scalar<ConstantExpr>
         [&] (const parser::CaseValueRange::Range &y) { Build(y, expr); },
      },
      x.u);
}

void Build(const parser::CaseValueRange::Range&x, SgExpression* &range)
{
#if PRINT_FLANG_TRAVERSAL
   std::cout << "Rose::builder::Build(Range)\n";
#endif

   SgExpression * lower = nullptr, * upper = nullptr;
   auto & lower_expr = x.lower;
   auto & upper_expr = x.upper;

   if (lower_expr) {
      Build(lower_expr->thing, lower);   // CaseValue = Scalar<ConstantExpr>

   } else {
      lower = SageBuilderCpp17::buildNullExpression_nfi();
   }

   if (upper_expr) {
      Build(upper_expr->thing, upper);   // CaseValue = Scalar<ConstantExpr>
   } else {
      upper = SageBuilderCpp17::buildNullExpression_nfi();
   }

   SgExpression* stride = SageBuilderCpp17::buildIntVal_nfi(1);
   range = SageBuilderCpp17::buildSubscriptExpression_nfi(lower, upper, stride);
}

template<typename T>
void Build(const parser::ChangeTeamConstruct&x, T* scope)
{
#if PRINT_FLANG_TRAVERSAL
   std::cout << "Rose::builder::Build(ChangeTeamConstruct)\n";
#endif
}

template<typename T>
void Build(const parser::CriticalConstruct&x, T* scope)
{
#if PRINT_FLANG_TRAVERSAL
   std::cout << "Rose::builder::Build(CriticalConstruct)\n";
#endif
}

template<typename T>
void Build(const parser::LabelDoStmt&x, T* scope)
{
#if PRINT_FLANG_TRAVERSAL
   std::cout << "Rose::builder::Build(LabelDoStmt)\n";
#endif
}

template<typename T>
void Build(const parser::EndDoStmt&x, T* scope)
{
#if PRINT_FLANG_TRAVERSAL
   std::cout << "Rose::builder::Build(EndDoStmt)\n";
#endif
}

template<typename T>
void Build(const parser::DoConstruct&x, T* scope)
{
#if PRINT_FLANG_TRAVERSAL
   std::cout << "Rose::builder::Build(DoConstruct)\n";
#endif

   //  std::tuple<Statement<NonLabelDoStmt>, Block, Statement<EndDoStmt>> t;
   //  bool IsDoNormal() const;  bool IsDoWhile() const; bool IsDoConcurrent() const;

   SgStatement* block_stmt{nullptr};
   SgWhileStmt* while_stmt{nullptr};
   SgExpression* condition{nullptr};

   // Traverse NonLabelDoStmt to get the loop condition
   Build(std::get<0>(x.t).statement, condition);

   // Enter SageTreeBuilder if is DoWhile
   if (x.IsDoWhile()) {
      builder.Enter(while_stmt, condition);
   }

   // Traverse the body
   Build(std::get<1>(x.t), block_stmt);

   // Leave SageTreeBuilder
   if (x.IsDoWhile()) {
      builder.Leave(while_stmt, true /* has_end_do_stmt */);
   }
}

template<typename T>
void Build(const parser::IfConstruct&x, T* scope)
{
#if PRINT_FLANG_TRAVERSAL
   std::cout << "Rose::builder::Build(IfConstruct)\n";
#endif
<<<<<<< HEAD
=======
   //   std::tuple<Statement<IfThenStmt>, Block, std::list<ElseIfBlock>,
   //      std::optional<ElseBlock>, Statement<EndIfStmt>>
}

template<typename T>
void Build(const parser::IfThenStmt&x, T* scope)
{
#if PRINT_FLANG_TRAVERSAL
   std::cout << "Rose::builder::Build(IfThenStmt)\n";
#endif
}

template<typename T>
void Build(const parser::IfConstruct::ElseBlock&x, T* scope)
{
#if PRINT_FLANG_TRAVERSAL
   std::cout << "Rose::builder::Build(ElseBlock)\n";
#endif
}

template<typename T>
void Build(const parser::IfConstruct::ElseIfBlock&x, T* scope)
{
#if PRINT_FLANG_TRAVERSAL
   std::cout << "Rose::builder::Build(ElseIfBlock)\n";
#endif
>>>>>>> 99883b61
}

template<typename T>
void Build(const parser::SelectRankConstruct&x, T* scope)
{
#if PRINT_FLANG_TRAVERSAL
   std::cout << "Rose::builder::Build(SelectRankConstruct)\n";
#endif
}

template<typename T>
void Build(const parser::SelectTypeConstruct&x, T* scope)
{
#if PRINT_FLANG_TRAVERSAL
   std::cout << "Rose::builder::Build(SelectTypeConstruct)\n";
#endif
}

template<typename T>
void Build(const parser::WhereConstruct&x, T* scope)
{
#if PRINT_FLANG_TRAVERSAL
   std::cout << "Rose::builder::Build(WhereConstruct)\n";
#endif
}

template<typename T>
void Build(const parser::ForallConstruct&x, T* scope)
{
#if PRINT_FLANG_TRAVERSAL
   std::cout << "Rose::builder::Build(ForallConstruct)\n";
#endif
}

template<typename T>
void Build(const parser::CompilerDirective&x, T* scope)
{
#if PRINT_FLANG_TRAVERSAL
   std::cout << "Rose::builder::Build(CompilerDirective)\n";
#endif
}

template<typename T>
void Build(const parser::OpenMPConstruct&x, T* scope)
{
#if PRINT_FLANG_TRAVERSAL
   std::cout << "Rose::builder::Build(OpenMPConstruct)\n";
#endif
}

template<typename T>
void Build(const parser::OpenACCConstruct&x, T* scope)
{
#if PRINT_FLANG_TRAVERSAL
   std::cout << "Rose::builder::Build(OpenACConstruct)\n";
#endif
<<<<<<< HEAD
=======
}

template<typename T>
void Build(const parser::AccEndCombinedDirective&x, T* scope)
{
   std::cout << "Rose::builder::Build(AccEndCombinedDirective)\n";
>>>>>>> 99883b61
}

template<typename T>
void Build(const parser::OmpEndLoopDirective&x, T* scope)
{
#if PRINT_FLANG_TRAVERSAL
   std::cout << "Rose::builder::Build(OmpEndLoopDirective)\n";
#endif
}

// DoConstruct
void Build(const parser::NonLabelDoStmt&x, SgExpression* &expr)
{
#if PRINT_FLANG_TRAVERSAL
   std::cout << "Rose::builder::Build(NonLabelDoStmt)\n";
#endif

#if 0
   if (auto & opt = std::get<0>(x.t)) {   // std::optional<Name>
      Build(opt.value(), expr);
   }
#endif

   if (auto & opt = std::get<1>(x.t)) {   // std::optional<LoopControl>
      Build(opt.value(), expr);
   }
}

void Build(const parser::LoopControl&x, SgExpression* &expr)
{
#if PRINT_FLANG_TRAVERSAL
   std::cout << "Rose::builder::Build(LoopControl)\n";
#endif

   //  std::variant<Bounds, ScalarLogicalExpr, Concurrent> u;
   //  using Bounds = LoopBounds<ScalarName, ScalarExpr>;
   // struct LoopBounds { VAR name;  BOUND lower, upper;  std::optional<BOUND> step; }

   std::string name;
   SgExpression * lower_bound = nullptr, * upper_bound = nullptr;

   std::visit(
      common::visitors{
         [&] (const parser::LoopControl::Bounds &y)
            {
#if 0
               name = y.name.thing.ToString();
               std::cout << "the name in the loop control is " << name << "\n";

               Build(y.lower.thing.value(), lower_bound);
               Build(y.upper.thing.value(), upper_bound);
#endif
            },
         [&] (const parser::LoopControl::Concurrent &y) { ; },
         [&] (const auto &y) { Build(y, expr); }, // ScalarLogicalExpr
      },
      x.u);
}

   // SpecificationConstruct
template<typename T>
void Build(const parser::DerivedTypeDef&x, T* scope)
{
#if PRINT_FLANG_TRAVERSAL
   std::cout << "Rose::builder::Build(DerivedTypeDef)\n";
#endif

   // std::tuple<Statement<DerivedTypeStmt>, std::list<Statement<TypeParamDefStmt>>,
   //     std::list<Statement<PrivateOrSequence>>, std::list<Statement<ComponentDefStmt>>,
   //     std::optional<TypeBoundProcedurePart>, Statement<EndTypeStmt>> t;

   const auto & stmt    {std::get<0>(x.t)};
   const auto & end_stmt{std::get<5>(x.t)};

   std::string type_name{std::get<1>(stmt.statement.t).ToString()};

   SgDerivedTypeStatement* derived_type_stmt{nullptr};
// TODO
#if FORTRAN
   builder.Enter(derived_type_stmt, type_name);

   builder.Leave(derived_type_stmt);
#endif
}

template<typename T>
void Build(const parser::EnumDef&x, T* scope)
{
#if PRINT_FLANG_TRAVERSAL
   std::cout << "Rose::builder::Build(EnumDef)\n";
#endif
}

template<typename T>
void Build(const parser::InterfaceBlock&x, T* scope)
{
#if PRINT_FLANG_TRAVERSAL
   std::cout << "Rose::builder::Build(InterfaceBlock)\n";
#endif
}

template<typename T>
void Build(const parser::StructureDef&x, T* scope)
{
#if PRINT_FLANG_TRAVERSAL
   std::cout << "Rose::builder::Build(StructureDef)\n";
#endif
}

template<typename T>
void Build(const parser::OtherSpecificationStmt&x, T* scope)
{
#if PRINT_FLANG_TRAVERSAL
   std::cout << "Rose::builder::Build(OtherSpecificationStmt)\n";
#endif

   std::visit(
      common::visitors{
         [&] (const common::Indirection<parser::  CommonStmt> &y) { Build(y.value(), scope); },
         [&] (const common::Indirection<parser::NamelistStmt> &y) { Build(y.value(), scope); },
         // common::Indirection -
         // AccessStmt, AllocatableStmt, AsynchronousStmt, BindStmt, CodimensionStmt, ContiguousStmt,
         // DimensionStmt, ExternalStmt, IntentStmt, IntrinsicStmt, OptionalStmt, PointerStmt, ProtectedStmt,
         // SaveStmt, TargetStmt, ValueStmt, VolatileStmt, CommonStmt, EquivalenceStmt, BasedPointerStmt
         [&] (const auto &y) { ; },
      },
      x.u);

}

template<typename T>
void Build(const parser::GenericStmt&x, T* scope)
{
#if PRINT_FLANG_TRAVERSAL
   std::cout << "Rose::builder::Build(GenericStmt)\n";
#endif
}

template<typename T>
void Build(const parser::ProcedureDeclarationStmt&x, T* scope)
{
#if PRINT_FLANG_TRAVERSAL
   std::cout << "Rose::builder::Build(ProcedureDeclarationStmt)\n";
#endif
}

template<typename T>
void Build(const parser::OpenMPDeclarativeConstruct&x, T* scope)
{
#if PRINT_FLANG_TRAVERSAL
   std::cout << "Rose::builder::Build(OpenMPDeclarativeConstruct)\n";
#endif
<<<<<<< HEAD
=======
}

template<typename T>
void Build(const parser::OpenACCDeclarativeConstruct&x, T* scope)
{
#if PRINT_FLANG_TRAVERSAL
   std::cout << "Rose::builder::Build(OpenACCDeclarativeConstruct)\n";
#endif
}

   // AttrSpec
template<typename T>
void Build(const parser::AccessSpec &x, T* scope)
{
#if PRINT_FLANG_TRAVERSAL
   std::cout << "Rose::builder::Build(AccessSpec)\n";
#endif
}

template<typename T>
void Build(const parser::Allocatable &x, T* scope)
{
#if PRINT_FLANG_TRAVERSAL
   std::cout << "Rose::builder::Build(Allocatable)\n";
#endif
>>>>>>> 99883b61
}

template<typename T>
void Build(const parser::OpenACCDeclarativeConstruct&x, T* scope)
{
#if PRINT_FLANG_TRAVERSAL
<<<<<<< HEAD
   std::cout << "Rose::builder::Build(OpenACCDeclarativeConstruct)\n";
=======
   std::cout << "Rose::builder::Build(Asynchronous)\n";
>>>>>>> 99883b61
#endif
}

   // AttrSpec
void Build(const parser::AccessSpec &x, LanguageTranslation::ExpressionKind &modifier_enum)
{
#if PRINT_FLANG_TRAVERSAL
<<<<<<< HEAD
   std::cout << "Rose::builder::Build(AccessSpec)\n";
#endif

   switch(x.v)
    {
      case parser::AccessSpec::Kind::Public:
         {
            modifier_enum = LanguageTranslation::ExpressionKind::e_access_modifier_public;
            break;
         }
      case parser::AccessSpec::Kind::Private:
         {
            modifier_enum = LanguageTranslation::ExpressionKind::e_access_modifier_private;
            break;
         }
    }
=======
   std::cout << "Rose::builder::Build(Contiguous)\n";
#endif
}

template<typename T>
void Build(const parser::External &x, T* scope)
{
#if PRINT_FLANG_TRAVERSAL
   std::cout << "Rose::builder::Build(External)\n";
#endif
>>>>>>> 99883b61
}

void Build(const parser::IntentSpec &x, LanguageTranslation::ExpressionKind &modifier_enum)
{
#if PRINT_FLANG_TRAVERSAL
   std::cout << "Rose::builder::Build(IntentSpec)\n";
#endif
<<<<<<< HEAD

   switch(x.v)
    {
      case parser::IntentSpec::Intent::In:
         {
            modifier_enum = LanguageTranslation::ExpressionKind::e_type_modifier_intent_in;
            break;
         }
      case parser::IntentSpec::Intent::Out:
         {
            modifier_enum = LanguageTranslation::ExpressionKind::e_type_modifier_intent_out;
            break;
         }
      case parser::IntentSpec::Intent::InOut:
         {
            modifier_enum = LanguageTranslation::ExpressionKind::e_type_modifier_intent_inout;
            break;
         }
    }
=======
}

template<typename T>
void Build(const parser::Intrinsic &x, T* scope)
{
#if PRINT_FLANG_TRAVERSAL
   std::cout << "Rose::builder::Build(Intrinsic)\n";
#endif
>>>>>>> 99883b61
}

void Build(const parser::LanguageBindingSpec &x, LanguageTranslation::ExpressionKind &modifier_enum)
{
#if PRINT_FLANG_TRAVERSAL
   std::cout << "Rose::builder::Build(LanguageBindingSpec)\n";
#endif
<<<<<<< HEAD
=======
}

template<typename T>
void Build(const parser::Optional &x, T* scope)
{
#if PRINT_FLANG_TRAVERSAL
   std::cout << "Rose::builder::Build(Optional)\n";
#endif
}

template<typename T>
void Build(const parser::Parameter &x, T* scope)
{
#if PRINT_FLANG_TRAVERSAL
   std::cout << "Rose::builder::Build(Parameter)\n";
#endif
}

template<typename T>
void Build(const parser::Pointer &x, T* scope)
{
#if PRINT_FLANG_TRAVERSAL
   std::cout << "Rose::builder::Build(Pointer)\n";
#endif
}

template<typename T>
void Build(const parser::Protected &x, T* scope)
{
#if PRINT_FLANG_TRAVERSAL
   std::cout << "Rose::builder::Build(Protected)\n";
#endif
}

template<typename T>
void Build(const parser::Save &x, T* scope)
{
#if PRINT_FLANG_TRAVERSAL
   std::cout << "Rose::builder::Build(Save)\n";
#endif
}

template<typename T>
void Build(const parser::Target &x, T* scope)
{
#if PRINT_FLANG_TRAVERSAL
   std::cout << "Rose::builder::Build(Target)\n";
#endif
}

template<typename T>
void Build(const parser::Value &x, T* scope)
{
#if PRINT_FLANG_TRAVERSAL
   std::cout << "Rose::builder::Build(Value)\n";
#endif
}

template<typename T>
void Build(const parser::Volatile &x, T* scope)
{
#if PRINT_FLANG_TRAVERSAL
   std::cout << "Rose::builder::Build(Volatile)\n";
#endif
>>>>>>> 99883b61
}

} // namespace Rose::builder<|MERGE_RESOLUTION|>--- conflicted
+++ resolved
@@ -120,20 +120,8 @@
    std::cout << "Rose::builder::Build(ProgramUnit)\n";
 #endif
 
-<<<<<<< HEAD
    auto ProgramUnitVisitor = [&](const auto& y) { Build(y.value(), scope); };
    std::visit(ProgramUnitVisitor, x.u);
-=======
-   std::visit(
-      common::visitors{
-         [&] (const common::Indirection<parser::MainProgram> &y)  { Build(y.value(), scope); },
-         [&] (const common::Indirection<parser::Module> &y)       { Build(y.value(), scope); },
-         // common::Indirection<FunctionSubprogram>, common::Indirection<SubroutineSubprogram>,
-         // common::Indirection<Submodule>, common::Indirection<BlockData>
-         [&] (const auto &y) { ; },
-      },
-      x.u);
->>>>>>> 99883b61
 }
 
 template<typename T>
@@ -224,7 +212,31 @@
 #if PRINT_FLANG_TRAVERSAL
    std::cout << "Rose::builder::Build(Module)\n";
 #endif
-<<<<<<< HEAD
+
+   // ModuleStmt - Name v;
+   std::string module_stmt_name;
+   Build(std::get<0>(x.t).statement.v, module_stmt_name);
+
+   //   SgModuleStatement* module_stmt = nullptr;
+   //   builder.Enter(module_stmt, module_stmt_name);
+
+   // SpecificationPart
+   SgScopeStatement* function_scope{nullptr};
+   Build(std::get<parser::SpecificationPart>(x.t), function_scope);
+
+   // std::optional<ModuleSubprogramPart>
+#if 0
+   if (auto & opt = std::get<2>(x.t)) {
+   }
+#endif
+
+   // EndModuleStmt - std::optional<Name> v;
+   if (auto & opt = std::get<3>(x.t).statement.v) {
+      std::string end_module_stmt_name;
+      Build(opt.value(), end_module_stmt_name);
+   }
+
+   //   builder.Leave(module_stmt);
 }
 
 template<typename T>
@@ -357,33 +369,6 @@
 #if PRINT_FLANG_TRAVERSAL
    std::cout << "Rose::builder::Build(BlockData)\n";
 #endif
-=======
-
-   // ModuleStmt - Name v;
-   std::string module_stmt_name;
-   Build(std::get<0>(x.t).statement.v, module_stmt_name);
-
-   //   SgModuleStatement* module_stmt = nullptr;
-   //   builder.Enter(module_stmt, module_stmt_name);
-
-   // SpecificationPart
-   SgScopeStatement* function_scope{nullptr};
-   Build(std::get<parser::SpecificationPart>(x.t), function_scope);
-
-   // std::optional<ModuleSubprogramPart>
-#if 0
-   if (auto & opt = std::get<2>(x.t)) {
-   }
-#endif
-
-   // EndModuleStmt - std::optional<Name> v;
-   if (auto & opt = std::get<3>(x.t).statement.v) {
-      std::string end_module_stmt_name;
-      Build(opt.value(), end_module_stmt_name);
-   }
-
-   //   builder.Leave(module_stmt);
->>>>>>> 99883b61
 }
 
 template<typename T>
@@ -471,10 +456,7 @@
          // common:: Indirection - AssociateConstruct, BlockConstruct, CaseConstruct, ChangeTeamConstruct,
          // CriticalConstruct, DoConstruct, IfConstruct, SelectRankConstruct, SelectTypeConstruct,
          // WhereConstruct, ForallConstruct, CompilerDirective, OpenMPConstruct, OpenACCConstruct, OmpEndLoopDirective
-<<<<<<< HEAD
-=======
          // AccEndCombinedDirective
->>>>>>> 99883b61
          [&] (const auto &y) { Build(y.value(), scope); },
       },
       x.u);
@@ -695,7 +677,6 @@
 #if PRINT_FLANG_TRAVERSAL
    std::cout << "Rose::builder::Build(FunctionReference)\n";
 #endif
-<<<<<<< HEAD
 
    std::list<SgExpression*> arg_list;
    std::string func_name;
@@ -711,10 +692,6 @@
    // Use wrapper function because can't use inheritance of pointers until Rose accepts Cpp17
    expr = SageBuilderCpp17::buildFunctionCallExp(func_call);
 
-=======
-
-   Build(x.v, expr); // Call
->>>>>>> 99883b61
 }
 
 void Build(const parser::Call &x, std::list<SgExpression*> &arg_list, std::string &name)
@@ -737,17 +714,8 @@
 
    std::visit(
       common::visitors{
-<<<<<<< HEAD
          [&] (const parser::Name             &y) { name = y.ToString(); },
          [&] (const parser::ProcComponentRef &y) { Build(y, expr);      }
-=======
-         [&] (const parser::Name &y)
-         {
-            std::string name = y.ToString();
-            std::cout << "The ProcedureDesignator name is " << name << "\n";
-         },
-         [&] (const auto &y) { Build(y, expr); }   // ProcComponentRef
->>>>>>> 99883b61
       },
       x.u);
 }
@@ -846,20 +814,6 @@
 #if PRINT_FLANG_TRAVERSAL
    std::cout << "Rose::builder::Build(IntrinsicBinary)\n";
 #endif
-<<<<<<< HEAD
-}
-
-void Build(const parser::ConstantValue &x, SgExpression* &expr)
-{
-#if PRINT_FLANG_TRAVERSAL
-   std::cout << "Rose::builder::Build(ConstantValue)\n";
-#endif
-
-   // LiteralConstant, NamedConstant
-   auto ConstantValueVisitor = [&] (const auto &y) { Build(y, expr); };
-   std::visit(ConstantValueVisitor, x.u);
-=======
->>>>>>> 99883b61
 }
 
 void Build(const parser::LiteralConstant &x, SgExpression* &expr)
@@ -1084,20 +1038,11 @@
    SgVariableDeclaration* var_decl = nullptr;
    SgType * type = nullptr, * base_type = nullptr;
    SgExpression* init = nullptr;
-<<<<<<< HEAD
    std::list<LanguageTranslation::ExpressionKind> modifier_enum_list;
    std::string name{};
 
    Build(std::get<0>(x.t), base_type);                    // DeclarationTypeSpec
    Build(std::get<1>(x.t), modifier_enum_list);           // std::list<AttrSpec>
-=======
-
-   // need name and type
-   std::string name{};
-
-   Build(std::get<0>(x.t), base_type);                    // DeclarationTypeSpec
-   Build(std::get<1>(x.t), scope);                        // std::list<AttrSpec>
->>>>>>> 99883b61
    Build(std::get<2>(x.t), name, init, type, base_type);  // std::list<EntityDecl>
 
    if (!type) {
@@ -1105,11 +1050,7 @@
    }
 
    builder.Enter(var_decl, name, type, init);
-<<<<<<< HEAD
    builder.Leave(var_decl, modifier_enum_list);
-=======
-   builder.Leave(var_decl);
->>>>>>> 99883b61
 }
 
 void Build(const parser::DeclarationTypeSpec &x, SgType* &type)
@@ -1179,7 +1120,6 @@
    std::cout << "Rose::builder::Build(AttrSpec)\n";
 #endif
 
-<<<<<<< HEAD
    std::visit(
       common::visitors{
          [&] (const parser::CoarraySpec  &y) { ; },
@@ -1251,27 +1191,6 @@
          [&] (const parser::KindSelector::StarSize &y) { ; },
       },
       x.u);
-=======
-   //  std::variant<AccessSpec, Allocatable, Asynchronous, CoarraySpec, Contiguous,
-   //      ArraySpec, External, IntentSpec, Intrinsic, LanguageBindingSpec, Optional,
-   //      Parameter, Pointer, Protected, Save, Target, Value, Volatile>
-   auto AttrSpecVisitor = [&] (const auto &y) { ; };
-   std::visit(AttrSpecVisitor, x.u);
->>>>>>> 99883b61
-}
-
-void Build(const parser::KindSelector &x, SgExpression* &expr)
-{
-#if PRINT_FLANG_TRAVERSAL
-   std::cout << "Rose::builder::Build(KindSelector)\n";
-#endif
-
-   std::visit(
-      common::visitors{
-         [&] (const parser::ScalarIntConstantExpr  &y) { Build(y.thing.thing, expr); },
-         [&] (const parser::KindSelector::StarSize &y) { ; },
-      },
-      x.u);
 }
 
 void Build(const parser::IntrinsicTypeSpec &x, SgType* &type)
@@ -1668,13 +1587,6 @@
    std::cout << "Rose::builder::Build(DataStmtConstant)\n";
 #endif
 
-<<<<<<< HEAD
-   std::visit(
-      common::visitors{
-         [&] (const parser::Scalar<parser::ConstantValue> &y) { Build(y.thing, expr); },
-         // Scalar<ConstantSubobject>, SignedIntLiteralConstant, SignedRealLiteralConstant,
-         // SignedComplexLiteralConstant, NullInit, InitialDataTarget, StructureConstructor
-=======
    //     std::variant<LiteralConstant, SignedIntLiteralConstant,
    //      SignedRealLiteralConstant, SignedComplexLiteralConstant, NullInit,
    //      common::Indirection<Designator>, StructureConstructor>  u;
@@ -1682,7 +1594,6 @@
    std::visit(
       common::visitors{
          [&] (const parser::Scalar<parser::LiteralConstant> &y) { Build(y.thing, expr); },
->>>>>>> 99883b61
          [&] (const auto &y) { ; }
       },
       x.u);
@@ -1727,7 +1638,6 @@
 #if PRINT_FLANG_TRAVERSAL
    std::cout << "Rose::builder::Build(CallStmt)\n";
 #endif
-<<<<<<< HEAD
 
    std::list<SgExpression*> arg_list;
    std::string name;
@@ -1742,8 +1652,6 @@
 
    // Finish SageTreeBuilder
    builder.Leave(call_stmt);
-=======
->>>>>>> 99883b61
 }
 
 template<typename T>
@@ -1800,15 +1708,12 @@
 #if PRINT_FLANG_TRAVERSAL
    std::cout << "Rose::builder::Build(ExitStmt)\n";
 #endif
-<<<<<<< HEAD
-=======
    // std::optional<Name> v;
 
    // TODO: exit with a name
    SgProcessControlStatement* exit_stmt{nullptr};
    builder.Enter(exit_stmt, "exit", boost::none, boost::none);
    builder.Leave(exit_stmt);
->>>>>>> 99883b61
 }
 
 template<typename T>
@@ -1996,8 +1901,6 @@
 #if PRINT_FLANG_TRAVERSAL
    std::cout << "Rose::builder::Build(StopStmt)\n";
 #endif
-<<<<<<< HEAD
-=======
    //  std::tuple<Kind, std::optional<StopCode>, std::optional<ScalarLogicalExpr>> t;
 
    SgProcessControlStatement* stop_stmt{nullptr};
@@ -2018,7 +1921,6 @@
    }
 
    builder.Enter(stop_stmt, kind, boost_code);
->>>>>>> 99883b61
 }
 
 template<typename T>
@@ -2837,8 +2739,6 @@
 #if PRINT_FLANG_TRAVERSAL
    std::cout << "Rose::builder::Build(IfConstruct)\n";
 #endif
-<<<<<<< HEAD
-=======
    //   std::tuple<Statement<IfThenStmt>, Block, std::list<ElseIfBlock>,
    //      std::optional<ElseBlock>, Statement<EndIfStmt>>
 }
@@ -2865,7 +2765,6 @@
 #if PRINT_FLANG_TRAVERSAL
    std::cout << "Rose::builder::Build(ElseIfBlock)\n";
 #endif
->>>>>>> 99883b61
 }
 
 template<typename T>
@@ -2922,15 +2821,12 @@
 #if PRINT_FLANG_TRAVERSAL
    std::cout << "Rose::builder::Build(OpenACConstruct)\n";
 #endif
-<<<<<<< HEAD
-=======
 }
 
 template<typename T>
 void Build(const parser::AccEndCombinedDirective&x, T* scope)
 {
    std::cout << "Rose::builder::Build(AccEndCombinedDirective)\n";
->>>>>>> 99883b61
 }
 
 template<typename T>
@@ -3083,8 +2979,6 @@
 #if PRINT_FLANG_TRAVERSAL
    std::cout << "Rose::builder::Build(OpenMPDeclarativeConstruct)\n";
 #endif
-<<<<<<< HEAD
-=======
 }
 
 template<typename T>
@@ -3092,36 +2986,6 @@
 {
 #if PRINT_FLANG_TRAVERSAL
    std::cout << "Rose::builder::Build(OpenACCDeclarativeConstruct)\n";
-#endif
-}
-
-   // AttrSpec
-template<typename T>
-void Build(const parser::AccessSpec &x, T* scope)
-{
-#if PRINT_FLANG_TRAVERSAL
-   std::cout << "Rose::builder::Build(AccessSpec)\n";
-#endif
-}
-
-template<typename T>
-void Build(const parser::Allocatable &x, T* scope)
-{
-#if PRINT_FLANG_TRAVERSAL
-   std::cout << "Rose::builder::Build(Allocatable)\n";
-#endif
->>>>>>> 99883b61
-}
-
-template<typename T>
-void Build(const parser::OpenACCDeclarativeConstruct&x, T* scope)
-{
-#if PRINT_FLANG_TRAVERSAL
-<<<<<<< HEAD
-   std::cout << "Rose::builder::Build(OpenACCDeclarativeConstruct)\n";
-=======
-   std::cout << "Rose::builder::Build(Asynchronous)\n";
->>>>>>> 99883b61
 #endif
 }
 
@@ -3129,7 +2993,6 @@
 void Build(const parser::AccessSpec &x, LanguageTranslation::ExpressionKind &modifier_enum)
 {
 #if PRINT_FLANG_TRAVERSAL
-<<<<<<< HEAD
    std::cout << "Rose::builder::Build(AccessSpec)\n";
 #endif
 
@@ -3146,18 +3009,6 @@
             break;
          }
     }
-=======
-   std::cout << "Rose::builder::Build(Contiguous)\n";
-#endif
-}
-
-template<typename T>
-void Build(const parser::External &x, T* scope)
-{
-#if PRINT_FLANG_TRAVERSAL
-   std::cout << "Rose::builder::Build(External)\n";
-#endif
->>>>>>> 99883b61
 }
 
 void Build(const parser::IntentSpec &x, LanguageTranslation::ExpressionKind &modifier_enum)
@@ -3165,7 +3016,6 @@
 #if PRINT_FLANG_TRAVERSAL
    std::cout << "Rose::builder::Build(IntentSpec)\n";
 #endif
-<<<<<<< HEAD
 
    switch(x.v)
     {
@@ -3185,16 +3035,6 @@
             break;
          }
     }
-=======
-}
-
-template<typename T>
-void Build(const parser::Intrinsic &x, T* scope)
-{
-#if PRINT_FLANG_TRAVERSAL
-   std::cout << "Rose::builder::Build(Intrinsic)\n";
-#endif
->>>>>>> 99883b61
 }
 
 void Build(const parser::LanguageBindingSpec &x, LanguageTranslation::ExpressionKind &modifier_enum)
@@ -3202,73 +3042,6 @@
 #if PRINT_FLANG_TRAVERSAL
    std::cout << "Rose::builder::Build(LanguageBindingSpec)\n";
 #endif
-<<<<<<< HEAD
-=======
-}
-
-template<typename T>
-void Build(const parser::Optional &x, T* scope)
-{
-#if PRINT_FLANG_TRAVERSAL
-   std::cout << "Rose::builder::Build(Optional)\n";
-#endif
-}
-
-template<typename T>
-void Build(const parser::Parameter &x, T* scope)
-{
-#if PRINT_FLANG_TRAVERSAL
-   std::cout << "Rose::builder::Build(Parameter)\n";
-#endif
-}
-
-template<typename T>
-void Build(const parser::Pointer &x, T* scope)
-{
-#if PRINT_FLANG_TRAVERSAL
-   std::cout << "Rose::builder::Build(Pointer)\n";
-#endif
-}
-
-template<typename T>
-void Build(const parser::Protected &x, T* scope)
-{
-#if PRINT_FLANG_TRAVERSAL
-   std::cout << "Rose::builder::Build(Protected)\n";
-#endif
-}
-
-template<typename T>
-void Build(const parser::Save &x, T* scope)
-{
-#if PRINT_FLANG_TRAVERSAL
-   std::cout << "Rose::builder::Build(Save)\n";
-#endif
-}
-
-template<typename T>
-void Build(const parser::Target &x, T* scope)
-{
-#if PRINT_FLANG_TRAVERSAL
-   std::cout << "Rose::builder::Build(Target)\n";
-#endif
-}
-
-template<typename T>
-void Build(const parser::Value &x, T* scope)
-{
-#if PRINT_FLANG_TRAVERSAL
-   std::cout << "Rose::builder::Build(Value)\n";
-#endif
-}
-
-template<typename T>
-void Build(const parser::Volatile &x, T* scope)
-{
-#if PRINT_FLANG_TRAVERSAL
-   std::cout << "Rose::builder::Build(Volatile)\n";
-#endif
->>>>>>> 99883b61
 }
 
 } // namespace Rose::builder