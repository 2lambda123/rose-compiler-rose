--- conflicted
+++ resolved
@@ -1586,43 +1586,13 @@
     outputJavaState("At TOP of cactionAssertStatementEnd");
 
     // Build the Assert Statement
-<<<<<<< HEAD
-    SgExpression *exceptionArgument = NULL;
-    if (hasExceptionArgument) {
-        exceptionArgument = (SgExpression *) astJavaExpressionStack.front();
-        astJavaExpressionStack.pop_front();
-    }
-    SgExpression *expression = (SgExpression *) astJavaExpressionStack.front();
-    astJavaExpressionStack.pop_front();
-
-    SgAssertStmt *assertStatement = NULL;
-    if (exceptionArgument != NULL) {
-        assertStatement = SageBuilder::buildAssertStmt(expression, exceptionArgument);
-    } else {
-        assertStatement = SageBuilder::buildAssertStmt(expression);
-    }
-    setJavaSourcePosition(assertStatement, env, jToken);
-
-    // Pushing 'assert' on the statement stack
-=======
     SgExpression *exceptionArgument = (hasExceptionArgument ? astJavaComponentStack.popExpression() : NULL);
-// Remove this!
-//    if (hasExceptionArgument) {
-//        exceptionArgument = (SgExpression *) astJavaExpressionStack.front();
-//        astJavaExpressionStack.pop_front();
-//        exceptionArgument =  astJavaExpressionStack.front();
-//    }
-//    SgExpression *expression = (SgExpression *) astJavaExpressionStack.front();
-//    astJavaExpressionStack.pop_front();
     SgExpression *expression = astJavaComponentStack.popExpression();
 
     SgAssertStmt *assertStatement = SageBuilder::buildAssertStmt(expression, exceptionArgument);
     setJavaSourcePosition(assertStatement, env, jToken);
 
     // Pushing 'assert' on the statement stack
-// Remove this!
-//    astJavaStatementStack.push_front(assertStatement);
->>>>>>> 15ddd503
     astJavaComponentStack.push(assertStatement);
     outputJavaState("At BOTTOM of cactionAssertStatementEnd");
    }
