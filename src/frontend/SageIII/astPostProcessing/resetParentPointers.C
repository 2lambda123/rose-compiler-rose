// tps (01/14/2010) : Switching from rose.h to sage3.
#include "sage3basic.h"

#include "rose_config.h"

#include "resetParentPointers.h"
#include "astPostProcessing.h"
// tps (01/14/2009): Had to define this locally as it is not part of sage3 but rose.h
#include "AstDiagnostics.h"

#define DEBUG_PARENT_INITIALIZATION 0

// DQ (9/24/2007): This is Gergo's fix for the AST islands that were previously not traversed in the AST.
#define FIXED_ISLAND_TRAVERSAL

// DQ (12/31/2005): This is OK if not declared in a header file
using namespace std;

// DQ (3/6/2017): Added support for message logging to control output from ROSE tools.
#undef mprintf
#define mprintf Rose::Diagnostics::mfprintf(Rose::ir_node_mlog[Rose::Diagnostics::DEBUG])

// [DQ]
// Declaration matching static member data
// list<string> ResetParentPointers::modifiedNodeInformationList;

#if 0
// [DQ]
// Allocation of space for listOfTraversedTypes declared in dqTraversal
list<SgNode*> ResetParentPointers::listOfTraversedTypes;
#endif


// [DQ]
void
ResetParentPointers::traceBackToRoot ( SgNode* node )
   {
  // DQ (9/24/2007): Put this back since it is insifnicant to the performance.
  // DQ (9/24/2007): Comment out to check the performance, this test should really be done in the AST consistancy tests.
#if 1
  // Trace the current node back as far as possible (should be able to reach SgGlobal)
     SgNode* parentNode = node;

  // printf ("Starting at parentNode->sage_class_name() = %s \n",parentNode->sage_class_name());
     int counter = 0;
     while (parentNode->get_parent() != NULL)
        {
          parentNode = parentNode->get_parent();
       // printf ("     parentNode->sage_class_name() = %s \n",parentNode->sage_class_name());
          if (counter > 1000)
             {
            // There is likely an error so limit path lengths back to the AST root to this arbitrary distance
               printf ("Error: ResetParentPointers::traceBackToRoot path to root length (1000) exceeded \n");
               ROSE_ASSERT(parentNode != NULL);
               ROSE_ASSERT(parentNode->get_parent() != NULL);
               printf ("   starting node           = %p = %s \n",node,node->sage_class_name());
               printf ("   (current node)          = %p = %s \n",parentNode,parentNode->sage_class_name());
               printf ("   (current node's parent) = %p = %s \n",parentNode->get_parent(),parentNode->get_parent()->sage_class_name());

               ROSE_ASSERT(parentNode->get_parent()->get_parent() != NULL);
               printf ("   (parent node's parent)  = %p = %s \n",
                    parentNode->get_parent()->get_parent(),parentNode->get_parent()->get_parent()->sage_class_name());

               ROSE_ASSERT(parentNode->get_parent()->get_parent()->get_parent() != NULL);
               printf ("   (parent node's parent 2)  = %p = %s \n",
                    parentNode->get_parent()->get_parent()->get_parent(),parentNode->get_parent()->get_parent()->get_parent()->sage_class_name());

               if (node->get_file_info() != NULL)
                    node->get_file_info()->display("node");
               if (parentNode->get_file_info() != NULL)
                    parentNode->get_file_info()->display("parentNode");
               if (parentNode->get_parent()->get_file_info() != NULL)
                    parentNode->get_parent()->get_file_info()->display("parentNode->get_parent()");

               ROSE_ASSERT(false);
             }

          counter++;
        }

  // DQ (2/26/2004): Fixed in Sage to pass SgParent to SgFile constructor so that SgProject 
  //                 could be know earily in the construction of the SgFile to support template 
  //                 instantiation and evaluation of SgProject commandLine.
  // Check to see if we made it back to the root (current root is SgFile, later it will be SgProject).
  // It is also OK to stop at a node for which get_parent() returns NULL (SgType and SgSymbol nodes).

  // DQ (5/13/2004): The rot can sometimes be a SgFile node (as in the case of the rewrite mechanism)
  // if ( !( (isSgFile(parentNode) != NULL) || (isSgProject(parentNode) != NULL) ) )
  // Appling DeMorgan's Rule to the previous statement we get the simpler form
     if ( (isSgFile(parentNode) == NULL) && (isSgProject(parentNode) == NULL) )
        {
       // DQ (10/21/2004): This is relaxed to allow setting of parent pointers from manually constructed code!
#if STRICT_ERROR_CHECKING
       // Need to make this optional in some way so that this output is not disturbing to users (but useful for debugging)!
          printf ("Errors: could not trace back to SgFile node, path taken: \n");
          printf ("Starting at AST node->sage_class_name() = %s \n",node->sage_class_name());
          SgLocatedNode* locatedNode = isSgLocatedNode(node);
          if (locatedNode != NULL)
             {
               printf ("initial node in failing path to root = %p = %s \n",locatedNode,locatedNode->sage_class_name());
               locatedNode->get_file_info()->display("problem AST node");
             }
          SgNode* parentNode = node;
          while (parentNode->get_parent() != NULL)
             {
               parentNode = parentNode->get_parent();
               printf ("     ParentNode->sage_class_name() = %s \n",parentNode->sage_class_name());
               SgLocatedNode* locatedNode = isSgLocatedNode(parentNode);
               if (locatedNode != NULL)
                  {
                    printf ("initial node in failing path to root = %p = %s \n",locatedNode,locatedNode->sage_class_name());
                    locatedNode->get_file_info()->display("problem AST node");
                  }
             }
#else
       // This is not an issue when AST post processing is done within construction of AST fragements (e.g. loop processing)
       // printf ("Relaxed Error Checking: Commented out debugging output in ResetParentPointers::traceBackToRoot(%s) traced to parent = %s \n",
       //      node->sage_class_name(),parentNode->sage_class_name());
#endif
       // DQ (10/21/2004): This is relaxed to allow setting of parent pointers from manually constructed code!
       // ROSE_ASSERT(false);
        }
#endif
   }

void 
ResetParentPointers::resetParentPointersInDeclaration (SgDeclarationStatement* declaration, SgNode* inputParent )
   {
  // This function makes the value in the parent consistent across the defining and non-defining declarations

  // DQ (5/21/2006): Set the Sg_File_Info so that they can be traced (later we might 
  // want to remove the parent pointer since it is not really required, except that 
  // it is helpful for debugging). This allows declaration in islands to be set!
  // declaration->get_startOfConstruct()->set_parent(declaration);
  // declaration->get_endOfConstruct()->set_parent(declaration);
     Sg_File_Info* fileInfoStart = declaration->get_startOfConstruct();
     if (fileInfoStart != NULL)
        {
          if (fileInfoStart->get_parent() == NULL)
             {
               fileInfoStart->set_parent(declaration);
             }
        }
     Sg_File_Info* fileInfoEnd = declaration->get_endOfConstruct();
     if (fileInfoEnd != NULL)
        {
          if (fileInfoEnd->get_parent() == NULL)
             {
               fileInfoEnd->set_parent(declaration);
             }
        }

  // DQ (10/12/2004): Refactored common code for setting parents in defining and non-defining declarations
     ROSE_ASSERT(declaration != NULL);
     SgDeclarationStatement* nondefiningDeclaration = declaration->get_firstNondefiningDeclaration();
     SgDeclarationStatement* definingDeclaration    = declaration->get_definingDeclaration();

     SgNode* parent = NULL;
     if (definingDeclaration != NULL)
          parent = definingDeclaration->get_parent();
     if (parent == NULL && nondefiningDeclaration != NULL)
          parent = nondefiningDeclaration->get_parent();

     ROSE_ASSERT (definingDeclaration != NULL || nondefiningDeclaration != NULL);
#if 0
     printf ("In ResetParentPointers::resetParentPointersInDeclaration(): declaration = %p = %s definingDeclaration = %p nondefiningDeclaration = %p \n",
          declaration,declaration->class_name().c_str(),definingDeclaration,nondefiningDeclaration);
#endif

     if (definingDeclaration != NULL || nondefiningDeclaration != NULL)
        {
          if (parent == NULL)
             {
            // DQ (10/12/2004): If neither the defining nor non-defining declaration has its parent 
            // set then this is likely the first time the parent is being set for any associated 
            // declaration (for the current object declared).  In this case set the parent to be 
            // the parent passed in as a parameter to this function.

               printf ("In ResetParentPointers::resetParentPointersInDeclaration(): using the inputParent = %p = %s = %s as a parent for declaration \n",inputParent,inputParent->class_name().c_str(),SageInterface::get_name(inputParent).c_str());
               parent = inputParent;
             }

          ROSE_ASSERT(parent != NULL);
#if DEBUG_PARENT_INITIALIZATION || 0
          printf ("parent of declaration = %p = %s = %s (defining or non-defining) is %p = %s \n",
               declaration,declaration->class_name().c_str(),SageInterface::get_name(declaration).c_str(),
               parent,parent->class_name().c_str());
#endif
       // DQ (10/9/2004): Avoid resetting any parents that are set to scope 
       // statements (these are likely already correct, either a forward 
       // declaration or a normal defining class declaration).
          if (definingDeclaration != NULL && definingDeclaration->get_parent() != NULL)
             {
            // SgNode* currentParent = definingDeclaration->get_parent();
            // printf ("AST Fixup warning: definingDeclaration already has parent = %p = %s \n",currentParent,currentParent->class_name().c_str());
             }

       // DQ (5/21/2006): Set the parent of the defining declaration (can be a non SgScopeStatement)
       // if (definingDeclaration != NULL && isSgScopeStatement(definingDeclaration->get_parent()) == NULL)
          if (definingDeclaration != NULL && definingDeclaration->get_parent() == NULL)
             {
#if DEBUG_PARENT_INITIALIZATION
               printf ("AST Fixup: Setting parent of definingDeclaration = %p = %s (to parent = %p = %s) \n",
                    definingDeclaration,definingDeclaration->class_name().c_str(),
                    parent,parent->class_name().c_str());
#endif
               if (definingDeclaration->get_parent() != NULL)
                  {
                    printf ("Existing parent is already set to = %p = %s \n",
                         definingDeclaration->get_parent(),definingDeclaration->get_parent()->class_name().c_str());
                  }
               ROSE_ASSERT(definingDeclaration->get_parent() == NULL);
               definingDeclaration->set_parent(parent);
             }
          ROSE_ASSERT(definingDeclaration == NULL || definingDeclaration->get_parent() != NULL);

          if (nondefiningDeclaration != NULL && nondefiningDeclaration->get_parent() != NULL)
             {
            // SgNode* currentParent = nondefiningDeclaration->get_parent();
            // printf ("AST Fixup warning: nondefiningDeclaration already has parent = %p = %s \n",currentParent,currentParent->class_name().c_str());
             }
       // DQ (5/21/2006): Set the parent of the defining declaration (can be a non SgScopeStatement)
       // if (nondefiningDeclaration != NULL && isSgScopeStatement(nondefiningDeclaration->get_parent()) == NULL)
          if (nondefiningDeclaration != NULL && nondefiningDeclaration->get_parent() == NULL)
             {
#if DEBUG_PARENT_INITIALIZATION
               printf ("AST Fixup: Setting parent of nondefiningDeclaration = %p = %s (to parent = %p = %s) \n",
                    nondefiningDeclaration,nondefiningDeclaration->class_name().c_str(),
                    parent,parent->class_name().c_str());
#endif
               if (nondefiningDeclaration->get_parent() != NULL)
                  {
#if DEBUG_PARENT_INITIALIZATION
                    printf ("Existing parent is already set to = %p = %s \n",
                         nondefiningDeclaration->get_parent(),nondefiningDeclaration->get_parent()->class_name().c_str());
                    nondefiningDeclaration->get_file_info()->display("Called from reset parent: nondefiningDeclaration");
                    isSgLocatedNode(nondefiningDeclaration->get_parent())->get_file_info()->display("Called from reset parent: parent");
#endif
                  }

            // DQ (5/21/2006): We can uncomment this now (reasserted constraint)
               ROSE_ASSERT(nondefiningDeclaration->get_parent() == NULL);
               nondefiningDeclaration->set_parent(parent);
             }
          ROSE_ASSERT(nondefiningDeclaration == NULL || nondefiningDeclaration->get_parent() != NULL);
        }

  // DQ (10/12/2004): Check and see if this is always true!
     ROSE_ASSERT(declaration->get_parent() != NULL);

  // Now  set the current parent (if not already set) to the same parent pointer 
     if (declaration->get_parent() == NULL)
        {
#if DEBUG_PARENT_INITIALIZATION
          printf ("AST Fixup: Setting parent of declaration = %p = %s (to parent = %p = %s) \n",
               declaration,declaration->class_name().c_str(),
               parent,parent->class_name().c_str());
#endif
          declaration->set_parent(parent);
        }
     ROSE_ASSERT(declaration->get_parent() != NULL);

  // DQ (10/17/2004): Added assertions
     SgClassDeclaration* classDeclaration = isSgClassDeclaration(declaration);
     if (classDeclaration != NULL)
        {
       // DQ (10/22/2005): Changed semantics to make forward declaration have a null pointer!
       // DQ (older comment) Note that all classDeclarations have a valid pointer to their definition independent 
       // of if they are defining or non-defining declarations, this is different from functions which only have 
       // a valid pointer to their definition if they are a defining declaration.  I like that this removed 
       // opportunities for NULL pointers in the AST, but it can make it confusing for users who might only check 
       // for a definition and assume it is a defining declaration if the definition is found.
       // ROSE_ASSERT(classDeclaration->get_definition() != NULL);
#if 0
          if (classDeclaration->isForward() == true)
               ROSE_ASSERT(classDeclaration->get_definition() == NULL);
#endif

       // DQ (10/22/2005): This is now conditional on having a valid definition
          if (classDeclaration->get_definition() != NULL)
             {
            // DQ (10/17/2004): We have to set the definition uniformally so that even definitions that would not be 
            // traversed (such as those associated with hidden declarations (e.g. in typedefs or variable declarations) 
            // will get their parent set).  It is reset by the normal mechanism to a value consistant with the traversal 
            // if it is not set correctly.
               if (classDeclaration->get_definition()->get_parent() == NULL)
                  {
#if DEBUG_PARENT_INITIALIZATION
                    printf ("Setting the parent of the class definition, since it has not yet been set. \n");
#endif
                    classDeclaration->get_definition()->set_parent(classDeclaration);
                  }
               ROSE_ASSERT(classDeclaration->get_definition()->get_parent() != NULL);
             }
        }
   }

void 
ResetParentPointers::resetParentPointersInType (SgType* typeNode, SgNode* previousNode)
   {
  // DQ (10/7/2004): Refactored common code for traversing islands within the AST which require a nested traversal

#if 0
  // DQ (10/12/2007): This is now called for the case of a forward enum in a typedef (e.g. "typedef a b;", at least for the case of C if not C++).
  // DQ (9/24/2007): This function should not be called now that Gergo's fix the the AST islands not being traversed is in place!
     printf ("Error: this function should not be called and has been eliminated by the fix to the AST island problems \n");
     ROSE_ASSERT(false);
#endif

  // This strips off and pointer types or reference types array types and modifier types that might hide the base type
  // printf ("Initial value of typeNode = %p = %s \n",typeNode,typeNode->sage_class_name());
     typeNode = typeNode->findBaseType();
  // printf ("after call to findBaseType(): typeNode = %p = %s \n",typeNode,typeNode->sage_class_name());

     switch(typeNode->variantT())
        {
          case V_SgClassType:
             {
            // Find any code (inside of a SgClassDefinition) that is buried within a SgClassType.
            // Examples of such code is: "struct X { int x; } Xvar;" or "typedef struct X { int x; } Xtype;".
               SgClassType* classType = isSgClassType (typeNode);
               SgDeclarationStatement* declarationStatement = classType->get_declaration();
               ROSE_ASSERT(declarationStatement != NULL);
               SgClassDeclaration* classDeclaration = isSgClassDeclaration(declarationStatement);
               ROSE_ASSERT(classDeclaration != NULL);
#if 0
               printf ("classDeclaration = %p isForward() = %s \n",
                    classDeclaration,(classDeclaration->isForward() == true) ? "true" : "false");
#endif
            // DQ (10/22/2005): The definition of a forward declaration is now NULL
            // ROSE_ASSERT(classDeclaration->get_definition() != NULL);
               if (classDeclaration->get_definition() != NULL)
                  {
                    SgClassDeclaration* definingClassDeclaration = classDeclaration->get_definition()->get_declaration();
                    ROSE_ASSERT(definingClassDeclaration != NULL);
#if 0
                    printf ("definingClassDeclaration = %p isForward() = %s \n",
                         definingClassDeclaration,(definingClassDeclaration->isForward() == true) ? "true" : "false");
#endif
                    if (definingClassDeclaration->isForward() == false)
                       {
#if 0
                         printf ("Calling resetParentPointers on class declaration found in SgTypedefDeclaration (island) \n");
#endif
                         SgNode* existingParent = definingClassDeclaration->get_parent();
                         if (existingParent != NULL)
                            {
                           // printf ("This defining class declaration has been set previously so reset to existing parent! \n");
                              resetParentPointers (definingClassDeclaration,existingParent);
                            }
                           else
                            {
                           // printf ("This defining class declaration has not been set previously (set to typedefDeclaration) \n");
                              resetParentPointers (definingClassDeclaration,previousNode);
                            }
                       }
                  }

               if (declarationStatement->get_parent() == NULL)
                  {
#if DEBUG_PARENT_INITIALIZATION
                    printf ("AST Fixup: in declarationStatement = %p = %s parent unset, set parent = %p = %s \n",
                              declarationStatement,declarationStatement->class_name().c_str(),
                              previousNode,previousNode->class_name().c_str());
#endif
                    declarationStatement->set_parent(previousNode);
                  }
               ROSE_ASSERT(declarationStatement->get_parent() != NULL);

            // DQ (10/22/2005): The definition of a forward declaration is now NULL
            // ROSE_ASSERT(classDeclaration->get_definition() != NULL);
               if (classDeclaration->get_definition() != NULL)
                  {
                 // DQ (10/17/2004): Added assertions
                    ROSE_ASSERT(classDeclaration->get_definition() != NULL);
                    SgClassDefinition* classDefinition = classDeclaration->get_definition();

                 // Since the defintion is shared only set it if it is not already set!
                    if (classDefinition->get_parent() == NULL)
                       {
#ifndef _MSC_VER
// DQ (11/28/2009): fatal error C1017: invalid integer constant expression
#if PRINT_SIDE_EFFECT_WARNINGS || DEBUG_PARENT_INITIALIZATION
                         printf ("Note: It would be better to set the parent of the class definition in the EDG/Sage connection (I think) \n");
#endif
#endif
                         if (classDeclaration->get_definingDeclaration() != NULL)
                              classDefinition->set_parent(classDeclaration->get_definingDeclaration());
                         else
                              classDefinition->set_parent(classDeclaration);
                       }
                    ROSE_ASSERT(classDeclaration->get_definition()->get_parent() != NULL);
                  }
               break;
             }

          case V_SgEnumType:
             {
            // Find any code (inside of a SgEnumDeclaration) that is buried within a SgEnumType.
            // Examples of such code is: "enum X { value = 0; } Xvar;" or "typedef enum X { value = 0; } Xtype;".
            // This is not a significant island of untraversed code except that the parent pointers 
            // are not set and we want to set them all!
               SgEnumType* enumType = isSgEnumType (typeNode);
               SgDeclarationStatement* declarationStatement = enumType->get_declaration();
               ROSE_ASSERT(declarationStatement != NULL);
               SgEnumDeclaration* enumDeclaration = isSgEnumDeclaration(declarationStatement);
               ROSE_ASSERT(enumDeclaration != NULL);

            // printf ("In ResetParentPointers::resetParentPointersInType(): found enum declaration \n");
            // enumDeclaration->get_file_info()->display("found enum declaration");
#if 0
               if (enumDeclaration->get_parent() == NULL)
                  {
                    resetParentPointers (enumDeclaration,previousNode);
                  }
#else
            // DQ (5/31/2006): Added to handle enum fields and there parents
               resetParentPointers (enumDeclaration,previousNode);
#endif
               ROSE_ASSERT(enumDeclaration->get_parent() != NULL);

               break;
             }

          case V_SgTypedefType:
             {
            // DQ (11/14/2004): Not certain that we require this case, but Kull triggered the default case 
            // for a SgTypedefType so I have implemented it as part of testing.

            // Find any code (inside of a SgTypedefDeclaration) that is buried within a SgTypedefType.
            // Examples of such code is: "typedef X Xtype;" where X is a typedef type with a declaration.
            // This is not a significant island of untraversed code except that the parent pointers 
            // are not set and we want to set them all!
               SgTypedefType* typedefType = isSgTypedefType (typeNode);
               SgDeclarationStatement* declarationStatement = typedefType->get_declaration();
               ROSE_ASSERT(declarationStatement != NULL);
               SgTypedefDeclaration* typedefDeclaration = isSgTypedefDeclaration(declarationStatement);
               ROSE_ASSERT(typedefDeclaration != NULL);

            // DQ (11/14/2004): If this is set to SgGlobal then reset it
            // if ( (typedefDeclaration->get_parent() == NULL) || (isSgGlobal(typedefDeclaration->get_parent()) != NULL) )
               if (typedefDeclaration->get_parent() == NULL)
                  {
                    resetParentPointers (typedefDeclaration,previousNode);
                  }
               ROSE_ASSERT(declarationStatement->get_parent() != NULL);
               break;
             }

          default:
             {
               printf ("Default reached in ResetParentPointers::resetParentPointersInType(%s) \n",typeNode->sage_class_name());
               ROSE_ASSERT(false);
               break;
             }
        }
   }


void 
ResetParentPointers::resetParentPointersInTemplateArgumentList ( const SgTemplateArgumentPtrList& templateArgListPtr )
   {
  // DQ (10/15/2004): It would be helpful if this were a part of the standard traversal, but it is not and it might be
  // that the SgTemplateArgumentPtrList would have to be made a new IR node to allow it to be traversed.
  // for now we will set the parents of any declarations hidden in any types explicitly (so that the resetTemplateName()
  // function will work (which requires the parent pointers)).  The reason why the parent pointers are required to be 
  // set for template arguments is that the template arguments can require qualified names and the name qualification
  // requires that the parents pointers be traversed to trace back through the scopes and collect the names of all the 
  // scopes.  This is handled in the get_scope() function which is called by the get_qualified_name() function.

  // ROSE_ASSERT(templateArgListPtr != NULL);
  // printf ("### In resetParentPointersInTemplateArgumentList(): templateArgListPtr->size() = %" PRIuPTR " ### \n",templateArgListPtr->size());
     SgTemplateArgumentPtrList::const_iterator i = templateArgListPtr.begin();
     while (i != templateArgListPtr.end())
        {
       // printf ("### In resetParentPointersInTemplateArgumentList(): templateArgList element *i = %s \n",(*i)->sage_class_name());
          switch((*i)->get_argumentType())
             {
               case SgTemplateArgument::argument_undefined:
                  {
                    printf ("Error: SgTemplateArgument::argument_undefined not allowed \n");
                    ROSE_ASSERT(false);
                    break;
                  }

               case SgTemplateArgument::type_argument:
                  {
                    ROSE_ASSERT((*i)->get_type() != NULL);
                    SgType* argumentType = (*i)->get_type();
                 // printf ("SgTemplateArgument::type_argument: argumentType = %p = %s \n",argumentType,argumentType->sage_class_name());

                    SgNamedType* namedType = isSgNamedType(argumentType);
                 // printf ("### In resetParentPointersInTemplateArgumentList(): namedType = %p \n",namedType);
                    if (namedType != NULL)
                       {
#if 0
                         printf ("In resetParentPointersInTemplateArgumentList(): ### namedType = %p = %s name = %s \n",namedType,namedType->sage_class_name(),namedType->get_name().str());
#endif
                         SgDeclarationStatement* declaration = namedType->get_declaration();
                         ROSE_ASSERT(declaration != NULL);
#if 0
                         printf ("In resetParentPointersInTemplateArgumentList(): declaration = %p = %s parent = %p = %s \n",
                                 declaration,declaration->class_name().c_str(),declaration->get_parent(),
                                 (declaration->get_parent() != NULL) ? declaration->get_parent()->class_name().c_str() : "NULL_PARENT");
#endif
#if 0
                         printf ("In resetParentPointersInTemplateArgumentList(): ### namedType = %p = %s name = %s declaration = %p = %s parent = %p = %s \n",
                                 namedType,namedType->class_name().c_str(),namedType->get_name().str(),
                                 declaration,declaration->class_name().c_str(),declaration->get_parent(),
                                 (declaration->get_parent() != NULL) ? declaration->get_parent()->class_name().c_str() : "NULL_PARENT");
#endif
                         if (declaration->get_parent() == NULL)
                            {
                           // It should be possible to find an existing parent since defining declarations can't appear
                           // within template arguments.  At least I hope not!
                              SgNode* existingParent = NULL;
                           // Note that the defining declaration is not required to exist ("typedef struct X Y; X* xptr;" for example)
                           // printf ("declaration->get_definingDeclaration() = %p \n",declaration->get_definingDeclaration());
                              if (declaration->get_definingDeclaration() != NULL)
                                 {
                                // Hopefully this is set by now, but likely it is not required to be
                                   existingParent = declaration->get_definingDeclaration()->get_parent();
                                 }
                           // If still not found then look at the firstNondefiningDeclaration
                           // printf ("existingParent = %p \n",existingParent);
                              if (existingParent == NULL)
                                 {
                                   ROSE_ASSERT(declaration->get_firstNondefiningDeclaration() != NULL);
                                   existingParent = declaration->get_firstNondefiningDeclaration()->get_parent();
                                 }

                              SgTypedefType* typedefType = isSgTypedefType(namedType);
                           // printf ("typedefType = %p \n",typedefType);
                              if ( (existingParent == NULL) && (typedefType != NULL) )
                                 {
                                   SgSymbol* symbol = typedefType->get_parent_scope();
                                   ROSE_ASSERT(symbol != NULL);
                                   switch(symbol->variantT())
                                      {
                                        case V_SgClassSymbol:
                                           {
                                          // printf ("In case V_SgClassSymbol: symbol = %p = %s \n",symbol,symbol->sage_class_name());
                                             SgClassSymbol* classSymbol = isSgClassSymbol(symbol);
                                             ROSE_ASSERT(classSymbol != NULL);
                                             SgDeclarationStatement* declaration = classSymbol->get_declaration();
                                             ROSE_ASSERT(declaration != NULL);
                                             SgClassDeclaration* classDeclaration = isSgClassDeclaration(declaration);
                                             ROSE_ASSERT(classDeclaration != NULL);
                                             existingParent = classDeclaration->get_definition();
                                             ROSE_ASSERT(existingParent != NULL);
                                             break;
                                           }

                                        default:
                                           {
                                             printf ("Error: default reached symbol = %p = %s \n",symbol,symbol->sage_class_name());
                                             ROSE_ASSERT(false);
                                           }
                                      }
#if 0
                                   SgTypedefSymbol* typedefSymbol = isSgTypedefSymbol(symbol);
                                   if (typedefSymbol == NULL)
                                      {
                                        printf ("declaration = %p = %s \n",declaration,declaration->sage_class_name());
                                        declaration->get_file_info()->display("Error at this node!");
                                        printf ("symbol = %p = %s \n",symbol,symbol->sage_class_name());
                                      }
                                   ROSE_ASSERT(typedefSymbol != NULL);
                                   SgTypedefDeclaration* typedefDeclaration = typedefSymbol->get_declaration();
                                   ROSE_ASSERT(typedefDeclaration != NULL);
                                   existingParent = typedefDeclaration->get_parent();
#endif
                                   ROSE_ASSERT(existingParent != NULL);
                                 }

                              if (existingParent == NULL)
                                 {
                                   printf ("namedType   = %p = %s \n",namedType,namedType->class_name().c_str());
                                   printf ("declaration = %p = %s \n",declaration,declaration->class_name().c_str());
                                 }

                           // DQ (3/27/2012): I think we wqant to allow declarations built to support types and hidden behind types to have NULL parents.
                           // ROSE_ASSERT(existingParent != NULL);
                              if (existingParent != NULL)
                                 {
#if DEBUG_PARENT_INITIALIZATION
                                   printf ("Setting parent of %p = %s to %p = %s \n",
                                        declaration,declaration->class_name().c_str(),
                                        existingParent,existingParent->class_name().c_str());
#endif
                                   declaration->set_parent(existingParent);

                                // DQ (10/17/2004): Added assertions
                                   SgClassDeclaration* classDeclaration = isSgClassDeclaration(declaration);
                                   if (classDeclaration != NULL)
                                      {
                                     // DQ (1/30/2013): Commented out assertion that appears to be only an issue for ROSE compiling ROSE (part of testing).
                                     // ROSE_ASSERT(classDeclaration->get_definition() != NULL);
                                     // ROSE_ASSERT(classDeclaration->get_definition()->get_parent() != NULL);
                                        if (classDeclaration->get_definition() == NULL)
                                           {
// DQ (9/12/2014): Added more control over output of messages for release versions of ROSE.
#if PRINT_DEVELOPER_WARNINGS
                                             printf ("WARNING: In resetParentPointersInTemplateArgumentList(): commented out to compile ROSE using ROSE: assertion failing for: classDeclaration->get_definition() != NULL \n");
                                             printf ("--- classDeclaration = %p = %s = %s \n",classDeclaration,classDeclaration->class_name().c_str(),classDeclaration->get_name().str());
                                          // classDeclaration->get_file_info()->display("assertion failing for: classDeclaration->get_definition() != NULL: debug");
#endif
                                           }
                                          else
                                           {
                                             ROSE_ASSERT(classDeclaration->get_definition()->get_parent() != NULL);
                                           }
                                      }
                                 }
                                else
                                 {
                                   printf ("WARNING: In new EDG 4.x support I want to allow some paraents to be NULL. \n");
                                 }
                            }

                      // DQ (10/13/2004): If this is a template declaration then we might have to reset its name
                         SgClassType* classType = isSgClassType(namedType);
                         if (classType != NULL)
                            {
                              SgClassDeclaration* classDeclaration = isSgClassDeclaration(declaration);
                              ROSE_ASSERT(classDeclaration != NULL);
                              SgTemplateInstantiationDecl* templateClassDeclaration = isSgTemplateInstantiationDecl(classDeclaration);
                              if (templateClassDeclaration != NULL)
                                 {
                                // printf ("Found a template instantiation declaration  (call resetParentPointersInTemplateArgumentList) ... \n");
                                   resetParentPointersInTemplateArgumentList(templateClassDeclaration->get_templateArguments());
                                 }
                            }
                       }
                    break;
                  }

               case SgTemplateArgument::nontype_argument:
                  {
                 // These can be boolean or integer values, for example.

                 // DQ (8/13/2013): Added support for nontype template arguments to be either an expression
                 // (SgExpression) or a variable declaration (SgInitializedName)
                 // ROSE_ASSERT((*i)->get_expression() != NULL);
                    if ((*i)->get_expression() != NULL)
                       {
                         ROSE_ASSERT((*i)->get_initializedName() == NULL);
                         SgExpression* argumentExpression = (*i)->get_expression();
#if 0
                         printf ("SgTemplateArgument::nontype_argument: argumentExpression = %p = %s \n",argumentExpression,argumentExpression->class_name().c_str());
#endif
                         if (argumentExpression->get_parent() == NULL)
                            {
#if DEBUG_PARENT_INITIALIZATION
                               printf ("Setting parent in SgTemplateArgument::nontype_argument = %p = %s \n",argumentExpression,argumentExpression->class_name().c_str());
#endif
                              argumentExpression->set_parent(*i);
                            }
                       }
                      else
                       {
                         ROSE_ASSERT((*i)->get_initializedName() != NULL);
                         SgInitializedName* argumentInitializedName = (*i)->get_initializedName();

                         if (argumentInitializedName->get_parent() == NULL)
                            {
#if DEBUG_PARENT_INITIALIZATION
                               printf ("Setting parent in SgTemplateArgument::nontype_argument = %p = %s \n",argumentInitializedName,argumentInitializedName->class_name().c_str());
#endif
                              argumentInitializedName->set_parent(*i);
                            }
                       }

                 // printf ("Error: SgTemplateArgument::nontype_argument not implemented \n");
                 // ROSE_ASSERT(false);

                    break;
                  }

               case SgTemplateArgument::template_template_argument:
                  {
                 // DQ (8/24/2006): We don't want to reset the parent of a reference
                 // to a shared SgTemplateDeclaration. So there is nothing to do here.

                 // printf ("Error: resetParentPointersInTemplateArgumentList() SgTemplateArgument::template_template_argument case not implemented \n");
                 // ROSE_ASSERT(false);
                    break;
                  }

            // DQ (2/10/2014): Added this case to avoid compiler warning (I think there is nothing to do here).
               case SgTemplateArgument::start_of_pack_expansion_argument:
                  {
                 // printf ("Error: resetParentPointersInTemplateArgumentList() SgTemplateArgument::start_of_pack_expansion_argument case not implemented \n");
                 // ROSE_ASSERT(false);
                    break;
                  }
             }

       // Increment to next template argument
          i++;
        }

  // printf ("### Leaving resetParentPointersInTemplateArgumentList(): templateArgListPtr->size() = %" PRIuPTR " ### \n",templateArgListPtr->size());
   }




// [DQ]
ResetParentPointersInheritedAttribute
ResetParentPointers::evaluateInheritedAttribute (
   SgNode* node,
   ResetParentPointersInheritedAttribute inheritedAttribute )
   {
     ROSE_ASSERT(node != NULL);
  // cerr << "reset parent for node " << node->unparseToString();

#if 0
  // DQ (7/18/2019): Debugginf readFileTwice with test2019_501.C.
  // printf ("##### ResetParentPointers::evaluateInheritedAttribute(node = %p = %s) \n",node,node->class_name().c_str());
  // printf ("##### ResetParentPointers::evaluateInheritedAttribute(node = %p = %s) parent = %p \n",node,node->class_name().c_str(),node->get_parent());
     printf ("##### ResetParentPointers::evaluateInheritedAttribute(node = %p = %s) parent = %p = %s \n",
          node,node->class_name().c_str(),node->get_parent(),node->get_parent() != NULL ? node->get_parent()->class_name().c_str() : "null");
     printf (" --- inheritedAttribute.parentNode = %p = %s \n",inheritedAttribute.parentNode,inheritedAttribute.parentNode != NULL ? inheritedAttribute.parentNode->class_name().c_str() : "null");
#endif

#if 0
     vector <SgNode*> children = node->get_traversalSuccessorContainer();
     printf (" --- Output the children at this node (children.size() = %zu): \n",children.size());
     for (size_t i = 0; i < children.size(); i++)
        {
          printf (" --- --- children[%zu] = %p = %s \n",i,children[i],children[i] != NULL ? children[i]->class_name().c_str() : "null");
        }
#endif

#if 0
     if (node->get_parent() != NULL)
        {
          printf (" --- node->get_parent() = %p = %s \n",node->get_parent(),node->get_parent()->class_name().c_str());
        }
#endif
#if 0
  // ROSE_ASSERT(node->get_file_info() != NULL);
     if (node->get_file_info() != NULL)
        {
          node->get_file_info()->display("ResetParentPointers::evaluateInheritedAttribute: debug");
        }
#endif
#if 0
     if (isSgTryStmt(node) != NULL)
        {
          printf ("\n\n################ FOUND TRY STATEMENT ##################### \n\n\n");
        }
#endif

#if 0
  // DQ: Useful for output of debugging information (tracing through AST)
     printf ("\n\n##### node = %p = %s #####\n",node,node->sage_class_name());
     Sg_File_Info* traceSourcePosition = node->get_file_info();
     if (traceSourcePosition != NULL)
          traceSourcePosition->display("Location in ResetParentPointers");
     SgDeclarationStatement* declarationStatement = isSgDeclarationStatement(node);
     if (declarationStatement != NULL)
        {
          printf ("declarationStatement->isForward() = %s \n",(declarationStatement->isForward() == true) ? "true" : "false");
          SgDeclarationStatement* definingDeclaration = isSgDeclarationStatement(declarationStatement->get_definingDeclaration());
          printf ("definingDeclaration = %p \n",definingDeclaration);
          if (definingDeclaration != NULL)
               definingDeclaration->get_file_info()->display("Location of definingDeclaration");
          SgDeclarationStatement* nondefiningDeclaration = isSgDeclarationStatement(declarationStatement->get_firstNondefiningDeclaration());
          printf ("nondefiningDeclaration = %p \n",nondefiningDeclaration);
          if (nondefiningDeclaration != NULL)
               nondefiningDeclaration->get_file_info()->display("Location of nondefiningDeclaration");
        }
     printf ("----- node = %p = %s -----\n\n\n",node,node->sage_class_name());
#endif

  // Fix the parent pointer in the subtree (can't fix root node parent pointer so 
  // this shoud be called from above any node that requires an update (safe nodes 
  // would be the SgProject node) fix only made if parent == NULL)

  // DQ (5/10/2006): Set the Sg_File_Info so that they can be traced (later we might 
  // want to remove the parent pointer since it is not really required, except that 
  // it is helpful for debugging).
  // node->get_startOfConstruct()->set_parent(declaration);
  // node->get_endOfConstruct()->set_parent(declaration);
  // Sg_File_Info* fileInfoStart = node->get_startOfConstruct();
     Sg_File_Info* fileInfoStart = node->get_file_info();
     if (fileInfoStart != NULL)
        {
          if (fileInfoStart->get_parent() == NULL)
             {
               fileInfoStart->set_parent(node);
             }
        }
     Sg_File_Info* fileInfoEnd = node->get_endOfConstruct();
     if (fileInfoEnd != NULL)
        {
          if (fileInfoEnd->get_parent() == NULL)
             {
               fileInfoEnd->set_parent(node);
             }
        }

  // Handle the end of construct
     SgLocatedNode* locatedNode = isSgLocatedNode(node);
     if (locatedNode != NULL)
        {
          Sg_File_Info* localFileInfoEndOfConstruct = node->get_endOfConstruct();
          if (localFileInfoEndOfConstruct != NULL)
             {
               if (localFileInfoEndOfConstruct->get_parent() == NULL)
                  {
                    localFileInfoEndOfConstruct->set_parent(node);
                  }
                 else
                  {
                 // printf ("Error: parent of localFileInfo is already set \n");
                 // localFileInfoEndOfConstruct->display("parent of localFileInfo is already set");
                  }
             }
        }

     SgInitializedName* initializedName = isSgInitializedName(node);
     if (initializedName != NULL)
        {
       // printf ("ResetParentPointers: initializedName = %p \n",initializedName);
          SgStorageModifier* modifier = &(initializedName->get_storageModifier());
          if (modifier != NULL)
             {
               if (modifier->get_parent() == NULL)
                  {
                    modifier->set_parent(initializedName);
                  }
             }
        }

// #ifdef REMOVE_SET_PARENT_FUNCTION
#if 0
#error "Dead Code!"

  // DQ (9/26/2004): Since we set both defining and non-defining declarations it can happen that we over 
  // aggressively set the parent of some nodes further along in the source sequence so I have disabled 
  // the testing of declarations (enforcing that they have a NULL parent pointer).
  // if (node->get_parent() != NULL)
     if (node->get_parent() != NULL && (dynamic_cast<SgFile*>(node) == NULL) && (dynamic_cast<SgDeclarationStatement*>(node) == NULL))
        {
       // printf ("Note: While in ResetParentPointers AST Fixup node = %p = %s already has parent \n",node,node->sage_class_name());
#if 0
          Sg_File_Info* sourcePosition = node->get_file_info();
          if (sourcePosition != NULL)
               sourcePosition->display("Warning: this IR node already has its parent set!");
#endif
        }
#if 0
  // DQ (9/26/2004): I think this may be too restrictive given that SgTemplateInstantiationDecl are shared
  // ROSE_ASSERT (node->get_parent() == NULL);
  // ROSE_ASSERT (node->get_parent() == NULL || (dynamic_cast<SgFile*>(node) != NULL) );
     ROSE_ASSERT ( (node->get_parent() == NULL) || 
                   (dynamic_cast<SgFile*>(node) != NULL) || 
                   (dynamic_cast<SgDeclarationStatement*>(node) != NULL) );
#endif
#endif

  // Note: SgType and SgSymbol nodes are not fixed (currently) (SgType nodes 
  //       and SgSymbol nodes are shared))
  // Set all nodes except SgSymbol and SgType nodes (even if they have been set previously set)
     if ( dynamic_cast<SgType*>(node) == NULL && dynamic_cast<SgSymbol*>(node) == NULL )
        {
       // Handle the part of the tree that is not hidden in the islands
          if ( inheritedAttribute.parentNode != NULL )
             {
            // set the parent on the current node to the one saved in the inherited attribute (for this traversal)
#if 0
               printf ("Valid parentNode = %p = %s at node = %p = %s \n",
                       inheritedAttribute.parentNode,inheritedAttribute.parentNode->class_name().c_str(),node,node->class_name().c_str());
#endif
               ROSE_ASSERT(node != NULL);
               if (node->get_parent() != inheritedAttribute.parentNode)
                  {
                 // DQ (8/1/2019): Output information where the node->get_parent() != inheritedAttribute.parentNode
                 // ROSE_ASSERT(inheritedAttribute.parentNode != NULL);
                 // ROSE_ASSERT(node->get_parent() != NULL);
#if 0
                    printf ("Note: ResetParentPointers::evaluateInheritedAttribute(): (not reset) node->get_parent() != inheritedAttribute.parentNode: node = %p = %s node->get_parent() = %p = %s inheritedAttribute.parentNode = %p = %s \n",
                         node,node->class_name().c_str(),
                         node->get_parent(),node->get_parent() != NULL ? node->get_parent()->class_name().c_str() : "null",
                         inheritedAttribute.parentNode,inheritedAttribute.parentNode->class_name().c_str());
#endif
#if 0
                  // DQ (9/24/2007): This feature is not used and should be removed, as a performance improvement!
                     string currentNodeString       = node->sage_class_name();
                     string currentNodeParentString = (node->get_parent() != NULL) ?
                                                       node->get_parent()->sage_class_name() : "NULL";
                     string futureNodeParentString  = inheritedAttribute.parentNode->sage_class_name();
                  // printf ("On node (%s): parent node currently set to %s being reset to %s \n",
                  //      currentNodeString.c_str(),currentNodeParentString.c_str(),futureNodeParentString.c_str());
                     string saveString = "On node (" + currentNodeString + 
                                         "): parent node currently set to "+ currentNodeParentString + 
                                         " being reset to " + futureNodeParentString;

                  // Accumulate the string into a list and remove redundent entries
                     modifiedNodeInformationList.push_back(saveString);
                     modifiedNodeInformationList.sort();
                     modifiedNodeInformationList.unique();
#endif
                  }

            // Set the parent node to the parent saved in the inherited attribute

            // DQ (11/1/2005): Only reset parents that are already NULL
#if 0
               if (node->get_parent() == NULL)
                  {
#if DEBUG_PARENT_INITIALIZATION
                    printf ("AST Fixup: Setting parent of node = %p = %s (to parent = %p = %s) \n",
                         node,node->class_name().c_str(),
                         inheritedAttribute.parentNode,inheritedAttribute.parentNode->class_name().c_str());
#endif

                 // Make sure it is NULL before resetting it!
                    ROSE_ASSERT (node->get_parent() == NULL);
                    node->set_parent(inheritedAttribute.parentNode);
                  }
                 else
                  {
                    if (node->get_parent() != inheritedAttribute.parentNode)
                       {
                         printf ("Would have reset valid parent pointer at node %p = %s to %p = %s \n",
                              node,node->class_name().c_str(),
                              inheritedAttribute.parentNode,inheritedAttribute.parentNode->class_name().c_str());
                       }
                  }
#else
#if DEBUG_PARENT_INITIALIZATION
               printf ("AST Fixup: Setting parent of node = %p = %s (to parent = %p = %s) \n",
                    node,node->class_name().c_str(),
                    inheritedAttribute.parentNode,inheritedAttribute.parentNode->class_name().c_str());
#endif

            // DQ (6/2/2006): This can lead to the parent of a SgClassDeclaration for a type
            // in a function parameter to be set to the SgFunctionParameterList (by mistake).
            // node->set_parent(inheritedAttribute.parentNode);
               if (node->get_parent() == NULL)
                  {
#if 0
                    printf ("AST Fixup: Setting unset parent of node = %p = %s from %p to %p = %s \n",
                         node,node->class_name().c_str(),node->get_parent(),
                         inheritedAttribute.parentNode,inheritedAttribute.parentNode->class_name().c_str());
#endif
                    node->set_parent(inheritedAttribute.parentNode);
                  }
#endif
             }
            else
             {
            // printf ("On node->sage_class_name() = %s inheritedAttribute.parentNode == NULL (not set) \n",
            //      node->sage_class_name());
               if (!dynamic_cast<SgProject*>(node) && !dynamic_cast<SgFile*>(node) )
                  {
                 // DQ (10/21/2004): This is relaxed to allow setting of parent pointers from manually constructed code!
#if STRICT_ERROR_CHECKING
                 // Only SgProject and SgFile can be root nodes after EDG->SAGE translation
                    printf ("Warning: only SgProject and SgFile can be root nodes after EDG->SAGE translation \n");
                    ROSE_ABORT();
#endif
                  }
             }

       // Test chain of parents back to the root node of the AST (test on non SgType and non SgSymbol nodes)
          traceBackToRoot(node);

#if 0
          if (isSgVariableDeclaration(node) != NULL)
             {
               printf ("AST fixup: found variable declaration = %p \n",node);
             }
#endif

       // Handle possible islands in the AST (generally typedef statements where the types need to be traversed)
          switch(node->variantT())
             {
               case V_SgTemplateInstantiationDecl:
                  {
                    SgTemplateInstantiationDecl* templateInstantiation = isSgTemplateInstantiationDecl(node);
                    ROSE_ASSERT(templateInstantiation != NULL);
                    resetParentPointersInDeclaration (templateInstantiation, inheritedAttribute.parentNode);

                 // TV (05/29/2018): possible if it is non-real
                 // ROSE_ASSERT(templateInstantiation->get_templateDeclaration() != NULL);

                 // DQ (10/15/2004): Now we have to reset the parents of any declarations appearing in 
                 // the template argument list!  Unless we should define the traversal to traverse that list!
                 // Could there be cycles introduced this way???  For now maybe we should just visit them 
                 // explicitly (and check with Markus).
#if 0
                    printf ("\n\n##### Setting parents of declarations within the template arguments not implemented! ##### \n\n");
#endif
                 // ROSE_ASSERT(templateInstantiation->get_templateArguments() != NULL);
                    resetParentPointersInTemplateArgumentList(templateInstantiation->get_templateArguments());
                    break;
                  }

            // DQ (8/18/2005): Added case of template member function so that we could set the SgTemplateDeclaration
               case V_SgTemplateInstantiationMemberFunctionDecl:
                  {
                    SgTemplateInstantiationMemberFunctionDecl* templateInstantiation = isSgTemplateInstantiationMemberFunctionDecl(node);
                    ROSE_ASSERT(templateInstantiation != NULL);

                 // this is likely redundant
                    resetParentPointersInDeclaration (templateInstantiation, inheritedAttribute.parentNode);

                    SgDeclarationStatement* templateDeclaration = templateInstantiation->get_templateDeclaration();
                    if (templateDeclaration == NULL)
                       {
#ifdef ROSE_DEBUG_NEW_EDG_ROSE_CONNECTION
                         printf ("WARNING: templateInstantiation->get_templateDeclaration() == NULL templateInstantiation = %p = %s \n",templateInstantiation,templateInstantiation->class_name().c_str());
#endif
                       }
                 // DQ (5/3/2012): commented out for the new EDG 4.3 support.
                 // ROSE_ASSERT(templateDeclaration != NULL);

#if 0
                 // DQ (8/18/2005): There is too much variablity in how this is set, 
                 // it is better to have it be set in the EDG/Sage III translation!
                    printf ("##### AST Fixup: Calling resetParentPointersInDeclaration for templateDeclaration = %p = %s using parent = %p = %s \n",
                         templateDeclaration,templateDeclaration->class_name().c_str(),
                         inheritedAttribute.parentNode,inheritedAttribute.parentNode->class_name().c_str());
                    resetParentPointersInDeclaration (templateDeclaration, inheritedAttribute.parentNode);
#endif

                 // DQ (10/15/2004): Now we have to reset the parents of any declarations appearing in 
                 // the template argument list!  Unless we should define the traversal to traverse that list!
                 // Could there be cycles introduced this way???  For now maybe we should just visit them 
                 // explicitly (and check with Markus).
#if 0
                    printf ("\n\n##### Setting parents of declarations within the template arguments not implemented! ##### \n\n");
#endif
                 // ROSE_ASSERT(templateInstantiation->get_templateArguments() != NULL);
                    resetParentPointersInTemplateArgumentList(templateInstantiation->get_templateArguments());
                    break;
                  }

            // DQ (10/9/2004): We would like to set all declarations to have parents
            // based on their defining or first non-defining declarations.
               case V_SgClassDeclaration:
                  {
                 // Set any of the defining or nondefining declaration parent pointers
                 // these will be used to set parents of other class declarations 
                 // referenced within types.
                    SgClassDeclaration* classDeclaration = isSgClassDeclaration(node);
                    ROSE_ASSERT(classDeclaration != NULL);
                    resetParentPointersInDeclaration (classDeclaration, inheritedAttribute.parentNode);
                    break;
                  }

               case V_SgVarRefExp:
                  {
                 // DQ (5/1/2005): some SgInitializedName are not traversed and so there parents are not set!
                 // Note that hidden in the SgVarRefExp is a SgVariableSymbol with a SgInitializedName 
                 // which will not have its parent set since we don't traverse the SgVariableSymbol within 
                 // the SgVarRefExp to find the hidden SgInitializedName object.  Why?  Well, in general
                 // symbols are shared and we can't guarentee uniqueness of the visit of many symbols.
                 // The SgInitializedName is in the SgVariableSymbol and so it is never visited!

                 // Other IR nodes where the containing symbols which are not traversed include:
                 //      SgClassNameRefExp (contains a SgClassSymbol)
                 //      SgFunctionRefExp (contains a SgFunctionSymbol)
                 //      MemberFunctionRefExp (contains a SgMemberFunctionSymbol)
                 //      ThisExp (contains a SgClassSymbol)
                 // But only the SgVariableSymbol's declaration is a SgInitializedName, so 
                 // no other IR nodes must be specially handled (I think).

                    SgVarRefExp *variableRefExpression = isSgVarRefExp(node);
                    ROSE_ASSERT(variableRefExpression != NULL);

                    SgVariableSymbol *variableSymbol = variableRefExpression->get_symbol();

                    if (variableSymbol == NULL)
                       {
                         printf ("WARNING: variableSymbol == NULL: variableRefExpression = %p \n",variableRefExpression);
                       }
                    ROSE_ASSERT(variableSymbol != NULL);

                 // DQ (1/1/2014): I think we may have to allow this for cases such as that in test2014_01.c
                 // But I would prefer to have a sysmbol always built so that ROSE had a consistant representation.
                 // Initially we want to allow this so that we can get the graph of the AST so that I can understand the problem better.
                    if (variableSymbol != NULL)
                       {
                 // This is bit confusing since what is returned is the SgInitializedName and NOT a declaration!
                    SgInitializedName *initializedName = variableSymbol->get_declaration();
                    ROSE_ASSERT(initializedName != NULL);

                 // printf ("AST fixup: In a SgVarRefExp found a SgInitializedName = %p \n",initializedName);

                    if (initializedName->get_parent() == NULL)
                       {
                      // Set the parent to be the SgVarRefExp (since setting it to the
                      // symbol would not productive, because symbols can be shared!)
#if DEBUG_PARENT_INITIALIZATION
                         printf ("Setting parent of %p = %s to %p = %s \n",
                              initializedName,initializedName->class_name().c_str(),
                              variableRefExpression,variableRefExpression->class_name().c_str());
#endif
                         initializedName->set_parent(variableRefExpression);
                       }
                    ROSE_ASSERT(initializedName->get_parent() != NULL);
                       }

                    break;
                  }

               case V_SgInitializedName:
                  {
                 // Find the types within the function declaration and set the parents of any 
                 // declarations that are contained in the types.
                    SgInitializedName* initializedName = isSgInitializedName(node);
                    ROSE_ASSERT(initializedName != NULL);
#if 0
                    printf ("AST fixup: Found a SgInitializedName = %p = %s \n",initializedName,initializedName->get_name().str());
#endif
                 // DQ (9/6/2005): Set the parents of SgInitializedName objects
                 // This problem shows up in the loop processor test codes, 
                 // not clear if it is a real problem or not!
                    if (initializedName->get_parent() == NULL)
                       {
#if DEBUG_PARENT_INITIALIZATION
                         printf ("Warning Resetting the parent (previously NULL) of a SgInitializedName object! \n");
#endif
                         initializedName->set_parent(inheritedAttribute.parentNode);
                       }
                 // ROSE_ASSERT(initializedName->get_parent() != NULL);

                    SgType* type = initializedName->get_type();
                    if (type != NULL)
                       {
                         type = type->findBaseType();
                         SgClassType* classType = isSgClassType(type);
                         if (classType != NULL)
                            {
                              SgDeclarationStatement* declaration = classType->get_declaration();
                              ROSE_ASSERT(declaration != NULL);
                              SgClassDeclaration* classDeclaration = isSgClassDeclaration(declaration);
                              ROSE_ASSERT(classDeclaration != NULL);
#if 0
                              printf ("Calling resetParentPointers(): classDeclaration = %p = %s parent = %p = %s inheritedAttribute.parentNode = %p = %s \n",
                                   classDeclaration,classDeclaration->class_name().c_str(),
                                   classDeclaration->get_parent(),classDeclaration->get_parent() != NULL ? classDeclaration->get_parent()->class_name().c_str() : "null",
                                   inheritedAttribute.parentNode,inheritedAttribute.parentNode->class_name().c_str());
<<<<<<< HEAD
#endif
#if 0
                              SgNode* parentBeforeReset = classDeclaration->get_parent();
#endif
                              resetParentPointers (classDeclaration,inheritedAttribute.parentNode);
#if 0
                              SgNode* parentAfterReset = classDeclaration->get_parent();
#endif
=======
                              SgNode* parentBeforeReset = classDeclaration->get_parent();
#endif
                              resetParentPointers (classDeclaration,inheritedAttribute.parentNode);
>>>>>>> c912b8e6
#if 0
                              SgNode* parentAfterReset = classDeclaration->get_parent();
                              printf ("DONE: Calling resetParentPointers(): classDeclaration = %p = %s inheritedAttribute.parentNode = %p = %s \n",
                                   classDeclaration,classDeclaration->class_name().c_str(),inheritedAttribute.parentNode,inheritedAttribute.parentNode->class_name().c_str());
#endif
#if 0
                           // DQ (8/3/2019): Check the value of the parent to see if it was reset.
                              printf ("DONE: Calling resetParentPointers(): classDeclaration = %p = %s parent = %p = %s inheritedAttribute.parentNode = %p = %s \n",
                                   classDeclaration,classDeclaration->class_name().c_str(),
                                   classDeclaration->get_parent(),classDeclaration->get_parent() != NULL ? classDeclaration->get_parent()->class_name().c_str() : "null",
                                   inheritedAttribute.parentNode,inheritedAttribute.parentNode->class_name().c_str());
#endif
#if 0
                           // DQ (8/3/2019): This code demonstrates that the resetParentPointers function is called (rarely), test2016_90.C is an example of where it is required.
                              if (parentBeforeReset != parentAfterReset)
                                 {
                                   printf ("Note: in type of SgInitializedName: parent of classDeclaration = %p = %s was changed by the resetParentPointers() function \n",
                                        classDeclaration,classDeclaration->class_name().c_str());

                                // ROSE_ASSERT(parentBeforeReset != NULL);
                                   ROSE_ASSERT(parentAfterReset != NULL);

                                   printf (" --- parentBeforeReset = %p = %s \n",parentBeforeReset,parentBeforeReset != NULL ? parentBeforeReset->class_name().c_str() : "null");
                                   printf (" --- parentAfterReset  = %p = %s \n",parentAfterReset,parentAfterReset->class_name().c_str());
#if 0
                                   printf ("Exiting as a test! \n");
                                   ROSE_ASSERT(false);
#endif
                                 }
#endif
                            }
                       }

                    SgInitializedName* previousInitializedName = initializedName->get_prev_decl_item();
                    if (previousInitializedName != NULL)
                       {
                      // This can sometimes have a null parent (test2005_67.C) (for non-static member)
                         if (previousInitializedName->get_parent() == NULL)
                            {
                              printf ("Warning (previousInitializedName->get_parent() == NULL): initializedName = %p previousInitializedName = %p get_name() = %s \n",
                                      initializedName,previousInitializedName,previousInitializedName->get_name().str());
                              ROSE_ASSERT(previousInitializedName->get_scope() != NULL);
                              printf ("--- previousInitializedName->get_scope() = %p = %s \n",
                                      previousInitializedName->get_scope(),previousInitializedName->get_scope()->class_name().c_str());
                            }
                      // DQ (2/12/2011): Commented out to support generation of graph to debug test2011_08.C, this test codes 
                      // demonstrates that the SgInitializedName build first might only be to support a symbol and not have a
                      // proper parent.
                      // ROSE_ASSERT(previousInitializedName->get_parent() != NULL);
#if 1
                      // DQ (6/5/2011): Commented out as part of name qualification testing...
                         if (previousInitializedName->get_prev_decl_item() != NULL)
                              ROSE_ASSERT(previousInitializedName->get_parent() != NULL);
#else
                         printf ("Commented out test as part of name qualification testing. previousInitializedName = %p = %s \n",previousInitializedName,previousInitializedName->get_name().str());
#endif
                       }

#if STRICT_ERROR_CHECKING
                    SgDeclarationStatement* declarationStatement = initializedName->get_declaration();
                    ROSE_ASSERT(declarationStatement != NULL);
                    SgClassDeclaration* classDeclaration = isSgClassDeclaration(declarationStatement);
                 // ROSE_ASSERT(classDeclaration != NULL);
                    if (classDeclaration != NULL && classDeclaration->get_parent() == NULL)
                       {
#if DEBUG_PARENT_INITIALIZATION
                         printf ("Setting parent of class declaration = %p found in SgInitializedName \n",classDeclaration);
#endif
                         ROSE_ASSERT(classDeclaration->get_firstNondefiningDeclaration() != NULL);
                         ROSE_ASSERT(classDeclaration->get_firstNondefiningDeclaration()->get_parent() != NULL);
                         SgNode* existingParent = classDeclaration->get_firstNondefiningDeclaration()->get_parent();
                         ROSE_ASSERT(existingParent != NULL);
                         classDeclaration->set_parent(existingParent);
                         ROSE_ASSERT(classDeclaration->get_parent() != NULL);
                       }
#endif
#if 0
                    printf ("AST fixup: BOTTOM OF CASE: Found a SgInitializedName = %p = %s \n",initializedName,initializedName->get_name().str());
#endif
                    break;
                  }

            // DQ (10/9/2004): function declarations have types that can have declarations
            // so find the types and set the parents of all the declarations.
               case V_SgFunctionDeclaration:
                  {
                 // Find the types within the function declaration and set the parents of any 
                 // declarations that are contained in the types.
                    SgFunctionDeclaration* functionDeclaration = isSgFunctionDeclaration(node);
                    ROSE_ASSERT(functionDeclaration != NULL);
                    SgType* returnType = functionDeclaration->get_orig_return_type();
#if STRICT_ERROR_CHECKING
                    ROSE_ASSERT(returnType != NULL);
#endif
                    if (returnType != NULL)
                       {
                         returnType = returnType->findBaseType();
                         SgClassType* classType = isSgClassType(returnType);
                         if (classType != NULL)
                            {
                              SgDeclarationStatement* declaration = classType->get_declaration();
                              ROSE_ASSERT(declaration != NULL);
                              SgClassDeclaration* classDeclaration = isSgClassDeclaration(declaration);
                              ROSE_ASSERT(classDeclaration != NULL);
                              if (classDeclaration->get_parent() == NULL)
                                 {
#if DEBUG_PARENT_INITIALIZATION
                                   printf ("Setting parent of class declaration found in return type of function \n");
#endif
                                   classDeclaration->set_parent(functionDeclaration);
                                 }
                           // DQ (10/17/2004): Modified this to not enforce assertion that defining 
                           // declaration existed (see Python specific testcode: test2004_92.C).
                           // Implemented the same fix for the firstNondefiningDeclaration as well.

                           // ROSE_ASSERT(classDeclaration->get_definingDeclaration() != NULL);
                              if (classDeclaration->get_definingDeclaration() != NULL)
                                 {
                                // DQ (1/30/2013): Commented out assertion that appears to be only an issue for ROSE compiling ROSE (part of testing).
                                   if (classDeclaration->get_definingDeclaration()->get_parent() == NULL)
                                      {
// DQ (9/12/2014): Added more control over output of messages for release versions of ROSE.
#if PRINT_DEVELOPER_WARNINGS
                                        printf ("WARNING: In resetParentPointersInTemplateArgumentList(): commented out to compile ROSE using ROSE: assertion failing for: classDeclaration->get_definingDeclaration()->get_parent() != NULL \n");
                                        printf ("--- classDeclaration = %p = %s = %s \n",classDeclaration,classDeclaration->class_name().c_str(),classDeclaration->get_name().str());
                                     // classDeclaration->get_file_info()->display("assertion failing for: classDeclaration->get_definingDeclaration()->get_parent() != NULL: debug");
#endif
                                      }
                                // ROSE_ASSERT(classDeclaration->get_definingDeclaration()->get_parent() != NULL);
                                 }

                           // ROSE_ASSERT(classDeclaration->get_firstNondefiningDeclaration() != NULL);
                              if (classDeclaration->get_firstNondefiningDeclaration() != NULL)
                                 {
                                   ROSE_ASSERT(classDeclaration->get_firstNondefiningDeclaration()->get_parent() != NULL);
                                 }
                            }
                       }
                    break;
                  }

               case V_SgTypedefDeclaration:
                  {
                 // printf ("Found a SgTypedefDeclaration = %p looking for islands of untraversed AST ... \n",node);
                    SgTypedefDeclaration* typedefDeclaration = isSgTypedefDeclaration(node);
                    ROSE_ASSERT(typedefDeclaration != NULL);

                 // typedefDeclaration->get_file_info()->display("case V_SgTypedefDeclaration: typedefDeclaration");

#ifndef FIXED_ISLAND_TRAVERSAL
                    bool islandFound = typedefDeclaration->get_typedefBaseTypeContainsDefiningDeclaration();
                 // printf ("islandFound = %s \n",(islandFound == true) ? "true" : "false");
                    if (islandFound == true)
                       {
                      // We only want to traverse the base type (since all "*" and "&" are associated
                      // with the variables in this variable list, e.g. list of SgInitializedName objects)

                      // DQ (5/21/2006): Set the parent of the declaration in the typedef if it exists 
                      // (it should if "islandFound == true").
                         ROSE_ASSERT(typedefDeclaration->get_declaration() != NULL);
                      // DQ (5/21/2006): Not true for enum declaration in typedef.
                      // ROSE_ASSERT(typedefDeclaration->get_declaration()->get_parent() != NULL);
                         if (typedefDeclaration->get_declaration()->get_parent() != typedefDeclaration)
                            {
                           // printf ("Reset the parent of embedded declaration in typedef to the typedef \n");
                              typedefDeclaration->get_declaration()->set_parent(typedefDeclaration);
                            }
                      // DQ (5/21/2006): reset the parent points in the island represented by the declaration
                         resetParentPointersInDeclaration(typedefDeclaration->get_declaration(),typedefDeclaration);

                         SgType* baseType = typedefDeclaration->get_base_type();
                         ROSE_ASSERT(baseType != NULL);
                         resetParentPointersInType(baseType,typedefDeclaration);
                       }
#endif

                 // DQ (10/12/2007): A forward enum will not have its parent set, see test2007_92.C.  E.g. "typedef enum zero number;"
                 // so we need to test this independent of the island problem (which is now fixed).
// #ifndef FIXED_ISLAND_TRAVERSAL
                 // DQ (10/14/2004): Even if this is not an island it might be a typedef of a template which 
                 // needs its name to be reset.  If it is a typedef that is later used then it would be reset
                 // where the type of the variable declaration would be seen, but if it is not used then we will 
                 // only see it here and thus we have to find and reset the name of the template declaration.
                    SgType* baseType = typedefDeclaration->get_base_type();
                    ROSE_ASSERT(baseType != NULL);
                 // printf ("baseType = %p = %s \n",baseType,baseType->sage_class_name());
                    SgNamedType* namedType = isSgNamedType(baseType);

                 // DQ (10/16/2004): Need to set this since typedef types are used in cases where they
                 // must be provided with qualified names and so there parents must be setup properly!
                    if (namedType != NULL)
                       {
                         SgDeclarationStatement* declaration = namedType->get_declaration();
                         ROSE_ASSERT(declaration != NULL);
#if 0
                         printf ("namedType = %p = %s declaration->get_parent() = %p = %s \n",
                                 namedType,namedType->get_name().str(),
                                 declaration->get_parent(),
                                 (declaration->get_parent() != NULL) ? declaration->get_parent()->sage_class_name() : "NULL");
#endif
                         if (declaration->get_parent() == NULL)
                            {
#if 0
                              printf ("Error: Null Parent Pointer Found - declaration = %p = %s \n",declaration,declaration->sage_class_name());
                              declaration->get_file_info()->display("Error: Null Parent Pointer Found!");
#endif
                           // DQ (10/16/2004): reset pointers locared within declarations held within types
                           // printf ("$$$ Reset pointers locared within declarations held within types $$$ \n");
                              resetParentPointersInType(namedType,typedefDeclaration);
                           // printf ("$$$ DONE with reset pointers locared within declarations held within types $$$ \n");
                            }
                         ROSE_ASSERT(declaration->get_parent() != NULL);
                       }
// #endif
                    break;
                  }

               case V_SgVariableDeclaration:
                  {
                 // printf ("Found a SgVariableDeclaration = %p looking for islands of untraversed AST ... \n",node);
                    SgVariableDeclaration* variableDeclaration = isSgVariableDeclaration(node);
                    ROSE_ASSERT(variableDeclaration != NULL);

#ifndef FIXED_ISLAND_TRAVERSAL
                    bool islandFound = variableDeclaration->get_variableDeclarationContainsBaseTypeDefiningDeclaration();
#if 1
                    printf ("variableDeclaration                                    = %p \n",variableDeclaration);
                    printf ("variableDeclaration->get_definingDeclaration()         = %p \n",variableDeclaration->get_definingDeclaration());
                    printf ("variableDeclaration->get_firstNondefiningDeclaration() = %p \n",variableDeclaration->get_firstNondefiningDeclaration());
                    variableDeclaration->get_startOfConstruct()->display("setup parents within SgVariableDeclaration");

                    bool isSameAsDefiningDeclaration = (variableDeclaration == variableDeclaration->get_definingDeclaration());
                    printf ("isSameAsDefiningDeclaration = %s \n",isSameAsDefiningDeclaration ? "true" : "false");
                    bool isSameAsFirstNondefiningDeclaration = (variableDeclaration == variableDeclaration->get_firstNondefiningDeclaration());
                    printf ("isSameAsFirstNondefiningDeclaration = %s \n",isSameAsFirstNondefiningDeclaration ? "true" : "false");
#endif
#if 1
                    printf ("islandFound = %s \n",(islandFound == true) ? "true" : "false");
#endif
                    if (islandFound == true)
                       {
                      // We only want to traverse the base type (since all "*" and "&" are associated
                      // with the variables in this variable list, e.g. list of SgInitializedName objects)
                         SgInitializedNamePtrList & variableList = variableDeclaration->get_variables();
                         ROSE_ASSERT(variableList.size() > 0);
                         SgInitializedName* firstVariable = *(variableList.begin());
                         ROSE_ASSERT(firstVariable != NULL);
#if 1
                      // DQ (5/21/2006): Set the parent of the declaration in the typedef if it exists 
                      // (it should if "islandFound == true").
                      // SgDeclarationStatement* declaration = NULL;
                         SgType* variableType = firstVariable->get_typeptr();
                         ROSE_ASSERT(variableType != NULL);
                         SgNamedType* namedType = isSgNamedType(variableType);

                      // DQ (6/21/2006): Handle case of indirection in SgNamedType variables, 
                      // for example SgArrayType (e.g. "struct { int x; } ArrayVar [100];").
                         if (namedType == NULL)
                            {
                              SgType* baseType = variableType->stripType();
                              ROSE_ASSERT(baseType != NULL);
#if 0
                              printf ("In reset parent pointers for island in SgVariableDeclaration: variableType = %p = %s \n",
                                   variableType,variableType->class_name().c_str());
                              printf ("In reset parent pointers for island in SgVariableDeclaration: After calling stripType() namedType = %p = %s \n",
                                   baseType,baseType->class_name().c_str());
#endif
                              namedType = isSgNamedType(baseType);
                              ROSE_ASSERT(namedType != NULL);
                            }

                         ROSE_ASSERT(namedType != NULL);
                         ROSE_ASSERT(namedType->get_declaration() != NULL);
                      // DQ (5/21/2006): Not true for enum declaration in typedef.
                      // ROSE_ASSERT(namedType->get_declaration()->get_parent() != NULL);
                         if (namedType->get_declaration()->get_parent() != variableDeclaration)
                            {
                           // printf ("Reset the parent of embedded declaration in variable declaration to the SgVariableDeclaration \n");
                              namedType->get_declaration()->set_parent(variableDeclaration);
                              ROSE_ASSERT(namedType->get_declaration()->get_definingDeclaration() != NULL);
                              namedType->get_declaration()->get_definingDeclaration()->set_parent(variableDeclaration);
                              if (namedType->get_declaration()->get_firstNondefiningDeclaration() != NULL)
                                   namedType->get_declaration()->get_firstNondefiningDeclaration()->set_parent(variableDeclaration);
                            }
                      // DQ (5/21/2006): reset the parent points in the island represented by the declaration
                         resetParentPointersInDeclaration(namedType->get_declaration(),variableDeclaration);
#endif
                         SgType* baseType = firstVariable->get_typeptr();
                         ROSE_ASSERT(baseType != NULL);
                         resetParentPointersInType(baseType,variableDeclaration);
                       }
#endif
                    break;
                  }

            // DQ (9/24/2005): This need to be traversed since the declaration is not traversed as part of the traversal (though it could be)
            // DQ (4/16/2005): Added support for explicit template instantation directives
               case V_SgTemplateInstantiationDirectiveStatement:
                  {
                 // At the moment we don't traverse the decalaration hidden in a SgTemplateInstantiationDirectiveStatement
                 // printf ("Found a SgTemplateInstantiationDirectiveStatement = %p ... \n",node);
                    SgTemplateInstantiationDirectiveStatement* directive = isSgTemplateInstantiationDirectiveStatement(node);
                    ROSE_ASSERT(directive != NULL);
                    SgDeclarationStatement* declaration = directive->get_declaration();
                    ROSE_ASSERT(declaration != NULL);
                    if (declaration->get_parent() == NULL)
                       {
#if DEBUG_PARENT_INITIALIZATION
                         printf ("Setting parent of %p = %s to %p = %s \n",
                              declaration,declaration->class_name().c_str(),
                              directive,directive->class_name().c_str());
#endif
                         declaration->set_parent(directive);
                       }
                      else
                       {
                      // DQ (2/9/2014): This was an error, but it only shows up in the use of the GNU 4.6 header files 
                      // (and it is not clear that it should be an error).  So output a message as we debug this issue.
                         if (declaration->get_parent() != directive)
                            {
#if 0
                              printf ("Error: In reset parent pointers for island in case V_SgTemplateInstantiationDirectiveStatement: declaration->get_parent() != directive \n");
                              printf ("directive = %p = %s \n",directive,directive->class_name().c_str());
                              printf ("Error: declaration = %p = %s  (declaration->get_parent() = %p = %s) \n",declaration,declaration->class_name().c_str(),declaration->get_parent(),declaration->get_parent()->class_name().c_str());
                              declaration->get_file_info()->display("location of problem code: declaration: debug");
                              directive->get_file_info()->display("location of problem code: directive: debug");
#else
#if 0
                           // DQ (5/19/2014): Make this a warning for now; it does not appear to be a problem.
                              printf ("Warning: In reset parent pointers for island in case V_SgTemplateInstantiationDirectiveStatement: declaration->get_parent() != directive \n");
#endif
#endif
                            }

                      // DQ (3/15/2006): Why is it an error to have this be a valid pointer?  The parent should be the directive, I think.
                      // ROSE_ASSERT(declaration->get_parent() == directive);
#if 0
                         printf ("directive = %p = %s \n",directive,directive->class_name().c_str());
                         printf ("Error: declaration = %p = %s  (declaration->get_parent() = %p = %s) \n",declaration,declaration->class_name().c_str(),declaration->get_parent(),declaration->get_parent()->class_name().c_str());
                         declaration->get_file_info()->display("location of problem code");
                         ROSE_ASSERT(false);
#endif
                       }
#if 0
                    printf ("reset parents: Found a SgTemplateInstantiationDirectiveStatement = %p: declaration->get_parent() = %p = %s \n",
                         directive,declaration->get_parent(),declaration->get_parent()->class_name().c_str());
                    printf ("reset parents: Found a SgTemplateInstantiationDirectiveStatement = %p: declaration->get_scope() = %p = %s \n",
                         directive,declaration->get_scope(),declaration->get_scope()->class_name().c_str());
#endif
                    SgMemberFunctionDeclaration* memberFunctionDeclaration = isSgMemberFunctionDeclaration(declaration);
                    if (memberFunctionDeclaration != NULL)
                       {
                         SgCtorInitializerList* ctors = memberFunctionDeclaration->get_CtorInitializerList();
                         ROSE_ASSERT(ctors != NULL);
                         ROSE_ASSERT(ctors->get_parent() != NULL);
#if 0
                         printf ("ctors = %p scope = %p = %s \n",ctors,ctors->get_scope(),ctors->get_scope()->class_name().c_str());
#endif
                       }
                    break;
                  }

               default:
                  {
                 // Only trap out typedefs and variable declarations
#if 0
                    printf ("default reached in reset parent pointers: node = %p = %s \n",node,node != NULL ? node->class_name().c_str() : "null");
#endif
                    break;
                  }
             }
        }
       else
        {
       // DQ (2/14/2015): Comment out to debug C++11 data member initialization (See C++11 test2015_13.C).
       // This was a problem because of a stored SgType pointer that was traversed as part of the AST, this is fixed now.

       // Since we don't traverse types this branch is never executed!
          printf ("Found a type or symbol while resetting parents \n");
          printf ("$$$$$ In evaluateInheritedAttribute() \n");
          printf ("   --- astNode->class_name() = %s \n",node->class_name().c_str());
          ROSE_ASSERT(false);
        }

  // I/O useful for debugging
  // if ( SgProject::get_verbose() >= DIAGNOSTICS_VERBOSE_LEVEL )
     if ( SgProject::get_verbose() >= AST_POST_PROCESSING_VERBOSE_LEVEL )
        {
          if ( node->get_parent() != NULL )
             {
            // Test if we have a parent that we would expect to have (given the traversal that we are using)
               SgNode* suggestedNode = inheritedAttribute.parentNode;
               SgNode* parentNode = node->get_parent();
               if ( inheritedAttribute.parentNode != parentNode )
                  {
                 // Interesting node 
                    string currentNodeString  = node->class_name();
                    string expectedNodeString = (suggestedNode) ? suggestedNode->class_name() : "NULL POINTER";
                    string recordedNodeString = (parentNode)    ? parentNode->class_name()    : "NULL POINTER";
                    printf ("Note: On %s node expected parent (%s) didn't match recorded parent (%s) \n",currentNodeString.c_str(),expectedNodeString.c_str(),recordedNodeString.c_str());
                  }
             }
        }

#if 0
     printf (" --- Setting inheritedAttribute.parentNode to node = %p = %s \n",node,node != NULL ? node->class_name().c_str() : "null");
#endif

  // Always set the parent node point in the inherited attribute
     inheritedAttribute.parentNode = node;

     return inheritedAttribute;
   }

// DQ (9/25/2004): build another function that has a better interface and really works with any SgNode
void resetParentPointers ( SgNode* node, SgNode* parent )
   {
  // DQ (7/7/2005): Introduce tracking of performance of ROSE.
  // TimingPerformance timer ("(reset parent pointers) time (sec) = ");

  // printf ("Resetting the parent pointers ... (starting at node = %s) \n",node->sage_class_name());
     ResetParentPointersInheritedAttribute inheritedAttribute;

     inheritedAttribute.parentNode = parent;

     ResetParentPointers setParentPointerTraversal;
     setParentPointerTraversal.traverse(node,inheritedAttribute);
   }


void ResetParentPointersOfClassAndNamespaceDeclarations::visit(SgNode* node)
   {
  // DQ (11/1/2005): Reset parent pointers of and data members 
  // or namespace members to the class or namespace.

     ROSE_ASSERT(node != NULL);

     switch(node->variantT())
        {
          case V_SgClassDefinition:
          case V_SgTemplateInstantiationDefn:
             {
               SgClassDefinition* classDefinition = isSgClassDefinition(node);
               ROSE_ASSERT(classDefinition != NULL);
               SgDeclarationStatementPtrList & memberList = classDefinition->get_members();
               SgDeclarationStatementPtrList::iterator i = memberList.begin();
               while ( i != memberList.end() )
                  {
                    if ( (*i)->get_parent() != classDefinition )
                       {
                      // Then we need to reset the parent!
#if DEBUG_PARENT_INITIALIZATION
                         printf ("Resetting parent of data member of SgClassDefinition or SgTemplateInstantiationDefn \n");
#endif
                         (*i)->set_parent(classDefinition);
                       }
                    i++;
                  }
               break;
             }

          case V_SgNamespaceDefinitionStatement:
             {
               SgNamespaceDefinitionStatement* namespaceDefinition = isSgNamespaceDefinitionStatement(node);
               ROSE_ASSERT(namespaceDefinition != NULL);
               SgDeclarationStatementPtrList & declarationList = namespaceDefinition->get_declarations();
               SgDeclarationStatementPtrList::iterator i = declarationList.begin();
               while ( i != declarationList.end() )
                  {
                    if ( (*i)->get_parent() != namespaceDefinition )
                       {
                      // Then we need to reset the parent!
#if DEBUG_PARENT_INITIALIZATION
                         printf ("Resetting parent of data member of SgNamespaceDefinitionStatement \n");
#endif
                         (*i)->set_parent(namespaceDefinition);
                       }
                    i++;
                  }
               break;
             }

          case V_SgGlobal:
             {
               SgGlobal* globalScope = isSgGlobal(node);
               ROSE_ASSERT(globalScope != NULL);
               SgDeclarationStatementPtrList & declarationList = globalScope->get_declarations();
               SgDeclarationStatementPtrList::iterator i = declarationList.begin();
               while ( i != declarationList.end() )
                  {
                    if ( (*i)->get_parent() != globalScope )
                       {
                      // Then we need to reset the parent!
#if DEBUG_PARENT_INITIALIZATION
                         printf ("Resetting parent of data member of SgGlobal \n");
#endif
                         (*i)->set_parent(globalScope);
                       }
                    i++;
                  }
               break;
             }

          case V_SgBasicBlock:
             {
               SgBasicBlock* blockScope = isSgBasicBlock(node);
               ROSE_ASSERT(blockScope != NULL);
               SgStatementPtrList & statementList = blockScope->get_statements();
               SgStatementPtrList::iterator i = statementList.begin();
               while ( i != statementList.end() )
                  {
                    if ( (*i)->get_parent() != blockScope )
                       {
                      // Then we need to reset the parent!
#if DEBUG_PARENT_INITIALIZATION
                         printf ("Resetting parent of data member of SgBasicBlock \n");
#endif
                         (*i)->set_parent(blockScope);
                       }
                    i++;
                  }
               break;
             }

          default:
             {
            // Nothing else to do here!
             }
        }
   }


// DQ (9/25/2004): build another function that has a better interface and really works with any SgNode
void resetParentPointersOfClassOrNamespaceDeclarations ( SgNode* node )
   {
  // DQ (11/1/2005): In a separate pass set the data members of any class or 
  // namespace to have a parent pointing at the class definition or the namespace.

  // printf ("Resetting the parent pointers ... (starting at node = %s) \n",node->sage_class_name());
     ResetParentPointersOfClassAndNamespaceDeclarations setParentPointerTraversal;
     setParentPointerTraversal.traverse(node,preorder);
   }


void topLevelResetParentPointer ( SgNode* node )
   {
  // Put this in a local scope so that the timing can be easily controled
  // this is required because the resetParentPointers() function is called 
  // recursively.

  // DQ (7/7/2005): Introduce tracking of performance of ROSE.
     TimingPerformance resetParentPointerTimer ("Reset parent pointers:");

  // reset the parent pointers
     resetParentPointers(node,node->get_parent());

  // DQ (9/24/2007): This might not be required now that AST islands are fixed.  This IS required!
#if 1
  // reset the parent pointers in any class definitions, namespace definitions or global scope
     resetParentPointersOfClassOrNamespaceDeclarations(node);
#endif
   }


void
resetFileInfoParentPointersInMemoryPool()
   {
     ResetFileInfoParentPointersInMemoryPool t;
     t.traverseMemoryPool();
   }
     
void
ResetFileInfoParentPointersInMemoryPool::visit(SgNode* node)
   {
#if 0
     printf ("##### ResetFileInfoParentPointersInMemoryPool::visit(node = %p = %s) \n",node,node->sage_class_name());
#endif

     SgLocatedNode* locatedNode = isSgLocatedNode(node);
     SgSupport*     support     = isSgSupport(node);
     SgUntypedNode* untypedNode = isSgUntypedNode(node);

  // DQ (9/15/2014): Skip checking of parent pointers here for SgUntypedNode IR nodes (handle this case seperately).
  // All types should have NULL parent pointers (because types can be shared)
  // if (locatedNode != NULL)
     if (locatedNode != NULL && untypedNode == NULL)
        {
          if (locatedNode->get_startOfConstruct() == NULL)
             {
               printf ("Error: locatedNode->get_startOfConstruct() == NULL (locatedNode = %p = %s) \n",locatedNode,locatedNode->class_name().c_str());
               if (isSgFunctionParameterList(node) != NULL)
                  {
                 // DQ (9/13/2011): Reported as possible NULL value in static analysis of ROSE code.
                    ROSE_ASSERT(locatedNode->get_parent() != NULL);

                    printf ("     This is a SgFunctionParameterList, so look at the parent = %p = %s \n",locatedNode->get_parent(),locatedNode->get_parent()->class_name().c_str());
                  }

               if (locatedNode->get_parent() == NULL)
                  {
                    printf ("     locatedNode->get_parent() locatedNode = %p = %s \n",locatedNode,locatedNode->class_name().c_str());
                  }
#if 0
               ROSE_ASSERT(locatedNode->get_parent() != NULL);
               if (locatedNode->get_parent()->get_startOfConstruct() != NULL)
                  {
                    printf ("     This is a ???, so look at the parent = %p = %s \n",locatedNode->get_parent(),locatedNode->get_parent()->class_name().c_str());
                    locatedNode->get_parent()->get_startOfConstruct()->display("Error: locatedNode->get_parent()->get_startOfConstruct() == NULL");
                  }
#else
#if 1
            // DQ (2/12/2012): Refactoring disagnostic support for detecting where we are when something fails.
               SageInterface::whereAmI(locatedNode);
#else
            // DQ (2/12/2012): Added better support for tracing back trhough the AST (better diagnostics).
               SgNode* parent = locatedNode->get_parent();
               while (parent != NULL)
                  {
                    printf ("Tracing back through parent = %p = %s \n",parent,parent->class_name().c_str());
                    if (parent->get_startOfConstruct() != NULL)
                       {
                         parent->get_startOfConstruct()->display("Error: parent->get_startOfConstruct() == NULL");
                       }

                    parent = parent->get_parent();
                  }
#endif
#endif
            // ROSE_ASSERT(locatedNode->get_file_info() != NULL);
            // locatedNode->get_parent()->get_file_info()->display("Error: locatedNode->get_startOfConstruct() == NULL");
             }
          ROSE_ASSERT(locatedNode->get_startOfConstruct() != NULL);

          if (locatedNode->get_startOfConstruct()->get_parent() == NULL)
             {
               locatedNode->get_startOfConstruct()->set_parent(locatedNode);
             }
          ROSE_ASSERT(locatedNode->get_startOfConstruct()->get_parent() != NULL);

          if (locatedNode->get_endOfConstruct() != NULL)
             {
               if (locatedNode->get_endOfConstruct()->get_parent() == NULL)
                  {
                    locatedNode->get_endOfConstruct()->set_parent(locatedNode);
                  }
               ROSE_ASSERT(locatedNode->get_endOfConstruct()->get_parent() != NULL);
             }
        }

     if (support != NULL)
        {
          switch (support->variantT())
             {
            // These are the only SgSupport IR nodes that have a Sg_File_Info object pointer.
               case V_SgRenamePair:
               case V_SgPragma:
                  {
                    if (support->get_file_info() == NULL)
                         printf ("support node = %p = %s \n",support,support->class_name().c_str());

                    ROSE_ASSERT(support->get_file_info() != NULL);
                    if (support->get_file_info()->get_parent() == NULL)
                       {
                         support->get_file_info()->set_parent(support);
                       }
                    ROSE_ASSERT(support->get_file_info()->get_parent() != NULL);
                    break;
                  }
#if 0 // Liao 11/5/2010, this should be handled by SgLocatedNode now
               case V_SgInitializedName:
                  {
                    SgInitializedName* initializedName = isSgInitializedName(support);
                    if (support->get_file_info() == NULL)
                         printf ("support node = %p = %s = %s \n",support,support->class_name().c_str(),initializedName->get_name().str());

                    ROSE_ASSERT(support->get_file_info() != NULL);
                    if (support->get_file_info()->get_parent() == NULL)
                       {
                         support->get_file_info()->set_parent(support);
                       }
                    ROSE_ASSERT(support->get_file_info()->get_parent() != NULL);
                    break;
                  }
#endif
            // case V_SgFile:
               case V_SgSourceFile:
               case V_SgBinaryComposite:
               case V_SgUnknownFile:
                  {
                    ROSE_ASSERT(support->get_file_info() != NULL);
                    ROSE_ASSERT(support->get_file_info()->get_parent() != NULL);
                    break;
                  }

#if 0
            // It still might be that these will be set properly 
            // (so we can't set them here, set then in the resetParentPointersInMemoryPool (next))
               case V_Sg_File_Info:
                  {
                    Sg_File_Info* fileInfo = isSg_File_Info(support);
                    ROSE_ASSERT(fileInfo->get_parent() != NULL);
                    break;
                  }
#endif
               default:
                  {
                 // All other SgSupport should call teh SgNode virtual base class function and return NULL
                    if (support->get_file_info() != NULL)
                       {
                         printf ("Error: support->get_file_info() != NULL for support = %p = %s \n",support,support->class_name().c_str());
                       }
                    ROSE_ASSERT(support->get_file_info() == NULL);
                    break;
                  }
             }
        }

  // DQ (9/15/2014): Specific checking of parent pointers here for SgUntypedNode IR nodes (skipped handle this case with all SgLocatedNode IR nodes above).
     if (untypedNode != NULL)
        {
          if (untypedNode->get_startOfConstruct() == NULL)
             {
            // Rasmussen (2/27/2017): Turning off warning temporarily as OFP/Stratego does not yet provide
            //                        location information.
            // printf ("Warning: untypedNode->get_startOfConstruct() == NULL (untypedNode = %p = %s) \n",untypedNode,untypedNode->class_name().c_str());
             }
        }
   }




// DQ (8/23/2012): Modified to take a SgNode so that we could compute the global scope for use in setting 
// parents of template instantiations that have not be placed into the AST but exist in the memory pool.
// This is called directly from void postProcessingSupport (SgNode* node).
// void resetParentPointersInMemoryPool()
void
resetParentPointersInMemoryPool(SgNode* node)
   {
  // There are two traversals here, these could be combined since they both operate on the memory pool.

     TimingPerformance timer ("Reset parent pointers in memory pool:");

     ROSE_ASSERT(node != NULL);

#if 0
     printf ("In resetParentPointersInMemoryPool(): node = %p = %s \n",node,node->class_name().c_str());
#endif

     SgGlobal* globalScope = NULL;
     SgProject* project = isSgProject(node);
     if (project != NULL)
        {
          SgFile* file = (*project)[0];

          SgSourceFile* sourceFile = isSgSourceFile(file);

       // DQ (10/9/2012): Robb points out that this is a problem for the binary analysis.
       // ROSE_ASSERT(sourceFile != NULL);
          if (sourceFile != NULL)
             {
               globalScope = sourceFile->get_globalScope();
             }

          ROSE_ASSERT(globalScope != NULL || isSgBinaryComposite(file) != NULL);
        }
       else
        {
          SgSourceFile* sourceFile = isSgSourceFile(node);
          if (sourceFile != NULL)
             {
               globalScope = sourceFile->get_globalScope();
             }
            else
             {
            // DQ (8/5/2019): It is a bit of a problem that we have to allow this to work when not using a SgProject or SgSourceFile, but this
            // is required for the inlining tests.  Note that these inlined tests will not have the resetFileInfoParentPointersInMemoryPool() be called.

            // DQ (8/2/2019): This function is only meaningful to call with the SgProject node, and will do nothing otherwise.
            // This may be the source of the problem in using the SageBuilder::buildFile() API in testing test2019_501.C).
            // If so then this function should be fixed to allow a SgFile to be used alternatively.
            // printf ("In resetParentPointersInMemoryPool(): This function can't be called using anything but the SgProject: node = %p = %s \n",node,node->class_name().c_str());
            // ROSE_ASSERT(false);

            // DQ (8/6/2019): Alternatively, let's use the existing parent pointers to serach for the associated global scope.
               bool includingSelf = true;
               globalScope = SageInterface::getEnclosingNode<SgGlobal>(node,includingSelf);

               if (globalScope == NULL)
                  {
                 // DQ (8/6/2019): Make it an error to not have found an associated global scope from the input node.
                    printf ("Error: In resetParentPointersInMemoryPool(): Could not locate global scope in search upward through the AST from this node = %p = %s \n",node,node->class_name().c_str());
                  }
                 else
                  {
#if 0
                    printf ("In resetParentPointersInMemoryPool(): Found global scope in search upward through the AST from this node = %p = %s \n",node,node->class_name().c_str());
#endif
                  }
               ROSE_ASSERT(globalScope != NULL);
             }
        }

  // ROSE_ASSERT(globalScope != NULL);

  // DQ (10/9/2012): Make this conditional upon having found a valid SgGlobal (not the case for a binary file).
     if (globalScope != NULL)
        {
          ResetParentPointersInMemoryPool t(globalScope);

          ROSE_ASSERT(t.globalScope != NULL);

          t.traverseMemoryPool();

       // JJW: Moved this down because it requires that some non-Sg_File_Info
       // parent pointers have been set
       // Reset parents of any remaining unset Sg_File_Info object first
          resetFileInfoParentPointersInMemoryPool();
        }
       else
        {
       // DQ (8/5/2019): This fails for the binary analysis, where there is no SgGlobal found.
       // DQ (8/2/2019): This function is only meaningful to call with the SgProject node, and will do nothing otherwise.
       // printf ("In resetParentPointersInMemoryPool(): This function is not doing anything when called using: node = %p = %s \n",node,node->class_name().c_str());
       // ROSE_ASSERT(false);
        }
   }

     
void
ResetParentPointersInMemoryPool::visit(SgNode* node)
   {
#if 0
     SgLocatedNode* temp_locatedNode = isSgLocatedNode(node);
     if ( (temp_locatedNode != NULL) && (temp_locatedNode->get_file_info()->isFrontendSpecific() == false) )
        {

#error "DEAD CODE!"

       // Only do I/O on nodes not in the header of predefined functions.
          printf ("##### ResetParentPointersInMemoryPool::visit(node = %p = %s) \n",node,node->class_name().c_str());
        }
#endif

#if 0
     printf ("##### ResetParentPointersInMemoryPool::visit(node = %p = %s) \n",node,node->class_name().c_str());
#endif

  // I built a pointer to global scope so that we could use it for this case.
     ROSE_ASSERT(globalScope != NULL);

     SgType*        type        = isSgType(node);
     SgSymbol*      symbol      = isSgSymbol(node);
     SgLocatedNode* locatedNode = isSgLocatedNode(node);
     SgSupport*     support     = isSgSupport(node);

  // All types should have NULL parent pointers (because types can be shared)
     if (type != NULL)
        {
       // Note that the SgNode::get_parent() function is forced to return NULL for the case of a SgType IR node
          ROSE_ASSERT(type->get_parent() == NULL);
        }

  // Symbols can be shared within a single file but are not yet shared across files in the AST merge
     if (symbol != NULL)
        {
       // Should point to the associated SgSymbolTable
          if (symbol->get_parent() == NULL)
             {
            // printf ("In ResetParentPointersInMemoryPool::visit(): symbol = %p = %s get_parent() == NULL \n",symbol,symbol->class_name().c_str());

               switch(symbol->variantT())
                  {
                    case V_SgFunctionSymbol:
                       {
                         SgFunctionSymbol* tempSymbol = isSgFunctionSymbol(symbol);
                         ROSE_ASSERT(tempSymbol != NULL);
                         SgFunctionDeclaration* declaration = tempSymbol->get_declaration();
                         ROSE_ASSERT(declaration != NULL);
                         SgScopeStatement* scope = declaration->get_scope();
                         ROSE_ASSERT(scope != NULL);
                         ROSE_ASSERT(scope->get_symbol_table() != NULL);
                         symbol->set_parent(scope->get_symbol_table());
                         break;
                       }

                    case V_SgMemberFunctionSymbol:
                       {
                         SgMemberFunctionSymbol* tempSymbol = isSgMemberFunctionSymbol(symbol);
                         ROSE_ASSERT(tempSymbol != NULL);
                         SgFunctionDeclaration* declaration = tempSymbol->get_declaration();
                         ROSE_ASSERT(declaration != NULL);
                         SgScopeStatement* scope = declaration->get_scope();
                         ROSE_ASSERT(scope != NULL);
                         ROSE_ASSERT(scope->get_symbol_table() != NULL);
                         symbol->set_parent(scope->get_symbol_table());
                         break;
                       }

                    case V_SgVariableSymbol:
                       {
                         SgVariableSymbol* tempSymbol = isSgVariableSymbol(symbol);
                         ROSE_ASSERT(tempSymbol != NULL);
                         SgInitializedName* declaration = tempSymbol->get_declaration();
                         ROSE_ASSERT(declaration != NULL);
                         SgScopeStatement* scope = declaration->get_scope();

                      // DQ (6/24/2006): There should be a test that detects this scope problem!
                         if (scope == NULL)
                            {
                              printf ("Looking for the scope in the SgVariableSymbol through the definition (declaration = %p = %s = %s) \n",
                                   declaration,declaration->class_name().c_str(),SageInterface::get_name(declaration).c_str());
                              ROSE_ASSERT(declaration->get_definition() != NULL);

                              SgDeclarationStatement* declarationStatement = declaration->get_definition();
                              ROSE_ASSERT(declarationStatement != NULL);
                              ROSE_ASSERT(declarationStatement->get_scope() != NULL);
                              printf ("Looking for the scope in the SgVariableSymbol: declarationStatement = %p = %s \n",
                                   declarationStatement,declarationStatement->class_name().c_str());
                              scope = declarationStatement->get_scope();
                              ROSE_ASSERT(scope != NULL);
                            }

                         ROSE_ASSERT(scope != NULL);
                         ROSE_ASSERT(scope->get_symbol_table() != NULL);
                         symbol->set_parent(scope->get_symbol_table());
                         break;
                       }

                    case V_SgTemplateSymbol:
                       {
                         SgTemplateSymbol* tempSymbol = isSgTemplateSymbol(symbol);
                         ROSE_ASSERT(tempSymbol != NULL);
                         SgTemplateDeclaration* declaration = tempSymbol->get_declaration();
                         ROSE_ASSERT(declaration != NULL);
                         SgScopeStatement* scope = declaration->get_scope();
                         ROSE_ASSERT(scope != NULL);
                         ROSE_ASSERT(scope->get_symbol_table() != NULL);
                         symbol->set_parent(scope->get_symbol_table());
                         break;
                       }

                    case V_SgTypedefSymbol:
                       {
                         SgTypedefSymbol* tempSymbol = isSgTypedefSymbol(symbol);
                         ROSE_ASSERT(tempSymbol != NULL);
                         SgTypedefDeclaration* declaration = tempSymbol->get_declaration();
                         ROSE_ASSERT(declaration != NULL);
                         SgScopeStatement* scope = declaration->get_scope();
                         ROSE_ASSERT(scope != NULL);
                         ROSE_ASSERT(scope->get_symbol_table() != NULL);
                         symbol->set_parent(scope->get_symbol_table());
                         break;
                       }

                    case V_SgLabelSymbol:
                       {
                         SgLabelSymbol* tempSymbol = isSgLabelSymbol(symbol);
                         ROSE_ASSERT(tempSymbol != NULL);
                         SgLabelStatement* declaration = tempSymbol->get_declaration();

                      // DQ (12/9/2007): Added support for fortran labels
                      // ROSE_ASSERT(declaration != NULL);
                         if(declaration != NULL)
                            {
                              SgScopeStatement* scope = declaration->get_scope();
                              ROSE_ASSERT(scope != NULL);
                              ROSE_ASSERT(scope->get_symbol_table() != NULL);
                              symbol->set_parent(scope->get_symbol_table());
                            }
                           else
                            {
                              printf ("Support for testing fortran lables might be incomplete! \n");
                              SgStatement* fortranStatement = tempSymbol->get_fortran_statement();
                              ROSE_ASSERT(fortranStatement != NULL);
                            }
                         
                         break;
                       }

                    case V_SgClassSymbol:
                       {
                         SgClassSymbol* tempSymbol = isSgClassSymbol(symbol);
                         ROSE_ASSERT(tempSymbol != NULL);
                         SgClassDeclaration* declaration = tempSymbol->get_declaration();
                         ROSE_ASSERT(declaration != NULL);
                         SgScopeStatement* scope = declaration->get_scope();
                         ROSE_ASSERT(scope != NULL);
                         ROSE_ASSERT(scope->get_symbol_table() != NULL);
                         symbol->set_parent(scope->get_symbol_table());
                         break;
                       }

                    case V_SgEnumSymbol:
                       {
                         SgEnumSymbol* tempSymbol = isSgEnumSymbol(symbol);
                         ROSE_ASSERT(tempSymbol != NULL);
                         SgEnumDeclaration* declaration = tempSymbol->get_declaration();
                         ROSE_ASSERT(declaration != NULL);
                         SgScopeStatement* scope = declaration->get_scope();
                         ROSE_ASSERT(scope != NULL);
                         ROSE_ASSERT(scope->get_symbol_table() != NULL);
                         symbol->set_parent(scope->get_symbol_table());
                         break;
                       }

                 // DQ (2/28/2015): Added support for SgAliasSymbol case.
                    case V_SgAliasSymbol:
                       {
                         SgAliasSymbol* tempSymbol = isSgAliasSymbol(symbol);
                         ROSE_ASSERT(tempSymbol != NULL);

                      // DQ (2/28/2015): I think this is not possible to fix here, so we need to report the error and exit.
                         printf ("ERROR: parent for SgAliasSymbol not set (can't be fixed up here) \n");
                         ROSE_ASSERT(false);

                         break;
                       }

                    default:
                       {
                         printf ("Error: default reached in switch(symbol->variantT()) symbol = %p = %s \n",symbol,symbol->class_name().c_str());
                         ROSE_ASSERT(false);
                       }
                  }                  
             }
          ROSE_ASSERT(symbol->get_parent() != NULL);
        }
#if 0
     if (isSgExpression(locatedNode) != NULL)
        {
          printf ("ResetParentPointersInMemoryPool::visit(): Skipping SgExpression IR Node \n");
        }
#endif
  // Skip SgExpression object for now!
     locatedNode = isSgStatement(locatedNode);

  // SgStatement and SgExpression IR nodes should always have a valid parent (except for the SgProject)
     if (locatedNode != NULL)
        {
          switch (locatedNode->variantT())
             {
               case V_SgClassDeclaration:
               case V_SgTemplateInstantiationDecl:
                  {
                 // At this point the AST traversal has been used to set the parents and we can use information 
                 // from defining and non-defining declaration to set parents of extrainious non-defining 
                 // declarations accessible only from the memory pool.  We only reset NULL pointers.
                    SgClassDeclaration* declaration = isSgClassDeclaration(locatedNode);
                    if (declaration != NULL && declaration->get_parent() == NULL)
                       {
                         SgDeclarationStatement* definingDeclaration    = declaration->get_definingDeclaration();
                         SgDeclarationStatement* nondefiningDeclaration = declaration->get_firstNondefiningDeclaration();
#if 0
                      // DQ (8/2/2019): Debugging nondefining template instantiation if global scope (test2019_501.C).
                         printf ("ResetParentPointersInMemoryPool::visit(): declaration = %p = %s \n",declaration,declaration->class_name().c_str());
                         if (definingDeclaration != NULL)
                            {
                              printf (" --- definingDeclaration = %p = %s \n",definingDeclaration,definingDeclaration->class_name().c_str());
                            }
                         if (nondefiningDeclaration != NULL)
                            {
                              printf (" --- nondefiningDeclaration = %p = %s \n",nondefiningDeclaration,nondefiningDeclaration->class_name().c_str());
                            }
#endif
                         SgNode* parentOfRelatedDeclaration = NULL;
                         if (definingDeclaration != NULL)
                            {
                              parentOfRelatedDeclaration = definingDeclaration->get_parent();
                            }
                         if (parentOfRelatedDeclaration == NULL && nondefiningDeclaration != NULL)
                            {
                              parentOfRelatedDeclaration = nondefiningDeclaration->get_parent();
                            }

                         if (parentOfRelatedDeclaration != NULL)
                            {
#if 0
                              printf ("Note: declaration->set_parent() using parentOfRelatedDeclaration = %p = %s \n",
                                   parentOfRelatedDeclaration,parentOfRelatedDeclaration->class_name().c_str());
#endif
                              declaration->set_parent(parentOfRelatedDeclaration);
                            }
#if 1
                         if (declaration->get_parent() == NULL)
                            {
                            // DQ (3/6/2017): Converted to use message logging.
                            // mprintf ("##### ResetParentPointersInMemoryPool::visit(declaration = %p = %s) declaration->get_parent() == NULL \n",node,node->class_name().c_str());
#if 0
                               printf ("##### ResetParentPointersInMemoryPool::visit(declaration = %p = %s) declaration->get_parent() == NULL \n",node,node->class_name().c_str());
#endif
                            // DQ (8/23/2012): For remaining template instantiationsthat only have a non-definng declaration, set the parent to the global scope (since they don't appear to be connected to anything else).
                               SgTemplateInstantiationDecl* templateInstantiation = isSgTemplateInstantiationDecl(nondefiningDeclaration);
                               if (templateInstantiation != NULL)
                                  {
                                    printf ("WARNING: This is a case of a template class instantiation that does not appear in the AST but exists in the memory pool as part of the new refined disambiguation of template instantations using template arguments. \n");

                                 // I built a pointer to global scope so that we could use it for this case.
                                    ROSE_ASSERT(globalScope != NULL);
                                    templateInstantiation->set_parent(globalScope);
                                  }
                            }
#endif
                      // DQ (6/10/2007): Test for null parents before the call to resetTemplateNames()
                      // DQ (6/22/2006): Commented out temporarily for debugging use of glob.h

#if 0
                      // DQ (3/3/2012): I think we might not need to have this test (or at least I want to debug this case using the AST Whole AST dot graph).
                      // This is a problem (failing test) for test2006_01.C.
#ifdef ROSE_DEBUG_NEW_EDG_ROSE_CONNECTION
                         printf ("WARNING: In ResetParentPointersInMemoryPool::visit(declaration = %p = %s): test commented out for declaration->get_parent() != NULL \n",node,node->class_name().c_str());
#endif
                      // ROSE_ASSERT(declaration->get_parent() != NULL);
#else
                      // DQ (8/3/2019): This assertion is a problem (failing C language test) for test2012_47.c (and about 27 other C language tests).
                      // DQ (8/2/2019): reintroduce this asseretion.
                      // ROSE_ASSERT(declaration->get_parent() != NULL);
#endif
                       }

                 // DQ (6/22/2006): Commented out temporarily for debugging use of glob.h
                 // ROSE_ASSERT(locatedNode->get_parent() != NULL);
                    break;
                  }

               case V_SgFunctionDeclaration:
               case V_SgMemberFunctionDeclaration:
                  {
                    SgNode* parent = locatedNode->get_parent();
                    if (parent == NULL)
                       {
#if 0
                         printf ("Case of locatedNode = %p = %s parent = %p = %s \n",
                              locatedNode,locatedNode->class_name().c_str(),parent,(parent != NULL) ? parent->class_name().c_str() : "Null");

                         printf ("Error: NULL parent found \n");
                         locatedNode->get_file_info()->display("Error: NULL parent found: debug");
#endif
                         SgFunctionDeclaration* functionDeclaration = isSgFunctionDeclaration(locatedNode);
                         ROSE_ASSERT(functionDeclaration != NULL);
                         SgDeclarationStatement* definingDeclaration    = functionDeclaration->get_definingDeclaration();
                         SgDeclarationStatement* nondefiningDeclaration = functionDeclaration->get_firstNondefiningDeclaration();

                         if (nondefiningDeclaration == NULL)
                            {
                           // DQ (9/13/2011): Reported as possible NULL value in static analysis of ROSE code.
                              ROSE_ASSERT(functionDeclaration->get_parent() != NULL);

                              printf ("Error: nondefiningDeclaration == NULL for functionDeclaration = %p = %s \n",functionDeclaration,SageInterface::get_name(functionDeclaration).c_str());
                              printf ("   definingDeclaration = %p \n",definingDeclaration);
                              printf ("   functionDeclaration->get_parent() = %p = %s \n",functionDeclaration->get_parent(),functionDeclaration->get_parent()->class_name().c_str());
                            }
                         ROSE_ASSERT(nondefiningDeclaration != NULL);
#if PRINT_DEVELOPER_WARNINGS
                         printf ("Warning from ResetParentPointersInMemoryPool::visit(): parent == NULL for function name = %s definingDeclaration = %p nondefiningDeclaration = %p parent = %p \n",
                              functionDeclaration->get_name().str(),definingDeclaration,nondefiningDeclaration,nondefiningDeclaration->get_parent());
#endif
                      // ROSE_ASSERT(nondefiningDeclaration->get_parent() != NULL);
                         if (definingDeclaration != NULL)
                            {
                              ROSE_ASSERT(definingDeclaration->get_parent() != NULL);

                           // Make the parent the same for both the defining and nondefining declarations
                              if (nondefiningDeclaration->get_parent() == NULL)
                                 {
                                // This happens in the case where a member function is used before it is declared (a case where the parent was not set in the EDG/SageIII translation).
#if PRINT_DEVELOPER_WARNINGS
                                   printf ("Setting the nondefiningDeclaration->get_parent() == NULL using definingDeclaration->get_parent() = %p \n",definingDeclaration->get_parent());
#endif
                                   ROSE_ASSERT(definingDeclaration->get_parent() != NULL);
                                   nondefiningDeclaration->set_parent(definingDeclaration->get_parent());
                                 }
                              ROSE_ASSERT(nondefiningDeclaration->get_parent() != NULL);
                            }
                       }

                  if (locatedNode->get_parent()==NULL) 
                  {
                    SageInterface::dumpInfo(locatedNode,"ResetParentPointersInMemoryPool::visit() error: found a func dec without defining declaration and its non-defining declaration has no scope info. ");
                    ROSE_ASSERT(locatedNode->get_parent() != NULL);
                  }
                    break;
                  }
#if 0
            // DQ (6/26/2006): If we don't reset the parent pointer then this code is redundant with the AST Consistancy testing
               case V_SgVariableDeclaration:
                  {
                    SgNode* parent = locatedNode->get_parent();
                    if (parent == NULL)
                       {
                         printf ("Case of locatedNode = %p = %s parent = %p = %s \n",
                              locatedNode,locatedNode->class_name().c_str(),parent,(parent != NULL) ? parent->class_name().c_str() : "Null");

                         printf ("Error: NULL parent found \n");
                         locatedNode->get_file_info()->display("Error: NULL parent found: debug");
                       }
                 // ROSE_ASSERT(locatedNode->get_parent() != NULL);
                    break;
                  }
#endif
#if 0
            // DQ (6/26/2006): If we don't reset the parent pointer then this code is redundant with the AST Consistancy testing
               case V_SgBasicBlock:
                  {
                    SgNode* parent = locatedNode->get_parent();
                    if (parent == NULL)
                       {
                         printf ("Error: case V_SgBasicBlock: NULL parent found \n");
                         locatedNode->get_file_info()->display("Error: NULL parent found: debug");
                       }
                 // DQ (6/23/2006): Commented out temporarily for debugging use of STL!
                 // ROSE_ASSERT(locatedNode->get_parent() != NULL);
                    break;
                  }
#endif
               case V_SgInitializedName:
               default:
                  {
#if 0
                 // DQ (6/26/2006): If we don't reset the parent pointer then this code is redundant with the AST Consistancy testing
                    if (locatedNode->get_parent() == NULL)
                       {
                         printf ("OK if root of subtree: locatedNode->get_parent() == NULL for support = %p = %s \n",locatedNode,locatedNode->class_name().c_str());
                         locatedNode->get_file_info()->display("Error: locatedNode->get_parent() == NULL");
                       }
                 // DQ (6/24/2006): When building tree fragments and setting the parent, the parent of the 
                 // root node of the subtree can't be set until it is attached to the AST, so is has to be 
                 // OK to find an IR node with a NULL parent!
                 // ROSE_ASSERT(locatedNode->get_parent() != NULL);
#endif
                    break;
                  }
             }
        }

  // Some SgSupport IR nodes have a valid parent
     if (support != NULL)
        {
#if 1
       // DQ (6/26/2006): Set the parent pointer to a type to collect them for visualization.
          Sg_File_Info* fileInfo = isSg_File_Info(support);
          if (fileInfo != NULL && fileInfo->get_parent() == NULL)
             {
            // This is a detached Sg_File_Info object (else it would have been set 
            // properly in the ResetFileInfoParentPointersInMemoryPool traversal).
            // by default we set it to the get_globalFunctionTypeTable() (somewhat 
            // arbitrarily this helps me figure out what Sg_File_Info objects are 
            // built redundantly).
            // support->set_parent(SgTypeShort::createType()get_globalFunctionTypeTable());
#if 0
               fileInfo->set_parent(SgTypeShort::createType());
               ROSE_ASSERT(fileInfo->get_parent() != NULL);
#endif

            // DQ (12/23/2006): Sg_File_Info objects are used in non-SgNode objects to record source position information, 
            // when this is done we add extra flags to the classification so that we can expect when the parent pointer 
            // will be NULL.  In these cases the parent pointer can't be used to point to the object using the Sg_File_Info
            // object since it is not dirived from SgNode.  This is a diesn issue and may be addressed differently in the 
            // future.  We want to skip setting the parent in this case and avoid considering it to be an error.
               if (fileInfo->isCommentOrDirective() == false && fileInfo->isToken() == false)
                  {
#if PRINT_DEVELOPER_WARNINGS
                    printf ("ResetParentPointersInMemoryPool::visit(): Valid fileInfo = %p has parent == NULL \n",fileInfo);
                 // fileInfo->display("ResetParentPointersInMemoryPool::visit(): fileInfo->get_parent() == NULL");
#endif
                  }

            // printf ("Make this an error now to have a Sg_File_Info object with a NULL parent \n");
            // ROSE_ASSERT(false);
             }
#else
       // DQ (6/26/2006): If we don't reset the parent pointer then this code is redundant with the AST Consistancy testing
          switch (support->variantT())
             {
            // DQ (6/26/2006): General testing in now done in the AST Consistancy tests
               case V_SgProject:
                  {
                    ROSE_ASSERT(support->get_parent() == NULL);
                    break;
                  }

#error "DEAD CODE!"

               case V_SgStorageModifier:
            // case V_SgInitializedName:
               case V_SgSymbolTable:
            // case V_SgFile:
               case V_SgSourceFile:
               case V_SgBinaryComposite:
               case V_SgTypedefSeq:
               case V_SgFunctionParameterTypeList:
               case V_SgPragma:
               case V_SgBaseClass:
                  {
                    SgNode* parent = support->get_parent();
                    if (parent == NULL)
                       {
#if 0
                         printf ("Case of SgSupport support = %p = %s parent = %p = %s \n",
                              support,support->class_name().c_str(),parent,(parent != NULL) ? parent->class_name().c_str() : "Null");
#endif
                      // printf ("Error: NULL parent found \n");
                      // ROSE_ASSERT(support->get_file_info() != NULL);
                      // support->get_file_info()->display("Error: NULL parent found");
                       }
                 // ROSE_ASSERT(support->get_parent() != NULL);
                    break;
                  }

#error "DEAD CODE!"

               case V_Sg_File_Info:
                  {
                    if (support->get_parent() == NULL)
                       {
                      // This is a detached Sg_File_Info object (else it would have been set 
                      // properly in the ResetFileInfoParentPointersInMemoryPool traversal).
                      // by default we set it to the get_globalFunctionTypeTable() (somewhat 
                      // arbitrarily this helps me figure out what Sg_File_Info objects are 
                      // built redundantly).
                      // support->set_parent(SgTypeShort::createType()get_globalFunctionTypeTable());
                         support->set_parent(SgTypeShort::createType());
                       }
                    ROSE_ASSERT(support->get_parent() != NULL);
                    break;
                  }

#error "DEAD CODE!"

               default:
                  {
                    if (support->get_parent() != NULL)
                       {
                         printf ("##### ResetParentPointersInMemoryPool::visit(node = %p = %s) support->get_parent() != NULL \n",node,node->sage_class_name());
                       }
                    ROSE_ASSERT(support->get_parent() == NULL);
                    break;
                  }
             }
#endif

        }

#if 0
  // DQ (6/10/2007): Test for null parents before the call to resetTemplateNames()
     if (node->get_parent() != NULL)
        {

#error "DEAD CODE!"

          printf ("##### ResetParentPointersInMemoryPool::visit(node = %p = %s) node->get_parent() != NULL \n",node,node->sage_class_name());
        }
     ROSE_ASSERT(node->get_parent() == NULL);
#endif
   }

<|MERGE_RESOLUTION|>--- conflicted
+++ resolved
@@ -1147,20 +1147,9 @@
                                    classDeclaration,classDeclaration->class_name().c_str(),
                                    classDeclaration->get_parent(),classDeclaration->get_parent() != NULL ? classDeclaration->get_parent()->class_name().c_str() : "null",
                                    inheritedAttribute.parentNode,inheritedAttribute.parentNode->class_name().c_str());
-<<<<<<< HEAD
-#endif
-#if 0
                               SgNode* parentBeforeReset = classDeclaration->get_parent();
 #endif
                               resetParentPointers (classDeclaration,inheritedAttribute.parentNode);
-#if 0
-                              SgNode* parentAfterReset = classDeclaration->get_parent();
-#endif
-=======
-                              SgNode* parentBeforeReset = classDeclaration->get_parent();
-#endif
-                              resetParentPointers (classDeclaration,inheritedAttribute.parentNode);
->>>>>>> c912b8e6
 #if 0
                               SgNode* parentAfterReset = classDeclaration->get_parent();
                               printf ("DONE: Calling resetParentPointers(): classDeclaration = %p = %s inheritedAttribute.parentNode = %p = %s \n",
