--- conflicted
+++ resolved
@@ -54,12 +54,8 @@
                ROSE_ASSERT(associatedScope != NULL);
 
             // DQ (6/11/2013): This is triggered by namespace definition scopes that are different 
-<<<<<<< HEAD
             // due to re-entrant namespace declarations.  We should maybe fix this.
             // TV (7/22/13): This is also triggered when for global scope accross files.
-=======
-            // due to re-entrant namespace declarations.  We should maybe be fix this.
->>>>>>> 009bb9e2
                if (associatedScope != correctScope)
                   {
                     printf ("WARNING: This is the wrong scope (declaration = %p = %s): associatedScope = %p = %s correctScope = %p = %s \n",
