--- conflicted
+++ resolved
@@ -5464,11 +5464,7 @@
           fortran_C_preprocessor_commandLine.push_back("-E");
 
        // add source file name
-<<<<<<< HEAD
           string sourceFilename              = get_sourceFileNameWithPath();
-=======
-          string sourceFilename = get_sourceFileNameWithPath();
->>>>>>> abd48e57
           string preprocessFilename;
 
        // always create pseudonym for source file in case original extension does not permit preprocessing
@@ -6216,22 +6212,14 @@
      if (SgProject::get_verbose() > 0)
         {
           printf ("Debugging option to Java ECJ translation (java code) to build ROSE AST: verboseOptionString = %s \n",verboseOptionString.c_str());
-<<<<<<< HEAD
-             }
-=======
-        }
->>>>>>> abd48e57
+        }
      frontEndCommandLine.push_back(verboseOptionString);
 
   // Java does not use include files, so we can enforce this.
      ROSE_ASSERT(get_project()->get_includeDirectorySpecifierList().empty() == true);
 
   // Add the source file as the last argument on the command line (checked by intermediate testing before calling ECJ).
-<<<<<<< HEAD
-          frontEndCommandLine.push_back(get_sourceFileNameWithPath());
-=======
      frontEndCommandLine.push_back(get_sourceFileNameWithPath());
->>>>>>> abd48e57
 
 #if 1
      if ( get_verbose() > 0 )
@@ -6345,11 +6333,7 @@
         AstSimpleProcessing::traverse(interfaceBody->get_functionDeclaration(), preorder);
        }
 
-<<<<<<< HEAD
-     SgStatement* statement = isSgStatement(astNode);
-=======
     SgStatement* statement = isSgStatement(astNode);
->>>>>>> abd48e57
   // printf ("LinemarkerTraversal::visit(): statement = %p = %s \n",statement,(statement != NULL) ? statement->class_name().c_str() : "NULL");
      if (statement != NULL)
         {
@@ -6413,11 +6397,7 @@
                int cppFileId = Sg_File_Info::getIDFromFilename(sourceFileNameOutputFromCpp);
                if (statement->get_file_info()->get_file_id() == cppFileId)
                   {
-<<<<<<< HEAD
-               statement->get_file_info()->set_file_id(fileId);
-=======
                    statement->get_file_info()->set_file_id(fileId);
->>>>>>> abd48e57
                   }
             // statement->get_file_info()->set_line(line);
 
