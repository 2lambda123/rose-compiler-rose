--- conflicted
+++ resolved
@@ -37,11 +37,7 @@
 
           ROSE_ASSERT(edge_node_first == node->get_index() || edge_node_second == node->get_index());
 
-<<<<<<< HEAD
           //printf ("Building set with edge = %d between nodes (%d,%d) \n",edge->get_index(),edge_node_first,edge_node_second);
-=======
-       // printf ("Building set with edge = %d between nodes (%d,%d) \n",edge->get_index(),edge_node_first,edge_node_second);
->>>>>>> 5cb862ec
 
           returnSet.insert(edge);
         }
@@ -95,11 +91,7 @@
 
           ROSE_ASSERT(edge_node_first == node_index || edge_node_second == node_index);
 
-<<<<<<< HEAD
           //printf ("Building set with edge = %d between nodes (%d,%d) \n",edge->get_index(),edge_node_first,edge_node_second);
-=======
-       // printf ("Building set with edge = %d between nodes (%d,%d) \n",edge->get_index(),edge_node_first,edge_node_second);
->>>>>>> 5cb862ec
 
           returnSet.insert(std::pair<int,int>(edge_node_first,edge_node_second));
         }
@@ -806,11 +798,7 @@
 
           ROSE_ASSERT(edge_node_first == node->get_index() || edge_node_second == node->get_index());
 
-<<<<<<< HEAD
           //printf ("Building set with edge = %d between nodes (%d,%d) \n",edge->get_index(),edge_node_first,edge_node_second);
-=======
-       // printf ("Building set with edge = %d between nodes (%d,%d) \n",edge->get_index(),edge_node_first,edge_node_second);
->>>>>>> 5cb862ec
 
           returnSet.insert(edge);
         }
@@ -862,11 +850,7 @@
 
           ROSE_ASSERT(edge_node_first == node->get_index() || edge_node_second == node->get_index());
 
-<<<<<<< HEAD
           //printf ("Building set with edge = %d between nodes (%d,%d) \n",edge->get_index(),edge_node_first,edge_node_second);
-=======
-       // printf ("Building set with edge = %d between nodes (%d,%d) \n",edge->get_index(),edge_node_first,edge_node_second);
->>>>>>> 5cb862ec
 
           returnSet.insert(edge);
         }
