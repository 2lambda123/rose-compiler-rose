--- conflicted
+++ resolved
@@ -321,10 +321,6 @@
   return os.str();
 }
 
-<<<<<<< HEAD
-
-=======
->>>>>>> bc8605e3
 #if 0
 // None of these seem to be used
 
