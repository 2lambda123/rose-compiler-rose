--- conflicted
+++ resolved
@@ -1,17 +1,11 @@
 include $(top_srcdir)/config/Makefile.for.ROSE.includes.and.libs
 
-<<<<<<< HEAD
-# Include the "." to force the current directory to be compiled 
-# before the subdirectories.
-SUBDIRS = astFileIO astMerge astFixup astPostProcessing sageInterface virtualCFG astTokenStream astHiddenTypeAndDeclarationLists astVisualization astFromString includeDirectivesProcessing
-=======
 # DQ (6/25/2011): Readded this directory so that we can support the older behavior as a default
 # although this will likely fail at least some of the nearly one hundred new name qualification tests.
 # DQ (6/22/2011): I think that the astHiddenTypeAndDeclarationLists directory is no longer required in ROSE.
 # SUBDIRS = astFileIO astMerge astFixup astPostProcessing sageInterface virtualCFG astTokenStream astHiddenTypeAndDeclarationLists astVisualization astFromString
 # SUBDIRS = astFileIO astMerge astFixup astPostProcessing sageInterface virtualCFG astTokenStream astVisualization astFromString
-SUBDIRS = astFileIO astMerge astFixup astPostProcessing sageInterface virtualCFG astTokenStream astHiddenTypeAndDeclarationLists astVisualization astFromString
->>>>>>> e76de31a
+SUBDIRS = astFileIO astMerge astFixup astPostProcessing sageInterface virtualCFG astTokenStream astHiddenTypeAndDeclarationLists astVisualization astFromString includeDirectivesProcessing
 
 # DQ (12/29/2009): This is only used to handle generated code as smaller files.
 SUBDIRS += GENERATED_CODE_DIRECTORY_Cxx_Grammar
@@ -172,16 +166,10 @@
 	sageInterface/libsageInterface.la \
 	astTokenStream/libastTokenStream.la \
 	virtualCFG/libvirtualCFG.la \
-<<<<<<< HEAD
-	astHiddenTypeAndDeclarationLists/libastHiddenTypeAndDeclarationLists.la \
         astVisualization/libastVisualization.la \
         astFromString/libAstFromString.la \
+        astHiddenTypeAndDeclarationLists/libastHiddenTypeAndDeclarationLists.la \
         includeDirectivesProcessing/libincludeDirectivesProcessing.la
-=======
-   astVisualization/libastVisualization.la \
-   astFromString/libAstFromString.la \
-   astHiddenTypeAndDeclarationLists/libastHiddenTypeAndDeclarationLists.la 
->>>>>>> e76de31a
 else
 libsage3_la_LIBADD  = \
 	astFixup/libastFixup.la \
@@ -189,16 +177,10 @@
 	astMerge/libastMerge.la \
 	sageInterface/libsageInterface.la \
 	virtualCFG/libvirtualCFG.la \
-<<<<<<< HEAD
-	astHiddenTypeAndDeclarationLists/libastHiddenTypeAndDeclarationLists.la \
         astVisualization/libastVisualization.la \
         astFromString/libAstFromString.la \
+        astHiddenTypeAndDeclarationLists/libastHiddenTypeAndDeclarationLists.la \
         includeDirectivesProcessing/libincludeDirectivesProcessing.la
-=======
-   astVisualization/libastVisualization.la \
-   astFromString/libAstFromString.la \
-   astHiddenTypeAndDeclarationLists/libastHiddenTypeAndDeclarationLists.la 
->>>>>>> e76de31a
 endif
 
 # DQ (6/25/2011): Readded this directory so that we can support the older behavior as a default
