--- conflicted
+++ resolved
@@ -566,12 +566,7 @@
                             }
                            else
                             {
-<<<<<<< HEAD
                               printf ("WARNING: For templateInstantiationMemberFunctionDeclaration = %p templateInstantiationMemberFunctionDeclaration->get_templateDeclaration() == NULL \n", templateInstantiationMemberFunctionDeclaration);
-=======
-                           // DQ (1/16/13): fixed compiler warning: too few arguments for format (added templateInstantiationMemberFunctionDeclaration argument).
-                              printf ("WARNING: For templateInstantiationMemberFunctionDeclaration = %p templateInstantiationMemberFunctionDeclaration->get_templateDeclaration() == NULL \n",templateInstantiationMemberFunctionDeclaration);
->>>>>>> 28d5c161
                             }
 #endif
                        }
