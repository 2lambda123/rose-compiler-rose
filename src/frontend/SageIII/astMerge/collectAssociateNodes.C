#ifndef COLLECT_ASSOCIATE_NODES_C
#define COLLECT_ASSOCIATE_NODES_C

// tps (01/14/2010) : Switching from rose.h to sage3.
#include "sage3basic.h"

#include "collectAssociateNodes.h"
#include "test_support.h"
#include "merge.h"

// DQ (10/14/2010):  This should only be included by source files that require it.
// This fixed a reported bug which caused conflicts with autoconf macros (e.g. PACKAGE_BUGREPORT).
#include "rose_config.h"

using namespace std;

void
addAssociatedNodes( SgType* type, set<SgNode*> & nodeList, bool markMemberNodesDefinedToBeDeleted )
   {
  // Marking the associated IR nodes for a type is more complex because we want to mark the things in the type as well.
  // In the case of the SgTypedefSeq it is not shared between types (currently) and so it is marked to be deleted with the 
  // type (the delete operator for the types will call automatically call the delete operator for the SgTypedefSeq member pointer).
  // This is also the case with the SgFunctionParameterList (but this case is handled directly).

     ROSE_ASSERT(type != NULL);

  // The semantics of this function should be that it at least includes the input
     nodeList.insert(type);

  // Make sure this IR node was not previously deleted (the finalDeleteSet is non-empty in the 
  // final step of calling getSetOfFrontendSpecificNodes() to build the graph but skip drawing 
  // the front-end specific IR nodes to simplify the graph)).
     if (finalDeleteSet.find(type) != finalDeleteSet.end())
        {
          printf ("ERROR: addAssociatedNodes(SgType* type): adding previously deleted SgType to nodeList type = %p = %s = %s \n",type,type->class_name().c_str(),SageInterface::get_name(type).c_str());
        }
  // ROSE_ASSERT(finalDeleteSet.find(type) == finalDeleteSet.end());

#if 0
     printf ("addAssociatedNodes(SgType* type): type = %p = %s = %s \n",type,type->class_name().c_str(),SageInterface::get_name(type).c_str());
#endif
  // printf ("addAssociatedNodes(SgType* type): type->get_mangled() = %s \n",type->get_mangled().str());

     switch(type->variantT())
        {
          case V_SgFunctionType:
          case V_SgMemberFunctionType:
             {
               SgFunctionType* functionType = isSgFunctionType(type);
               ROSE_ASSERT(functionType != NULL);
               nodeList.insert(functionType->get_return_type());
               addAssociatedNodes(functionType->get_return_type(),nodeList,markMemberNodesDefinedToBeDeleted);

               nodeList.insert(functionType->get_orig_return_type());
               addAssociatedNodes(functionType->get_orig_return_type(),nodeList,markMemberNodesDefinedToBeDeleted);

               SgTypePtrList::iterator parameter = functionType->get_arguments().begin();
               while (parameter != functionType->get_arguments().end())
                  {
                    ROSE_ASSERT(*parameter != NULL);
                    nodeList.insert(*parameter);
                    addAssociatedNodes(*parameter,nodeList,markMemberNodesDefinedToBeDeleted);
                    parameter++;
                  }

               ROSE_ASSERT(functionType->get_argument_list() != NULL);
               if (functionType->get_argument_list() != NULL)
                  {
                    nodeList.insert(functionType->get_argument_list());
                    ROSE_ASSERT(finalDeleteSet.find(functionType->get_argument_list()) == finalDeleteSet.end());
                  }
#if 0
            // I am unclear where these are used and why. Though I have seen them use on SgCharType IR nodes.
               nodeList.insert(functionType->get_ref_to());
               nodeList.insert(functionType->get_ptr_to());
#endif
               ROSE_ASSERT(nodeList.find(NULL) == nodeList.end());
               break;
             }

          case V_SgTypedefType:
             {
               SgTypedefType* typedefType = isSgTypedefType(type);
               ROSE_ASSERT(typedefType != NULL);

            // printf ("Processing typedefType by calling addAssociatedNodes(typedefType->get_declaration(),,) \n");
               SgTypedefDeclaration* typedefDeclaration = isSgTypedefDeclaration(typedefType->get_declaration());
               ROSE_ASSERT(typedefDeclaration != NULL);

            // DQ (2/8/2007): Add the associated declaration (since this function might 
            // have been visited from somewhere else then the typedefDeclaration).
               nodeList.insert(typedefDeclaration);


            // Can this cause recursion?
            // addAssociatedNodes(typedefDeclaration->get_base_type(),nodeList,markMemberNodesDefinedToBeDeleted);

            // DQ (6/30/2018): Detect a break cycles in typedefs (debugging test2018_118.C).
               static std::set<SgTypedefDeclaration*> typedefDeclarationSet;
               if (typedefDeclarationSet.find(typedefDeclaration) == typedefDeclarationSet.end())
                  {
                    typedefDeclarationSet.insert(typedefDeclaration);

                 // Can this cause recursion?
                    addAssociatedNodes(typedefDeclaration->get_base_type(),nodeList,markMemberNodesDefinedToBeDeleted);
                  }
                 else
                  {
#if 0
                    printf ("In addAssociatedNodes: typedefDeclaration was previously seen: typedefDeclaration = %p = %s \n",typedefDeclaration,typedefDeclaration->class_name().c_str());
#endif
                  }

            // DQ (6/23/2010): We need to include the type defined by the typedef as well.
            // addAssociatedNodes(typedefDeclaration->get_type(),nodeList,markMemberNodesDefinedToBeDeleted);

            // This should be redundant since we come from the SgTypedefType (and does cause recursion).
            // However we could test to see if the declaration is in the nodeList and only call it if not!
            // addAssociatedNodes(typedefDeclaration->get_type(),nodeList,markMemberNodesDefinedToBeDeleted);
               if (nodeList.find(typedefDeclaration) == nodeList.end())
                  {
                    addAssociatedNodes(typedefDeclaration,nodeList,markMemberNodesDefinedToBeDeleted);
                  }
               ROSE_ASSERT(nodeList.find(NULL) == nodeList.end());
               break;
             }

       // DQ (2/8/2007): Added this case because it might fix a bug in handling iostream (where after delete the declaration is NULL).
          case V_SgEnumType:
             {
               SgEnumType* enumType = isSgEnumType(type);
               ROSE_ASSERT(enumType != NULL);

            // printf ("Processing typedefType by calling addAssociatedNodes(typedefType->get_declaration(),,) \n");
               SgEnumDeclaration* enumDeclaration = isSgEnumDeclaration(enumType->get_declaration());
               ROSE_ASSERT(enumDeclaration != NULL);

            // DQ (2/8/2007): Add the associated declaration (since this function might 
            // have been visited from somewhere else then the typedefDeclaration).
               nodeList.insert(enumDeclaration);

            // This should be redundant since we come from the SgEnumType (and should cause recursion).
            // However we could test to see if the declaration is in the nodeList and only call it if not!
            // addAssociatedNodes(enumDeclaration->get_type(),nodeList,markMemberNodesDefinedToBeDeleted);
               if (nodeList.find(enumDeclaration) == nodeList.end())
                  {
                    addAssociatedNodes(enumDeclaration,nodeList,markMemberNodesDefinedToBeDeleted);
                  }
               ROSE_ASSERT(nodeList.find(NULL) == nodeList.end());
               break;
             }

       // DQ (2/8/2007): Added this case because it might fix a bug in handling iostream (where after delete the declaration is NULL).
          case V_SgClassType:
             {
               SgClassType* classType = isSgClassType(type);
               ROSE_ASSERT(classType != NULL);

            // printf ("Processing typedefType by calling addAssociatedNodes(typedefType->get_declaration(),,) \n");
               SgClassDeclaration* classDeclaration = isSgClassDeclaration(classType->get_declaration());
               ROSE_ASSERT(classDeclaration != NULL);

            // DQ (2/8/2007): Add the associated declaration (since this function might 
            // have been visited from somewhere else then the typedefDeclaration).
               nodeList.insert(classDeclaration);

            // This should be redundant since we come from the SgClassType (and should cause recursion).
            // However we could test to see if the declaration is in the nodeList and only call it if not!
            // addAssociatedNodes(classDeclaration->get_type(),nodeList,markMemberNodesDefinedToBeDeleted);
               if (nodeList.find(classDeclaration) == nodeList.end())
                  {
                    addAssociatedNodes(classDeclaration,nodeList,markMemberNodesDefinedToBeDeleted);
                  }
               ROSE_ASSERT(nodeList.find(NULL) == nodeList.end());
               break;
             }

          case V_SgArrayType:
             {
               SgArrayType* arrayType = isSgArrayType(type);
               ROSE_ASSERT(arrayType != NULL);
               if (arrayType->get_base_type() != NULL)
                  {
                    addAssociatedNodes(arrayType->get_base_type(),nodeList,markMemberNodesDefinedToBeDeleted);
                    ROSE_ASSERT(nodeList.find(NULL) == nodeList.end());
                  }
            // Could this be a more complex expression than just SgValue!
               if (arrayType->get_index() != NULL)
                  {
                    nodeList.insert(arrayType->get_index());
                    ROSE_ASSERT(nodeList.find(NULL) == nodeList.end());
                  }
               ROSE_ASSERT(nodeList.find(NULL) == nodeList.end());
               break;
             }

          case V_SgPointerType:
          case V_SgPointerMemberType:
             {
               SgPointerType* pointerType = isSgPointerType(type);
               ROSE_ASSERT(pointerType != NULL);
               if (pointerType->get_base_type() != NULL)
                  {
                    nodeList.insert(pointerType->get_base_type());
                    addAssociatedNodes(pointerType->get_base_type(),nodeList,markMemberNodesDefinedToBeDeleted);
                  }
               ROSE_ASSERT(nodeList.find(NULL) == nodeList.end());
               break;
             }

          case V_SgReferenceType:
             {
               SgReferenceType* referenceType = isSgReferenceType(type);
               ROSE_ASSERT(referenceType != NULL);
               if (referenceType->get_base_type() != NULL)
                  {
                    nodeList.insert(referenceType->get_base_type());
                    addAssociatedNodes(referenceType->get_base_type(),nodeList,markMemberNodesDefinedToBeDeleted);
                  }
               ROSE_ASSERT(nodeList.find(NULL) == nodeList.end());
               break;
             }

          case V_SgModifierType:
             {
               SgModifierType* modifierType = isSgModifierType(type);
               ROSE_ASSERT(modifierType != NULL);
               if (modifierType->get_base_type() != NULL)
                  {
                    nodeList.insert(modifierType->get_base_type());
                    addAssociatedNodes(modifierType->get_base_type(),nodeList,markMemberNodesDefinedToBeDeleted);
                  }
               ROSE_ASSERT(nodeList.find(NULL) == nodeList.end());
               break;
             }
             

        case V_SgTypeMatrix:
          {
            SgTypeMatrix *matrixType = isSgTypeMatrix(type);
            ROSE_ASSERT(matrixType != NULL);

            if(matrixType->get_base_type() != NULL)
              {
                nodeList.insert(matrixType->get_base_type());
                addAssociatedNodes(matrixType->get_base_type(),nodeList,markMemberNodesDefinedToBeDeleted);
              }
            
            ROSE_ASSERT(nodeList.find(NULL) == nodeList.end());
            break;
          }

        case V_SgTypeTuple:
          {
            SgTypeTuple *tupleType = isSgTypeTuple(type);
            ROSE_ASSERT(tupleType != NULL);

            SgTypePtrList typeList = tupleType->get_types();

            for(SgTypePtrList::iterator it = typeList.begin(); it != typeList.end(); it++)
              {
                if(*it != NULL)
                  {
                    nodeList.insert(*it);
                    addAssociatedNodes(*it, nodeList, markMemberNodesDefinedToBeDeleted);
                  }
              }
            
            ROSE_ASSERT(nodeList.find(NULL) == nodeList.end());
            break;
          }
          
       // DQ (9/5/2011): Added support for SgJavaParameterizedType.
          case V_SgJavaParameterizedType:
             {
               SgJavaParameterizedType* javaParameterizedType = isSgJavaParameterizedType(type);
               ROSE_ASSERT(javaParameterizedType != NULL);
               if (javaParameterizedType->get_raw_type() != NULL)
                  {
                    nodeList.insert(javaParameterizedType->get_raw_type());
                    addAssociatedNodes(javaParameterizedType->get_raw_type(),nodeList,markMemberNodesDefinedToBeDeleted);
                  }
               ROSE_ASSERT(nodeList.find(NULL) == nodeList.end());

               if (javaParameterizedType->get_type_list() != NULL)
                  {
                    SgTemplateParameterList* type_list = javaParameterizedType->get_type_list();
                    for (size_t i = 0; i < type_list->get_args().size(); i++)
                       {
                         SgType* argumentType = NULL;
                         SgTemplateParameter* templateParameter = type_list->get_args()[i];
                         ROSE_ASSERT(templateParameter != NULL);
                         if (templateParameter->get_parameterType() == SgTemplateParameter::type_parameter)
                            {
                              if (templateParameter->get_type() != NULL)
                                 {
                                   argumentType = templateParameter->get_type();
                                 }
                                else
                                 {
                                // Do we need to support the default type when the type is not explicit.
                                 }
                            }
                           else
                            {
                           // This was not a type parameter (but it might be a template declaration or something work paying attention to).
                            }

                      // There are a number of way in which the argumentType can be set (but maybe a restricted set of ways for Java).
                         if (argumentType != NULL)
                            {
                              nodeList.insert(argumentType);
                              addAssociatedNodes(argumentType,nodeList,markMemberNodesDefinedToBeDeleted);
                            }
                           else
                            {
                           // It might be that this branch should be an error for Java. But likely caught elsewhere in ROSE.
                            }
                       }
                  }

               ROSE_ASSERT(nodeList.find(NULL) == nodeList.end());

               break;
             }

          case V_SgQualifiedNameType:
       // case V_SgTemplateType:
          case V_SgPartialFunctionModifierType:
          // case V_SgUnknownMemberFunctionType:
             {
            // Trap these cases ...
               printf ("Unimplemented case reached for type = %p = %s \n",type,type->class_name().c_str());
               ROSE_ASSERT(false);
               break;
             }

       // DQ (9/6/2016): Added support for new type now referenced as a result of using new automated generation of builtin functions for ROSE.
          case V_SgTypeSigned128bitInteger:
          case V_SgTypeUnsigned128bitInteger:

       // DQ (2/2/2011): Unclear if there is anything to do here for this type (any associated IR nodes would have been visited already).
          case V_SgTypeLabel:

       // DQ (1/6/2009): Added support for SgTypeSignedLongLong (only an error on 32 bit systems, not 64 bit systems).
          case V_SgTypeSignedLongLong:

       // These don't have types hidden internally (but they do have declarations)
       // case V_SgClassType:
       // case V_SgEnumType:

       // DQ (9/1/2012): Added more template support.
          case V_SgTemplateType:

       // DQ (8/2/2014): Added C++11 SgDeclType support.
          case V_SgDeclType:

       // DQ (3/29/2015): Added support for GNU C language extension typeof.
          case V_SgTypeOfType:

       // DQ (1/21/2018): Added support for C++11 language type.
          case V_SgRvalueReferenceType:

          case V_SgJovialTableType:

       // These are primative types
          case V_SgJavaWildcardType:
          case V_SgTypeBool:
          case V_SgTypeChar:
          case V_SgTypeComplex:
          case V_SgTypeDefault:
          case V_SgTypeDouble:
          case V_SgTypeEllipse:
          case V_SgTypeFloat:
          case V_SgTypeGlobalVoid:
          case V_SgTypeImaginary:
          case V_SgTypeInt:
          case V_SgTypeLong:
          case V_SgTypeLongDouble:
          case V_SgTypeLongLong:
          case V_SgTypeShort:
          case V_SgTypeSignedChar:
          case V_SgTypeSignedInt:
          case V_SgTypeSignedLong:
          case V_SgTypeSignedShort:
          case V_SgTypeString:
          case V_SgTypeUnknown:
          case V_SgTypeUnsignedChar:
          case V_SgTypeUnsignedInt:
          case V_SgTypeUnsignedLong:
          case V_SgTypeUnsignedLongLong:
          case V_SgTypeUnsignedShort:
          case V_SgTypeVoid:
          case V_SgTypeWchar:
          case V_SgTypeCAFTeam:
       // Allow this as an IR node into the AST.
          case V_SgPartialFunctionType:
       // TV (04/16/2018): Ignore non-real type for now
          case V_SgNonrealType:
          case V_SgAutoType:
             {
            // Ignore these cases (they contain no base types)...
               nodeList.insert(type);
               ROSE_ASSERT(nodeList.find(NULL) == nodeList.end());
               break;
             }

          default:
             {
               printf ("Error in addAssociatedNodes( SgType* type): default case reached for type = %p = %s \n",type,type->class_name().c_str());
               ROSE_ASSERT(false);
             }
        }
#if 1
  // DQ (3/27/2007): Added support for previously computed and stored references to types.
     if (type->get_ref_to() != NULL)
        {
          nodeList.insert(type->get_ref_to());
       // addAssociatedNodes(type->get_ref_to(),nodeList,markMemberNodesDefinedToBeDeleted);
          ROSE_ASSERT(nodeList.find(NULL) == nodeList.end());
        }

  // DQ (3/27/2007): Added support for previously computed and stored references to types.
     if (type->get_ptr_to() != NULL)
        {
          nodeList.insert(type->get_ptr_to());
       // addAssociatedNodes(type->get_ptr_to(),nodeList,markMemberNodesDefinedToBeDeleted);
          ROSE_ASSERT(nodeList.find(NULL) == nodeList.end());
        }
#else
     printf ("This causes a segmentation fault, but it should be turned on, I think! \n");
#endif

     if (type->get_modifiers() != NULL)
        {
          nodeList.insert(type->get_modifiers());
          ROSE_ASSERT(finalDeleteSet.find(type->get_modifiers()) == finalDeleteSet.end());
          ROSE_ASSERT(nodeList.find(NULL) == nodeList.end());
        }

  // These are deleted as part of the parent type (never shared)
  // We want to selectively mark them because we want to graph them but never delete them!
     if (markMemberNodesDefinedToBeDeleted == true )
        {
          nodeList.insert(type->get_typedefs());
          ROSE_ASSERT(finalDeleteSet.find(type->get_typedefs()) == finalDeleteSet.end());
          ROSE_ASSERT(nodeList.find(NULL) == nodeList.end());
        }

     ROSE_ASSERT(nodeList.find(NULL) == nodeList.end());

  // printf ("Leaving addAssociatedNodes(SgType* type): nodeList.size() = %ld \n",nodeList.size());
   }

void
addAssociatedNodes ( SgExpression* expression, set<SgNode*> & nodeList, bool markMemberNodesDefinedToBeDeleted )
   {
  // Just call the AST traversal base mechanism to collect the expressions
  // set<SgNode*> requiredNodes = buildRequiredNodeList(expression);

  // Build a local traversal of the AST
     class RequiredIRNodes
        : public SgSimpleProcessing
        {
       // The IR nodes accumulated to requiredNodesList will be emilinated from the delete list (if there is overlap)
          public:
            // list of nodes required in AST (these will be eliminated from the delete list)
               std::set<SgNode*> requiredNodesSet;

          public:
               RequiredIRNodes() {};

           //! Required traversal function
               void visit (SgNode* node) 
                  {
                 // collect all IR nodes visited
                    requiredNodesSet.insert(node);
                  }
        };

     RequiredIRNodes t;
     t.traverse(expression,preorder);

  // Insert the list of associated expressions into the nodeList
     nodeList.insert(t.requiredNodesSet.begin(),t.requiredNodesSet.end());
  // printf ("Skipping the handling of expressions in addAssociatedNodes ( SgExpression* expression ) \n");

     ROSE_ASSERT(nodeList.find(NULL) == nodeList.end());

  // printf ("Leaving addAssociatedNodes(SgExpresion* type): nodeList.size() = %ld \n",nodeList.size());
   }


void
addAssociatedNodes ( SgNode* node, set<SgNode*> & nodeList, bool markMemberNodesDefinedToBeDeleted, SgNode* matchingNodeInMergedAST /* default argument */ )
   {
  // Take the input list and add any additional IR nodes that should be associated 
  // (but not have been in the AST traversal used to build the initial (input) list).

  // DQ (11/3/2012): Added assertion.
     ROSE_ASSERT(node != NULL);

  // This list will be merged with the input list (returned by reference).
  // set<SgNode*> nodeList;
#if 0
     Sg_File_Info* fileInfo = node->get_file_info();
     printf ("addAssociatedNodes(): node = %p = %s = %s = %s matchingNodeInMergedAST = %p at file = %s \n",
          node,node->class_name().c_str(),SageInterface::get_name(node).c_str(),SageInterface::generateUniqueName(node,false).c_str(),matchingNodeInMergedAST,(fileInfo != NULL) ? fileInfo->get_raw_filename().c_str() : "NULL");
#endif

  // Include the current IR node in this set of associated IR nodes
  // (to avoid having to add it explicitly before or after this function call).
     nodeList.insert(node);
     if (finalDeleteSet.find(node) != finalDeleteSet.end())
        {
          Sg_File_Info* fileInfo = node->get_file_info();
          printf ("addAssociatedNodes(): adding previously deleted IR node to nodeList node = %p = %s = %s at file = %s \n",node,node->class_name().c_str(),SageInterface::get_name(node).c_str(),(fileInfo != NULL) ? fileInfo->get_raw_filename().c_str() : "NULL");
          if (fileInfo != NULL)
               fileInfo->display("addAssociatedNodes(): adding previously deleted IR node to nodeList: debug");
        }
     ROSE_ASSERT(finalDeleteSet.find(node) == finalDeleteSet.end());

     if (isSgExpression(node) != NULL)
        {
          return;
        }

     if (isSgJavaMemberValuePair(node) != NULL)
        {
          return;
        }

  // DQ (1/20/2007): Some IR nodes should force related nodes to be removed (SgFunctionSymbol IR nodes, etc.)
     switch(node->variantT())
        {
       // DQ (9/1/2012): The template function and member function declaration is derived from the SgFunctionDeclaration.
          case V_SgTemplateFunctionDeclaration:
          case V_SgTemplateMemberFunctionDeclaration:

          case V_SgFunctionDeclaration:
          case V_SgProgramHeaderStatement:
          case V_SgProcedureHeaderStatement:
          case V_SgMemberFunctionDeclaration:
          case V_SgTemplateInstantiationFunctionDecl:
          case V_SgTemplateInstantiationMemberFunctionDecl:
             {
             // This is the function declaration that will be used in the merged AST!
             // We want to use it to get the symbol so that it can also be shared!
             // printf ("##### Don't forget the share the symbols in the symbol tables #####\n");
             // ROSE_ASSERT(isSgFunctionDeclaration(matchingNodeInMergedAST) != NULL);

               SgFunctionDeclaration*       functionDeclaration       = isSgFunctionDeclaration(node);
               SgMemberFunctionDeclaration* memberFunctionDeclaration = isSgMemberFunctionDeclaration(node);

               ROSE_ASSERT(functionDeclaration->get_parameterList() != NULL);
               nodeList.insert(functionDeclaration->get_parameterList());

            // Add associated nodes so that they will be excluded as well
               SgFunctionType* functionType = functionDeclaration->get_type();
               ROSE_ASSERT(functionType != NULL);
#if 0
               printf ("addAssociatedNodes(): functionDeclaration = %p = %s = %s \n",functionDeclaration,functionDeclaration->class_name().c_str(),SageInterface::get_name(functionDeclaration).c_str());
               printf ("addAssociatedNodes(): functionDeclaration = %p firstNondefiningDeclaration = %p definingDeclaration = %p \n",functionDeclaration,functionDeclaration->get_firstNondefiningDeclaration(),functionDeclaration->get_definingDeclaration());
#endif
#if 0
               printf ("addAssociatedNodes(): functionDeclaration mangled name = %s matchingNodeInMergedAST = %p \n",functionDeclaration->get_mangled_name().str(),matchingNodeInMergedAST);
#endif
#if 0
               functionDeclaration->get_startOfConstruct()->display("addAssociatedNodes(): functionDeclaration");
#endif
               addAssociatedNodes(functionType,nodeList,markMemberNodesDefinedToBeDeleted);

            // printf ("addAssociatedNodes(): functionType = %p = %s = %s \n",functionType,functionType->class_name().c_str(),SageInterface::get_name(functionType).c_str());

            // Initially the list is empty so we can't assert this!
            // ROSE_ASSERT(finalDeleteSet.empty() == false);
               ROSE_ASSERT(finalDeleteSet.find(functionDeclaration) == finalDeleteSet.end());
               ROSE_ASSERT(finalDeleteSet.find(functionType) == finalDeleteSet.end());

               ROSE_ASSERT(functionType != NULL);
            // printf ("functionType->get_return_type()->get_mangled() = %s \n",functionType->get_return_type()->get_mangled().str());
            // printf ("functionType->get_mangled_type() = %s \n",functionType->get_mangled().str());

            // Include the function type from the function type table
            // nodeList.insert(SgNode::get_globalFunctionTypeTable()->lookup_function_type(functionType->get_mangled()));
               ROSE_ASSERT(SgNode::get_globalFunctionTypeTable() != NULL);
               ROSE_ASSERT(SgNode::get_globalFunctionTypeTable()->get_function_type_table() != NULL);
            // SgFunctionTypeSymbol* functionTypeSymbol = SgNode::get_globalFunctionTypeTable()->get_function_type_table()->findfunctype(functionType->get_mangled());
               SgFunctionTypeSymbol* functionTypeSymbol = SgNode::get_globalFunctionTypeTable()->get_function_type_table()->find_function_type(functionType->get_mangled_type());

            // DQ (2/6/2007): Some builtin functions (e.g. __builtin_expect()) generate a function type that can't be found
               if (functionTypeSymbol == NULL)
                  {
#if 0
                 // DQ (10/20/2012): Commented out this output spew, not all functions require a definition (see test2012_57.c, for example).
                    printf ("Note: no function type was found for functionDeclaration = %p = %s = %s \n",functionDeclaration,functionDeclaration->class_name().c_str(),SageInterface::get_name(functionDeclaration).c_str());
#if 1
                    printf ("Error: functionType->get_mangled() = %s not found in symbol table \n",functionType->get_mangled().str());
                    printf ("functionDeclaration = %p = %s \n",functionDeclaration,functionDeclaration->get_name().str());
                    printf ("Location of problem function declaration: \n");
                    functionDeclaration->get_startOfConstruct()->display("Location of problem function declaration: debug");
                    printf ("SgNode::get_globalFunctionTypeTable() = %p get_function_type_table()->size() = %d \n",SgNode::get_globalFunctionTypeTable(),SgNode::get_globalFunctionTypeTable()->get_function_type_table()->size());
#endif
#if 0
                 // DQ (6/8/2010): Commented out as a test...
                    ROSE_ASSERT(functionDeclaration->get_startOfConstruct()->isCompilerGenerated() == true);
#else
                    printf ("Commented out test (assertion) of functionDeclaration->get_startOfConstruct()->isCompilerGenerated() == true \n");
#endif
#endif
                  }
                 else
                  {
                 // DQ (2/3/2007): Member function types are not put into the global function type table
                    ROSE_ASSERT(functionTypeSymbol != NULL);
                    nodeList.insert(functionTypeSymbol);
                  }

            // Don't process the SgFunctionSymbol unless we are referencing different scopes
               if (memberFunctionDeclaration != NULL)
                  {
                 // If this is a member function then we have a CtorInitializerList
                    ROSE_ASSERT(memberFunctionDeclaration->get_CtorInitializerList() != NULL);
                 // nodeList.insert(memberFunctionDeclaration->get_CtorInitializerList());

                 // DQ (2/17/2007): We have to visit the list if SgInitializedName objects!
                    addAssociatedNodes(memberFunctionDeclaration->get_CtorInitializerList(),nodeList,markMemberNodesDefinedToBeDeleted);

                 // DQ (2/18/2007): Add the template declaration
                    SgTemplateInstantiationMemberFunctionDecl* templateInstantiationMemberFunctionDeclaration = isSgTemplateInstantiationMemberFunctionDecl(memberFunctionDeclaration);
                    if (templateInstantiationMemberFunctionDeclaration != NULL)
                       {
#if 0
                         ROSE_ASSERT(templateInstantiationMemberFunctionDeclaration->get_templateDeclaration() != NULL);
                         addAssociatedNodes(templateInstantiationMemberFunctionDeclaration->get_templateDeclaration(),nodeList,markMemberNodesDefinedToBeDeleted);
#else
                      // DQ (11/28/2012): This new version of code allows the associated templateDeclaration to be NULL.
                      // (I think this is required for the newer more general template support, or perhaps it is an error 
                      // that needs to be addessed in the AST construction).
                         if (templateInstantiationMemberFunctionDeclaration->get_templateDeclaration() != NULL)
                            {
                              addAssociatedNodes(templateInstantiationMemberFunctionDeclaration->get_templateDeclaration(),nodeList,markMemberNodesDefinedToBeDeleted);
                            }
                           else
                            {
                              printf ("WARNING: For templateInstantiationMemberFunctionDeclaration = %p templateInstantiationMemberFunctionDeclaration->get_templateDeclaration() == NULL \n", templateInstantiationMemberFunctionDeclaration);
                            }
#endif
                       }
                  }

            // DQ (2/18/2007): Add the template declaration
               SgTemplateInstantiationFunctionDecl* templateInstantiationFunctionDeclaration = isSgTemplateInstantiationFunctionDecl(functionDeclaration);
               if (templateInstantiationFunctionDeclaration != NULL)
                  {
                 // DQ (11/3/2012): Added assertion.
                    if (templateInstantiationFunctionDeclaration->get_templateDeclaration() == NULL)
                       {
                         printf ("ERROR: templateInstantiationFunctionDeclaration->get_templateDeclaration() == NULL: templateInstantiationFunctionDeclaration = %p \n",templateInstantiationFunctionDeclaration);
                       }
                 // ROSE_ASSERT(templateInstantiationFunctionDeclaration->get_templateDeclaration() != NULL);

                 // DQ (11/3/2012): This is failing with the new source code position implementation.  Skipp adding nodes that we cant reference...
                 // addAssociatedNodes(templateInstantiationFunctionDeclaration->get_templateDeclaration(),nodeList,markMemberNodesDefinedToBeDeleted);
                    if (templateInstantiationFunctionDeclaration->get_templateDeclaration() != NULL)
                       {
                         addAssociatedNodes(templateInstantiationFunctionDeclaration->get_templateDeclaration(),nodeList,markMemberNodesDefinedToBeDeleted);
                       }
                  }

            // Note that this step might remove a symbol that is shared, but I think not!
               SgScopeStatement* scopeStatement = functionDeclaration->get_scope();
               ROSE_ASSERT(scopeStatement != NULL);
            // printf ("addAssociatedNodes(): Looking for function symbol in scope = %p = %s for %s \n",scopeStatement,scopeStatement->class_name().c_str(),functionDeclaration->get_name().str());
            // SgFunctionSymbol* functionSymbol = scopeStatement->lookup_function_symbol(functionDeclaration->get_name());

            // DQ (2/14/2007): Don't get any symbol, get the exact symbol that we require.
               SgSymbol* symbol = functionDeclaration->get_symbol_from_symbol_table();
               SgFunctionSymbol* functionSymbol = isSgFunctionSymbol(symbol);
#if 0
               printf ("functionSymbol = %p \n",functionSymbol);
#endif
               if (functionSymbol == NULL)
                  {
                 // This is likely a declaration of a pointer to a function, the type should have been put 
                 // into the global function type symbol table. But there is no associated function symbol 
                 // since the function declaration built to define the function type (required for the 
                 // function pointer) is compiler generated only internally and not externally accessable).
                 // This is also common for template functions defined in template classes (though this may be a bug in ROSE).

                 // It can also be the function declaration that will be deleted from merged AST (and thus us not reference from anywhere in the AST)
                 // This appears to be the case where this message is output after the AST fixup.
#if 0
                    bool inDeleteSet                   = (finalDeleteSet.find(functionDeclaration) != finalDeleteSet.end());
                    bool isDefiningDeclaration         = functionDeclaration == functionDeclaration->get_definingDeclaration();
                    bool isFirstNondefiningDeclaration = functionDeclaration == functionDeclaration->get_firstNondefiningDeclaration();
                    printf ("Note: functionSymbol not found using name for functionDeclaration = %p = %s = %s isDefiningDeclaration = %s isFirstNondefiningDeclaration = %s inDeleteSet = %s \n",
                         functionDeclaration,functionDeclaration->class_name().c_str(),SageInterface::get_name(functionDeclaration).c_str(),
                         isDefiningDeclaration ? "true" : "false",isFirstNondefiningDeclaration ? "true" : "false",inDeleteSet ? "true" : "false");
                 // functionDeclaration->get_startOfConstruct()->display("error: debug");
#endif
                 // DQ (2/3/2007): Temp code (but I am sure we can't leave this in place!)
                 // ROSE_ASSERT(false);
                  }
                 else
                  {
                 // DQ (2/7/2007): Add the functionSymbol to the list
                    nodeList.insert(functionSymbol);

#ifndef NDEBUG
                 // SgSymbolTable* scopeSymbolTable = scopeStatement->get_symbol_table();

                 // ROSE_ASSERT(scopeSymbolTable != NULL);
                 // ROSE_ASSERT(scopeSymbolTable->get_table() != NULL);
#endif
#if 0
                    printf ("scopeStatement = %p scopeSymbolTable = %p \n",scopeStatement,scopeSymbolTable);
#endif
                 // This is the function declaration that will be used in the merged AST!
                 // We want to use it to get the symbol so that the symbol can also be shared!
                 // if (matchingNodeInMergedAST != NULL)
                    SgFunctionDeclaration* matchingNodeInMergedAST_functionDeclaration = isSgFunctionDeclaration(matchingNodeInMergedAST);
                    if (matchingNodeInMergedAST_functionDeclaration != NULL && functionDeclaration->get_scope() != matchingNodeInMergedAST_functionDeclaration->get_scope())
                       {
                      // DQ (1/24/2007): New support in the symbol table for removal of entries.
                      // printf ("Removing the associated function symbol from scopeSymbolTable = %p \n",scopeSymbolTable);
                      // scopeSymbolTable->remove(functionDeclaration->get_name());
                         SgSymbol* symbol = functionDeclaration->get_symbol_from_symbol_table();
                         if (symbol == NULL)
                            {
                              printf ("Error: symbol not found in symbol table for %s \n",functionDeclaration->get_name().str());
                              functionDeclaration->get_startOfConstruct()->display("Error: functionDeclaration located at:");
                              printf ("************************ OUTPUT SYMBOL TABLE *********************\n");
                           // SageInterface::outputLocalSymbolTables(classDeclaration->get_scope());
                              functionDeclaration->get_scope()->get_symbol_table()->print("Error: symbol not found in symbol table");
                              printf ("************************ OUTPUT SYMBOL TABLE *********************\n");
                            }
                         ROSE_ASSERT(symbol != NULL);
                         ROSE_ASSERT(isSgFunctionSymbol(symbol) != NULL);
                         ROSE_ASSERT(functionDeclaration->get_symbol_from_symbol_table() != NULL);
#if 0
                         printf ("remove symbol: functionDeclaration->get_symbol_from_symbol_table() = %p = %s \n",symbol,symbol->class_name().c_str());
#endif
#if 0
                         printf ("Skipping scopeSymbolTable->remove(symbol = %p = %s); \n",symbol,symbol->class_name().c_str());
#endif
                      // scopeSymbolTable->remove(symbol);

                      // ROSE_ASSERT(functionDeclaration->get_symbol_from_symbol_table() != NULL);
                      // scopeSymbolTable->remove(functionDeclaration->get_symbol_from_symbol_table());

                         ROSE_ASSERT(isSgFunctionDeclaration(matchingNodeInMergedAST) != NULL);
                         SgFunctionDeclaration* sharedFunctionDeclaration = isSgFunctionDeclaration(matchingNodeInMergedAST);
                         SgScopeStatement* sharedFunctionScope = isSgScopeStatement(sharedFunctionDeclaration->get_scope());

                      // printf ("get the symbol for the shared function = %s \n",sharedFunctionDeclaration->get_name().str());
                         ROSE_ASSERT(sharedFunctionScope != NULL);
                      // printf ("sharedFunctionScope = %p = %s \n",sharedFunctionScope,sharedFunctionScope->class_name().c_str());
                      // SgFunctionSymbol* sharedFunctionSymbol = sharedFunctionScope->lookup_function_symbol(sharedFunctionDeclaration->get_name());
                         SgSymbol* sharedSymbol = sharedFunctionDeclaration->get_symbol_from_symbol_table();
                         SgFunctionSymbol* sharedFunctionSymbol = isSgFunctionSymbol(sharedSymbol);
                         if (sharedFunctionSymbol != NULL)
                            {
#if 0
                              printf ("insert symbol: sharedFunctionDeclaration->get_symbol_from_symbol_table() = %p = %s \n",
                                   sharedFunctionSymbol,sharedFunctionSymbol->class_name().c_str());
#endif
                              SgSymbolTable* sharedScopeSymbolTable = sharedFunctionScope->get_symbol_table();

                              ROSE_ASSERT(sharedScopeSymbolTable != NULL);
                              ROSE_ASSERT(sharedScopeSymbolTable->get_table() != NULL);

                           // Insert the shared symbol
#if 0
                              printf ("Insert symbol %p into symbol table %p in scope = %p = %s \n",
                                   sharedFunctionSymbol,sharedFunctionScope->get_symbol_table(),sharedFunctionScope,sharedFunctionScope->class_name().c_str());
#endif
                           // ROSE_ASSERT(sharedFunctionScope->symbol_exists(sharedFunctionSymbol) == false);
                              if (sharedFunctionScope->symbol_exists(sharedFunctionSymbol) == false)
                                 {
#if 1
                                // DQ (7/4/2010): Test use of alternative approach (ignoring some types of symbols...
                                   bool symbolAlreadyPresentLookupName = scopeStatement->symbol_exists(sharedFunctionDeclaration->get_name(),sharedFunctionSymbol);
                                   if (symbolAlreadyPresentLookupName == true)
                                      {
                                     // The symbol is not present but the name associated with the symbol is present.
                                     // This can happend for function symbols such as "__default_function_pointer_name" 
                                     // used to consistantly handle function pointers.

                                        printf ("AST MERGE Function symbol handling in addAssociatedNodes(): Ignoring case of sharedFunctionDeclaration->get_name() = %s \n",sharedFunctionDeclaration->get_name().str());
                                      }
                                     else
                                      {
                                     // sharedFunctionScope->insert_symbol(sharedFunctionDeclaration->get_name(),sharedFunctionSymbol);
                                        scopeStatement->insert_symbol(sharedFunctionDeclaration->get_name(),sharedFunctionSymbol);

                                     // Reset the parent of the symbol (for member functions the versions form either file being merged might be used 
                                     // (because the class definitions may be merged ahead of the member functions and thus the symbols can have a 
                                     // parent set to the symbol table that is eliminated).
                                        sharedFunctionSymbol->set_parent(sharedScopeSymbolTable);
                                      }
#else
                                // DQ (7/4/2010): This is an error for the test-read-medium makefile rule in astFileIOTests.
                                // sharedFunctionScope->insert_symbol(sharedFunctionDeclaration->get_name(),sharedFunctionSymbol);
                                   scopeStatement->insert_symbol(sharedFunctionDeclaration->get_name(),sharedFunctionSymbol);

                                // Reset the parent of the symbol (for member functions the versions form either file being merged might be used 
                                // (because the class definitions may be merged ahead of the member functions and thus the symbols can have a 
                                // parent set to the symbol table that is eliminated).
                                   sharedFunctionSymbol->set_parent(sharedScopeSymbolTable);
#endif
                                 }
                                else
                                 {
#if 0
                                   printf ("Note: sharedFunctionSymbol = %p sharedFunctionDeclaration %p = %s exists in the symbol table already \n",
                                        sharedFunctionSymbol,sharedFunctionDeclaration,sharedFunctionDeclaration->get_name().str());
#endif
                                 }
                            }
                           else
                            {
#if 0
                              printf ("Note: sharedFunctionSymbol == NULL: sharedFunctionDeclaration->get_name() = %s \n",sharedFunctionDeclaration->get_name().str());
#endif
                           // sharedFunctionDeclaration->get_startOfConstruct()->display("Error sharedFunctionDeclaration located at:");
                            }
                      // ROSE_ASSERT(sharedFunctionSymbol != NULL);

                      // PC (10/7/2009): merge definingDeclaration pointers
                           if (matchingNodeInMergedAST_functionDeclaration->get_definingDeclaration() == NULL)
                              {
                                matchingNodeInMergedAST_functionDeclaration->set_definingDeclaration(functionDeclaration->get_definingDeclaration());
                              }
                       }

                    nodeList.insert(functionSymbol);
                    ROSE_ASSERT(finalDeleteSet.find(functionSymbol) == finalDeleteSet.end());
                  }

               nodeList.insert(functionType);
               break;
             }

          case V_SgInitializedName:
             {
               SgInitializedName* initializedName = isSgInitializedName(node);
            // This function returns by reference (unusual for ROSE, adn this should be fixed to be uniform).
               nodeList.insert(&(initializedName->get_storageModifier()));
               if (initializedName->get_initptr() != NULL)
                  {
                    nodeList.insert(initializedName->get_initptr());
                    addAssociatedNodes(initializedName->get_initptr(),nodeList,markMemberNodesDefinedToBeDeleted);
                  }
               nodeList.insert(initializedName->get_type());
               addAssociatedNodes(initializedName->get_type(),nodeList,markMemberNodesDefinedToBeDeleted);

               ROSE_ASSERT(finalDeleteSet.find(initializedName->get_type()) == finalDeleteSet.end());

            // DQ (2/17/2007): This appears to be a problem for orphaned IR nodes!
               if (initializedName->get_scope() == NULL)
                  {
                    printf ("Error: initializedName->get_scope() == NULL name = %p = %s at: \n",initializedName,initializedName->get_name().str());
                    initializedName->get_file_info()->display("Error: initializedName->get_scope() == NULL");

                 // DQ (4/15/2010): Added return to support debugging...must be removed...
                    return;
                  }
               ROSE_ASSERT(initializedName->get_scope() != NULL);

            // DQ (3/2/2014): This might be a SgInitializedName that is a parameter to a non-defining 
            // function declaration that was not deleted when we deleted the AST.  If so then this 
            // will be NULL. See tests/nonsmoke/functional/roseTests/astSnippetTests/specimen2014_03.c.
               if (initializedName->get_scope()->get_symbol_table() == NULL)
                  {
                    printf ("initializedName = %p = %s \n",initializedName,initializedName->get_name().str());
                    printf ("initializedName->get_scope() = %p = %s \n",initializedName->get_scope(),initializedName->get_scope()->class_name().c_str());

                 // DQ (3/2/2014): Check for a previously delete IR node as part of testing the snippet injection mechanism.
                    if (initializedName->get_scope()->variantT() == V_SgNode)
                       {
                      // This is a previously deleted IR node and we need not track down associated node for it.
                         printf ("Warning: This is a previously deleted IR node and we need not track down associated node for it (snippet injection support). \n");
                         return;
                       }

                    initializedName->get_file_info()->display("error: debug");
                  }
               ROSE_ASSERT(initializedName->get_scope()->get_symbol_table() != NULL);

            // DQ (2/16/2007): Get the exact symbol we are looking for not just one with the same name!
            // SgSymbol* symbol = scopeStatement->lookup_variable_symbol(initializedName->get_name());
               SgSymbol* symbol = initializedName->get_symbol_from_symbol_table();

               if (symbol != NULL)
                  {
                    SgVariableSymbol*  variableSymbol = isSgVariableSymbol(symbol);
                    SgEnumFieldSymbol* enumFieldSymbol = isSgEnumFieldSymbol(symbol);

                 // DQ (2/2/2011): Added support for SgLabelSymbol which can also have a SgInitializedName 
                 // IR node as a child (and thus be the symbol associated with a SgInitializedName).
                    SgLabelSymbol*     labelSymbol     = isSgLabelSymbol(symbol);

                 // if (variableSymbol == NULL && enumFieldSymbol == NULL)
                    if (variableSymbol == NULL && enumFieldSymbol == NULL && labelSymbol == NULL)
                       {
                         printf ("symbol = %p = %s \n",symbol,symbol->class_name().c_str());
                         initializedName->get_startOfConstruct()->display("Error: initializedName located at");
                         printf ("************************ OUTPUT SYMBOL TABLE *********************\n");
                         SageInterface::outputLocalSymbolTables(initializedName->get_scope());
                         printf ("************************ OUTPUT SYMBOL TABLE *********************\n");
                       }
                 // ROSE_ASSERT(variableSymbol != NULL || enumFieldSymbol != NULL);
                    ROSE_ASSERT(variableSymbol != NULL || enumFieldSymbol != NULL || labelSymbol != NULL);

                    nodeList.insert(symbol);
                    ROSE_ASSERT(finalDeleteSet.find(symbol) == finalDeleteSet.end());
                  }
                 else
                  {
                    SgFunctionParameterList* functionParameterList = isSgFunctionParameterList(initializedName->get_parent());
                    if (functionParameterList != NULL)
                       {
                         SgFunctionDeclaration* functionDeclaration = isSgFunctionDeclaration(functionParameterList->get_parent());
                         ROSE_ASSERT (functionDeclaration != NULL);
                         if (functionDeclaration == functionDeclaration->get_definingDeclaration())
                            {
                           // This happens in examples such as: "inline bool __check_singular_aux(const void*) { return false; }" (from debug.h in the g++ system header files)
#if 0
                              printf ("No symbol found for initializedName = \"%s\" in parameter list of defining declaration = %p = %s \n",
                                   initializedName->get_name().str(),functionDeclaration,functionDeclaration->get_name().str());
#endif
                           // functionDeclaration->get_file_info()->display("No symbol found for initializedName in parameter list of defining declaration");
                            }
                       }
                      else
                       {
                         SgVariableDeclaration* variableDeclaration = isSgVariableDeclaration(initializedName->get_parent());
                         if (variableDeclaration != NULL)
                            {
#if 0
                              bool scopesMatch = initializedName->get_scope() == variableDeclaration->get_scope();
                           // DQ (10/22/2016): Suppress this output because it is a moderate issue in the mergeAST_tests directory.
                              printf ("No symbol found for initializedName = %s in SgVariableDeclaration = %s \n",initializedName->get_name().str(),scopesMatch ? "true" : "false");
#endif
                            }
                           else
                            {
                           // SgInitializedName object in SgCtorInitializerList are not put into symbol tables so avoid output of messages about them.
                              SgCtorInitializerList* ctorList = isSgCtorInitializerList(initializedName->get_parent());
                              if (ctorList == NULL)
                                 {
#if PRINT_DEVELOPER_WARNINGS
                                // DQ (10/22/2007): This only traps cases such as the use of "__PRETTY_FUNCTION__" (which is compiler generated)
                                   printf ("No symbol found for initializedName = %s parent = %s \n",initializedName->get_name().str(),initializedName->get_parent()->class_name().c_str());
#endif
                                 }
                            }
                       }
                  }

            // DQ (2/17/2007): Make sure that these are from different scopes!
            // Handle the associated SgVariableSymbol (do we have to verify this is part of a declaration?)
            // if (matchingNodeInMergedAST != NULL)
               SgInitializedName* matchingNodeInMergedAST_initializedName = isSgInitializedName(matchingNodeInMergedAST);
               if (matchingNodeInMergedAST_initializedName != NULL && initializedName->get_scope() != matchingNodeInMergedAST_initializedName->get_scope())
                  {
                    SgScopeStatement* scopeStatement = initializedName->get_scope();
                    ROSE_ASSERT(scopeStatement != NULL);
                 // printf ("addAssociatedNodes(): Looking for function symbol in scope = %p = %s for %s \n",scopeStatement,scopeStatement->class_name().c_str(),initializedName->get_name().str());

                 // SgSymbolTable* scopeSymbolTable = scopeStatement->get_symbol_table();

                 // DQ (1/24/2007): New support in the symbol table for removal of entries.
                 // printf ("Removing the associated enum symbol from scopeSymbolTable = %p \n",scopeSymbolTable);
                 // scopeSymbolTable->remove(initializedName->get_name());
                    SgSymbol* symbol = initializedName->get_symbol_from_symbol_table();

                 // Note that named function parameters are not in the symbol table so this is sometime NULL
                    if (symbol == NULL)
                       {
                      // Skip output of message for case where we know that the symbol is not in the symbol table.
                         if (isSgFunctionParameterList(initializedName->get_parent()) == NULL && isSgCtorInitializerList(initializedName->get_parent()) == NULL)
                              printf ("Error: symbol not found in symbol table for %s parent = %p = %s \n",initializedName->get_name().str(),initializedName->get_parent(),initializedName->get_parent()->class_name().c_str());
#if 0
                         initializedName->get_startOfConstruct()->display("Error: functionDeclaration located at: debug");
                         printf ("************************ OUTPUT SYMBOL TABLE *********************\n");
                      // SageInterface::outputLocalSymbolTables(classDeclaration->get_scope());
                         initializedName->get_scope()->get_symbol_table()->print("Error: symbol not found in symbol table");
                         printf ("************************ OUTPUT SYMBOL TABLE *********************\n");
#endif
                       }
                      else
                       {
                         ROSE_ASSERT(symbol != NULL);
                      // ROSE_ASSERT(isSgVariableSymbol(symbol) != NULL);
                      // ROSE_ASSERT(initializedName->get_symbol_from_symbol_table() != NULL);

                         if (SgProject::get_verbose() > 0)
                              printf ("Skipping scopeSymbolTable->remove(symbol = %p = %s); \n",symbol,symbol->class_name().c_str());

                      // scopeSymbolTable->remove(symbol);
                      // ROSE_ASSERT(initializedName->get_symbol_from_symbol_table() != NULL);
                      // scopeSymbolTable->remove(initializedName->get_symbol_from_symbol_table());
                       }

                    ROSE_ASSERT(isSgInitializedName(matchingNodeInMergedAST) != NULL);
                    SgInitializedName* sharedInitializedName = isSgInitializedName(matchingNodeInMergedAST);
                    SgScopeStatement* sharedInitializedNameScope = isSgScopeStatement(sharedInitializedName->get_scope());

                 // printf ("get the symbol for the shared initializedName = %s \n",sharedInitializedName->get_name().str());
                    ROSE_ASSERT(sharedInitializedNameScope != NULL);
                 // printf ("sharedInitializedNameScope = %p = %s \n",sharedInitializedNameScope,sharedInitializedNameScope->class_name().c_str());

                 // DQ (2/16/2007): Get the exact symbol we are looking for not just one with the same name!
                 // SgSymbol* sharedSymbol = sharedInitializedNameScope->lookup_var_symbol(sharedInitializedName->get_name());
                    SgSymbol* sharedSymbol = sharedInitializedName->get_symbol_from_symbol_table();

                 // The case of "void foo(int);" will cause an initialized name to be built but now symbol will be defined, and so sharedSymbol == NULL.
                    if (sharedSymbol != NULL)
                       {
                         SgVariableSymbol* sharedVariableSymbol = isSgVariableSymbol(sharedSymbol);
                      // ROSE_ASSERT(sharedVariableSymbol != NULL);
                         if (sharedVariableSymbol != NULL)
                            {
                              SgSymbolTable* sharedScopeSymbolTable = sharedInitializedNameScope->get_symbol_table();

                              ROSE_ASSERT(sharedScopeSymbolTable != NULL);
                              ROSE_ASSERT(sharedScopeSymbolTable->get_table() != NULL);

                           // Insert the shared symbol
                           // printf ("Insert symbol %p into symbol table %p in scope = %p \n",sharedVariableSymbol,sharedInitializedNameScope->get_symbol_table(),sharedInitializedNameScope);
                              if (scopeStatement->symbol_exists(sharedInitializedName->get_name(),sharedVariableSymbol) == false)
                                 {
                                   scopeStatement->insert_symbol(sharedInitializedName->get_name(),sharedVariableSymbol);
                                 }
                                else
                                 {
                                   printf ("Warning: likely a sharedInitializedName of a Ctor list, but already present in symbol table (symbol table fixed up by previous reference to this SgInitializedName = %p = %s \n",
                                        sharedInitializedName,sharedInitializedName->get_name().str());
                                 }

                           // Reset the parent of the symbol (for member functions the versions form either file being merged might be used 
                           // (because the class definitions may be merged ahead of the member functions and thus the symbols can have a 
                           // parent set to the symbol table that is eliminated).
                              sharedVariableSymbol->set_parent(sharedScopeSymbolTable);
                            }

                      // printf ("Exiting as part of test! \n");
                      // ROSE_ASSERT(false);
                       }
                  }

               break;
             }

       // DQ (11/3/2014): Adding support for templated typedef.
          case V_SgTemplateTypedefDeclaration:

       // DQ (11/5/2014): Adding support for templated typedef.
          case V_SgTemplateInstantiationTypedefDeclaration:

          case V_SgTypedefDeclaration:
             {
               SgTypedefDeclaration* typedefDeclaration = isSgTypedefDeclaration(node);
               ROSE_ASSERT(typedefDeclaration != NULL);

            // ROSE_ASSERT(initializedName->get_storageModifier() != NULL);
            // printf ("In addAssociatedNodes(): Adding typedefDeclaration->get_type() = %p = %s to nodeList \n",typedefDeclaration->get_type(),typedefDeclaration->get_type()->class_name().c_str());
               nodeList.insert(typedefDeclaration->get_type());
               addAssociatedNodes(typedefDeclaration->get_type(),nodeList,markMemberNodesDefinedToBeDeleted);

            // printf ("In addAssociatedNodes(): Adding typedefDeclaration->get_base_type() = %p = %s to nodeList \n",typedefDeclaration->get_base_type(),typedefDeclaration->get_base_type()->class_name().c_str());
               nodeList.insert(typedefDeclaration->get_base_type());
               addAssociatedNodes(typedefDeclaration->get_base_type(),nodeList,markMemberNodesDefinedToBeDeleted);

               SgScopeStatement* scopeStatement = typedefDeclaration->get_scope();
               ROSE_ASSERT(scopeStatement != NULL);
            // printf ("addAssociatedNodes(): Looking for typedef symbol in scope = %p for %s \n",scopeStatement,typedefDeclaration->get_name().str());

            // DQ (1/30/2007): We must use the lookup_typedef_symbol() member function since there
            // could be more than one type of symbol with a specific name (see test2007_24.C).
            // SgSymbol* symbol = scopeStatement->lookup_symbol(typedefDeclaration->get_name());
            // SgSymbol* symbol = scopeStatement->lookup_typedef_symbol(typedefDeclaration->get_name());
            // DQ (2/14/2007): Don't get any symbol, get the exact symbol that we require.
               SgSymbol* symbol = typedefDeclaration->get_symbol_from_symbol_table();

               if (symbol != NULL)
                  {
                    SgTypedefSymbol* typedefSymbol = isSgTypedefSymbol(symbol);
                    if (typedefSymbol == NULL)
                       {
                         printf ("symbol = %p = %s \n",symbol,symbol->class_name().c_str());
                         typedefDeclaration->get_startOfConstruct()->display("Error: typedefDeclaration located at");
                         printf ("************************ OUTPUT SYMBOL TABLE *********************\n");
                         SageInterface::outputLocalSymbolTables(typedefDeclaration->get_scope());
                         printf ("************************ OUTPUT SYMBOL TABLE *********************\n");
                       }
                    ROSE_ASSERT(typedefSymbol != NULL);

                 // Also add the associated SgTypedefSymbol
                    nodeList.insert(typedefSymbol);
                    ROSE_ASSERT(finalDeleteSet.find(typedefSymbol) == finalDeleteSet.end());
               // }

                 // DQ (2/19/2007): Do we require this?
                 // if (matchingNodeInMergedAST != NULL)
                    SgTypedefDeclaration* matchingNodeInMergedAST_typedefDeclaration = isSgTypedefDeclaration(matchingNodeInMergedAST);
                    if (matchingNodeInMergedAST_typedefDeclaration != NULL && typedefDeclaration->get_scope() != matchingNodeInMergedAST_typedefDeclaration->get_scope())
                       {
                      // SgSymbolTable* scopeSymbolTable = scopeStatement->get_symbol_table();

#if 0
                      // DQ (1/24/2007): New support in the symbol table for removal of entries.
                         SgTypedefSymbol* oldTypedefSymbol = isSgTypedefSymbol(typedefDeclaration->get_symbol_from_symbol_table());
                         printf ("addAssociatedNodes(): Removing the associated typedef symbol = %p from scopeSymbolTable = %p for %s \n",oldTypedefSymbol,scopeSymbolTable,typedefDeclaration->get_name().str());
                         printf ("typedefDeclaration->get_scope() = %p = %s \n",typedefDeclaration->get_scope(),typedefDeclaration->get_scope()->class_name().c_str());
#endif
                         ROSE_ASSERT(typedefDeclaration->get_symbol_from_symbol_table() != NULL);


                         if (SgProject::get_verbose() > 0)
                              printf ("Skipping scopeSymbolTable->remove(symbol = %p = %s); \n",symbol,symbol->class_name().c_str());

                      // scopeSymbolTable->remove(typedefDeclaration->get_symbol_from_symbol_table());

                         ROSE_ASSERT(isSgTypedefDeclaration(matchingNodeInMergedAST) != NULL);
                         SgTypedefDeclaration* sharedTypedefDeclaration = isSgTypedefDeclaration(matchingNodeInMergedAST);
                         SgScopeStatement* sharedTypedefScope = isSgScopeStatement(sharedTypedefDeclaration->get_scope());

                      // printf ("get the symbol for the shared typedef = %s \n",sharedTypedefDeclaration->get_name().str());
                         ROSE_ASSERT(sharedTypedefScope != NULL);
                      // printf ("sharedTypedefScope = %p = %s \n",sharedTypedefScope,sharedTypedefScope->class_name().c_str());

                      // DQ (2/16/2007): Get the exact symbol we are looking for not just one with the same name!
                      // SgSymbol* sharedSymbol = sharedTypedefScope->lookup_typedef_symbol(sharedTypedefDeclaration->get_name());
                         SgSymbol* sharedSymbol = sharedTypedefDeclaration->get_symbol_from_symbol_table();

                         if (sharedSymbol != NULL)
                            {
                              SgTypedefSymbol* sharedTypedefSymbol = isSgTypedefSymbol(sharedSymbol);
                              ROSE_ASSERT(sharedTypedefSymbol != NULL);

                              SgSymbolTable* sharedScopeSymbolTable = sharedTypedefScope->get_symbol_table();

                              ROSE_ASSERT(sharedScopeSymbolTable != NULL);
                              ROSE_ASSERT(sharedScopeSymbolTable->get_table() != NULL);

                           // Insert the shared symbol
                           // printf ("Insert sharedTypedefSymbol %p into symbol table %p in scope = %p \n",sharedTypedefSymbol,sharedTypedefScope->get_symbol_table(),sharedTypedefScope);
                              scopeStatement->insert_symbol(sharedTypedefDeclaration->get_name(),sharedTypedefSymbol);

                           // Reset the parent of the symbol (for member functions the versions form either file being merged might be used 
                           // (because the class definitions may be merged ahead of the member functions and thus the symbols can have a 
                           // parent set to the symbol table that is eliminated).
                              sharedTypedefSymbol->set_parent(sharedScopeSymbolTable);
                            }
                           else
                            {
                              printf ("Note that sharedTypedefScope->lookup_typedefsymbol(sharedTypedefDeclaration->get_name()) == NULL \n");
                            }
                       }
#if 1
                  }
                 else
                  {
                 // printf ("Note that scopeStatement->lookup_typedef_symbol(typedefDeclaration->get_name()) == NULL \n");
                  }
#endif
               break;
             }

          case V_SgFunctionParameterList:
             {
               SgFunctionParameterList* parameterList = isSgFunctionParameterList(node);
               SgInitializedNamePtrList::iterator i = parameterList->get_args().begin();
               while (i != parameterList->get_args().end())
                  {
                    nodeList.insert(*i);
                    addAssociatedNodes(*i,nodeList,markMemberNodesDefinedToBeDeleted);
                    i++;
                  }
               break;
             }

          case V_SgNamespaceDeclarationStatement:
             {
               SgNamespaceDeclarationStatement* namespaceDeclaration = isSgNamespaceDeclarationStatement(node);

               nodeList.insert(namespaceDeclaration);

            // DQ (2/20/2009): Added assertion.
               if (namespaceDeclaration->get_parent() == NULL)
                  {
                    printf ("ERROR: namespaceDeclaration->get_parent() == NULL in addAssociatedNodes \n");
                    break;
                  }
               ROSE_ASSERT(namespaceDeclaration->get_parent() != NULL);

               SgScopeStatement* scopeStatement = namespaceDeclaration->get_scope();
               ROSE_ASSERT(scopeStatement != NULL);
            // printf ("addAssociatedNodes(): Looking for typedef symbol in scope = %p for %s \n",scopeStatement,namespaceDeclaration->get_name().str());

            // DQ (2/14/2007): Don't get any symbol, get the exact symbol that we require.
            // SgSymbol* symbol = scopeStatement->lookup_namespace_symbol(namespaceDeclaration->get_name());
               SgSymbol* symbol = namespaceDeclaration->get_symbol_from_symbol_table();

               if (symbol != NULL)
                  {
                    ROSE_ASSERT(symbol != NULL);
                    SgNamespaceSymbol* namespaceSymbol = isSgNamespaceSymbol(symbol);
                    ROSE_ASSERT(namespaceSymbol != NULL);

                 // Also add the associated SgNamespaceSymbol
                    nodeList.insert(namespaceSymbol);
                  }
                 else
                  {
                 // Since namespaces are reintrant, only the first one has an entry in the symbol table 
                 // and there could be many other declarations for the same namespace.
                 // printf ("Note: symbol not found for namespaceDeclaration = %p = %s \n",namespaceDeclaration,SageInterface::get_name(namespaceDeclaration).c_str());
                  }

            // Also include the SgSymbolTable contained in the SgNamespaceDefinitionStatement (if it exists)
               SgNamespaceDefinitionStatement* namespaceDefinition = isSgNamespaceDefinitionStatement(namespaceDeclaration->get_definition());
               if (namespaceDefinition != NULL)
                  {
                 // DQ (5/21/2013): We want to restrict the access to the symbol table so that we can support new namespace symbol table handling.
                 // This function was added to as a friend function to the SgScopeStatment IR node to support the AST merge capability.
                    SgSymbolTable* scopeSymbolTableFromNamespace = namespaceDefinition->get_symbol_table();
                    nodeList.insert(scopeSymbolTableFromNamespace);
                  }

               if (matchingNodeInMergedAST != NULL)
                  {
                 // DQ (1/24/2007): New support in the symbol table for removal of entries.
                 // SgSymbolTable* scopeSymbolTable = scopeStatement->get_symbol_table();
                 // printf ("Removing the associated typedef symbol from scopeSymbolTable = %p \n",scopeSymbolTable);
                    ROSE_ASSERT(namespaceDeclaration->get_symbol_from_symbol_table() != NULL);

                    if (SgProject::get_verbose() > 0)
                         printf ("Skipping scopeSymbolTable->remove(symbol = %p = %s); \n",symbol,symbol->class_name().c_str());

                 // scopeSymbolTable->remove(namespaceDeclaration->get_symbol_from_symbol_table());

                    ROSE_ASSERT(isSgNamespaceDeclarationStatement(matchingNodeInMergedAST) != NULL);
                    SgNamespaceDeclarationStatement* sharedNamespaceDeclaration = isSgNamespaceDeclarationStatement(matchingNodeInMergedAST);
                    SgScopeStatement* sharedNamespaceScope = isSgScopeStatement(sharedNamespaceDeclaration->get_scope());

                 // printf ("get the symbol for the shared namespace = %s \n",sharedNamespaceDeclaration->get_name().str());
                    ROSE_ASSERT(sharedNamespaceScope != NULL);
                 // printf ("sharedNamespaceScope = %p = %s \n",sharedNamespaceScope,sharedNamespaceScope->class_name().c_str());

                 // DQ (2/16/2007): Get the exact symbol we are looking for not just one with the same name!
                 // SgSymbol* sharedSymbol = sharedNamespaceScope->lookup_namespace_symbol(sharedNamespaceDeclaration->get_name());
                    SgSymbol* sharedSymbol = sharedNamespaceDeclaration->get_symbol_from_symbol_table();

                    ROSE_ASSERT(sharedSymbol != NULL);
                    SgNamespaceSymbol* sharedNamespaceSymbol = isSgNamespaceSymbol(sharedSymbol);
                    ROSE_ASSERT(sharedNamespaceSymbol != NULL);

                    SgSymbolTable* sharedScopeSymbolTable = sharedNamespaceScope->get_symbol_table();

                    ROSE_ASSERT(sharedScopeSymbolTable != NULL);
                    ROSE_ASSERT(sharedScopeSymbolTable->get_table() != NULL);

                 // Insert the shared symbol
                 // printf ("Insert symbol %p into symbol table %p in scope = %p \n",sharedNamespaceSymbol,sharedNamespaceScope->get_symbol_table(),sharedNamespaceScope);
                    scopeStatement->insert_symbol(sharedNamespaceDeclaration->get_name(),sharedNamespaceSymbol);

                 // Reset the parent of the symbol (for member functions the versions form either file being merged might be used 
                 // (because the class definitions may be merged ahead of the member functions and thus the symbols can have a 
                 // parent set to the symbol table that is eliminated).
                    sharedNamespaceSymbol->set_parent(sharedScopeSymbolTable);
                  }
               break;
             }

       // DQ (9/1/2012): The template class declaration is derived from the SgClassDeclaration.
          case V_SgTemplateClassDeclaration:

          case V_SgJavaPackageDeclaration:
          case V_SgClassDeclaration:
          case V_SgDerivedTypeStatement:
          case V_SgJovialTableStatement:
       // DQ (2/10/2007): Added case for SgTemplateInstantiationDecl
          case V_SgTemplateInstantiationDecl:
             {
               SgClassDeclaration* classDeclaration = isSgClassDeclaration(node);
               SgClassDeclaration* matchingNodeInMergedAST_classDeclaration = isSgClassDeclaration(matchingNodeInMergedAST);
#if 0
               printf ("addAssociatedNodes(): classDeclaration = %p = %s = %s in scope = %p = %s matchingNodeInMergedAST = %p \n",
                    classDeclaration,classDeclaration->class_name().c_str(),SageInterface::get_name(classDeclaration).c_str(),
                    classDeclaration->get_scope(),classDeclaration->get_scope()->class_name().c_str(),matchingNodeInMergedAST_classDeclaration);
               classDeclaration->get_startOfConstruct()->display("classDeclaration: debug");

               if (matchingNodeInMergedAST_classDeclaration != NULL)
                    printf ("matchingNodeInMergedAST = %p in scope = %p \n",matchingNodeInMergedAST_classDeclaration,matchingNodeInMergedAST_classDeclaration->get_scope());
#endif
            // This will include classDeclaration->get_type() in the nodeList
               ROSE_ASSERT(classDeclaration->get_type() != NULL);
               addAssociatedNodes(classDeclaration->get_type(),nodeList,markMemberNodesDefinedToBeDeleted);

            // DQ (2/18/2007): Add the template declaration
               SgTemplateInstantiationDecl* templateInstantiationDeclaration = isSgTemplateInstantiationDecl(classDeclaration);
               if (templateInstantiationDeclaration != NULL)
                  {
                 // DQ (2/28/2015): Only make recursive call when using a valid node.
                 // addAssociatedNodes(templateInstantiationDeclaration->get_templateDeclaration(),nodeList,markMemberNodesDefinedToBeDeleted);
                    if (templateInstantiationDeclaration->get_templateDeclaration() != NULL)
                       {
                         addAssociatedNodes(templateInstantiationDeclaration->get_templateDeclaration(),nodeList,markMemberNodesDefinedToBeDeleted);
                       }
                      else
                       {
                      // DQ (2/28/2015): Make this at least a warning for now.
                         printf ("Warning: templateInstantiationDeclaration->get_templateDeclaration() == NULL \n");
                       }
                  }

            // Might want to traverse the base class list!

               SgScopeStatement* scopeStatement = classDeclaration->get_scope();
               ROSE_ASSERT(scopeStatement != NULL);
#if 0
               printf ("addAssociatedNodes(): Looking for class symbol in scope = %p for classDeclaration = %p = \"%s\" \n",
                    scopeStatement,classDeclaration,classDeclaration->get_name().str());
#endif
            // DQ (2/14/2007): Don't get any symbol, get the exact symbol that we require.
            // SgSymbol* symbol = scopeStatement->lookup_class_symbol(classDeclaration->get_name());
               SgSymbol* symbol = classDeclaration->get_symbol_from_symbol_table();

            // Note that symbol can be NULL if "struct X *Xptr;" did not have a previous declaration of X.
            // In this case we don't want to process this declaration.
            // printf ("addAssociatedNodes(): symbol = %p \n",symbol);
               if (symbol != NULL)
                  {
                    SgClassSymbol* classSymbol = isSgClassSymbol(symbol);
                    ROSE_ASSERT(classSymbol != NULL);
#if 0
                    printf ("addAssociatedNodes(): symbol is a SgClassSymbol = %p with declaration = %p = %s = %s \n",
                         classSymbol,classSymbol->get_declaration(),classSymbol->get_declaration()->class_name().c_str(),
                         SageInterface::get_name(classSymbol->get_declaration()).c_str());
                    printf ("classSymbol->get_declaration()->get_definingDeclaration()         = %p \n",classSymbol->get_declaration()->get_definingDeclaration());
                    printf ("classSymbol->get_declaration()->get_firstNondefiningDeclaration() = %p \n",classSymbol->get_declaration()->get_firstNondefiningDeclaration());
#endif
                 // Also add the associated SgTypedefSymbol
                    nodeList.insert(classSymbol);

                 // DQ (2/15/2007): Added extra IR nodes to the list!
                    nodeList.insert(classSymbol->get_declaration());
                 // nodeList.insert(classSymbol->get_declaration()->get_definingDeclaration());
                 // nodeList.insert(classSymbol->get_declaration()->get_firstNondefiningDeclaration());

                 // Don't process the SgClassSymbol unless we are referencing different scopes
                 // if (matchingNodeInMergedAST != NULL)
                 // if (matchingNodeInMergedAST_classDeclaration != NULL && matchingNodeInMergedAST_classDeclaration == matchingNodeInMergedAST_classDeclaration->get_firstNondefiningDeclaration())
                    if (matchingNodeInMergedAST_classDeclaration != NULL && classDeclaration->get_scope() != matchingNodeInMergedAST_classDeclaration->get_scope())
                       {
                      // If we are merging a SgClassDeclaration or SgTemplateInstantiationDecl then there will be typically 
                      // more than one IR nodes associated with each SgClassSymbol, merge then one of then should inable the 
                      // SgClassSymbol in the old AST to be removed.

                      // DQ (5/21/2013): We would like to remove the direct access to the symbol table.
                         SgSymbolTable* scopeSymbolTable = scopeStatement->get_symbol_table();

                      // DQ (1/24/2007): New support in the symbol table for removal of entries.
#if 0
                         printf ("addAssociatedNodes(): Removing the associated class symbol from scopeSymbolTable = %p for classDeclaration = %p = %s \n",
                              scopeSymbolTable,classDeclaration,classDeclaration->get_name().str());
#endif
                         SgSymbol* symbol = classDeclaration->get_symbol_from_symbol_table();
                         if (symbol == NULL)
                            {
#if 0
                              printf ("Error: symbol not found in symbol table for classDeclaration = %p = %s \n",classDeclaration,classDeclaration->get_name().str());
                              printf ("classDeclaration->get_definingDeclaration()                  = %p \n",classDeclaration->get_definingDeclaration());
                              printf ("classDeclaration->get_firstNondefiningDeclaration()          = %p \n",classDeclaration->get_firstNondefiningDeclaration());

                              classDeclaration->get_startOfConstruct()->display("Error: classDeclaration located at:");
                              printf ("************************ OUTPUT SYMBOL TABLE *********************\n");
                           // SageInterface::outputLocalSymbolTables(classDeclaration->get_scope());
                              classDeclaration->get_scope()->get_symbol_table()->print("Error: symbol not found in symbol table");
                              printf ("************************ OUTPUT SYMBOL TABLE *********************\n");
#endif
                           // DQ (2/11/2007): We did'nt find the symbol and the classDeclaration == classSymbol->get_declaration(), 
                           // then there must be a problem!
                              ROSE_ASSERT(classDeclaration != classSymbol->get_declaration());
                            }
                           else
                            {
                           // In processing a previous defining or non defining declaration the symbol could have been removed so this is not an error!
                              ROSE_ASSERT(symbol != NULL);
                              ROSE_ASSERT(isSgClassSymbol(symbol) != NULL);
                              ROSE_ASSERT(classDeclaration->get_symbol_from_symbol_table() != NULL);
#if 0
                              printf ("Removing symbol = %p = %s = %s with basis classDeclaration = %p = %s = %s from symbol table %p in scope = %p = %s \n",
                                   symbol,symbol->class_name().c_str(),SageInterface::get_name(symbol).c_str(),
                                   classDeclaration,classDeclaration->class_name().c_str(),SageInterface::get_name(classDeclaration).c_str(),
                                   scopeSymbolTable,scopeStatement,scopeStatement->class_name().c_str());
#endif
                              if (SgProject::get_verbose() > 0)
                                   printf ("Skipping scopeSymbolTable->remove(symbol = %p = %s); \n",symbol,symbol->class_name().c_str());

                           // scopeSymbolTable->remove(symbol);
                            }

                         SgClassDeclaration* sharedClassDeclaration = matchingNodeInMergedAST_classDeclaration;
                         SgScopeStatement* sharedClassScope = isSgScopeStatement(sharedClassDeclaration->get_scope());

                         ROSE_ASSERT(sharedClassScope != NULL);
                         ROSE_ASSERT(sharedClassScope != scopeStatement);
#if 0
                         printf ("get the symbol for the sharedClassDeclaration = %p = %s \n",sharedClassDeclaration,sharedClassDeclaration->get_name().str());
                         printf ("sharedClassDeclaration->get_definingDeclaration()                  = %p \n",sharedClassDeclaration->get_definingDeclaration());
                         printf ("sharedClassDeclaration->get_firstNondefiningDeclaration()          = %p \n",sharedClassDeclaration->get_firstNondefiningDeclaration());
#endif
                         ROSE_ASSERT(sharedClassScope != NULL);
                      // printf ("sharedClassScope = %p = %s \n",sharedClassScope,sharedClassScope->class_name().c_str());

                      // DQ (2/16/2007): Get the exact symbol we are looking for not just one with the same name!
                      // SgSymbol* sharedSymbol = sharedClassScope->lookup_class_symbol(sharedClassDeclaration->get_name());
                         SgSymbol* sharedSymbol = sharedClassDeclaration->get_symbol_from_symbol_table();

                         if (sharedSymbol != NULL)
                            {
                              SgClassSymbol* sharedClassSymbol = isSgClassSymbol(sharedSymbol);
                              ROSE_ASSERT(sharedClassSymbol != NULL);

                              SgSymbolTable* sharedScopeSymbolTable = sharedClassScope->get_symbol_table();

                              ROSE_ASSERT(sharedScopeSymbolTable != NULL);
                              ROSE_ASSERT(sharedScopeSymbolTable->get_table() != NULL);

                           // Insert the shared symbol
                           // printf ("Check if symbol for sharedClassDeclaration %p is already in symbol table in scope = %p \n",sharedClassDeclaration,sharedClassScope);

                           // DQ (2/16/2007): Get the exact symbol we are looking for not just one with the same name!
                           // if (scopeStatement->lookup_class_symbol(sharedClassDeclaration->get_name()) == NULL)
                           // if (sharedClassDeclaration->get_symbol_from_symbol_table() == NULL)

                           // DQ (2/19/2007): We would like to try to avoid calling such an expensive operator!
                           // if (scopeSymbolTable->exists(sharedSymbol) == false)
                              if (scopeSymbolTable->exists(sharedClassDeclaration->get_name(),sharedSymbol) == false)
                                 {
                                // printf ("Insert symbol %p into symbol table %p in scope = %p \n",sharedClassSymbol,sharedClassScope->get_symbol_table(),sharedClassScope);
                                // scopeSymbolTable->insert(sharedClassDeclaration->get_name(),sharedClassSymbol);
                                   scopeStatement->insert_symbol(sharedClassDeclaration->get_name(),sharedClassSymbol);
                                 }

                           // Reset the parent of the symbol (for member functions the versions form either file being merged might be used 
                           // (because the class definitions may be merged ahead of the member functions and thus the symbols can have a 
                           // parent set to the symbol table that is eliminated).
                              sharedClassSymbol->set_parent(sharedScopeSymbolTable);
                            }
                           else
                            {
                              printf ("Note that sharedClassDeclaration->get_symbol_from_symbol_table() == NULL \n");
                            }

                        // PC (10/26/2009): merge definingDeclaration pointers
                           if (matchingNodeInMergedAST_classDeclaration->get_definingDeclaration() == NULL)
                              {
                                matchingNodeInMergedAST_classDeclaration->set_definingDeclaration(classDeclaration->get_definingDeclaration());
                              }

                      // printf ("addAssociatedNodes(): Exiting as part of test! (case V_SgClassDeclaration) \n");
                      // ROSE_ASSERT(false);
                       }
                  }
#if 1
                 else
                  {
                 // This is the interesting case to output a message about.  We might want a post-processing phase on the symbol 
                 // tables that make sure that all symbols reference there first non-defining declaration were available. For classes
                 // the first non-defining declaration should always be avaiable.

                 // This is also the case for class declarations that are to be deleted as part of the AST merge (when reported after the AST fixup).
#if 0
                    bool isDefiningDeclaration         = classDeclaration == classDeclaration->get_definingDeclaration();
                    bool isFirstNondefiningDeclaration = classDeclaration == classDeclaration->get_firstNondefiningDeclaration();
                    if ( isDefiningDeclaration == false ) // && isFirstNondefiningDeclaration == true ||
                       {
                      // These are the more interesting cases since we generally expect that the SgClassSymbol will contain a reference to the firstNondefiningDeclaration.
                         printf ("Note that for classDeclaration = %p get_name() = %s classDeclaration->get_symbol_from_symbol_table() == NULL isDefiningDeclaration = %s isFirstNondefiningDeclaration = %s \n",
                                 classDeclaration,classDeclaration->get_name().str(),isDefiningDeclaration ? "true" : "false",isFirstNondefiningDeclaration ? "true" : "false");
                       }
#endif
#if 0
                    printf ("addAssociatedNodes(): Looking for class symbol in scope = %p for classDeclaration = %p = %s \n",scopeStatement,classDeclaration,classDeclaration->get_name().str());
                    classDeclaration->get_startOfConstruct()->display("Error: enumDeclaration located at:");
                    printf ("************************ OUTPUT SYMBOL TABLE *********************\n");
                    SageInterface::outputLocalSymbolTables(classDeclaration->get_scope());
                    printf ("************************ OUTPUT SYMBOL TABLE *********************\n");
                    ROSE_ASSERT(false);
#endif
                  }
#endif
               break;
             }
           
          case V_SgEnumDeclaration:
             {
               SgEnumDeclaration* enumDeclaration = isSgEnumDeclaration(node);

            // ROSE_ASSERT(initializedName->get_storageModifier() != NULL);
               nodeList.insert(enumDeclaration->get_type());
               addAssociatedNodes(enumDeclaration->get_type(),nodeList,markMemberNodesDefinedToBeDeleted);

               SgScopeStatement* scopeStatement = enumDeclaration->get_scope();
               ROSE_ASSERT(scopeStatement != NULL);
#if 0
               printf ("addAssociatedNodes(): Looking for enum symbol in scope = %p for enumDeclaration = %p = %s matchingNodeInMergedAST = %p \n",
                    scopeStatement,enumDeclaration,enumDeclaration->get_name().str(),matchingNodeInMergedAST);
#endif
            // SgSymbol* symbol = scopeStatement->lookup_enum_symbol(enumDeclaration->get_name());
               SgSymbol* symbol = enumDeclaration->get_symbol_from_symbol_table();

            // DQ (2/7/2007): If this is a post processing phase (after the fixup using the replacement 
            // map then we will have looked into the wrong scope so ignore that we don't find the symbol!)
            // For this reason we might want to communicate what phases the addAssociatedNodes() function 
            // is being used.
               if (symbol == NULL)
                  {
                 // printf ("symbol not found (likely that declaration is in the list that we will removed as part of merge \n");
                 // printf ("addAssociatedNodes(): Looking for enum symbol in scope = %p for enumDeclaration = %p = %s \n",scopeStatement,enumDeclaration,enumDeclaration->get_name().str());
#if 0
                    enumDeclaration->get_startOfConstruct()->display("Error: enumDeclaration located at:");
                    printf ("************************ OUTPUT SYMBOL TABLE *********************\n");
                    SageInterface::outputLocalSymbolTables(enumDeclaration->get_scope());
                    printf ("************************ OUTPUT SYMBOL TABLE *********************\n");
#endif
                  }
                 else
                  {
                 // ROSE_ASSERT(symbol != NULL);
                    SgEnumSymbol* enumSymbol = isSgEnumSymbol(symbol);
                    ROSE_ASSERT(enumSymbol != NULL);

                 // Also add the associated SgEnumSymbol
                    nodeList.insert(enumSymbol);
                  }

            // DQ (2/11/2007): We don't fixup the symbol table handling of matching symbols in the same scope. This case is similar to "enum{}; enum{};" a somewhat pathological case!
            // if (matchingNodeInMergedAST != NULL)
               if (matchingNodeInMergedAST != NULL && isSgEnumDeclaration(matchingNodeInMergedAST)->get_scope() != scopeStatement)
                  {
                 // These should not be the same of we will screw up the symbol handling
                    ROSE_ASSERT(matchingNodeInMergedAST != enumDeclaration);
                    ROSE_ASSERT(isSgEnumDeclaration(matchingNodeInMergedAST) != NULL);
                    ROSE_ASSERT(isSgEnumDeclaration(matchingNodeInMergedAST)->get_scope() != enumDeclaration->get_scope());

                 // SgSymbolTable* scopeSymbolTable = scopeStatement->get_symbol_table();

                 // DQ (1/24/2007): New support in the symbol table for removal of entries.
                    SgSymbol* removeSymbol = enumDeclaration->get_symbol_from_symbol_table();
#if 0
                    printf ("Removing the associated enum symbol = %p from scopeSymbolTable = %p enumDeclaration = %p = %s \n",removeSymbol,scopeSymbolTable,enumDeclaration,enumDeclaration->get_name().str());
#endif

                 // DQ (5/30/2007): Now that we permit forward enum declaration (even before the defininf declarations),
                 // we have to deal with the symbol having been previously delete from the symbol table when another of the
                 // associated enum declarations processed it.  So we have to allow this to be NULL.
                    if (removeSymbol != NULL)
                       {
                         ROSE_ASSERT(removeSymbol != NULL);

                         if (SgProject::get_verbose() > 0)
                              printf ("Skipping scopeSymbolTable->remove(symbol = %p = %s); \n",symbol,symbol->class_name().c_str());

                      // scopeSymbolTable->remove(removeSymbol);
                       }

                    ROSE_ASSERT(isSgEnumDeclaration(matchingNodeInMergedAST) != NULL);
                    SgEnumDeclaration* sharedEnumDeclaration = isSgEnumDeclaration(matchingNodeInMergedAST);
                    SgScopeStatement* sharedEnumScope = isSgScopeStatement(sharedEnumDeclaration->get_scope());

                 // printf ("get the symbol for the shared enum = %s \n",sharedEnumDeclaration->get_name().str());
                    ROSE_ASSERT(sharedEnumScope != NULL);
                    ROSE_ASSERT(scopeStatement == enumDeclaration->get_scope());
                 // printf ("Take shared symbol from this scope:           sharedEnumScope = %p = %s \n",sharedEnumScope,sharedEnumScope->class_name().c_str());
                 // printf ("Add new symbol from merged AST to this scope: scopeStatement  = %p = %s \n",scopeStatement,scopeStatement->class_name().c_str());
                 // SgSymbol* sharedSymbol = sharedEnumScope->lookup_enum_symbol(sharedEnumDeclaration->get_name());
                    SgSymbol* sharedSymbol = sharedEnumDeclaration->get_symbol_from_symbol_table();

                 // DQ (5/31/2007): Handle the case of a sharedSymbol == NULL (see mergeTest_28.C)
                    if (sharedSymbol != NULL)
                       {
                         ROSE_ASSERT(sharedSymbol != NULL);
                         SgEnumSymbol* sharedEnumSymbol = isSgEnumSymbol(sharedSymbol);
                         ROSE_ASSERT(sharedEnumSymbol != NULL);

                      // SgSymbolTable* sharedScopeSymbolTable = sharedEnumScope->get_symbol_table();
                      // ROSE_ASSERT(sharedScopeSymbolTable != NULL);
                      // ROSE_ASSERT(sharedScopeSymbolTable->get_table() != NULL);

                      // Insert the shared symbol
                      // DQ (2/11/2007): In the case of "enum{}; enum{};" the symbol will have already been put 
                      // into place when the second symbol is evaluated (because the sharing via name mangling 
                      // will pick one matchingNodeInMergedAST from the merged file not one for each declaration 
                      // with the same mangled name!
                      // printf ("Insert symbol %p with declaration = %p into symbol table %p in scope = %p \n",sharedEnumSymbol,sharedEnumSymbol->get_declaration(),sharedEnumScope->get_symbol_table(),sharedEnumScope);

                      // DQ (2/19/2007): We would like to try to avoid calling such an expensive operator!
                      // if (enumDeclaration->get_scope()->symbol_exists(sharedEnumSymbol) == true)
                         if (enumDeclaration->get_scope()->symbol_exists(sharedEnumDeclaration->get_name(),sharedEnumSymbol) == true)
                            {
                              printf ("************** OUTPUT SYMBOL TABLE (enumDeclaration) *************\n");
                              SageInterface::outputLocalSymbolTables(enumDeclaration->get_scope());
                              printf ("************************ OUTPUT SYMBOL TABLE *********************\n");
                           // printf ("********** OUTPUT SYMBOL TABLE (sharedEnumDeclaration) ***********\n");
                           // SageInterface::outputLocalSymbolTables(sharedEnumDeclaration->get_scope());
                           // printf ("************************ OUTPUT SYMBOL TABLE *********************\n");
                            }
                           else
                            {
                           // DQ (2/19/2007): We would like to try to avoid calling such an expensive operator!
                           // ROSE_ASSERT(scopeStatement->symbol_exists(sharedEnumSymbol) == false);
                           // ROSE_ASSERT(enumDeclaration->get_scope()->symbol_exists(sharedEnumSymbol) == false);

                           // scopeStatement->insert_symbol(sharedEnumDeclaration->get_name(),sharedEnumSymbol);
                              enumDeclaration->get_scope()->insert_symbol(sharedEnumDeclaration->get_name(),sharedEnumSymbol);

                           // Reset the parent of the symbol (for member functions the versions form either file being merged might be used 
                           // (because the class definitions may be merged ahead of the member functions and thus the symbols can have a 
                           // parent set to the symbol table that is eliminated).
                              ROSE_ASSERT(sharedEnumScope->get_symbol_table() != NULL);
                              sharedEnumSymbol->set_parent(sharedEnumScope->get_symbol_table());
                            }
                       }
                      else
                       {
                         printf ("Note that sharedEnumDeclaration->get_symbol_from_symbol_table() == NULL \n");
                       }
                  }
                 else
                  {
                    if (matchingNodeInMergedAST != NULL)
                       {
                         printf ("##### Case of sharing within a file (not yet handled for enum declarations) ##### \n");
                         SgSymbol* removeSymbol = enumDeclaration->get_symbol_from_symbol_table();
                         printf ("Removing removeSymbol = %p for enumDeclaration = %p from symbol table = %p \n",removeSymbol,enumDeclaration,scopeStatement->get_symbol_table());

                         if (SgProject::get_verbose() > 0)
                              printf ("Skipping scopeSymbolTable->remove(removeSymbol = %p = %s); \n",removeSymbol,removeSymbol->class_name().c_str());

                      // scopeStatement->get_symbol_table()->remove(removeSymbol);
                       }
                  }
               break;
             }

       // DQ (9/1/2012): These cases should likely not be the same (any more). Since SgTemplateClassDeclaration is not derived from SgTemplateDeclaration any more in the New EDG connection).
       // DQ (6/11/2011): Added support for new template IR nodes.
       // case V_SgTemplateClassDeclaration:
          case V_SgTemplateDeclaration:
             {
               SgTemplateDeclaration* templateDeclaration = isSgTemplateDeclaration(node);

            // DQ (9/1/2012): Added assertion.
               ROSE_ASSERT(templateDeclaration != NULL);

            // Template declarations have no associated type (so what is the SgTemplateType for???)!
            // nodeList.insert(templateDeclaration->get_type());
            // addAssociatedNodes(templateDeclaration->get_type(),nodeList,markMemberNodesDefinedToBeDeleted);

               SgScopeStatement* scopeStatement = templateDeclaration->get_scope();
               ROSE_ASSERT(scopeStatement != NULL);
#if 0
               printf ("\n\naddAssociatedNodes(): Looking for template symbol in scope = %p for %p = %s matchingNodeInMergedAST = %p \n",
                    scopeStatement,templateDeclaration,templateDeclaration->get_name().str(),matchingNodeInMergedAST);
#endif
            // DQ (2/14/2007): Don't get any symbol, get the exact symbol that we require.
            // SgSymbol* symbol = scopeStatement->lookup_template_symbol(templateDeclaration->get_name());
               SgSymbol* symbol = templateDeclaration->get_symbol_from_symbol_table();
            // printf ("results from templateDeclaration->get_symbol_from_symbol_table(): symbol = %p \n",symbol);
#if 0
               if (symbol == NULL)
                  {
                    templateDeclaration->get_startOfConstruct()->display("Error: templateDeclaration located at:");
#if 0
                    printf ("************************ OUTPUT SYMBOL TABLE START *********************\n");
                    SageInterface::outputLocalSymbolTables(templateDeclaration->get_scope());
                    printf ("************************ OUTPUT SYMBOL TABLE END ***********************\n");
#endif
                  }
#endif
            // DQ (2/5/2007): I am unclear where the symbol can be null (unless it is for multiple declarations)!
            // ROSE_ASSERT(symbol != NULL);

            // printf ("template symbol for templateDeclaration = %p symbol = %p \n",templateDeclaration,symbol);
               if (symbol != NULL)
                  {
                    SgTemplateSymbol* templateSymbol = isSgTemplateSymbol(symbol);
                    ROSE_ASSERT(templateSymbol != NULL);

                 // Also add the associated SgTemplateSymbol
                    nodeList.insert(templateSymbol);

                 // if (matchingNodeInMergedAST != NULL)
                    if (matchingNodeInMergedAST != NULL && isSgTemplateDeclaration(matchingNodeInMergedAST)->get_scope() != scopeStatement)
                       {
                         ROSE_ASSERT(isSgTemplateDeclaration(matchingNodeInMergedAST) != NULL);
                         SgTemplateDeclaration* sharedTemplateDeclaration = isSgTemplateDeclaration(matchingNodeInMergedAST);
                         SgScopeStatement* sharedTemplateScope = isSgScopeStatement(sharedTemplateDeclaration->get_scope());

                      // printf ("get the symbol for the shared template declaration = %s \n",sharedTemplateDeclaration->get_name().str());
                         ROSE_ASSERT(sharedTemplateScope != NULL);
                      // printf ("sharedTemplateScope = %p = %s \n",sharedTemplateScope,sharedTemplateScope->class_name().c_str());

                      // DQ (2/16/2007): Get the exact symbol we are looking for not just one with the same name!
                      // SgSymbol* sharedSymbol = sharedTemplateScope->lookup_template_symbol(sharedTemplateDeclaration->get_name());
                         SgSymbol* sharedSymbol = sharedTemplateDeclaration->get_symbol_from_symbol_table();

                      // DQ (2/5/2007): I think this may have already been moved where multiple foward 
                      // declaration exist (or a forward declaration and a definind declaration).
                      // ROSE_ASSERT(sharedSymbol != NULL);
                         if (sharedSymbol != NULL)
                            {
                           // DQ (2/5/2007): Moved this to only be removed if we have a sharedSymbol.
                           // SgSymbolTable* scopeSymbolTable = scopeStatement->get_symbol_table();

                              SgTemplateSymbol* templateSymbol = isSgTemplateSymbol(templateDeclaration->get_symbol_from_symbol_table());
                           // printf ("Removing the associated template symbol = %p from scopeSymbolTable = %p \n",templateSymbol,scopeSymbolTable);
                              ROSE_ASSERT(templateSymbol != NULL);

                              if (SgProject::get_verbose() > 0)
                                   printf ("Skipping scopeSymbolTable->remove(templateSymbol = %p = %s); \n",templateSymbol,templateSymbol->class_name().c_str());

                           // scopeSymbolTable->remove(templateSymbol);

                              SgTemplateSymbol* sharedTemplateSymbol = isSgTemplateSymbol(sharedSymbol);
                              ROSE_ASSERT(sharedTemplateSymbol != NULL);

                              SgSymbolTable* sharedScopeSymbolTable = sharedTemplateScope->get_symbol_table();

                              ROSE_ASSERT(sharedScopeSymbolTable != NULL);
                              ROSE_ASSERT(sharedScopeSymbolTable->get_table() != NULL);

                           // Insert the shared symbol
                           // printf ("Check template symbol %p in symbol table %p in scope = %p \n",sharedTemplateSymbol,sharedTemplateScope->get_symbol_table(),sharedTemplateScope);
                           // if (sharedTemplateDeclaration->get_scope()->symbol_exists(sharedTemplateSymbol) == true)

                           // DQ (2/19/2007): We would like to try to avoid calling such an expensive operator!
                           // if (scopeStatement->symbol_exists(sharedTemplateSymbol) == true)
                              if (scopeStatement->symbol_exists(sharedTemplateDeclaration->get_name(),sharedTemplateSymbol) == true)
                                 {
                                // printf ("sharedTemplateSymbol = %p already exists in scopeStatement = %p \n",sharedTemplateSymbol,scopeStatement);
                                // ROSE_ASSERT(false);
#if 0
                                   printf ("************** OUTPUT SYMBOL TABLE START (sharedTemplateDeclaration) *************\n");
                                   SageInterface::outputLocalSymbolTables(sharedTemplateDeclaration->get_scope());
                                   printf ("************************ OUTPUT SYMBOL TABLE END*********************\n");
#endif
                                 }
                                else
                                 {
                                // printf ("Insert template symbol %p into symbol table %p in scope = %p \n",sharedTemplateSymbol,sharedTemplateScope->get_symbol_table(),sharedTemplateScope);
                                   scopeStatement->insert_symbol(sharedTemplateDeclaration->get_name(),sharedTemplateSymbol);

                                // Reset the parent of the symbol (for member functions the versions form either file being merged might be used 
                                // (because the class definitions may be merged ahead of the member functions and thus the symbols can have a 
                                // parent set to the symbol table that is eliminated).
                                   sharedTemplateSymbol->set_parent(sharedScopeSymbolTable);
                                 }
                            }
                           else
                            {
                              printf ("Note that for sharedTemplateDeclaration = %p = %s sharedTemplateDeclaration->get_symbol_from_symbol_table() == NULL \n",
                                   sharedTemplateDeclaration,sharedTemplateDeclaration->get_name().str());
                            }
                       }
                  }
               break;
             }

          case V_SgPragma:
             {
            // Since the SgPragma will be traversed we don't have to do anything special here!
            // SgPragmaDeclaration* pragmaDeclaration = isSgPragmaDeclaration(node);
            // nodeList.insert(pragmaDeclaration->get_pragma());
               nodeList.insert(node);
               break;
             }

          case V_SgPragmaDeclaration:
             {
            // Since the SgPragma will be traversed we don't have to do anything special here!
            // SgPragmaDeclaration* pragmaDeclaration = isSgPragmaDeclaration(node);
            // nodeList.insert(pragmaDeclaration->get_pragma());
               nodeList.insert(node);
               SgPragmaDeclaration* pragmaDeclaration = isSgPragmaDeclaration(node);
               ROSE_ASSERT(pragmaDeclaration->get_pragma() != NULL);

            // DQ (3/17/2007): Make this shareable
               nodeList.insert(pragmaDeclaration->get_pragma());
               break;
             }

         // Liao 2013/1/9 placeholders for OpenMP specific nodes
         // Somehow ./dotGeneratorWholeASTGraph calls into this function. I need this to generate the dot graph
          case V_SgOmpAtomicStatement: 
          case V_SgOmpBarrierStatement: 
          case V_SgOmpBodyStatement: 
          case V_SgOmpClause: 
          case V_SgOmpClauseBodyStatement     :   
          case V_SgOmpCollapseClause    : 
          case V_SgOmpCopyinClause      : 
          case V_SgOmpCopyprivateClause : 
          case V_SgOmpCriticalStatement : 
          case V_SgOmpDefaultClause     : 
          case V_SgOmpDoStatement       : 
          case V_SgOmpExpressionClause  : 
          case V_SgOmpFirstprivateClause: 
          case V_SgOmpFlushStatement    : 
          case V_SgOmpForStatement      : 
          case V_SgOmpForSimdStatement  : 
          case V_SgOmpIfClause          : 
          case V_SgOmpFinalClause       :  
          case V_SgOmpPriorityClause    :  
          case V_SgOmpLastprivateClause:  
          case V_SgOmpMasterStatement  :  
          case V_SgOmpNowaitClause     :  
          case V_SgOmpNumThreadsClause :  
          case V_SgOmpOrderedClause    :  
          case V_SgOmpOrderedStatement :  
          case V_SgOmpParallelStatement:  
          case V_SgOmpPrivateClause    :  
          case V_SgOmpReductionClause  :  
          case V_SgOmpDependClause     :  
          case V_SgOmpScheduleClause   :  
          case V_SgOmpSectionsStatement:  
          case V_SgOmpSectionStatement :  
          case V_SgOmpSharedClause     :  
          case V_SgOmpSingleStatement  :  
          case V_SgOmpDeclareSimdStatement  :  
          case V_SgOmpSimdStatement  :  
          case V_SgOmpTaskStatement    :  
          case V_SgOmpTaskwaitStatement : 
          case V_SgOmpThreadprivateStatement :    
          case V_SgOmpUntiedClause      : 
          case V_SgOmpMergeableClause      : 
          case V_SgOmpVariablesClause   : 
          case V_SgOmpWorkshareStatement:
            {
              //TODO real code to support AST merge
              nodeList.insert(node);
              break;
            }
          case V_SgPointerType:
             {
            // printf ("addAssociatedNodes(): ignoring this case of node = %p = %s = %s \n",node,node->class_name().c_str(),SageInterface::get_name(node).c_str());
               SgPointerType* pointerType = isSgPointerType(node);
               addAssociatedNodes(pointerType->get_base_type(),nodeList,markMemberNodesDefinedToBeDeleted);
               break;
             }

          case V_SgModifierType:
             {
            // printf ("addAssociatedNodes(): ignoring this case of node = %p = %s = %s \n",node,node->class_name().c_str(),SageInterface::get_name(node).c_str());
               SgModifierType* modifierType = isSgModifierType(node);
               addAssociatedNodes(modifierType->get_base_type(),nodeList,markMemberNodesDefinedToBeDeleted);
               break;
             }

          case V_SgArrayType:
             {
            // printf ("addAssociatedNodes(): ignoring this case of node = %p = %s = %s \n",node,node->class_name().c_str(),SageInterface::get_name(node).c_str());
               SgArrayType* arrayType = isSgArrayType(node);
               addAssociatedNodes(arrayType->get_base_type(),nodeList,markMemberNodesDefinedToBeDeleted);
               break;
             }

          case V_SgBaseClass:
             {
               SgBaseClass* baseClass = isSgBaseClass(node);

               nodeList.insert(baseClass);
               ROSE_ASSERT(baseClass->get_base_class() != NULL);
               nodeList.insert(baseClass->get_base_class());

            // DQ (1/21/2019): I think we don't want the reference to the pointer.
            // The modifer access function returns by reference but this is non-uniform handling of IR nodes within ROSE.
            // nodeList.insert( &(baseClass->get_baseClassModifier()) );
               ROSE_ASSERT(baseClass->get_baseClassModifier() != NULL);
               nodeList.insert(baseClass->get_baseClassModifier());
               break;
             }

          case V_SgStorageModifier:
             {
               nodeList.insert(node);
               break;
             }

          case V_SgTemplateArgument:
             {
            // printf ("addAssociatedNodes(): ignoring this case of node = %p = %s = %s \n",node,node->class_name().c_str(),SageInterface::get_name(node).c_str());

            // DQ (2/8/2007): Added this!
               nodeList.insert(node);
               SgTemplateArgument* templateArgument = isSgTemplateArgument(node);
               ROSE_ASSERT(templateArgument != NULL);
               if (templateArgument->get_expression() != NULL)
                    nodeList.insert(templateArgument->get_expression());
               if (templateArgument->get_type() != NULL)
                  {
                    nodeList.insert(templateArgument->get_type());

                 // DQ (3/26/2007): Fix for pointer types specified in template arguments.
                 // printf ("In addAssociatedNodes() for SgTemplateArgument adding type = %p = %s \n",
                 //      templateArgument->get_type(),templateArgument->get_type()->class_name().c_str());
                    addAssociatedNodes(templateArgument->get_type(),nodeList,markMemberNodesDefinedToBeDeleted);
                  }
               if (templateArgument->get_templateDeclaration() != NULL)
                    nodeList.insert(templateArgument->get_templateDeclaration());
               break;
             }

           case V_SgIfStmt:
             {
               SgIfStmt* ifStatement = isSgIfStmt(node);
               nodeList.insert(ifStatement->get_true_body());

            // The false body might not be traversed if there is no true body (see if this fixes the problem)
               if (ifStatement->get_false_body() != NULL) {
                 nodeList.insert(ifStatement->get_false_body());
               }
             }

       // Ignore these SgStatement cases since we don't permit them to be shared
          case V_SgGlobal:
          case V_SgReturnStmt:
          case V_SgExprStatement:
          case V_SgBreakStmt:
          case V_SgCaseOptionStmt:
          case V_SgCatchStatementSeq:
          case V_SgClinkageStartStatement:
          case V_SgContinueStmt:
          case V_SgDefaultOptionStmt:
          case V_SgForInitStatement:
          case V_SgGotoStatement:
          case V_SgLabelStatement:
          case V_SgNullStatement:
          case V_SgSpawnStmt:
          case V_SgTryStmt:
          case V_SgVariantStatement:
          case V_SgUpcBarrierStatement:
          case V_SgUpcFenceStatement:
          case V_SgUpcNotifyStatement:
          case V_SgUpcWaitStatement:
             {
            // printf ("addAssociatedNodes(): ignoring this case of node = %p = %s = %s \n",node,node->class_name().c_str(),SageInterface::get_name(node).c_str());
               break;
             }

       // Ignore these SgSymbol cases since we don't permit them to be shared
       // case V_SgClassSymbol:
       // case V_SgEnumSymbol:
          case V_SgEnumFieldSymbol:
          case V_SgFunctionSymbol:
          case V_SgMemberFunctionSymbol:
          case V_SgLabelSymbol:
       // case V_SgTypedefSymbol:
          case V_SgVariableSymbol:
             {
            // printf ("addAssociatedNodes(): ignoring this case of node = %p = %s = %s \n",node,node->class_name().c_str(),SageInterface::get_name(node).c_str());
               nodeList.insert(node);
               break;
             }

       // DQ (2/10/2007): Added new case (previously didn't save internal declaration)
          case V_SgClassSymbol:
             {
            // printf ("addAssociatedNodes(): ignoring this case of node = %p = %s = %s \n",node,node->class_name().c_str(),SageInterface::get_name(node).c_str());
               nodeList.insert(node);
               SgClassSymbol* classSymbol = isSgClassSymbol(node);
               if (classSymbol != NULL)
                  {
                    nodeList.insert(classSymbol->get_declaration());
                  }
               break;
             }

       // DQ (2/10/2007): Added new case (previously didn't save internal declaration)
          case V_SgEnumSymbol:
             {
            // printf ("addAssociatedNodes(): ignoring this case of node = %p = %s = %s \n",node,node->class_name().c_str(),SageInterface::get_name(node).c_str());
               nodeList.insert(node);
               SgEnumSymbol* enumSymbol = isSgEnumSymbol(node);
               if (enumSymbol != NULL)
                  {
                    nodeList.insert(enumSymbol->get_declaration());
                  }
               break;
             }

       // DQ (2/10/2007): Added new case (previously didn't save internal declaration)
          case V_SgTypedefSymbol:
             {
            // printf ("addAssociatedNodes(): ignoring this case of node = %p = %s = %s \n",node,node->class_name().c_str(),SageInterface::get_name(node).c_str());
               nodeList.insert(node);
               SgTypedefSymbol* typedefSymbol = isSgTypedefSymbol(node);
               if (typedefSymbol != NULL)
                  {
                    nodeList.insert(typedefSymbol->get_declaration());
                  }
               break;
             }

       // DQ (2/10/2007): Added new case.
          case V_SgNamespaceSymbol:
             {
            // printf ("addAssociatedNodes(): ignoring this case of node = %p = %s = %s \n",node,node->class_name().c_str(),SageInterface::get_name(node).c_str());
               nodeList.insert(node);
               SgNamespaceSymbol* namespaceSymbol = isSgNamespaceSymbol(node);
               if (namespaceSymbol != NULL)
                  {
                    nodeList.insert(namespaceSymbol->get_declaration());
                  }
               break;
             }

          case V_SgTemplateSymbol:
             {
            // printf ("addAssociatedNodes(): ignoring this case of node = %p = %s = %s \n",node,node->class_name().c_str(),SageInterface::get_name(node).c_str());
               nodeList.insert(node);
               SgTemplateSymbol* templateSymbol = isSgTemplateSymbol(node);
               if (templateSymbol != NULL)
                  {
                    nodeList.insert(templateSymbol->get_declaration());
                  }
               break;
             }

          case V_SgCtorInitializerList:
             {
               SgCtorInitializerList* ctorInitializerList = isSgCtorInitializerList(node);
               SgInitializedNamePtrList::iterator i = ctorInitializerList->get_ctors().begin();
               while (i != ctorInitializerList->get_ctors().end())
                  {
                    nodeList.insert(*i);
                    i++;
                  }
               break;
             }

       // DQ (1/21/2018): Added C++11 support
          case V_SgStaticAssertionDeclaration:

       // DQ (8/22/2007): Added Fortran support
          case V_SgImplicitStatement:
          case V_SgWhereStatement:
          case V_SgElseWhereStatement:

          case V_SgAsmStmt:
          case V_SgNamespaceAliasDeclarationStatement:
       // case V_SgTemplateInstantiationDecl:

       // DQ (9/1/2012): The template function and member function declaration is derived from the SgFunctionDeclaration.
          case V_SgTemplateVariableDeclaration:

          case V_SgVariableDeclaration:

          case V_SgUsingDeclarationStatement:
          case V_SgUsingDirectiveStatement:
          case V_SgTemplateInstantiationDirectiveStatement:
             {
            // It might be a mistake to ignore handling these cases.
            // printf ("There maybe IR nodes that we should not be ignoring for this case! node = %p = %s = %s \n",node,node->class_name().c_str(),SageInterface::get_name(node).c_str());
               nodeList.insert(node);
               break;
             }

       // DQ (3/17/2007): Added support to make sure that the bitfield is not orphaned in the AST merge
          case V_SgVariableDefinition:
             {
               SgVariableDefinition* variableDefinition = isSgVariableDefinition(node);
               ROSE_ASSERT(variableDefinition != NULL);
               if (variableDefinition->get_bitfield() != NULL)
                    nodeList.insert(variableDefinition->get_bitfield());
               break;
             }
#if 1
       // DQ (6/11/2011): Added support for new template IR nodes.
          case V_SgTemplateClassDefinition:

       // DQ (3/17/2007): Added support to make sure that the SgBaseClass is not orphaned in the AST merge
          case V_SgClassDefinition:
          case V_SgTemplateInstantiationDefn:
             {
               SgClassDefinition* classDefinition = isSgClassDefinition(node);
               ROSE_ASSERT(classDefinition != NULL);
               SgBaseClassPtrList::iterator i = classDefinition->get_inheritances().begin();
               while (i != classDefinition->get_inheritances().end())
                  {
                    nodeList.insert(*i);
                    i++;
                  }
               break;
             }
#endif

       // DQ (9/3/2014): Added support for C++11 Lambda expressions.
       // case V_SgLambdaExp:
          case V_SgLambdaCapture:
          case V_SgLambdaCaptureList:

       // DQ (4/16/2011): Added support for another IR node.
          case V_SgJavaImportStatement:
          case V_SgJavaPackageStatement:

       // DQ (11/16/2007): Added support for another IR node.
          case V_SgFortranDo:

       // DQ (11/17/2007): Added support for another IR node.
          case V_SgAttributeSpecificationStatement:

       // DQ (11/19/2007): Added support for another IR node.
          case V_SgNamelistStatement:

       // DQ (11/20/2007): Added support for another IR node.
          case V_SgModuleStatement:

       // DQ (11/21/2007): Added support for another IR node.
          case V_SgEquivalenceStatement:
          case V_SgCommonBlock:
          case V_SgCommonBlockObject:
          case V_SgInterfaceStatement:
          case V_SgImportStatement:

       // DQ (11/24/2007): Added support for another IR node.
       // case V_SgIOStatement:
          case V_SgPrintStatement:
          case V_SgReadStatement:
          case V_SgWriteStatement:
          case V_SgOpenStatement:
          case V_SgCloseStatement:
          case V_SgInquireStatement:
          case V_SgFlushStatement:
          case V_SgRewindStatement:
          case V_SgBackspaceStatement:
          case V_SgEndfileStatement:
          case V_SgWaitStatement:
          case V_SgArithmeticIfStatement:
          case V_SgComputedGotoStatement:
          case V_SgFormatStatement:
          case V_SgStopOrPauseStatement:
          case V_SgUseStatement:
          case V_SgForAllStatement:
          case V_SgContainsStatement:
          case V_SgActualArgumentExpression:
          case V_SgEntryStatement:

       // DQ (11/30/2007): Added support for another IR node.
          case V_SgAssociateStatement:

       // DQ (2/18/2008): Added support for another IR node.
          case V_SgFortranIncludeLine:

       // DQ (1/30/2009): Added support for two more IR nodes.
          case V_SgAllocateStatement:
          case V_SgDeallocateStatement:

       // DXN (09/14/2011):
          case V_SgNullifyStatement:

<<<<<<< HEAD
       // Rasmussen (11/12/2018): Added support for Jovial COMPOOL module
          case V_SgJovialCompoolStatement:
=======
       // Rasmussen (08/02/2019): Added support for Jovial
          case V_SgJovialCompoolStatement:
          case V_SgJovialDirectiveStatement:
          case V_SgJovialDefineDeclaration:
>>>>>>> fc7c067a

       // Rasmussen (10/23/2018): Added support for Jovial for statement with then construct
          case V_SgJovialForThenStatement:

          case V_SgMatlabForStatement:

       // DQ (7/18/2017): Added support to ignore the new SgDeclarationScope.
          case V_SgDeclarationScope:

       // DQ (3/26/2018): Added support for new C++11 IR node.
          case V_SgRangeBasedForStatement:

       // Ignore these scope statements since they are not yet shared
          case V_SgScopeStatement:
          case V_SgBasicBlock:
          case V_SgNamespaceDefinitionStatement:
          case V_SgForStatement:
          case V_SgUpcForAllStatement:
          case V_SgCatchOptionStmt:
          case V_SgDoWhileStmt:
          case V_SgSwitchStatement:
          case V_SgWhileStmt:
            {
               nodeList.insert(node);
               break;
             }
       // DQ (9/8/2012): Added missing case for SgTemplateFunctionDefinition.
          case V_SgTemplateFunctionDefinition:
          case V_SgFunctionDefinition:
             {
            // printf ("addAssociatedNodes(): ignoring this case of node = %p = %s = %s \n",node,node->class_name().c_str(),SageInterface::get_name(node).c_str());
                SgFunctionDefinition* functionDefinition = isSgFunctionDefinition(node);
                SgBasicBlock* body = functionDefinition->get_body();
                if (body != NULL)
                   {
                     nodeList.insert(body);

                  // Need to add the list of IR nodes in the basic block to the nodeList
                  // set<SgNode*> extraNodes = buildRequiredNodeList(body);
                  // nodeList.insert(extraNodes.begin(),extraNodes.end());
                     set<SgNode*> extraNodes = generateNodeListFromAST (body);
                     nodeList.insert(extraNodes.begin(),extraNodes.end());
                   }
               break;
             }

       // DQ (11/20/2010): We don't share token IR nodes, I think this is not required.
          case V_SgToken:

       // DQ (1/23/2010): These are relatively new IR nodes that are finally being used and tested.
          case V_SgFileList:
          case V_SgDirectory:
          case V_SgDirectoryList:

       // DQ (7/30/2010): This is the new type table support.
          case V_SgTypeTable:

       // Ignore these SgSupport cases since we don't permit them to be shared
          case V_SgRenamePair:
          case V_SgInterfaceBody:
          case V_Sg_File_Info:
          case V_SgProject:
       // case V_SgFile:
          case V_SgSourceFile:
          case V_SgBinaryComposite:
          case V_SgUnknownFile:
          case V_SgSymbolTable:
          case V_SgFunctionTypeTable:
             {
            // printf ("addAssociatedNodes(): ignoring this case of node = %p = %s = %s \n",node,node->class_name().c_str(),SageInterface::get_name(node).c_str());
               break;
             }

       // DQ (8/2/2018): Added support for token based unparsing to the unparse header file support.
          case V_SgHeaderFileBody:
            {
              printf ("addAssociatedNodes(): ignoring this case of node = %p = %s = %s \n",node,node->class_name().c_str(),SageInterface::get_name(node).c_str());
              break;
            }

       // Ignore these SgType cases since we handle types directly, via the addAssociatedNodes() function
          case V_SgJavaWildcardType:
          case V_SgFunctionType:
          case V_SgMemberFunctionType:
          case V_SgTypeUnknown:
          case V_SgTypeChar:
          case V_SgTypeSignedChar:
          case V_SgTypeUnsignedChar:
          case V_SgTypeShort:
          case V_SgTypeSignedShort:
          case V_SgTypeUnsignedShort:
          case V_SgTypeInt:
          case V_SgTypeSignedInt:
          case V_SgTypeUnsignedInt:
          case V_SgTypeLong:
          case V_SgTypeSignedLong:
          case V_SgTypeUnsignedLong:
          case V_SgTypeVoid:
          case V_SgTypeGlobalVoid:
          case V_SgTypeWchar:
          case V_SgTypeFloat:
          case V_SgTypeDouble:
          case V_SgTypeLongLong:
          case V_SgTypeUnsignedLongLong:
          case V_SgTypeLongDouble:
          case V_SgTypeString:
          case V_SgTypeBool:
          case V_SgTypeComplex:
          case V_SgTypeImaginary:
          case V_SgTypeDefault:
          case V_SgPointerMemberType:
          case V_SgReferenceType:
          case V_SgClassType:
          case V_SgTemplateType:
          case V_SgEnumType:
          case V_SgTypedefType:
          case V_SgPartialFunctionModifierType:
          case V_SgTypeEllipse:
       // case V_SgUnknownMemberFunctionType:
          case V_SgQualifiedNameType:
             {
            // printf ("addAssociatedNodes(): ignoring this case of node = %p = %s = %s \n",node,node->class_name().c_str(),SageInterface::get_name(node).c_str());
               SgType* type = isSgType(node);
               addAssociatedNodes(type,nodeList,markMemberNodesDefinedToBeDeleted);
               break;
             }

       // DQ (9/25/2018): Specialized the support for the case of header file unparsing.
          case V_SgIncludeDirectiveStatement:
            {
           // DQ (9/25/2018): This is now seen when using the header file unparsing, but can be ignored.
              break;
            }

       // DQ (11/23/2008): Added cases for CPP directives...
       // DQ (9/25/2018): Handling this case above.
       // case V_SgIncludeDirectiveStatement:
          case V_SgDefineDirectiveStatement:
          case V_SgUndefDirectiveStatement:
          case V_SgIfdefDirectiveStatement:
          case V_SgIfndefDirectiveStatement:
          case V_SgDeadIfDirectiveStatement:
          case V_SgIfDirectiveStatement:
          case V_SgElseDirectiveStatement:
          case V_SgElseifDirectiveStatement:
          case V_SgEndifDirectiveStatement:
          case V_SgLineDirectiveStatement:
          case V_SgWarningDirectiveStatement:
          case V_SgErrorDirectiveStatement:
          case V_SgEmptyDirectiveStatement:
          case V_SgIdentDirectiveStatement:
          case V_SgIncludeNextDirectiveStatement:
          case V_SgLinemarkerDirectiveStatement:
             {
               printf ("Handling a CPP directive in AST merge... node = %s \n",node->class_name().c_str());
               break;
             }
#if 1             
      //Liao 3/11/2009: cases for Fortran, not very sure if this is the right way
      //TODO Need Dan to review this code.
      // Copy the way of handling V_SgFunctionParameterList
         case V_SgFormatItemList:
           {
             SgFormatItemPtrList itemlist = isSgFormatItemList(node)->get_format_item_list();
             SgFormatItemPtrList::iterator i = itemlist.begin();
             while (i!=itemlist.end())
             {
               nodeList.insert(*i);
               addAssociatedNodes(*i,nodeList,markMemberNodesDefinedToBeDeleted);
               i++;
             }
             break;
           }
         case V_SgFormatItem:
         {
           nodeList.insert(node);
           break;
           }
#endif

           case V_SgTemplateParameter:
             {
               SgTemplateParameter * tpl_param = isSgTemplateParameter(node);
               ROSE_ASSERT(tpl_param != NULL);
               if (tpl_param->get_type() != NULL) {
                 addAssociatedNodes(tpl_param->get_type(), nodeList,markMemberNodesDefinedToBeDeleted);
               }
               if (tpl_param->get_defaultTypeParameter() != NULL) {
                 addAssociatedNodes(tpl_param->get_defaultTypeParameter(), nodeList, markMemberNodesDefinedToBeDeleted);
               }
               break;
             }
           case V_SgNonrealDecl:
             {
               SgNonrealDecl * nrdecl = isSgNonrealDecl(node);
               ROSE_ASSERT(nrdecl != NULL);
               nodeList.insert(nrdecl);

//             SgDeclarationScope * nrscope = nrdecl->get_nonreal_decl_scope();
//             if (nrscope != NULL)
//               addAssociatedNodes(nrscope,nodeList,markMemberNodesDefinedToBeDeleted);

               SgNonrealType * nrtype = nrdecl->get_type();
               if (nrtype != NULL)
                 addAssociatedNodes(nrtype,nodeList,markMemberNodesDefinedToBeDeleted);

               SgTemplateArgumentPtrList & tpl_args = nrdecl->get_tpl_args();
               for (SgTemplateArgumentPtrList::iterator it = tpl_args.begin(); it != tpl_args.end(); it ++) {
                 addAssociatedNodes(*it,nodeList,markMemberNodesDefinedToBeDeleted);
               }

               SgTemplateParameterPtrList & tpl_params = nrdecl->get_tpl_params();
               for (SgTemplateParameterPtrList::iterator it = tpl_params.begin(); it != tpl_params.end(); it ++) {
                 addAssociatedNodes(*it,nodeList,markMemberNodesDefinedToBeDeleted);
               }

               break;
             }
           case V_SgNonrealType:
             {
               SgType* type = isSgType(node);
               ROSE_ASSERT(type != NULL);
               addAssociatedNodes(type,nodeList,markMemberNodesDefinedToBeDeleted);

               break;
             }
           case V_SgNonrealSymbol:
             {
               SgNonrealSymbol * symbol = isSgNonrealSymbol(node);
               ROSE_ASSERT(symbol != NULL);

               break;
             }

        // DQ (3/27/2019): Added case for new IR node.
           case V_SgEmptyDeclaration:
             {
               SgEmptyDeclaration * emptyDeclaration = isSgEmptyDeclaration(node);
               ROSE_ASSERT(emptyDeclaration != NULL);
               break;
             }

       // Rasmussen 6/14/2017: Ignore SgUntyped nodes for now.  Untyped nodes are currently used in
       // parsing Fortran as a temporary conversion mechanism to store node information before complete
       // type resolution has been done.
          case V_SgUntypedProgramHeaderDeclaration:
          case V_SgUntypedExprListExpression:
<<<<<<< HEAD
=======
          case V_SgUntypedNullExpression:
          case V_SgUntypedSubscriptExpression:
          case V_SgUntypedValueExpression:
>>>>>>> fc7c067a
             {
               break;
             }

          default:
             {
               printf ("addAssociatedNodes(): default case node = %p = %s = %s \n",node,node->class_name().c_str(),SageInterface::get_name(node).c_str());
               ROSE_ASSERT(false);
             }
        }

     ROSE_ASSERT(nodeList.find(NULL) == nodeList.end());

  // printf ("Leaving addAssociatedNodes(SgNode* node): nodeList.size() = %ld \n",nodeList.size());
   }







#endif // COLLECT_ASSOCIATE_NODES_C
<|MERGE_RESOLUTION|>--- conflicted
+++ resolved
@@ -2165,15 +2165,10 @@
        // DXN (09/14/2011):
           case V_SgNullifyStatement:
 
-<<<<<<< HEAD
-       // Rasmussen (11/12/2018): Added support for Jovial COMPOOL module
-          case V_SgJovialCompoolStatement:
-=======
        // Rasmussen (08/02/2019): Added support for Jovial
           case V_SgJovialCompoolStatement:
           case V_SgJovialDirectiveStatement:
           case V_SgJovialDefineDeclaration:
->>>>>>> fc7c067a
 
        // Rasmussen (10/23/2018): Added support for Jovial for statement with then construct
           case V_SgJovialForThenStatement:
@@ -2421,12 +2416,9 @@
        // type resolution has been done.
           case V_SgUntypedProgramHeaderDeclaration:
           case V_SgUntypedExprListExpression:
-<<<<<<< HEAD
-=======
           case V_SgUntypedNullExpression:
           case V_SgUntypedSubscriptExpression:
           case V_SgUntypedValueExpression:
->>>>>>> fc7c067a
              {
                break;
              }
