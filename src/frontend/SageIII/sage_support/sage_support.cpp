--- conflicted
+++ resolved
@@ -4370,10 +4370,6 @@
           std::cout << "[INFO] Building the X10 AST" << std::endl;
   #endif
     if (this -> get_package() != NULL || this -> attributeExists("error")) { // Has this file been processed already? If so, ignore it.
-<<<<<<< HEAD
-std::cout << this->class_name() << " was alredy processed" << endl;
-=======
->>>>>>> 93915063
         return 0;
     }
 
@@ -4408,16 +4404,6 @@
   int argc = p_argv.size();
   char** argv = NULL;
 
-<<<<<<< HEAD
-  CommandlineProcessing::
-      generateArgcArgvFromList(frontEndCommandLine, argc, argv);
-
-	Rose::Frontend::X10::X10c::X10c_globalFilePointer = const_cast<SgSourceFile*>(this);
-    ROSE_ASSERT(Rose::Frontend::X10::X10c::X10c_globalFilePointer != NULL);
-  int status = x10_main(argc, argv);
-    Rose::Frontend::X10::X10c::X10c_globalFilePointer = NULL;
-
-=======
 	CommandlineProcessing::
 	generateArgcArgvFromList(frontEndCommandLine, argc, argv);
 
@@ -4430,7 +4416,6 @@
     Rose::Frontend::X10::X10c::X10c_globalFilePointer = NULL;
 #endif
 
->>>>>>> 93915063
   return status;
 }
 
