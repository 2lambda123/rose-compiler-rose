--- conflicted
+++ resolved
@@ -4586,13 +4586,7 @@
 	if (get_lhs_operand() == child)
 		return true;
 	else if (get_rhs_operand() == child)
-	{
-		/*! std:8.5.3 par:5 */
-		if (SageInterface::isNonconstReference(get_lhs_operand()->get_type()))
-			return true;
-		else
-			return false;
-	}
+		return false;
 	else
 	{
 		ROSE_ASSERT(!"Bad child in isChildUsedAsLValue on SgAssignOp");
@@ -4808,14 +4802,7 @@
 		return false;
 	else if (get_rhs_operand() == child)
 	{
-<<<<<<< HEAD
-		if (isUsedAsLValue())
-			return true;
-		else
-			return false;
-=======
 		return isUsedAsLValue();
->>>>>>> 36e4c150
 	}
 	else
 	{
@@ -4827,7 +4814,6 @@
 /*! std:8.5.3 par:5 */
 bool SgExprListExp::isChildUsedAsLValue(const SgExpression* child) const
 {
-<<<<<<< HEAD
 	// King84 (2010.10.05) This is very context-dependant, depending even on the parent expression.  Note that it does not depend on if the parent is used as an lvalue.
 	int idx = 0;
 	for (SgExpressionPtrList::const_iterator i = get_expressions().begin(); i != get_expressions().end(); ++i)
@@ -4896,16 +4882,6 @@
 				}
 				ROSE_ASSERT(!"Unable to find parameter for child as argument in isChildUsedAsLValue on SgExprListExp");
 			}
-=======
-	for (SgExpressionPtrList::const_iterator i = get_expressions().begin(); i != get_expressions().end(); ++i)
-	{
-		if (child == *i)
-		{
-			if (SageInterface::isNonconstReference(child->get_type()))
-				return true;
-			else
-				return false;
->>>>>>> 36e4c150
 		}
 	}
 	ROSE_ASSERT(!"Bad child in isChildUsedAsLValue on SgExprListExp");
