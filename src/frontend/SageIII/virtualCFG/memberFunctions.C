--- conflicted
+++ resolved
@@ -2701,16 +2701,12 @@
      std::vector<CFGEdge> result;
      switch (idx)
         {
-<<<<<<< HEAD
-          case 0: makeEdge(CFGNode(this, idx), this->get_operand()->cfgForBeginning(), result); break;
-=======
           case 0:
 			if (this->get_operand())
 			{
 				makeEdge(CFGNode(this, idx), this->get_operand()->cfgForBeginning(), result); break;
 				break;
 			}
->>>>>>> 4c8ecaa0
           case 1: makeEdge(CFGNode(this, idx), getNodeJustAfterInContainer(this), result); break;
           default: ROSE_ASSERT (!"Bad index for SgUnaryOp");
         }
@@ -2725,16 +2721,12 @@
      switch (idx)
         {
           case 0: makeEdge(getNodeJustBeforeInContainer(this), CFGNode(this, idx), result); break;
-<<<<<<< HEAD
-          case 1: makeEdge(this->get_operand()->cfgForEnd(), CFGNode(this, idx), result); break;
-=======
           case 1:
 			if (this->get_operand())
 			{
 				makeEdge(this->get_operand()->cfgForEnd(), CFGNode(this, idx), result);
 				break;
 			}
->>>>>>> 4c8ecaa0
           default: ROSE_ASSERT (!"Bad index for SgUnaryOp");
         }
 
@@ -3998,22 +3990,7 @@
 /*! std:5.3.1 par:2 */
 bool SgAddressOfOp::isLValue() const
 {
-<<<<<<< HEAD
 	return true;
-=======
-	/*! std:5.2.6 par:1 */
-	// TODO: king84: false?  char x[4];  x is lvalue; (x + 1) is rvalue; *(x+1) is lvalue; *(x+1) = x[1]
-//	if (!this->get_operand()->isLValue()) // must also be mutable
-//	{
-//		ROSE_ASSERT(!"Child operand of an address-of operator must be an lvalue in isLValue on SgAddressOfOp");
-//		return true;
-//	}
-//	else
-//	{
-//		return true;
-//	}
-		return true;
->>>>>>> 4c8ecaa0
 }
 
 /*! std:5.3.1 par:2 */
@@ -4031,15 +4008,6 @@
 /*! std:5.1 par:7,8 */
 bool SgArrowExp::isLValue() const
 {
-<<<<<<< HEAD
-=======
-	// TODO: king84: is this true?
-//	if (!get_rhs_operand()->isLValue())
-//	{
-//		ROSE_ASSERT(!"Right-hand-side must be an lvalue as a data member or member function in isLValue for SgArrowExp");
-//		return false;
-//	}
->>>>>>> 4c8ecaa0
 	// TODO: king84
 	// if rhs is a non-static member function, the result is not an lvalue (static member functions are lvalues)
 	// see std:5.2.5 par:4
@@ -4061,15 +4029,6 @@
 /*! std:5.1 par:7,8 */
 bool SgDotExp::isLValue() const
 {
-<<<<<<< HEAD
-=======
-	// TODO: king84: is this true?
-//	if (!get_rhs_operand()->isLValue())
-//	{
-//		ROSE_ASSERT(!"Right-hand-side must be an lvalue as a data member or member function in isLValue for SgArrowExp");
-//		return false;
-//	}
->>>>>>> 4c8ecaa0
 	// TODO: king84
 	// if rhs is a non-static member function, the result is not an lvalue (static member functions are lvalues)
 	// see std:5.2.5 par:4
@@ -4091,15 +4050,6 @@
 /*! std:5.4 par:6 */
 bool SgDotStarOp::isLValue() const
 {
-<<<<<<< HEAD
-=======
-	// TODO: king84: is this true?
-//	if (!get_lhs_operand()->isLValue())
-//	{
-//		ROSE_ASSERT(!"Left-hand-side must be an lvalue in isLValue for SgDotStarOp");
-//		return false;
-//	}
->>>>>>> 4c8ecaa0
 	// TODO: king84
 	// rhs must be a data member (and not a member function)
 	// this is approximated here with an lvalue check
@@ -4130,15 +4080,6 @@
 /*! std:5.4 par:6 */
 bool SgArrowStarOp::isLValue() const
 {
-<<<<<<< HEAD
-=======
-	// TODO: king84: is this true? consider 'this': class A {int A::*pf();} this->*pf();
-//	if (!get_lhs_operand()->isLValue())
-//	{
-//		ROSE_ASSERT(!"Left-hand-side must be an lvalue in isLValue for SgArrowStarOp");
-//		return false;
-//	}
->>>>>>> 4c8ecaa0
 	// TODO: king84
 	// rhs must be a data member (and not a member function)
 	// this is approximated here with an lvalue check
@@ -4189,20 +4130,7 @@
 	}
 	else
 	{
-<<<<<<< HEAD
 		return true;
-=======
-		/*! std:5.3.2 par:2 */
-		if (!this->get_operand()->isLValue()) // must also be mutable
-		{
-			ROSE_ASSERT(!"Child operand of a prefix-increment must be an lvalue in isLValue on SgPlusPlusOp");
-			return true;
-		}
-		else
-		{
-			return true;
-		}
->>>>>>> 4c8ecaa0
 	}
 }
 
@@ -4239,20 +4167,7 @@
 	}
 	else
 	{
-<<<<<<< HEAD
 		return true;
-=======
-		/*! std:5.3.2 par:1 */
-		if (!this->get_operand()->isLValue()) // must also be mutable
-		{
-			ROSE_ASSERT(!"Child operand of a prefix-increment must be an lvalue in isLValue on SgPlusPlusOp");
-			return true;
-		}
-		else
-		{
-			return true;
-		}
->>>>>>> 4c8ecaa0
 	}
 }
 
@@ -4309,11 +4224,7 @@
 {
 	if (get_function() == child)
 	{
-<<<<<<< HEAD
 		// King84: I'm unsure if the function itself is an lvalue or an rvalue.  I'm just playing it safe here.
-=======
-		// King84: I'm unsure if the function itself is an lvalue or an r-value.  I'm just playing it safe here.
->>>>>>> 4c8ecaa0
 		return false;
 	}
 	else
