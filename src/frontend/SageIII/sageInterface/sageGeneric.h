--- conflicted
+++ resolved
@@ -210,10 +210,7 @@
     GEN_VISIT(SgAdaPackageSpecDecl)
     GEN_VISIT(SgAdaPackageSymbol)
     GEN_VISIT(SgAdaRangeConstraint)
-<<<<<<< HEAD
-=======
     GEN_VISIT(SgAdaRenamingDecl)
->>>>>>> 67c03f0b
     GEN_VISIT(SgAdaSubtype)
     GEN_VISIT(SgAdaTaskBody)
     GEN_VISIT(SgAdaTaskBodyDecl)
@@ -906,11 +903,7 @@
     GEN_VISIT(SgFinishExp)
     GEN_VISIT(SgHereExp)
     GEN_VISIT(SgDotDotExp)
-<<<<<<< HEAD
-    
-=======
-
->>>>>>> 67c03f0b
+
     /*
         GEN_VISIT(SgAsmArm64AtOperand)
     GEN_VISIT(SgAsmArm64CImmediateOperand)
@@ -1151,11 +1144,7 @@
     GEN_VISIT(SgAsmBinaryAddressSymbol)
     GEN_VISIT(SgAsmBinaryDataSymbol)
     GEN_VISIT(SgBinaryComposite)
-<<<<<<< HEAD
-    * 
-=======
     *
->>>>>>> 67c03f0b
     GEN_VISIT(SgComprehensionList)
 
     GEN_VISIT(SgDirectedGraph)
