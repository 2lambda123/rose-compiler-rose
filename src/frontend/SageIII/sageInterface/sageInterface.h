--- conflicted
+++ resolved
@@ -1769,13 +1769,8 @@
   */
 
 //! Collect all read and write references within stmt, which can be a function, a scope statement, or a single statement. Note that a reference can be both read and written, like i++
-<<<<<<< HEAD
 ROSE_DLL_API bool
-collectReadWriteRefs(SgStatement* stmt, std::vector<SgNode*>& readRefs, std::vector<SgNode*>& writeRefs);
-=======
-bool
 collectReadWriteRefs(SgStatement* stmt, std::vector<SgNode*>& readRefs, std::vector<SgNode*>& writeRefs, bool useCachedDefUse=false);
->>>>>>> 47797e06
 
 //!Collect unique variables which are read or written within a statement. Note that a variable can be both read and written. The statement can be either of a function, a scope, or a single line statement.
 ROSE_DLL_API bool collectReadWriteVariables(SgStatement* stmt, std::set<SgInitializedName*>& readVars, std::set<SgInitializedName*>& writeVars);
