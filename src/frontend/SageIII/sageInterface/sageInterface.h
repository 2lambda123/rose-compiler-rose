--- conflicted
+++ resolved
@@ -1298,10 +1298,7 @@
             else // Liao 2/9/2010. We should allow NULL scope
              {
 #if 0
-<<<<<<< HEAD
-=======
             // DQ (12/6/2016): Include this into the debugging code to aboid compiler warning about unused variable.
->>>>>>> a432e890
                SgSymbol* symbol = decl->search_for_symbol_from_symbol_table();
                printf ("In findDeclarationStatement(): decl->search_for_symbol_from_symbol_table() = %p \n",symbol);
                printf ("In findDeclarationStatement(): decl->search_for_symbol_from_symbol_table()->get_name() = %s \n",symbol->get_name().str());
