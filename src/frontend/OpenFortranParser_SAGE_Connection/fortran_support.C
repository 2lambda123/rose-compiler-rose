#include "sage3basic.h"

// DQ (10/14/2010):  This should only be included by source files that require it.
// This fixed a reported bug which caused conflicts with autoconf macros (e.g. PACKAGE_BUGREPORT).
// Interestingly it must be at the top of the list of include files.
#include "rose_config.h"

#include "fortran_support.h"

// FMZ: Location of global variables
#include "FortranParserState.h"

SgSourceFile* OpenFortranParser_globalFilePointer = NULL;

using namespace std;


std::list<SgInterfaceStatement*> astInterfaceStack;

#include "token.h"

Token_t *create_token(int line, int col, int type, const char *text)
  {
         Token_t *tmp_token = NULL;

         tmp_token = (Token_t*) malloc(sizeof(Token_t));
         tmp_token->line = line;
         tmp_token->col = col;
         tmp_token->type = type;
 /* Make a copy of our own to make sure it isn't freed on us.  */
    if (text != NULL)
         tmp_token->text = strdup(text);
      else
         tmp_token->text = NULL;

         return tmp_token;
  }


string
getCurrentFilename()
   {
  // DQ (12/18/2008): Added comment:  This function supports the Fortran "include" 
  // mechanism and is independent of the CPP specific "#include" mechanism.

     string filename;
  // ROSE_ASSERT (astIncludeStack.empty() == false);

     if (astIncludeStack.size() <= 1)
        {
       // Note that the original source file in OFP does not have to use an absolute file name so use the one from ROSE.
          filename = OpenFortranParser_globalFilePointer->get_sourceFileNameWithPath();

          if (OpenFortranParser_globalFilePointer->get_requires_C_preprocessor() == true)
             {
            // This source file requires CPP processing, so this would be the generated file with the "_preprocessed.f*" suffix.
               filename = OpenFortranParser_globalFilePointer->generate_C_preprocessor_intermediate_filename(filename);

            // printf ("##### Using filename = %s for the name in the file_info for a CPP generated file \n",filename.c_str());
             }
        }
       else
        {
       // If the astIncludeStack.size() > 1 then we are in an include file and we need to get the filename so that 
       // we can associate the source position with the correct file.
          filename = astIncludeStack.back();
        }

     return filename;
   }

void
setSourcePosition( SgLocatedNode* locatedNode )
   {
  // This function sets the source position to be marked as not available (since we often don't have token information)
  // These nodes WILL be unparsed in the code generation phase.

  // The SgLocatedNode has both a startOfConstruct and endOfConstruct source position.
     ROSE_ASSERT(locatedNode != NULL);

  // Make sure we never try to reset the source position of the global scope (set elsewhere in ROSE).
     ROSE_ASSERT(isSgGlobal(locatedNode) == NULL);

  // Check the endOfConstruct first since it is most likely NULL (helpful in debugging)
     if (locatedNode->get_endOfConstruct() != NULL || locatedNode->get_startOfConstruct() != NULL)
        {
          printf ("In setSourcePosition(SgLocatedNode* locatedNode): locatedNode = %p = %s \n",locatedNode,locatedNode->class_name().c_str());
        }
     ROSE_ASSERT(locatedNode->get_endOfConstruct()   == NULL);
     ROSE_ASSERT(locatedNode->get_startOfConstruct() == NULL);

  // Call a mechanism defined in the SageInterface support
     SageInterface::setSourcePosition(locatedNode);
   }

void
setSourceEndPosition  ( SgLocatedNode* locatedNode, Token_t* token )
   {
     string filename = getCurrentFilename();
     locatedNode->set_endOfConstruct(new Sg_File_Info(filename,token->line, token->col));
     locatedNode->get_endOfConstruct()->set_parent(locatedNode);
   }

void
setSourcePositionCompilerGenerated( SgLocatedNode* locatedNode )
   {
  // This function sets the source position to be marked as compiler generated.

  // The SgLocatedNode has both a startOfConstruct and endOfConstruct source position.
     ROSE_ASSERT(locatedNode != NULL);

  // Check the endOfConstruct first since it is most likely NULL (helpful in debugging)
     ROSE_ASSERT(locatedNode->get_endOfConstruct()   != NULL);
     ROSE_ASSERT(locatedNode->get_startOfConstruct() != NULL);

     locatedNode->get_startOfConstruct()->setCompilerGenerated();
     locatedNode->get_endOfConstruct()->setCompilerGenerated();
   }

void
setSourcePosition( SgInitializedName* initializedName )
   {
  // This function sets the source position to be marked as not available (since we often don't have token information)
  // These nodes WILL be unparsed in the conde generation phase.

  // Specifically, these will be marked as:
  //    1) isSourcePositionUnavailableInFrontend = true
  //    2) isOutputInCodeGeneration = true

  // The SgInitializedName only has a startOfConstruct source position.
     ROSE_ASSERT(initializedName != NULL);
  // ROSE_ASSERT(initializedName->get_startOfConstruct() == NULL);
  // initializedName->set_startOfConstruct(Sg_File_Info::generateDefaultFileInfoForTransformationNode());
  // initializedName->set_startOfConstruct(Sg_File_Info::generateDefaultFileInfoForCompilerGeneratedNode());

     if (initializedName->get_startOfConstruct() == NULL)
        {
          Sg_File_Info* fileInfo = Sg_File_Info::generateDefaultFileInfo();
          fileInfo->setSourcePositionUnavailableInFrontend();

       // This is required for the unparser to output the code from the AST.
          fileInfo->setOutputInCodeGeneration();

          initializedName->set_startOfConstruct(fileInfo);

          initializedName->get_startOfConstruct()->set_parent(initializedName);
       
        }
       else
        {
          if ( SgProject::get_verbose() > DEBUG_COMMENT_LEVEL )
               printf ("Unnecessary call to setSourcePosition(SgInitializedName = %p = %s ) for start info. \n",initializedName,SageInterface::get_name(initializedName).c_str());
        }

       // Liao 11/5/2010, add end file info
     if (initializedName->get_endOfConstruct() == NULL)
        {
          Sg_File_Info* fileInfo = Sg_File_Info::generateDefaultFileInfo();
          fileInfo->setSourcePositionUnavailableInFrontend();

       // This is required for the unparser to output the code from the AST.
          fileInfo->setOutputInCodeGeneration();

          initializedName->set_endOfConstruct(fileInfo);

          initializedName->get_endOfConstruct()->set_parent(initializedName);
        }
       else
        {
          if ( SgProject::get_verbose() > DEBUG_COMMENT_LEVEL )
               printf ("Unnecessary call to setSourcePosition(SgInitializedName = %p = %s ) for end info. \n",initializedName,SageInterface::get_name(initializedName).c_str());
        }


   }

void
setSourcePosition( SgLocatedNode* locatedNode, const TokenListType & tokenList )
   {
  // printf ("In setSourcePosition locatedNode = %p = %s tokenList.size() = %ld \n",locatedNode,locatedNode->class_name().c_str(),tokenList.size());

  // The SgLocatedNode has both a startOfConstruct and endOfConstruct source position.
     ROSE_ASSERT(locatedNode != NULL);

  // Get the first and last tokens from the token list (information about middle tokens 
  // is held in the token strean to be attached to the AST).
     const Token_t* firstToken = tokenList.front();
     const Token_t* lastToken  = tokenList.back();

     ROSE_ASSERT(firstToken != NULL);
     ROSE_ASSERT(lastToken  != NULL);

     ROSE_ASSERT(firstToken->text != NULL);
     ROSE_ASSERT(lastToken->text  != NULL);

  // printf ("firstToken->text = %s \n",firstToken->text);
  // printf ("lastToken->text  = %s \n",lastToken->text);

     ROSE_ASSERT(firstToken->line > 0);
     ROSE_ASSERT(lastToken->line  > 0);

  // This is required to handle both the Fortran specific "include" files and the CPP specific "#include" files.
     string filename = getCurrentFilename();

     if ( SgProject::get_verbose() > 0 )
          printf ("In setSourcePosition(%p = %s) line = %d column = %d filename = %s \n",locatedNode,locatedNode->class_name().c_str(),firstToken->line,firstToken->col,filename.c_str());

     ROSE_ASSERT(filename.empty() == false);

  // DQ (1/23/2008): New assertions
     if (locatedNode->get_startOfConstruct() != NULL)
        {
          printf ("WARNING: removing predefined START Sg_File_Info object in locatedNode = %p = %s = %s \n",locatedNode,locatedNode->class_name().c_str(),SageInterface::get_name(locatedNode).c_str());
          delete locatedNode->get_startOfConstruct();
          locatedNode->set_startOfConstruct(NULL);
        }

  // DQ (1/23/2008): New assertions
     if (locatedNode->get_endOfConstruct() != NULL)
        {
          printf ("WARNING: removing predefined END Sg_File_Info object in locatedNode = %p = %s = %s \n",locatedNode,locatedNode->class_name().c_str(),SageInterface::get_name(locatedNode).c_str());
          delete locatedNode->get_endOfConstruct();
          locatedNode->set_endOfConstruct(NULL);
        }

  // DQ (1/23/2008): New assertions
     ROSE_ASSERT(locatedNode->get_startOfConstruct() == NULL);
     ROSE_ASSERT(locatedNode->get_endOfConstruct()   == NULL);

  // Set these based on the source position information from the tokens
     locatedNode->set_startOfConstruct (new Sg_File_Info(filename,firstToken->line,firstToken->col));
     locatedNode->set_endOfConstruct   (new Sg_File_Info(filename,lastToken->line, lastToken->col));

     locatedNode->get_startOfConstruct()->set_parent(locatedNode);
     locatedNode->get_endOfConstruct  ()->set_parent(locatedNode);
   }

void
setSourcePosition  ( SgInitializedName* initializedName, Token_t* token )
   {
     if ( SgProject::get_verbose() > 1 )
          printf ("In setSourcePosition initializedName = %p = %s token = %p line = %d \n",initializedName,initializedName->get_name().str(),token,token != NULL ? token->line : -1);

  // The SgLocatedNode has both a startOfConstruct and endOfConstruct source position.
     ROSE_ASSERT(initializedName != NULL);

     ROSE_ASSERT(token != NULL);

     ROSE_ASSERT(token->line > 0);

  // This is required to handle both the Fortran specific "include" files and the CPP specific "#include" files.
     string filename = getCurrentFilename();

     if ( SgProject::get_verbose() > 0 )
          printf ("In setSourcePosition(SgInitializedName %p = %s) line = %d column = %d filename = %s \n",initializedName,initializedName->get_name().str(),token->line,token->col,filename.c_str());

     ROSE_ASSERT(filename.empty() == false);

  // Set these based on the source position information from the tokens
     initializedName->set_startOfConstruct (new Sg_File_Info(filename,token->line,token->col));

     initializedName->get_startOfConstruct()->set_parent(initializedName);

   // Liao 11/5/2010, assuming the end info should be the same for now
     initializedName->set_endOfConstruct (new Sg_File_Info(filename,token->line,token->col));

     initializedName->get_endOfConstruct()->set_parent(initializedName);
   
   }

void
setSourcePosition  ( SgLocatedNode* locatedNode, Token_t* token )
   {
     if ( SgProject::get_verbose() > 0 )
        {
       // DQ (1/26/2009): Output additional information as to what file we are in now that we support
       // more complex file include handling and we are testing more complex multi-file support.
       // printf ("In setSourcePosition locatedNode = %p = %s token = %p line = %d \n",locatedNode,locatedNode->class_name().c_str(),token,token != NULL ? token->line : -1);
          printf ("In setSourcePosition locatedNode = %p = %s token = %p (file = %s) line = %d \n",locatedNode,locatedNode->class_name().c_str(),token,getCurrentFilename().c_str(),token != NULL ? token->line : -1);
        }

  // The SgLocatedNode has both a startOfConstruct and endOfConstruct source position.
     ROSE_ASSERT(locatedNode != NULL);

     ROSE_ASSERT(token != NULL);

  // DQ (12/11/2007): Modified to permit tokens to be built (as in R1219)
     ROSE_ASSERT(token->line > 0);
  // ROSE_ASSERT(token->line >= 0);

     if (locatedNode->get_startOfConstruct() != NULL)
        {
          printf ("WARNING: removing predefined START Sg_File_Info object in locatedNode = %p = %s = %s \n",locatedNode,locatedNode->class_name().c_str(),SageInterface::get_name(locatedNode).c_str());
          delete locatedNode->get_startOfConstruct();
          locatedNode->set_startOfConstruct(NULL);
        }

     if (locatedNode->get_endOfConstruct() != NULL)
        {
          printf ("WARNING: removing predefined END Sg_File_Info object in locatedNode = %p = %s = %s \n",locatedNode,locatedNode->class_name().c_str(),SageInterface::get_name(locatedNode).c_str());
          delete locatedNode->get_endOfConstruct();
          locatedNode->set_endOfConstruct(NULL);
        }

  // DQ (1/23/2008): New assertions
     ROSE_ASSERT(locatedNode->get_startOfConstruct() == NULL);
     ROSE_ASSERT(locatedNode->get_endOfConstruct() == NULL);

  // This is required to handle both the Fortran specific "include" files and the CPP specific "#include" files.
     string filename = getCurrentFilename();

     if ( SgProject::get_verbose() > 0 )
          printf ("In setSourcePosition(SgInitializedName %p = %s) line = %d column = %d filename = %s \n",locatedNode,locatedNode->class_name().c_str(),token->line,token->col,filename.c_str());

     ROSE_ASSERT(filename.empty() == false);

  // Set these based on the source position information from the tokens
     locatedNode->set_startOfConstruct (new Sg_File_Info(filename,token->line,token->col));
     locatedNode->set_endOfConstruct   (new Sg_File_Info(filename,token->line, token->col));

     locatedNode->get_startOfConstruct()->set_parent(locatedNode);
     locatedNode->get_endOfConstruct  ()->set_parent(locatedNode);
   }

void
setSourcePosition  ( SgInitializedName* initializedName, const TokenListType & tokenList )
   {
  // printf ("In setSourcePosition initializedName = %p = %s tokenList.size() = %ld \n",initializedName,initializedName->get_name().str(),tokenList.size());

  // The SgLocatedNode has both a startOfConstruct and endOfConstruct source position.
     ROSE_ASSERT(initializedName != NULL);

  // Get the first and last tokens from the token list (information about middle tokens 
  // is held in the token strean to be attached to the AST).
  // const SgToken* firstToken = tokenList.front();
  // const SgToken* lastToken  = tokenList.back();
     const Token_t* firstToken = tokenList.front();
     const Token_t* lastToken  = tokenList.back();

     ROSE_ASSERT(firstToken != NULL);
     ROSE_ASSERT(lastToken  != NULL);

     ROSE_ASSERT(firstToken->line > 0);
     ROSE_ASSERT(lastToken->line  > 0);

  // This is required to handle both the Fortran specific "include" files and the CPP specific "#include" files.
     string filename = getCurrentFilename();

     if ( SgProject::get_verbose() > 0 )
          printf ("In setSourcePosition(SgInitializedName %p = %s) line = %d column = %d filename = %s \n",initializedName,initializedName->get_name().str(),firstToken->line,firstToken->col,filename.c_str());

     ROSE_ASSERT(filename.empty() == false);

  // Set these based on the source position information from the tokens
  // locatedNode->set_startOfConstruct (new Sg_File_Info(*(firstToken->get_startOfConstruct())));
  // locatedNode->set_endOfConstruct   (new Sg_File_Info(*(lastToken ->get_endOfConstruct  ())));
     initializedName->set_startOfConstruct (new Sg_File_Info(filename,firstToken->line,firstToken->col));

     initializedName->get_startOfConstruct()->set_parent(initializedName);
   }


void
setOperatorSourcePosition  ( SgExpression* expr, Token_t* token )
   {
  // printf ("In setOperatorSourcePosition expression = %p = %s token = %p \n",expr,expr->class_name().c_str(),token);

  // The SgLocatedNode has both a startOfConstruct and endOfConstruct source position.
     ROSE_ASSERT(expr != NULL);

     ROSE_ASSERT(token != NULL);

     ROSE_ASSERT(token->line > 0);

  // This is required to handle both the Fortran specific "include" files and the CPP specific "#include" files.
     string filename = getCurrentFilename();

     if ( SgProject::get_verbose() > 0 )
          printf ("In setOperatorSourcePosition(SgExpression %p = %s) line = %d column = %d filename = %s \n",expr,expr->class_name().c_str(),token->line,token->col,filename.c_str());

     ROSE_ASSERT(filename.empty() == false);

  // Set these based on the source position information from the operator token
     expr->set_operatorPosition (new Sg_File_Info(filename,token->line,token->col));

     expr->get_operatorPosition()->set_parent(expr);
   }



void
resetSourcePosition( SgLocatedNode* locatedNode, const TokenListType & tokenList )
   {
  // printf ("In resetSourcePosition locatedNode = %p = %s tokenList.size() = %ld \n",locatedNode,locatedNode->class_name().c_str(),tokenList.size());

  // The SgLocatedNode has both a startOfConstruct and endOfConstruct source position.
     ROSE_ASSERT(locatedNode != NULL);

     ROSE_ASSERT(locatedNode->get_startOfConstruct() != NULL);
     ROSE_ASSERT(locatedNode->get_endOfConstruct() != NULL);

  // Remove the existing Sg_File_Info objects, they will be reset below
     delete locatedNode->get_startOfConstruct();
     delete locatedNode->get_endOfConstruct();

  // Get the first and last tokens from the token list (information about middle tokens 
  // is held in the token strean to be attached to the AST).
  // const SgToken* firstToken = tokenList.front();
  // const SgToken* lastToken  = tokenList.back();
     const Token_t* firstToken = tokenList.front();
     const Token_t* lastToken  = tokenList.back();

     ROSE_ASSERT(firstToken != NULL);
     ROSE_ASSERT(lastToken != NULL);

     ROSE_ASSERT(firstToken->line > 0);
     ROSE_ASSERT(lastToken->line > 0);

  // This is required to handle both the Fortran specific "include" files and the CPP specific "#include" files.
     string filename = getCurrentFilename();

  // printf ("In resetSourcePosition(%p = %s) filename = %s \n",locatedNode,locatedNode->class_name().c_str(),filename.c_str());
     ROSE_ASSERT(filename.empty() == false);

  // Set these based on the source position information from the tokens
  // locatedNode->set_startOfConstruct (new Sg_File_Info(*(firstToken->get_startOfConstruct())));
  // locatedNode->set_endOfConstruct   (new Sg_File_Info(*(lastToken ->get_endOfConstruct  ())));
     locatedNode->set_startOfConstruct (new Sg_File_Info(filename,firstToken->line,firstToken->col));
     locatedNode->set_endOfConstruct   (new Sg_File_Info(filename,lastToken->line, lastToken->col));

     locatedNode->get_startOfConstruct()->set_parent(locatedNode);
     locatedNode->get_endOfConstruct  ()->set_parent(locatedNode);
   }


void
resetSourcePosition( SgLocatedNode* targetLocatedNode, const SgLocatedNode* sourceLocatedNode )
   {
#if 0
     printf ("In resetSourcePosition targetLocatedNode = %p = %s sourceLocatedNode = %p = %s \n",
          targetLocatedNode,targetLocatedNode->class_name().c_str(),
          sourceLocatedNode,sourceLocatedNode->class_name().c_str());
#endif

  // The SgLocatedNode has both a startOfConstruct and endOfConstruct source position.
     ROSE_ASSERT(targetLocatedNode != NULL);
     ROSE_ASSERT(sourceLocatedNode != NULL);

     ROSE_ASSERT(targetLocatedNode->get_startOfConstruct() != NULL);
     ROSE_ASSERT(targetLocatedNode->get_endOfConstruct() != NULL);

     ROSE_ASSERT(sourceLocatedNode->get_startOfConstruct() != NULL);
     ROSE_ASSERT(sourceLocatedNode->get_endOfConstruct() != NULL);

     if (sourceLocatedNode->get_startOfConstruct()->get_filenameString() == "NULL_FILE")
        {
          printf ("resetSourcePosition: sourceLocatedNode = %p = %s = %s \n",sourceLocatedNode,sourceLocatedNode->class_name().c_str(),SageInterface::get_name(sourceLocatedNode).c_str());
          sourceLocatedNode->get_startOfConstruct()->display("get_filenameString() == NULL_FILE");
        }
  // ROSE_ASSERT(sourceLocatedNode->get_startOfConstruct()->get_filenameString() != "NULL_FILE");

  // Remove the existing Sg_File_Info objects, they will be reset below
     delete targetLocatedNode->get_startOfConstruct();
     delete targetLocatedNode->get_endOfConstruct();

  // This is required to handle both the Fortran specific "include" files and the CPP specific "#include" files.
     string filename = getCurrentFilename();
  // printf ("In resetSourcePosition(%p = %s) filename = %s \n",targetLocatedNode,targetLocatedNode->class_name().c_str(),filename.c_str());
     ROSE_ASSERT(filename.empty() == false);

  // Set these based on the source position information from the tokens
  // locatedNode->set_startOfConstruct (new Sg_File_Info(*(firstToken->get_startOfConstruct())));
  // locatedNode->set_endOfConstruct   (new Sg_File_Info(*(lastToken ->get_endOfConstruct  ())));
     targetLocatedNode->set_startOfConstruct (new Sg_File_Info(*(sourceLocatedNode->get_startOfConstruct())));
     targetLocatedNode->set_endOfConstruct   (new Sg_File_Info(*(sourceLocatedNode->get_endOfConstruct  ())));

     targetLocatedNode->get_startOfConstruct()->set_parent(targetLocatedNode);
     targetLocatedNode->get_endOfConstruct  ()->set_parent(targetLocatedNode);
   }

// void resetEndingSourcePosition( SgLocatedNode* targetLocatedNode, Token_t* token )
void
resetEndingSourcePosition( SgLocatedNode* targetLocatedNode, Token_t* token )
   {
  // DQ (10/10/2010): This function is added to support resetting the end 
  // of the blocks (required to get comments woven into the AST properly).
     ROSE_ASSERT(token != NULL);
     int newLineNumber = token->line;
  // printf ("Resetting the end of the target statement = %s to line = %d \n",targetLocatedNode->class_name().c_str(),newLineNumber);
     resetEndingSourcePosition(targetLocatedNode,newLineNumber);

     SgFunctionDefinition* functionDefinition = isSgFunctionDefinition(targetLocatedNode);
     if (functionDefinition != NULL)
        {
       // Also set the ending position of the function declaration.
       // printf ("In resetEndingSourcePosition(): Set the ending position of the related function declaration \n");
          SgDeclarationStatement* functionDeclaration = functionDefinition->get_declaration();
          resetEndingSourcePosition(functionDeclaration,token);
        }
    // Liao 2/1/2010. The SgBasicBlock of a SgFortranDo has to be adjusted also
    // 1. the begin construct should be the same as the one of its first child statement
    // 2. the end construct should be the same as SgFortranDo's end of construct
    // This is the fix to bug 495: https://outreach.scidac.gov/tracker/index.php?func=detail&aid=495&group_id=24&atid=185
    SgFortranDo  * f_do = isSgFortranDo(targetLocatedNode);
    if (f_do != NULL)
    {
      SgBasicBlock * body = f_do->get_body();
      ROSE_ASSERT (body != NULL);
      // adjust the startOfConstruct
      SgStatementPtrList stmt_list = body->get_statements(); 
      if (stmt_list.size()>0)
       {
         SgStatement* first_stmt = stmt_list[0];
         ROSE_ASSERT(first_stmt !=NULL);
         body->get_startOfConstruct()->set_filename(first_stmt->get_startOfConstruct()->get_filename());
         body->get_startOfConstruct()->set_line(first_stmt->get_startOfConstruct()->get_line());
         body->get_startOfConstruct()->set_col(first_stmt->get_startOfConstruct()->get_col());
       }
     // adjust the endOfConstruct:   
     // BTW. c_action_block () also tries to reset the end construct for the block.
     // But the line number set here can be larger than the new line number c_action_block () tries to set and 
     // the larger one will be kept.
         body->get_endOfConstruct()->set_filename(f_do->get_endOfConstruct()->get_filename());
         body->get_endOfConstruct()->set_line(f_do->get_endOfConstruct()->get_line());
         body->get_endOfConstruct()->set_col(f_do->get_endOfConstruct()->get_col());
       
    }

  // If this is the top level scope then iterate over the outer scopes to reset the end of each scope on the stack.
     if (astScopeStack.front() == targetLocatedNode)
        {
          list<SgScopeStatement*>::iterator i = astScopeStack.begin();
          ROSE_ASSERT(targetLocatedNode == *i);
          while (i != astScopeStack.end())
             {
#if 0
               printf ("In resetEndingSourcePosition(): Resetting the end of the block = %s to line = %d and file = %s \n",(*i)->class_name().c_str(),newLineNumber,getCurrentFilename().c_str());
#endif
               resetEndingSourcePosition(*i,newLineNumber);

               ROSE_ASSERT((*i)->isCaseInsensitive() == true);

               i++;
             }
        }
   }

void resetEndingSourcePosition( SgLocatedNode* targetLocatedNode, SgStatement* sourceStatement )
   {
  // If this is not the same file then the line numbers will not make any sense.
     ROSE_ASSERT(targetLocatedNode->get_endOfConstruct() != NULL);
     ROSE_ASSERT(sourceStatement->get_endOfConstruct()   != NULL);
     if (targetLocatedNode->get_endOfConstruct()->isSameFile(sourceStatement->get_endOfConstruct()) == true)
        {
          int newLineNumber = sourceStatement->get_endOfConstruct()->get_line();
          resetEndingSourcePosition(targetLocatedNode,newLineNumber);
        }
       else
        {
       // Increment the position by "1" since we have at least processed a Fortran include file on it's one line.
#if 0
          printf ("Processing special case of source statement not in same file as the start of the scope. \n");
#endif
          resetEndingSourcePosition(astScopeStack.front(),astScopeStack.front()->get_endOfConstruct()->get_line()+1);
        }
   }

void resetEndingSourcePosition( SgLocatedNode* targetLocatedNode, int newLineNumber )
   {
  // This function is called by the other "resetEndingSourcePosition()" functions.

#if 0
     printf ("targetLocatedNode = %s get_startOfConstruct()->get_line() = %d \n",targetLocatedNode->class_name().c_str(),targetLocatedNode->get_startOfConstruct()->get_line());
     printf ("targetLocatedNode = %s get_endOfConstruct()->get_line()   = %d \n",targetLocatedNode->class_name().c_str(),targetLocatedNode->get_endOfConstruct()->get_line());
#endif

     int oldLineNumber = targetLocatedNode->get_endOfConstruct()->get_line();
     if (newLineNumber > oldLineNumber)
        {
       // printf ("Resetting the ending line number from %d to %d \n",oldLineNumber,newLineNumber);
          targetLocatedNode->get_endOfConstruct()->set_line(newLineNumber);

       // If this is a different filename then change the filename as well.
          string currentFilename = getCurrentFilename();
          if (targetLocatedNode->get_endOfConstruct()->get_filenameString() != currentFilename)
             {
#if 0
               printf ("##### currentFilename = %s \n",currentFilename.c_str());
               printf ("##### targetLocatedNode->get_endOfConstruct()->get_filenameString() = %s \n",targetLocatedNode->get_endOfConstruct()->get_filenameString().c_str());
#endif
               targetLocatedNode->get_startOfConstruct()->set_filenameString(currentFilename);
               targetLocatedNode->get_endOfConstruct()->set_filenameString(currentFilename);
             }
        }

  // DQ (10/10/2010): See example test2007_17.f90 of if statment on a single line for were we can't enforce this.
  // ROSE_ASSERT(targetLocatedNode->get_endOfConstruct()->get_line() != targetLocatedNode->get_startOfConstruct()->get_line());
   }


SgType*
createType(int typeCode)
   {
  // This builds SgType IR nodes given the type code as input.
     SgType* result = NULL;
     switch(typeCode)
        {
          case IntrinsicTypeSpec_INTEGER:         result = SgTypeInt::createType();     break;
          case IntrinsicTypeSpec_REAL:            result = SgTypeFloat::createType();   break;
          case IntrinsicTypeSpec_DOUBLEPRECISION: result = SgTypeDouble::createType();  break;
          case IntrinsicTypeSpec_DOUBLECOMPLEX:   result = SgTypeComplex::createType(SgTypeDouble::createType()); break;
          case IntrinsicTypeSpec_COMPLEX:         result = SgTypeComplex::createType(SgTypeFloat::createType());  break;
          case IntrinsicTypeSpec_CHARACTER:       result = SgTypeChar::createType();    break;
          case IntrinsicTypeSpec_LOGICAL:         result = SgTypeBool::createType();    break;
 
#if ROSE_OFP_MINOR_VERSION_NUMBER >= 8 & ROSE_OFP_PATCH_VERSION_NUMBER >= 0
          // FMZ (2/2/2009): generate SgCAFTeamType for the image_type
          case IntrinsicTypeSpec_TEAM:       result = SgTypeCAFTeam::createType();    break;
          case IntrinsicTypeSpec_CRAYPOINTER:     result = SgTypeCrayPointer::createType();    break;
          // Laksono 2009.10.19: add a new intrinsic type: Topology
          case IntrinsicTypeSpec_TOPOLOGY:       result = SgTypeInt::createType();    break;
          // Laksono 2009.10.20: add a new intrinsic type: Event 
          // FMZ:: currently set event/lock/lockset with type complex(8)
          case IntrinsicTypeSpec_EVENT:
          case IntrinsicTypeSpec_LOCK: 
          case IntrinsicTypeSpec_LOCKSET:  
#endif
               {
                   SgType * tmpType = SgTypeComplex::createType(SgTypeDouble::createType());
                   SgModifierType* tmpM = new SgModifierType(tmpType);
                   ROSE_ASSERT(tmpM!=NULL);
                   SgIntVal* int8 = new SgIntVal(8,"8");
                   setSourcePosition(int8);
                   tmpM->set_type_kind(int8);
                   result = tmpM;
                   break;
               }

          default:
             {
               printf ("Default reached in creatType: typeCode = %d \n",typeCode);
               ROSE_ASSERT(false);
             }
       }

     ROSE_ASSERT(result != NULL);
     return result;
   }


SgExpression*
createUnaryOperator ( SgExpression* exp, string name, bool is_user_defined_operator )
   {
     ROSE_ASSERT(exp != NULL);
     SgExpression* result = NULL;

  // DQ (10/9/2008): Added support for user defined operators
     if (is_user_defined_operator == true)
        {
       // Get the function symbol for the function defined by "name"
          SgScopeStatement* currentScope = astScopeStack.front();

       // The name in the symbol table uses the form:
          name = "operator(" + name + ")";

          printf ("name = %s \n",name.c_str());
          printf ("currentScope = %p = %s \n",currentScope,currentScope->class_name().c_str());

       // currentScope->print_symboltable ("In createBinaryOperator()");

          SgFunctionSymbol* functionSymbol = trace_back_through_parent_scopes_lookup_function_symbol(name,currentScope);
          ROSE_ASSERT(functionSymbol != NULL);

          result = new SgUserDefinedUnaryOp(exp,NULL,name,functionSymbol);

          ROSE_ASSERT(result != NULL);
          return result;
        }

     int stringLength = name.length();
     if (stringLength == 1)
        {
          switch (name[0])
             {
               case '!':
                  {
                 // printf ("Building a SgLessThanOp binary operator \n");
                    result = new SgNotOp(exp,NULL);
                    break;
                  }

               default:
                  {
                    printf ("Error: default reached relOp = %s \n",name.c_str());
                    ROSE_ASSERT(false);
                  }
             }
        }
       else
        {
       // ROSE_ASSERT(stringLength == 2);
          if (stringLength == 2)
             {
            // Not sure what these would be.
               printf ("2 character unary operators not implemented relOp = %s \n",name.c_str());
               ROSE_ASSERT(false);
             }
            else
             {
               if (stringLength == 4)
                  {
                    if (matchingName(name,".XX.") == true)
                       {
                       }
                      else
                       {
                         printf ("Error: not sure what the operator is: %s \n",name.c_str());
                         ROSE_ASSERT(false);
                       }
                  }
                 else
                  {
                    if (stringLength == 5)
                       {
                      // This is the case for ".OR." etc.
                         if (matchingName(name,".NOT.") == true)
                            {
                              result = new SgNotOp(exp,NULL);
                            }
                           else
                            {
                              printf ("n != 1,2,4,5 character operators not implemented relOp = %s \n",name.c_str());
                              ROSE_ASSERT(false);
                            }
                       }
                  }
             }
        }

     ROSE_ASSERT(result != NULL);
     return result;
   }

SgExpression*
createBinaryOperator ( SgExpression* lhs, SgExpression* rhs, string name, bool is_user_defined_operator )
   {
     ROSE_ASSERT(lhs != NULL);
     ROSE_ASSERT(rhs != NULL);
     SgExpression* result = NULL;

  // DQ (10/9/2008): Added support for user defined operators
     if (is_user_defined_operator == true)
        {
       // Get the function symbol for the function defined by "name"
          SgScopeStatement* currentScope = astScopeStack.front();

          printf ("name = %s \n",name.c_str());
          printf ("currentScope = %p = %s \n",currentScope,currentScope->class_name().c_str());

       // currentScope->print_symboltable ("In createBinaryOperator()");

          SgFunctionSymbol* functionSymbol = trace_back_through_parent_scopes_lookup_function_symbol(name,currentScope);
          ROSE_ASSERT(functionSymbol != NULL);

          result = new SgUserDefinedBinaryOp(lhs,rhs,NULL,name,functionSymbol);

          ROSE_ASSERT(result != NULL);
          return result;
        }

     int stringLength = name.length();
     if (stringLength == 1)
        {
          switch (name[0])
             {
               case '<':
                  {
                 // printf ("Building a SgLessThanOp binary operator \n");
                    result = new SgLessThanOp(lhs,rhs,NULL);
                    break;
                  }

               case '>':
                  {
                 // printf ("Building a SgLessThanOp binary operator \n");
                    result = new SgGreaterThanOp(lhs,rhs,NULL);
                    break;
                  }

               default:
                  {
                    printf ("Error: default reached relOp = %s \n",name.c_str());
                    ROSE_ASSERT(false);
                  }
             }
        }
       else
        {
       // ROSE_ASSERT(stringLength == 2);
          if (stringLength == 2)
             {
            // This is likely the case of ">=", "<=", "/=", "=="
            // printf ("2 character operators not implemented relOp = %s \n",name.c_str());
            // ROSE_ASSERT(false);

               if (name == "<=")
                  {
                    result = new SgLessOrEqualOp(lhs,rhs,NULL);
                  }
                 else
                  {
                    if (name == ">=")
                       {
                         result = new SgGreaterOrEqualOp(lhs,rhs,NULL);
                       }
                      else
                       {
                         if (name == "==")
                            {
                              result = new SgEqualityOp(lhs,rhs,NULL);
                            }
                           else
                            {
                           // In C this would be the "!=" operator, in fortran it is "/="
                              if (name == "/=")
                                 {
                                   result = new SgNotEqualOp(lhs,rhs,NULL);
                                 }
                                else
                                 {
                                   if (name == "//")
                                      {
                                        result = new SgConcatenationOp(lhs,rhs,NULL);
                                      }
                                     else
                                      {
                                        printf ("2 character operator not implemented relOp = %s \n",name.c_str());
                                        ROSE_ASSERT(false);
                                      }
                                 }
                            }
                       }
                  }
             }
            else
             {
               if (stringLength == 4)
                  {
                 // These are all case insensitive.
                 // This is the case for ".LT.", ".LE.", ".EQ.", ".NE.", ".GT.", ".GE.", and ".OR." etc.
                    if (matchingName(name,".LT.") == true)
                       {
                         result = new SgLessThanOp(lhs,rhs,NULL);
                       }
                      else
                       {
                         if (matchingName(name,".LE.") == true)
                            {
                              result = new SgLessOrEqualOp(lhs,rhs,NULL);
                            }
                           else
                            {
                              if (matchingName(name,".EQ.") == true)
                                 {
                                   result = new SgEqualityOp(lhs,rhs,NULL);
                                 }
                                else
                                 {
                                   if (matchingName(name,".NE.") == true)
                                      {
                                        result = new SgNotEqualOp(lhs,rhs,NULL);
                                      }
                                     else
                                      {
                                        if (matchingName(name,".GT.") == true)
                                           {
                                             result = new SgGreaterThanOp(lhs,rhs,NULL);
                                           }
                                          else
                                           {
                                             if (matchingName(name,".GE.") == true)
                                                {
                                                  result = new SgGreaterOrEqualOp(lhs,rhs,NULL);
                                                }
                                               else
                                                {
                                                  if (matchingName(name,".OR.") == true)
                                                     {
                                                       result = new SgOrOp(lhs,rhs,NULL);
                                                     }
                                                    else
                                                     {
                                                       printf ("4 character operator not implemented relOp = %s \n",name.c_str());
                                                       ROSE_ASSERT(false);
                                                     }
                                                }
                                           }
                                      }
                                 }
                            }
                       }
                  }
                 else
                  {
                    if (stringLength == 5)
                       {
                      // These are all case insensitive.
                      // This is the case for ".AND." etc.
                         if (matchingName(name,".AND.") == true)
                            {
                              result = new SgAndOp(lhs,rhs,NULL);
                            }
                           else
                            {
                              if (matchingName(name,".EQV.") == true)
                                 {
                                   result = new SgEqualityOp(lhs,rhs,NULL);
                                 }
                                else
                                 {
                                   printf ("n != 2,4,5 character operators not implemented relOp = %s \n",name.c_str());
                                   ROSE_ASSERT(false);
                                 }
                            }
                       }
                      else
                       {
                         if (stringLength == 6)
                            {
                           // This is the case for ".NEQV." etc.
                              if (matchingName(name,".NEQV.") == true)
                                 {
                                // DQ (8/5/2010): This might output .NE. instead of .NEQV. and the two are .NEQV.! 
                                   result = new SgNotEqualOp(lhs,rhs,NULL);
                                 }
                                else
                                 {
                                   printf ("n != 2,4,5,6 character operators not implemented relOp = %s \n",name.c_str());
                                   ROSE_ASSERT(false);
                                 }
                            }
                       }
                 // printf ("n != 2,4 character operators not implemented relOp = %s \n",name.c_str());
                 // ROSE_ASSERT(false);
                  }
             }
        }

     ROSE_ASSERT(result != NULL);
     return result;
   }


void
outputStateSupport( const std::string & s, int fieldWidth )
   {
     printf ("(%s)",s.c_str());
     for (int j=s.length(); j < fieldWidth; j++)
        {
          printf (" ");
        }
   }

void outputState( const std::string label )
   {
  // This function is used for debugging and outputs the data in the different 
  // stacks used to accumulate intermeditate data as part of building the AST.
  // Output the stack information for: 
  //      astScopeStack, 
  //      astExpressionStack, 
  //      astNodeStack, 
  //      astNameStack, 
  //      astTypeStack, 
  //      astIntentSpecStack, 
  //      astAttributeSpecStack,
  //      astDeclarationStatementStack,
  //      astInitializerStack, 

     if ( SgProject::get_verbose() <= 2 )
        {
       // Skip output of stack data for verbose levels less than or equal to 2
          return;
        }

     size_t maxStackSize = astScopeStack.size();
     maxStackSize = astExpressionStack.size()           > maxStackSize ? astExpressionStack.size()    : maxStackSize;
     maxStackSize = astNodeStack.size()                 > maxStackSize ? astNodeStack.size()          : maxStackSize;
     maxStackSize = astNameStack.size()                 > maxStackSize ? astNameStack.size()          : maxStackSize;
     maxStackSize = astBaseTypeStack.size()             > maxStackSize ? astBaseTypeStack.size()      : maxStackSize;
     maxStackSize = astTypeStack.size()                 > maxStackSize ? astTypeStack.size()          : maxStackSize;
     maxStackSize = astIntentSpecStack.size()           > maxStackSize ? astIntentSpecStack.size()    : maxStackSize;
     maxStackSize = astAttributeSpecStack.size()        > maxStackSize ? astAttributeSpecStack.size() : maxStackSize;
  // maxStackSize = astInitializerStack.size()          > maxStackSize ? astInitializerStack.size()   : maxStackSize;
     maxStackSize = astTypeKindStack.size()             > maxStackSize ? astTypeKindStack.size()      : maxStackSize;
     maxStackSize = astTypeParameterStack.size()        > maxStackSize ? astTypeParameterStack.size() : maxStackSize;
     maxStackSize = astLabelSymbolStack.size()          > maxStackSize ? astLabelSymbolStack.size()   : maxStackSize;

  // maxStackSize = astDeclarationStatementStack.size() > maxStackSize ? astDeclarationStatementStack.size() : maxStackSize;

     printf ("\n");
     printf ("\n");
     printf ("In outputState (%s): maxStackSize = %ld \n",label.c_str(),(long)maxStackSize);

     std::list<SgScopeStatement*>      ::reverse_iterator astScopeStack_iterator                = astScopeStack.rbegin();
     std::list<SgExpression*>          ::reverse_iterator astExpressionStack_iterator           = astExpressionStack.rbegin();
     std::list<SgNode*>                ::reverse_iterator astNodeStack_iterator                 = astNodeStack.rbegin();
     std::list<AstNameType*>           ::reverse_iterator astNameStack_iterator                 = astNameStack.rbegin();
     std::list<SgType*>                ::reverse_iterator astBaseTypeStack_iterator             = astBaseTypeStack.rbegin();
     std::list<SgType*>                ::reverse_iterator astTypeStack_iterator                 = astTypeStack.rbegin();
     std::list<int>                    ::reverse_iterator astIntentSpecStack_iterator           = astIntentSpecStack.rbegin();
     std::list<int>                    ::reverse_iterator astAttributeSpecStack_iterator        = astAttributeSpecStack.rbegin();
  // std::list<SgExpression*>          ::reverse_iterator astInitializerStack_iterator          = astInitializerStack.rbegin();
     std::list<SgExpression*>          ::reverse_iterator astTypeKindStack_iterator             = astTypeKindStack.rbegin();
     std::list<SgExpression*>          ::reverse_iterator astTypeParameterStack_iterator        = astTypeParameterStack.rbegin();
     std::list<SgLabelSymbol*>         ::reverse_iterator astLabelSymbolStack_iterator          = astLabelSymbolStack.rbegin();

  // std::list<SgDeclarationStatement*>::reverse_iterator astDeclarationStatementStack_iterator = astDeclarationStatementStack.rbegin();

  // printf ("     astScopeStack : astExpressionStack : astNodeStack : astDeclarationStatementStack : astTypeStack : astIntentSpecStack : astAttributeSpecStack \n");
     const int NumberOfStacks = 11;
  // string stackNames[NumberOfStacks] = { "astScopeStack", "astExpressionStack", "astNodeStack", "astNameStack", "astTypeStack", "astIntentSpecStack", "astAttributeSpecStack" };
     struct
        { std::string name;
          int fieldWidth;
        } stackNames[NumberOfStacks] = { {"astScopeStack", 40} ,    {"astExpressionStack",30} ,   {"astNodeStack",30},
                                         {"astNameStack",30} ,      {"astBaseTypeStack",30},      {"astTypeStack",30}, 
                                         {"astIntentSpecStack",30}, {"astAttributeSpecStack",20}, /* {"astInitializerStack",20}, */
                                         {"astTypeKindStack",20},   {"astTypeParameterStack",20}, {"astLabelSymbolStack",20} };

     for (int k=0; k < NumberOfStacks; k++)
        {
          std::string s  = stackNames[k].name;
          int fieldWidth = stackNames[k].fieldWidth;
          outputStateSupport(s,fieldWidth);
        }
     printf ("\n");

  // printf ("-------------------------------------------------------------------------------------------------------------------------------------------------------\n");
     int fieldWidth = 25;
     for (int j=0; j < fieldWidth*NumberOfStacks; j++)
        {
          printf ("-");
        }
     printf ("\n");

     for (size_t i=0; i < maxStackSize; i++)
        {
          std::string s;
          if (astScopeStack_iterator != astScopeStack.rend())
             {
            // printf ("     %p = %s = %s :",*astScopeStack_iterator,(*astScopeStack_iterator)->class_name().c_str(),SageInterface::get_name(*astScopeStack_iterator).c_str());
            // printf ("     %p ",*astScopeStack_iterator);
            // printf (" %s ",(*astScopeStack_iterator)->class_name().c_str());
            // printf ("= %s ",SageInterface::get_name(*astScopeStack_iterator).c_str());
            // printf (":");

               if (isSgBasicBlock(*astScopeStack_iterator) != NULL || isSgAssociateStatement(*astScopeStack_iterator) != NULL)
                  {
                 // If this is the SgBasicBlock or SgAssociateStatement then output the address instead 
                 // of the "default_name" generated by SageInterface::get_name().
                    s = (*astScopeStack_iterator)->class_name() + " : " + StringUtility::numberToString(*astScopeStack_iterator);
                  }
                 else
                  {
                    s = (*astScopeStack_iterator)->class_name() + " : " + SageInterface::get_name(*astScopeStack_iterator);
                  }

               astScopeStack_iterator++;
             }
            else
             {
               s = " No Scope ";
             }

          outputStateSupport(s,stackNames[0].fieldWidth);

          if (astExpressionStack_iterator != astExpressionStack.rend())
             {
            // printf ("     %p = %s = %s :",*astExpressionStack_iterator,(*astExpressionStack_iterator)->class_name().c_str(),SageInterface::get_name(*astExpressionStack_iterator).c_str());
            // printf ("     %p ",*astExpressionStack_iterator);
            // printf (" %s ",(*astExpressionStack_iterator)->class_name().c_str());
            // printf ("= %s ",SageInterface::get_name(*astExpressionStack_iterator).c_str());
            // printf (":");
               s = (*astExpressionStack_iterator)->class_name() + " : " + SageInterface::get_name(*astExpressionStack_iterator);

               astExpressionStack_iterator++;
             }
            else
             {
               s = " No Expression ";
             }

          outputStateSupport(s,stackNames[1].fieldWidth);

          if (astNodeStack_iterator != astNodeStack.rend())
             {
            // printf ("     %p = %s = %s :",*astExpressionStack_iterator,(*astExpressionStack_iterator)->class_name().c_str(),SageInterface::get_name(*astExpressionStack_iterator).c_str());
            // printf ("     %p ",*astNodeStack_iterator);
            // printf (" %s ",(*astNodeStack_iterator)->class_name().c_str());
            // printf ("= %s ",SageInterface::get_name(*astNodeStack_iterator).c_str());
            // printf (":");
               s = (*astNodeStack_iterator)->class_name() + " : " + SageInterface::get_name(*astNodeStack_iterator);

               astNodeStack_iterator++;
             }
            else
             {
               s = " No Node ";
             }

          outputStateSupport(s,stackNames[2].fieldWidth);

          if (astNameStack_iterator != astNameStack.rend())
             {
               s = (*astNameStack_iterator)->text;

               astNameStack_iterator++;
             }
            else
             {
               s = " No Token ";
             }

          outputStateSupport(s,stackNames[3].fieldWidth);

          if (astBaseTypeStack_iterator != astBaseTypeStack.rend())
             {
               s = (*astBaseTypeStack_iterator)->class_name() + " : " + SageInterface::get_name(*astBaseTypeStack_iterator);

               astBaseTypeStack_iterator++;
             }
            else
             {
               s = " No Type ";
             }

          outputStateSupport(s,stackNames[4].fieldWidth);

          if (astTypeStack_iterator != astTypeStack.rend())
             {
            // printf ("     %p = %s = %s :",*astExpressionStack_iterator,(*astExpressionStack_iterator)->class_name().c_str(),SageInterface::get_name(*astExpressionStack_iterator).c_str());
            // printf ("     %p ",*astTypeStack_iterator);
            // printf (" %s ",(*astTypeStack_iterator)->class_name().c_str());
            // printf ("= %s ",SageInterface::get_name(*astTypeStack_iterator).c_str());
            // printf (":");
               s = (*astTypeStack_iterator)->class_name() + " : " + SageInterface::get_name(*astTypeStack_iterator);

               astTypeStack_iterator++;
             }
            else
             {
               s = " No Type ";
             }

          outputStateSupport(s,stackNames[5].fieldWidth);

          if (astIntentSpecStack_iterator != astIntentSpecStack.rend())
             {
            // printf (" %d ",*astIntentSpecStack_iterator);
            // printf (":");
               s = StringUtility::numberToString(*astIntentSpecStack_iterator);

               astIntentSpecStack_iterator++;
             }
            else
             {
               s = " No IntentSpec ";
             }

          outputStateSupport(s,stackNames[6].fieldWidth);

          if (astAttributeSpecStack_iterator != astAttributeSpecStack.rend())
             {
            // printf (" %d ",*astAttributeSpecStack_iterator);
            // printf (":");
               s = StringUtility::numberToString(*astAttributeSpecStack_iterator);

               astAttributeSpecStack_iterator++;
             }
            else
             {
               s = " No AttributeSpec ";
             }

          outputStateSupport(s,stackNames[7].fieldWidth);

          if (astTypeKindStack_iterator != astTypeKindStack.rend())
             {
               s = (*astTypeKindStack_iterator)->class_name() + " : " + SageInterface::get_name(*astTypeKindStack_iterator);

               astTypeKindStack_iterator++;
             }
            else
             {
               s = " No Expression ";
             }

       // outputStateSupport(s,stackNames[9].fieldWidth);
          outputStateSupport(s,stackNames[8].fieldWidth);

          if (astTypeParameterStack_iterator != astTypeParameterStack.rend())
             {
               s = (*astTypeParameterStack_iterator)->class_name() + " : " + SageInterface::get_name(*astTypeParameterStack_iterator);

               astTypeParameterStack_iterator++;
             }
            else
             {
               s = " No Expression ";
             }

       // outputStateSupport(s,stackNames[10].fieldWidth);
          outputStateSupport(s,stackNames[9].fieldWidth);

          if (astLabelSymbolStack_iterator != astLabelSymbolStack.rend())
             {
               s = (*astLabelSymbolStack_iterator)->class_name() + " : " + SageInterface::get_name(*astLabelSymbolStack_iterator);

               astLabelSymbolStack_iterator++;
             }
            else
             {
               s = " No Symbol ";
             }

       // outputStateSupport(s,stackNames[11].fieldWidth);
          outputStateSupport(s,stackNames[10].fieldWidth);

          printf ("\n");
        }

     printf ("\n");
     printf ("\n");
   }


SgScopeStatement* getTopOfScopeStack()
   {
  // This function has to do into go into a different source file than fortran_support.C 
  // since that is linked to librose while the astScopeStack variable is declared in this 
  // file (so they at least have to stay together).

     ROSE_ASSERT(astScopeStack.empty() == false);
  // SgScopeStatement* topOfStack = *(astScopeStack.begin());
  // printf ("In getTopOfScopeStack() topOfStack = %p = %s \n",topOfStack,topOfStack->class_name().c_str());
     SgScopeStatement* topOfStack = astScopeStack.front();

  // Testing the scope stack...
  // DQ (11/28/2010): Added specification of case insensitivity for Fortran.
     std::list<SgScopeStatement*>::iterator scopeInterator = astScopeStack.begin();
     while (scopeInterator != astScopeStack.end())
        {
          if ((*scopeInterator)->isCaseInsensitive() == false)
             {
               printf ("##### Error: the scope handling is set to case sensitive scopeInterator = %p = %s \n",*scopeInterator,(*scopeInterator)->class_name().c_str());
            // (*scopeInterator)->setCaseInsensitive(true);
             }
          ROSE_ASSERT((*scopeInterator)->isCaseInsensitive() == true);
          scopeInterator++;
        }

     return topOfStack;
   }

SgType* getTopOfTypeStack()
   {
  // This function has to do into go into a different source file than fortran_support.C 
  // since that is linked to librose while the astScopeStack variable is declared in this 
  // file (so they at least have to stay together).

     ROSE_ASSERT(astTypeStack.empty() == false);
     SgType* topOfStack = astTypeStack.front();

     return topOfStack;
   }

AstNameType* getTopOfNameStack()
   {
  // This function has to do into go into a different source file than fortran_support.C 
  // since that is linked to librose while the astScopeStack variable is declared in this 
  // file (so they at least have to stay together).

     ROSE_ASSERT(astNameStack.empty() == false);
  // AstNameType* topOfStack = *(astNameStack.begin());
     AstNameType* topOfStack = astNameStack.front();
  // printf ("In getTopOfNameStack() topOfStack = %p \n",topOfStack);

     return topOfStack;
   }

SgExpression* getTopOfExpressionStack()
   {
  // This function has to do into go into a different source file than fortran_support.C 
  // since that is linked to librose while the astScopeStack variable is declared in this 
  // file (so they at least have to stay together).

     ROSE_ASSERT(astExpressionStack.empty() == false);
  // SgExpression* topOfStack = *(astExpressionStack.begin());
     SgExpression* topOfStack = astExpressionStack.front();
  // printf ("In getTopOfExpressionStack() topOfStack = %p = %s \n",topOfStack,topOfStack->class_name().c_str());

     return topOfStack;
   }


SgExpression* 
buildLabelRefExp(SgExpression* expression)
   {
     SgExpression* returnExpression = expression;

  // If this is an integer it is a format label and we want to generate a SgLabelRefExp
     SgIntVal* integerValue = isSgIntVal(expression);
     if (integerValue != NULL)
        {
       // If this is an integer, then generate a SgLabelRefExp.
          SgName name = StringUtility::numberToString(integerValue->get_value());

          Token_t* format_label = create_token(1,0,0,name.str());
          SgLabelSymbol* labelSymbol = buildNumericLabelSymbol(format_label);

          delete format_label;
          format_label = NULL;

          labelSymbol->set_label_type(SgLabelSymbol::e_start_label_type);

          SgLabelRefExp* labelRefExp = new SgLabelRefExp(labelSymbol);
       // printf ("################## In buildLabelRefExp(): labelRefExp = %p value = %d \n",labelRefExp,labelRefExp->get_symbol()->get_numeric_label_value());

          setSourcePosition(labelRefExp);

       // DQ (1/26/2009): Set the parent of the SgIntVal IR node.
          integerValue->set_parent(labelRefExp);

          returnExpression = labelRefExp;
        }

     return returnExpression;
   }


SgFunctionDefinition*
getFunctionDefinitionFromScopeStack()
   {
  // New function to refactor code used to get the SgFunctionDefinition off of the scope stack.
     SgFunctionDefinition* functionDefinition = NULL;

     std::list<SgScopeStatement*>::iterator i = astScopeStack.begin();
  // printf ("Defining iterator i scope = %p = %s \n",*i,(*i)->class_name().c_str());

     while ( i != astScopeStack.end() && isSgFunctionDefinition(*i) == NULL )
        {
       // printf ("Looping iterator (before ++) i scope = %p = %s \n",*i,(*i)->class_name().c_str());
          i++;
       // printf ("Looping iterator i scope = %p = %s \n",*i,(*i)->class_name().c_str());
        }

     if (i != astScopeStack.end())
        {
          functionDefinition = isSgFunctionDefinition(*i);
          ROSE_ASSERT(functionDefinition != NULL);
        }

     return functionDefinition;
   }



// SgLabelRefExp* buildNumericLabelSymbol(Token_t* label)
SgLabelSymbol*
buildNumericLabelSymbol(Token_t* label)
   {
  // This is the function we use to create the label that might refer to a 
  // preivously seen statement or a statement we will see in the future.

     ROSE_ASSERT(label != NULL);
     ROSE_ASSERT(label->text != NULL);

  // DQ (11/22/2010): This is a bug in OFP, but I have to work around it for now.
     if (label->line == 0)
        {
          printf ("Error (OFP bug): label->line == 0 for label->text = %s \n",label->text);
        }
  // ROSE_ASSERT(label->line > 0);

     SgLabelSymbol* returnSymbol = NULL;

#if 0
  // Output debugging information about saved state (stack) information.
     outputState("At TOP of buildNumericLabelSymbol()");
#endif

     if ( SgProject::get_verbose() > DEBUG_COMMENT_LEVEL )
          printf ("This code can be replaced with a call to getFunctionDefinitionFromScopeStack() \n");

     std::list<SgScopeStatement*>::iterator i = astScopeStack.begin();
  // printf ("Defining iterator i scope = %p = %s \n",*i,(*i)->class_name().c_str());
  // while ( astScopeStack.empty() == false && i != astScopeStack.end() && isSgFunctionDefinition(*i) == NULL )
     while ( i != astScopeStack.end() && isSgFunctionDefinition(*i) == NULL )
        {
       // printf ("Looping iterator (before ++) i scope = %p = %s \n",*i,(*i)->class_name().c_str());
          i++;
       // printf ("Looping iterator i scope = %p = %s \n",*i,(*i)->class_name().c_str());
        }

  // A label on a program statment will not have a scope in which to be identified. "10 program main"
  // It is not clear what scope such a label should be added (global scope?).
     if (i != astScopeStack.end())
        {
       // printf ("Looking for SgLabelSymbol i scope = %p = %s \n",*i,(*i)->class_name().c_str());
          ROSE_ASSERT(isSgFunctionDefinition(*i) != NULL);

       // ROSE_ASSERT( i != astScopeStack.end() );
          SgName name = label->text;
       // SgLabelSymbol* returnSymbol = (*i)->lookup_label_symbol(name);
          returnSymbol = (*i)->lookup_label_symbol(name);

       // printf ("In buildNumericLabelSymbol(): returnSymbol = %p \n",returnSymbol);
          if (returnSymbol == NULL)
             {
            // The symbol was not found, create a symbol so that statements can reference
            // it then we can fixup the statement in the symbol later (when we see it).
               int label_value = atoi(label->text);
            // printf ("Building a SgLabelSymbol for a numeric label that we have not see yet: label_value = %d = %s \n",label_value,label->text);

               returnSymbol = new SgLabelSymbol((SgLabelStatement*) NULL);
               ROSE_ASSERT(returnSymbol != NULL);
               returnSymbol->set_fortran_statement(NULL);
               returnSymbol->set_numeric_label_value(label_value);

               SgStatement* label_statement = new SgNullStatement();
            // printf ("Building SgNullStatement label_statement = %p \n",label_statement);

               returnSymbol->set_fortran_statement(label_statement);

            // DQ (1/20/2008): The parent of a statement can't be set to a SgSymbol, so make it point to the current scope for now!
            // label_statement->set_parent(returnSymbol);
               label_statement->set_parent(astScopeStack.front());
               ROSE_ASSERT(label_statement->get_parent() != NULL);

            // DQ (1/20/2008): If the label is not present, but is referenced then this has to be set.
            // Note that test2007_175.f demonstrates that if the lable is not present 
            // then this label_statement fails because the source position is not set.
               setSourcePosition(label_statement);

               ROSE_ASSERT(isSgFunctionDefinition(*i) != NULL);
            // Insert the symbol into the function definition's symbol table so it will be found next time.
               (*i)->insert_symbol(name,returnSymbol);
             }

          ROSE_ASSERT(returnSymbol != NULL);
        }
       else
        {
          if ( SgProject::get_verbose() > DEBUG_COMMENT_LEVEL )
               printf ("WARNING: label attached to construct not in a function scope! \n");
#if 0
       // Output debugging information about saved state (stack) information.
          outputState("WARNING: At BOTTOM of buildNumericLabelSymbol()");
#endif
        }

  // printf ("Returning from buildNumericLabelSymbol() returnSymbol = %p \n",returnSymbol);
     return returnSymbol;
   }

SgLabelSymbol* 
buildNumericLabelSymbolAndAssociateWithStatement(SgStatement* stmt, Token_t* label)
   {
  // This is the function we use to associate a label with a statement.
  // The label may be been previously build if there was a forward 
  // reference to the statement's label. This might also be the label for
  // the statements asociated end of construct (for the label associated
  // with "end" for example).

     ROSE_ASSERT(label != NULL);
     ROSE_ASSERT(label->line > 0);
     ROSE_ASSERT(label->text != NULL);

  // Assumes simple string based representation of integer
  // I used atoi(), even though strtol() is suggested.  We store the 
  // numeric lables in the AST as numeric values.
  // int numericLabel = atoi(label->text);
  // printf ("label->text = %s numericLabel = %d \n",label->text,numericLabel);
  // stmt->set_numeric_label(numericLabel);

     std::list<SgScopeStatement*>::iterator i = astScopeStack.begin();
  // printf ("Starting at the scope = %s \n",(*i)->class_name().c_str());

  // DQ (12/9/2007): Added support for numeric lables to be SgLabelSymbols.
  // It is unclear if we want to use the function scope of the global scope 
  // (I have use the function scope, where the function is not explicit this 
  // is still using the compiler generated function).
     while ( i != astScopeStack.end() && isSgFunctionDefinition(*i) == NULL )
        {
          i++;
        }

     ROSE_ASSERT( i != astScopeStack.end() );
     ROSE_ASSERT(isSgFunctionDefinition(*i) != NULL);

  // printf ("Looking for SgLabelSymbol i scope = %p = %s \n",*i,(*i)->class_name().c_str());

     SgName name = label->text;
     SgLabelSymbol* label_symbol = (*i)->lookup_label_symbol(name);
     if (label_symbol == NULL)
        {
       // If this does not exist then build the associated label symbol and put it into the function's symbol table.
          label_symbol = new SgLabelSymbol((SgLabelStatement*) NULL);
          label_symbol->set_fortran_statement(stmt);

       // DQ (12/24/2007): The new design stores the numeric label value in the SgLabelSymbol.
          int label_value = atoi(label->text);
       // printf ("Building a SgLabelSymbol for a numeric label that we have not see yet: label_value = %d = %s \n",label_value,label->text);
          label_symbol->set_numeric_label_value(label_value);

       // printf ("Warning in buildNumericLabelSymbolAndAssociateWithStatement(): setting label_type using SgLabelSymbol::e_end_label_type \n");
          label_symbol->set_label_type(SgLabelSymbol::e_end_label_type);

          ROSE_ASSERT(isSgFunctionDefinition(*i) != NULL);
          (*i)->insert_symbol(name,label_symbol);

          if ( SgProject::get_verbose() > DEBUG_COMMENT_LEVEL )
               printf ("Built a new SgLabelSymbol = %p (numeric value = %d) for name = %s associated with statement %p \n",label_symbol,label_value,name.str(),stmt);
        }
       else
        {
       // If this exists then it was build with a SgNullStatement and we have to replace the statement.
          SgStatement* tempStatement = label_symbol->get_fortran_statement();

          if ( SgProject::get_verbose() > DEBUG_COMMENT_LEVEL )
              printf ("Found an existing SgLabelSymbol = %p for name = %s associated with statement %p (deleted tempStatement = %p) \n",label_symbol,name.str(),stmt,tempStatement);

       // DQ (12/24/2007): New implementation does not use SgNullStatement internally. NOT TRUE, we need these for forward references to numeric labels.
       // ROSE_ASSERT(isSgNullStatement(tempStatement) == NULL);

       // DQ (12/24/2007): If this is associated with a SgFortranDo statement, then don't delete it.
       // Only delete it if it is a SgNullStatement. This should solve the problem with test2007_233.f 
       // (fixed this problem, but not finished yet).
          if (isSgNullStatement(tempStatement) != NULL)
             {
               delete tempStatement;
               tempStatement = NULL;
             }

          label_symbol->set_fortran_statement(NULL);
          label_symbol->set_fortran_statement(stmt);
        }

     ROSE_ASSERT(label_symbol != NULL);
     return label_symbol;
   }


// DQ (12/8/2010): This is a new function that should likely not be implemented!
void
processLabelOnStack( SgStatement* statement )
   {
  // The label functionality should be handled via the label toke passed as a function parameter and
  // we should disable the generation of SgLabelSymbol and pushing them onto the stack via R313
  // (a reference for this handling is the email with Scott 12/8/2010).

     ROSE_ASSERT(statement != NULL);

     if (astLabelSymbolStack.empty() == false)
        {
          SgLabelSymbol* labelSymbol = astLabelSymbolStack.front();
          ROSE_ASSERT(labelSymbol != NULL);

          astLabelSymbolStack.pop_front();
<<<<<<< HEAD

#if 0
       // DQ (12/9/2010): We only want to pop the stack, the label is processed using
       // only the token from the c_action function parameter as suggested by Scott.

       // SgVarRefExp* labelVarRef = SageBuilder::buildVarRefExp(labelSymbol);
          SgLabelRefExp* labelRefExp = new SgLabelRefExp(labelSymbol);
          setSourcePosition(labelRefExp);

          statement->set_numeric_label(labelRefExp);
#endif
=======
>>>>>>> 5936b856
        }
   }


// DQ (12/8/2010): This is a new function that should likely not be implemented!
void
specialFixupForLabelOnStackAndNotPassedAsParameter( SgStatement* statement )
   {
// This is to make up for a bug in OFP where the label is pushed onto the stack
// but not also passed as a c_action function function argument.  So this is
// the only way to detect and process the label.

     ROSE_ASSERT(statement != NULL);

     if (astLabelSymbolStack.empty() == false)
        {
          SgLabelSymbol* labelSymbol = astLabelSymbolStack.front();
          ROSE_ASSERT(labelSymbol != NULL);

          astLabelSymbolStack.pop_front();

<<<<<<< HEAD
#if 1
=======
>>>>>>> 5936b856
       // DQ (12/9/2010): We only want to pop the stack, the label is processed using
       // only the token from the c_action function parameter as suggested by Scott.

       // SgVarRefExp* labelVarRef = SageBuilder::buildVarRefExp(labelSymbol);
          SgLabelRefExp* labelRefExp = new SgLabelRefExp(labelSymbol);
          setSourcePosition(labelRefExp);

          statement->set_numeric_label(labelRefExp);
<<<<<<< HEAD
#endif
=======
>>>>>>> 5936b856
        }
   }


void
setStatementNumericLabelUsingStack(SgStatement* statement)
   {
  // DQ (12/9/2010): To provide consistant handling of labels we want to only process 
  // labels passed as arguments to the appropriate c_action function.  So this processing
  // should be redundant with that and disallowed.

  // Set the label using the stack 
     if (astLabelSymbolStack.empty() == false)
        {
          if ( SgProject::get_verbose() > DEBUG_COMMENT_LEVEL )
               printf ("There is a label on the stack \n");

       // Get the label info from the astLabelSymbolStack
          SgLabelSymbol* labelSymbol = astLabelSymbolStack.front();
          astLabelSymbolStack.pop_front();

       // The label should not overwrite an existing label (built using a label 
       // Token_t passed as a function argument to a c_action_ function).
       // ROSE_ASSERT(statement->get_numeric_label() == NULL);
          if (statement->get_numeric_label() != NULL)
             {
               if (statement->get_numeric_label()->get_numeric_label_value() != labelSymbol->get_numeric_label_value())
                  {
                    printf ("Error: Overwriting an existing label on a statement = %p = %s \n",statement,statement->class_name().c_str());
                    printf ("   labelSymbol->get_numeric_label_value()                    = %d \n",labelSymbol->get_numeric_label_value());
                    printf ("   statement->get_numeric_label()->get_numeric_label_value() = %d \n",statement->get_numeric_label()->get_numeric_label_value());
                    ROSE_ASSERT(statement->get_numeric_label()->get_numeric_label_value() == labelSymbol->get_numeric_label_value());
                  }
             }

          if (statement->get_numeric_label() == NULL)
             {
            // Set the label in the statement
            // statement->set_numeric_label(labelSymbol);

               SgLabelRefExp* labelRefExp = new SgLabelRefExp(labelSymbol);
            // printf ("################## In setStatementNumericLabelUsingStack(): statement = %p labelRefExp = %p value = %d \n",statement,labelRefExp,labelRefExp->get_symbol()->get_numeric_label_value());

            // printf ("Exiting as a test! \n");
            // ROSE_ASSERT(false);

               statement->set_numeric_label(labelRefExp);
               labelRefExp->set_parent(statement);
               setSourcePosition(labelRefExp);
             }
        }
       else
        {
          if ( SgProject::get_verbose() > DEBUG_COMMENT_LEVEL )
               printf ("astLabelSymbolStack.empty() == true, no label on stack for statement = %p = %s \n",statement,statement->class_name().c_str());
        }
   }


void
setStatementNumericLabel(SgStatement* stmt, Token_t* label)
   {
     if (label != NULL)
        {
          ROSE_ASSERT(label->line > 0);
          ROSE_ASSERT(label->text != NULL);

       // DQ (2/18/2008): There are two mechanisms for setting labels, make sure that if 
       // this one is being used that we don't leave labels on the astLabelSymbolStack
       // ROSE_ASSERT (astLabelSymbolStack.empty() == true);

          SgLabelSymbol* labelSymbol = buildNumericLabelSymbolAndAssociateWithStatement(stmt,label);
          ROSE_ASSERT(labelSymbol != NULL);

       // printf ("In setStatementNumericLabel(): Found statement =%p with label = %d \n",labelSymbol->get_fortran_statement(),labelSymbol->get_fortran_statement()->get_numeric_label());
          labelSymbol->set_label_type(SgLabelSymbol::e_start_label_type);
       // stmt->set_numeric_label(labelSymbol);

          SgLabelRefExp* labelRefExp = new SgLabelRefExp(labelSymbol);

       // This providea a crude from of trace through the problem so that we can 
       // map failures back to the relevant lines of code in a large application.
       // printf ("################## In setStatementNumericLabel(): statement = %p labelRefExp = %p value = %d \n",stmt,labelRefExp,labelRefExp->get_symbol()->get_numeric_label_value());

          stmt->set_numeric_label(labelRefExp);
          labelRefExp->set_parent(stmt);
          setSourcePosition(labelRefExp,label);
        }
   }

void
setStatementEndNumericLabel(SgStatement* stmt, Token_t* label)
   {
#if 0
  // Output debugging information about saved state (stack) information.
     outputState("At TOP of setStatementEndNumericLabel()");
#endif

     ROSE_ASSERT(stmt->has_end_numeric_label() == true);

     if (label != NULL)
        {
          ROSE_ASSERT(label->line > 0);
          ROSE_ASSERT(label->text != NULL);

          SgLabelSymbol* labelSymbol = buildNumericLabelSymbolAndAssociateWithStatement(stmt,label);

       // Mark the label as associated with the end of the statement (for block constructs)
          ROSE_ASSERT(labelSymbol != NULL);

       // printf ("In setStatementEndNumericLabel(): Found statement =%p with label = %d \n",labelSymbol->get_fortran_statement(),labelSymbol->get_fortran_statement()->get_numeric_label());
          labelSymbol->set_label_type(SgLabelSymbol::e_end_label_type);
       // int numeric_label = atoi(label->text);
       // stmt->set_end_numeric_label(labelSymbol);

          SgLabelRefExp* labelRefExp = new SgLabelRefExp(labelSymbol);
          stmt->set_end_numeric_label(labelRefExp);
          labelRefExp->set_parent(stmt);
          setSourcePosition(labelRefExp,label);
        }
   }

void
setStatementElseNumericLabel(SgStatement* stmt, Token_t* label)
   {
#if 0
  // Output debugging information about saved state (stack) information.
     outputState("At TOP of setStatementElseNumericLabel()");
#endif

  // For now just trap the special case.  At some point this might also apply to the SgWhereStatement
  // ROSE_ASSERT(stmt->has_else_numeric_label() == true);

     SgIfStmt* ifStatement = isSgIfStmt(stmt);
     ROSE_ASSERT(ifStatement != NULL);

     if (label != NULL)
        {
          ROSE_ASSERT(label->line > 0);
          ROSE_ASSERT(label->text != NULL);

          SgLabelSymbol* labelSymbol = buildNumericLabelSymbolAndAssociateWithStatement(stmt,label);

       // Mark the label as associated with the end of the statement (for block constructs)
          ROSE_ASSERT(labelSymbol != NULL);

       // printf ("In setStatementElseNumericLabel(): Found statement =%p with label = %d \n",labelSymbol->get_fortran_statement(),labelSymbol->get_fortran_statement()->get_numeric_label());
          labelSymbol->set_label_type(SgLabelSymbol::e_else_label_type);
       // int numeric_label = atoi(label->text);
       // ifStatement->set_else_numeric_label(labelSymbol);

          SgLabelRefExp* labelRefExp = new SgLabelRefExp(labelSymbol);
       // stmt->set_else_numeric_label(labelRefExp);
          ifStatement->set_else_numeric_label(labelRefExp);
          labelRefExp->set_parent(ifStatement);
          setSourcePosition(labelRefExp,label);
        }
   }

void
setStatementStringLabel(SgStatement* stmt, Token_t* label)
   {
     if (label != NULL)
        {
          ROSE_ASSERT(label->line > 0);
          ROSE_ASSERT(label->text != NULL);

       // Note that an alternative to this switch would be to have the 
       // apropriate virtual dunctioned defined in the IR nodes.
          switch (stmt->variantT())
             {
               case V_SgWhereStatement:
                  {
                    SgWhereStatement* statement = isSgWhereStatement(stmt);
                    statement->set_string_label(label->text);
                    break;
                  }

               case V_SgFortranDo:
                  {
                    SgFortranDo* statement = isSgFortranDo(stmt);
                    statement->set_string_label(label->text);
                    break;
                  }

               case V_SgIfStmt:
                  {
                    SgIfStmt* statement = isSgIfStmt(stmt);
                    statement->set_string_label(label->text);
                    break;
                  }

               case V_SgForStatement:
                  {
                    SgForStatement* statement = isSgForStatement(stmt);
                    statement->set_string_label(label->text);
                    break;
                  }

               case V_SgSwitchStatement:
                  {
                    SgSwitchStatement* statement = isSgSwitchStatement(stmt);
                    statement->set_string_label(label->text);
                    break;
                  }

               case V_SgWhileStmt:
                  {
                    SgWhileStmt* statement = isSgWhileStmt(stmt);
                    statement->set_string_label(label->text);
                    break;
                  }

               default:
                  {
                    printf ("Error: set_string_label() not defined for this statement = %p = %s \n",stmt,stmt->class_name().c_str());
                    ROSE_ASSERT(false);
                  }
             }
        }
   }


void
trace_back_through_parent_scopes_searching_for_module (const SgName & moduleName, SgScopeStatement* currentScope, SgClassSymbol* & moduleSymbol )
   {
  // This function traces back through the parent scopes to search for the named module symbol in an outer scope
  // It returns NULL if it is not found in any scope.  It also chases all modules included via SgUseStatements.

     if ( SgProject::get_verbose() > DEBUG_COMMENT_LEVEL )
          printf ("In trace_back_through_parent_scopes_searching_for_module(): moduleName = %s currentScope = %p \n",moduleName.str(),currentScope);

<<<<<<< HEAD
#if 1
=======
>>>>>>> 5936b856
  // Testing the scope stack...
  // DQ (11/28/2010): Added specification of case insensitivity for Fortran.
     std::list<SgScopeStatement*>::iterator scopeInterator = astScopeStack.begin();
     while (scopeInterator != astScopeStack.end())
        {
          if ((*scopeInterator)->isCaseInsensitive() == false)
             {
               printf ("##### Error (in initialize_global_scope_if_required): the scope handling is set to case sensitive scopeInterator = %p = %s \n",*scopeInterator,(*scopeInterator)->class_name().c_str());
            // (*scopeInterator)->setCaseInsensitive(true);
             }
          ROSE_ASSERT((*scopeInterator)->isCaseInsensitive() == true);
          scopeInterator++;
        }
<<<<<<< HEAD
#endif
=======
>>>>>>> 5936b856

     SgScopeStatement* tempScope = currentScope;

  // DQ (12/12/2007): Added test for if this is a function!
     while (moduleSymbol == NULL && tempScope != NULL)
        {
       // Note that modules are represented at classes.
          moduleSymbol = tempScope->lookup_class_symbol(moduleName);
#if 0
          printf ("In trace_back_through_parent_scopes_searching_for_module(): tempScope = %p = %s moduleSymbol = %p \n",
               tempScope,tempScope->class_name().c_str(),moduleSymbol);
#endif
       // If we have processed the global scope then we can stop (if we have not found the symbol at this
       // point then it is not available (or it is only availalbe through a USE statment.
          tempScope = isSgGlobal(tempScope) ? NULL : tempScope->get_scope();
        }

  // This function could have returned a NULL pointer if there was no symbol found ???
     if ( SgProject::get_verbose() > DEBUG_COMMENT_LEVEL )
          printf ("Leaving trace_back_through_parent_scopes_searching_for_module(): moduleSymbol = %p \n",moduleSymbol);
   }

void
trace_back_through_parent_scopes_lookup_variable_symbol_but_do_not_build_variable(const SgName & variableName, SgScopeStatement* currentScope, SgVariableSymbol* & variableSymbol, SgFunctionSymbol* & functionSymbol, SgClassSymbol* & classSymbol)
   {
  // This function traces back through the parent scopes to search for the named symbol in an outer scope
  // It returns NULL if it is not found in any scope.  Is does not look in any scopes specified using a 
  // C++ using declaration (SgUsingDeclarationStatement), using directives (SgUsingDirectiveStatement), a
  // Fortran use statement (SgUseStatement).  This will be done in another function, not yet implemented.

  // DQ (4/29/2008): Added support for detecting SgClassSymbol IR nodes (fro drived types).

     if ( SgProject::get_verbose() > DEBUG_COMMENT_LEVEL )
          printf ("In trace_back_through_parent_scopes_lookup_variable_symbol_but_do_not_build_variable(): variableName = %s currentScope = %p = %s \n",variableName.str(),currentScope,currentScope->class_name().c_str());

#if 0
  // Output debugging information about saved state (stack) information.
     outputState("In trace_back_through_parent_scopes_lookup_variable_symbol_but_do_not_build_variable()");
#endif

<<<<<<< HEAD
#if 1
  // Testing the scope stack...
=======
  // printf ("############### Could this variable = %s be a data member in a module? ############## \n",variableName.str());

  // Testing the scope stack...(debugging code for case insensitive symbol table handling)
>>>>>>> 5936b856
  // DQ (11/28/2010): Added specification of case insensitivity for Fortran.
     std::list<SgScopeStatement*>::iterator scopeInterator = astScopeStack.begin();
     while (scopeInterator != astScopeStack.end())
        {
          if ((*scopeInterator)->isCaseInsensitive() == false)
             {
               printf ("##### Error (in initialize_global_scope_if_required): the scope handling is set to case sensitive scopeInterator = %p = %s \n",*scopeInterator,(*scopeInterator)->class_name().c_str());
            // (*scopeInterator)->setCaseInsensitive(true);
             }
          ROSE_ASSERT((*scopeInterator)->isCaseInsensitive() == true);
          scopeInterator++;
        }
<<<<<<< HEAD
#endif
=======

  // DQ (12/21/2010): Reset these to NULL before evaluating the current scoep for a variable, function, or class with the target name.
     variableSymbol = NULL;
     functionSymbol = NULL;
     classSymbol    = NULL;
>>>>>>> 5936b856

  // SgVariableSymbol* variableSymbol = NULL;
  // SgFunctionSymbol* functionSymbol = NULL;
     SgScopeStatement* tempScope = currentScope;

  // DQ (12/12/2007): Added test for if this is a function!
  // while (variableSymbol == NULL && tempScope != NULL)
     while (variableSymbol == NULL && functionSymbol == NULL && classSymbol == NULL && tempScope != NULL)
        {
#if 0
          printf ("Searching in scope = %p = %s \n",tempScope,tempScope->class_name().c_str());
          tempScope->get_startOfConstruct()->display("Searching in scope");
#endif
       // DQ (11/26/2010): The variable name that we will search for needs to be case normalized (see test2010_112.f90).
          variableSymbol = tempScope->lookup_variable_symbol(variableName);
          functionSymbol = tempScope->lookup_function_symbol(variableName);
          classSymbol    = tempScope->lookup_class_symbol(variableName);
#if 0
          printf ("In trace_back_through_parent_scopes_lookup_variable_symbol_but_do_not_build_variable(): tempScope = %p = %s variableSymbol = %p functionSymbol = %p classSymbol = %p \n",
               tempScope,tempScope->class_name().c_str(),variableSymbol,functionSymbol,classSymbol);
#endif

#if 0
          tempScope->print_symboltable("In trace_back_through_parent_scopes_lookup_variable_symbol_but_do_not_build_variable()");
#endif

       // If we have processed the global scope then we can stop (if we have not found the symbol at this
       // point then it is not available (or it is only available through a USE statment and we have not 
       // implemented that support yet.
          tempScope = isSgGlobal(tempScope) ? NULL : tempScope->get_scope();
        }

#if 0
  // Output debugging information about saved state (stack) information.
     outputState("At BOTTOM of trace_back_through_parent_scopes_lookup_variable_symbol_but_do_not_build_variable()");
#endif

#if 1
  // This function could have returned a NULL pointer if there was no symbol found ???
     if ( SgProject::get_verbose() > DEBUG_COMMENT_LEVEL )
          printf ("Leaving trace_back_through_parent_scopes_lookup_variable_symbol_but_do_not_build_variable(): variableSymbol = %p functionSymbol = %p \n",variableSymbol,functionSymbol);
#endif
   }

// void build_implicit_program_statement_if_required();

SgVariableSymbol*
trace_back_through_parent_scopes_lookup_variable_symbol(const SgName & variableName, SgScopeStatement* currentScope )
   {
  // This function traces back through the parent scopes to search for the named symbol in an outer scope
  // Semantics of this function:
  //    It returns NULL if the named variable is not found in any scope.
  //    If the variable should be implicitly defined then it is built, but the function still returns NULL.
  // Note that this means that using it to get the symbol for an implicitly defined variable that has not 
  // been used required calling the function twice.

  // Whe looking at scopes this function does not look in any scopes specified using a 
  // C++ using declaration (SgUsingDeclarationStatement), using directives (SgUsingDirectiveStatement), a
  // Fortran use statement (SgUseStatement).  This is handled by having SgAliasSymbol to represent such 
  // symbols that have been imported into the associated scope of the using declarations (or use statement 
  // in fortran).

#if 0
     if ( SgProject::get_verbose() > DEBUG_COMMENT_LEVEL )
          printf ("In trace_back_through_parent_scopes_lookup_variable_symbol(): variableName = %s currentScope = %p \n",variableName.str(),currentScope);
#endif

  // An AttributeSpecification statement can be the first statement in a program
  // (see test2007_213.f, if so then this can be one of the first c_action statements called.
  // build_implicit_program_statement_if_required();

     SgVariableSymbol* variableSymbol = NULL;
     SgFunctionSymbol* functionSymbol = NULL;
     SgClassSymbol*    classSymbol    = NULL;

  // trace_back_through_parent_scopes_lookup_variable_symbol_but_do_not_build_variable(variableName,currentScope,variableSymbol,functionSymbol);
     trace_back_through_parent_scopes_lookup_variable_symbol_but_do_not_build_variable(variableName,currentScope,variableSymbol,functionSymbol,classSymbol);

#if 0
     printf ("In trace_back_through_parent_scopes_lookup_variable_symbol(): variableSymbol = %p \n",variableSymbol);
     printf ("In trace_back_through_parent_scopes_lookup_variable_symbol(): functionSymbol = %p \n",functionSymbol);
     printf ("In trace_back_through_parent_scopes_lookup_variable_symbol(): classSymbol    = %p \n",classSymbol);
#endif

#if 0
     printf ("Output the symbol table at the current scope (debugging): \n");
     currentScope->get_symbol_table()->print("Output the symbol table at the current scope");
#endif

     if ( (variableSymbol == NULL) && functionSymbol == NULL && classSymbol == NULL && (matchAgainstIntrinsicFunctionList(variableName.str()) == false) )
        {
       // FMZ(1/8/2010)
       // if the Id name is "team_world" or "team_default", generate team,external:: declarations
          {
            string teamName = variableName.str();
            std::transform(teamName.begin(),teamName.end(),teamName.begin(),::tolower);

            string teamWorld =   "team_world";
            string teamDefault = "team_default";
            if (teamName == teamWorld || teamName == teamDefault)
               {
                 return   add_external_team_decl(teamName);
               }
          }

          if ( SgProject::get_verbose() > DEBUG_COMMENT_LEVEL )
               printf ("Warning: trace_back_through_parent_scopes_lookup_variable_symbol(): could not locate the specified variable (for %s) in any outer symbol table: astNameStack.size() = %zu \n",variableName.str(),astNameStack.size());
       // printf ("astNameStack.front() = %p = %s = %s \n",astNameStack.front(),astNameStack.front()->class_name().c_str(),SageInterface::get_name(astNameStack.front()).c_str());

          if (astNameStack.empty() == false)
             {
               if ( SgProject::get_verbose() > DEBUG_COMMENT_LEVEL )
                    printf ("astNameStack.front() = %p = %s \n",astNameStack.front(),astNameStack.front()->text);
             }

<<<<<<< HEAD
#if 0
       // Refactored code into function buildImplicitVariableDeclaration() that 
       // can be called from both this function and in R612 c_action_data_ref()
          Token_t token;
          token.line = 1;
          token.col  = 1;
          token.type = 0;
          token.text = strdup(variableName.str());
#endif

=======
>>>>>>> 5936b856
       // Check if this is a scope using implicit none rules, however for now even if we know it is function we 
       // first build it as a variable and later convert it to either an array or a function (or a derived type).
          bool isAnImplicitNoneScope = isImplicitNoneScope();
          if (isAnImplicitNoneScope == true)
             {
            // This has to be a function call since we can't be building a variable to represent an implicitly type variable. 
            // See jacobi.f for an example of this. Also, currently test2010_45.f90 demonstrates a case of "integer x = 42, y = x" 
            // where the initializer to "y" is not built as a symbol yet as part of the construction of the variable declaration.
#if 0
               outputState("scope marked as implicit none, so we must construct function in trace_back_through_parent_scopes_lookup_variable_symbol()");
#endif
            // DQ (9/11/2010): Since this must be a function, we can build a function reference expression and a function declaration, but in what scope.
            // Or we could define a list of unresolved functions and fix them up at the end of the module or global scope.  This is a general problem
            // and demonstrated by test2010_46.f90 
               if (astNameStack.empty() != false)
                    cerr << "Error: name stack is empty when handling variable:"<<variableName.str() << endl;
               ROSE_ASSERT(astNameStack.empty() == false);
               ROSE_ASSERT(astNameStack.front()->text != NULL);

               SgName name = astNameStack.front()->text;
            // astNameStack.pop_front();

            // Define this as a function returning void type for now, but it will have to be fixed when we finally see the function definition.
               SgFunctionType* functionType             = new SgFunctionType (SgTypeVoid::createType());
#if 0
               printf ("#########################################  functionType = %p ####################################### \n",functionType);
#endif
               SgFunctionDefinition* functionDefinition = NULL;

               SgProcedureHeaderStatement* functionDeclaration = new SgProcedureHeaderStatement(name,functionType,functionDefinition);
               ROSE_ASSERT(functionDeclaration != NULL);

            // We have not yet seen the declaration for this function so it can only be marked as compiler gnerated for now!
               setSourcePosition(functionDeclaration);
               setSourcePosition(functionDeclaration->get_parameterList());

               ROSE_ASSERT(functionDeclaration->get_endOfConstruct()   != NULL);
               ROSE_ASSERT(functionDeclaration->get_startOfConstruct() != NULL);

               setSourcePositionCompilerGenerated(functionDeclaration);
               setSourcePositionCompilerGenerated(functionDeclaration->get_parameterList());

               ROSE_ASSERT(functionDeclaration->get_endOfConstruct()   != NULL);
               ROSE_ASSERT(functionDeclaration->get_startOfConstruct() != NULL);

               ROSE_ASSERT(functionSymbol == NULL);
               functionSymbol = new SgFunctionSymbol(functionDeclaration);
               ROSE_ASSERT(functionSymbol != NULL);

               ROSE_ASSERT(astScopeStack.empty() == false);
               SgScopeStatement* scope = astScopeStack.back();
               ROSE_ASSERT(scope != NULL);
               SgGlobal* globalScope = isSgGlobal(scope);
               ROSE_ASSERT(globalScope != NULL);

            // Set the scope to be global scope since we have not yet seen the function definition!
            // If it was from a module, then the module should have been included. If we were in a 
            // module then this should be fixed up at the end of the module scope (and we will have 
            // seen the function definition by then).  If this needs to be fixed up in global scope 
            // then we will see the function definition by then (at the end of the translation unit).
               functionDeclaration->set_scope(globalScope);

            // We also have to set the first non-defining declaration.
               functionDeclaration->set_firstNondefiningDeclaration(functionDeclaration);

            // We also have to set the parent...
               ROSE_ASSERT(functionDeclaration->get_parent() == NULL);
               functionDeclaration->set_parent(globalScope);
               ROSE_ASSERT(functionDeclaration->get_parent() != NULL);

            // printf ("Adding function name = %s to the global scope (even though we have not seen the definition yet) \n",name.str());
               globalScope->insert_symbol(name,functionSymbol);

            // Add this function to the list of unresolved functions so that we can fixup the AST afterward (close of module scope or close of global scope).
               astUnresolvedFunctionsList.push_front(functionDeclaration);
#if 0
               printf ("Error: scope marked as implict none, so we must construct name = %s as a function (function reference expression) \n",variableName.str());
               ROSE_ASSERT(false);
#endif
             }
            else
             {
<<<<<<< HEAD
#if 0
            // This has to be a function call since we can't be building a variable to represent an implicitly type variable.
            // DQ (9/11/2010): This can alternatively be something like "integer x = 42, y = x" where the initializer to "y" is not  
            // built as a symbol yet as part of the construction of the variable declaration. See test2010_45.f90 for an example.
               printf ("Warning: scope marked as implict none, so we must construct name = %s as a function or variable (function or variable reference expression) (if a variable ew need to locate it in the current variable declaration)\n",variableName.str());
=======
            // printf ("NOTE: CANCLED SEMANTICS THAT BUILD IMPLICIT VARIABLE SYMBOLS \n");
>>>>>>> 5936b856
             }
        }

#if 0
  // Output debugging information about saved state (stack) information.
     outputState("At BOTTOM of trace_back_through_parent_scopes_lookup_variable_symbol()");
#endif

<<<<<<< HEAD
#if 1
            // DQ (11/26/2010): Refactored code into function that can be called from both here and in R612 c_action_data_ref()
               buildImplicitVariableDeclaration(variableName);
#else
            // Push the name onto the stack
               if ( SgProject::get_verbose() > DEBUG_COMMENT_LEVEL )
                    printf ("Push the name onto the astNameStack \n");
               astNameStack.push_front(&token);
               ROSE_ASSERT(astNameStack.empty() == false);
=======
#if 0
  // This function could have returned a NULL pointer if there was no symbol found ???
     if ( SgProject::get_verbose() > DEBUG_COMMENT_LEVEL )
          printf ("Leaving trace_back_through_parent_scopes_lookup_variable_symbol(): variableSymbol = %p functionSymbol = %p \n",variableSymbol,functionSymbol);
#endif
>>>>>>> 5936b856

     return variableSymbol;
   }


// DQ (12/27/2010): We have to maek the return type std::vector<SgSymbol*> so that we have 
// include SgFunctionSymbols to handle function return value initialization for defined types.
// DQ (12/14/2010): New support for structure members.
// std::vector<SgVariableSymbol*>
// std::vector<SgSymbol*> trace_back_through_parent_scopes_lookup_member_variable_symbol(const std::vector<std::string> & qualifiedNameList, SgScopeStatement* currentScope )
std::vector<SgSymbol*>
trace_back_through_parent_scopes_lookup_member_variable_symbol(const std::vector<MultipartReferenceType> & qualifiedNameList, SgScopeStatement* currentScope )
   {
  // This function takes an array of names representing multi-part references generated from repeated calls to R613.
  // This function permits structured data member lookup to be uniform with simple variable lookup.
  // The non-recursive implementation that this allows for R612 makes it easer to debug this code.

     SgVariableSymbol* variableSymbol = NULL;
     SgFunctionSymbol* functionSymbol = NULL;
     SgClassSymbol*    classSymbol    = NULL;

  // std::vector<SgVariableSymbol*> returnSymbolList;
     std::vector<SgSymbol*> returnSymbolList;

#if 0
  // Output debugging information about saved state (stack) information.
     outputState("At TOP of trace_back_through_parent_scopes_lookup_member_variable_symbol(const std::vector<std::string>,SgScopeStatement*)");
#endif

#if 0
     printf ("qualifiedNameList name = %s \n",generateQualifiedName(qualifiedNameList).c_str());
#endif

        {
       // This is the more sophisticated case (multi-part references)...
       // We actually want to call the version of the function that will not create a new implicit variable.
          SgScopeStatement* structureScope = currentScope;
          ROSE_ASSERT(structureScope != NULL);

          string name;
       // size_t i = 0;
       // while (i < qualifiedNameList.size())
          for (size_t i = 0; i < qualifiedNameList.size(); i++)
             {
            // name = qualifiedNameList[i];
               name = qualifiedNameList[i].name;
#if 0
               printf ("structureScope = %p = %s name = %s \n",structureScope,structureScope->class_name().c_str(),name.c_str());
#endif
#if 0
               printf ("Output the symbol table at the structureScope (debugging i = %zu): \n",i);
               structureScope->get_symbol_table()->print("Output the symbol table at the current scope");
#endif

            // variableSymbol = trace_back_through_parent_scopes_lookup_variable_symbol(qualifiedNameList[i],structureScope);
            // trace_back_through_parent_scopes_lookup_variable_symbol_but_do_not_build_variable(qualifiedNameList[i],structureScope,variableSymbol,functionSymbol,classSymbol);
               trace_back_through_parent_scopes_lookup_variable_symbol_but_do_not_build_variable(name,structureScope,variableSymbol,functionSymbol,classSymbol);

#if 0
               printf ("In trace_back_through_parent_scopes_lookup_member_variable_symbol(): variableSymbol = %p \n",variableSymbol);
               printf ("In trace_back_through_parent_scopes_lookup_member_variable_symbol(): functionSymbol = %p \n",functionSymbol);
               printf ("In trace_back_through_parent_scopes_lookup_member_variable_symbol(): classSymbol    = %p \n",classSymbol);
#endif

               if (variableSymbol != NULL)
                  {
                 // ROSE_ASSERT(variableSymbol->get_type() != NULL);
#if 0
                    printf ("variable type = %s \n",variableSymbol->get_type()->class_name().c_str());
#endif
                 // This is a reference to a variable (perhaps a structure), and we can return variableSymbol as NULL.
                 // name = qualifiedNameList[i];
#if 0
                    printf ("Found a variableSymbol = %p Next variable name = %s \n",variableSymbol,name.c_str());
#endif
                    SgType* type = variableSymbol->get_type();
                    ROSE_ASSERT(type != NULL);
#if 0
                    printf ("associated variable type = %s \n",type->class_name().c_str());
#endif
                 // DQ (12/23/2010): I think a better implementation would strip off SgArrayType and SgPointerType as needed to get the the SgClassType
                 // I am unclear how many cases we will have to handle here.

<<<<<<< HEAD
            // Set this implicitly defined variable declaration to be compiler generated.
            // setSourcePositionCompilerGenerated(variableDeclaration);

               ROSE_ASSERT(variableDeclaration->get_startOfConstruct() != NULL);
               ROSE_ASSERT(variableDeclaration->get_endOfConstruct() != NULL);

#if 0
               if (variableDeclaration->get_startOfConstruct()->get_filenameString() == "NULL_FILE")
                  {
                    variableDeclaration->get_startOfConstruct()->display("Implicit variable declaration within trace_back_through_parent_scopes_lookup_variable_symbol()");
                  }
            // ROSE_ASSERT(variableDeclaration->get_startOfConstruct()->get_filenameString() != "NULL_FILE");
#endif

            // DQ (12/17/2007): Make sure the scope was set!
               ROSE_ASSERT(initializedName->get_scope() != NULL);

            // Set the variableSymbol we want to return...
            // ROSE_ASSERT(initializedName->get_symbol_from_symbol_table() != NULL);
               SgSymbol* tempSymbol = initializedName->get_symbol_from_symbol_table();
               ROSE_ASSERT(tempSymbol != NULL);
#if 0
            // DQ (11/26/2010): This violates the semantics of the function (see top).
            // variableSymbol = isSgVariableSymbol(tempSymbol);
            // ROSE_ASSERT(variableSymbol != NULL);
#endif
#if 1
            // Output debugging information about saved state (stack) information.
               outputState("At BOTTOM of building an implicitly defined variable from trace_back_through_parent_scopes_lookup_variable_symbol()");
#endif
            // DQ (11/23/2010): I am not clear where this comes from!!!
               printf ("Remove SgExprListExp pushed onto stack as a result of the building an implicitly defined variable from trace_back_through_parent_scopes_lookup_variable_symbol() \n");
               if (astExpressionStack.empty() == false)
                  {
                 // astExpressionStack.pop_front();
                  }
#endif
             }
        }
=======
                 // DQ (12/29/2010): I promise to refactor this code as soon as possible (but maybe after vacation)!
                 // printf ("Refactor this code!!! \n");

                    switch (type->variantT())
                       {
                      // This type will continue the search fo multi-type references.
                         case V_SgClassType:
                            {
                              SgClassType* classType = isSgClassType(type);
                              ROSE_ASSERT(classType->get_declaration() != NULL);
                              SgClassDeclaration* classDeclaration = isSgClassDeclaration(classType->get_declaration());
                              ROSE_ASSERT(classDeclaration != NULL);

                           // Get the defining declaration!
                              SgClassDeclaration* definingClassDeclaration = isSgClassDeclaration(classDeclaration->get_definingDeclaration());
                              ROSE_ASSERT(definingClassDeclaration != NULL);
                              SgClassDefinition* classDefinition = definingClassDeclaration->get_definition();
                              ROSE_ASSERT(classDefinition != NULL);

                              structureScope = classDefinition;
                           // printf ("Set structureScope to %p (case of class type) \n",structureScope);
                              break;
                            }
>>>>>>> 5936b856

                         case V_SgArrayType:
                            {
                              SgArrayType* arrayType = isSgArrayType(type);
                              SgType* baseType = arrayType->get_base_type();
                              ROSE_ASSERT(baseType != NULL);
#if 0
                              printf ("baseType = %p = %s \n",baseType,baseType->class_name().c_str());
#endif
                              SgClassType* classType = isSgClassType(baseType);
                              if (classType != NULL)
                                 {
                                   ROSE_ASSERT(classType->get_declaration() != NULL);
                                   SgClassDeclaration* classDeclaration = isSgClassDeclaration(classType->get_declaration());
                                   ROSE_ASSERT(classDeclaration != NULL);

                                // Get the defining declaration!
                                   SgClassDeclaration* definingClassDeclaration = isSgClassDeclaration(classDeclaration->get_definingDeclaration());
                                   ROSE_ASSERT(definingClassDeclaration != NULL);
                                   SgClassDefinition* classDefinition = definingClassDeclaration->get_definition();
                                   ROSE_ASSERT(classDefinition != NULL);

                                   structureScope = classDefinition;
                                 }
                                else
                                 {
                                   SgPointerType* pointerType = isSgPointerType(baseType);
                                   if (pointerType != NULL)
                                      {
                                     // printf ("Case of array of pointers \n");
                                     // ROSE_ASSERT(false);

<<<<<<< HEAD
void
buildImplicitVariableDeclaration( const SgName & variableName )
   {
     Token_t token;
     token.line = 1;
     token.col  = 1;
     token.type = 0;
     token.text = strdup(variableName.str());

  // Push the name onto the stack
     if ( SgProject::get_verbose() > DEBUG_COMMENT_LEVEL )
          printf ("Push the name onto the astNameStack \n");

     astNameStack.push_front(&token);
     ROSE_ASSERT(astNameStack.empty() == false);

  // DQ (12/20/2007): The type here must be determined using implicit type rules.
     SgType* intrinsicType = generateImplicitType(variableName.str());
     ROSE_ASSERT(intrinsicType != NULL);

     astTypeStack.push_front(intrinsicType);

     if ( SgProject::get_verbose() > DEBUG_COMMENT_LEVEL )
          printf ("Calling buildVariableDeclaration to build an implicitly defined variable: name = %s type = %s astNameStack.size() = %zu \n",variableName.str(),intrinsicType->class_name().c_str(),astNameStack.size());

     ROSE_ASSERT(astTypeStack.empty() == false);
     SgType* type = astTypeStack.front();
     astTypeStack.pop_front();

     SgInitializedName* initializedName = new SgInitializedName(variableName,type,NULL,NULL,NULL);
     setSourcePosition(initializedName);

  // printf ("Built a new SgInitializedName = %p = %s \n",initializedName,variableName.str());
  // DQ (12/14/2007): This will be set in buildVariableDeclaration()
  // initializedName->set_scope(currentScope);

     astNameStack.pop_front();
     astNodeStack.push_front(initializedName);
#if 0
  // Output debugging information about saved state (stack) information.
     outputState("Calling buildVariableDeclaration to build an implicitly defined variable from trace_back_through_parent_scopes_lookup_variable_symbol()");
#endif

  // We need to explicitly specify that the variable is to be implicitly declarated (so that we will know to process only one variable at a time).
     bool buildingImplicitVariable = true;
     SgVariableDeclaration* variableDeclaration = buildVariableDeclaration(NULL,buildingImplicitVariable);
     ROSE_ASSERT(variableDeclaration != NULL);

     if ( SgProject::get_verbose() > DEBUG_COMMENT_LEVEL )
          printf ("DONE: Calling buildVariableDeclaration to build an implicitly defined variable \n");

  // ROSE_ASSERT(variableDeclaration->get_file_info()->isCompilerGenerated() == true);

  // Set this implicitly defined variable declaration to be compiler generated.
  // setSourcePositionCompilerGenerated(variableDeclaration);

     ROSE_ASSERT(variableDeclaration->get_startOfConstruct() != NULL);
     ROSE_ASSERT(variableDeclaration->get_endOfConstruct() != NULL);

#if 0
     if (variableDeclaration->get_startOfConstruct()->get_filenameString() == "NULL_FILE")
        {
          variableDeclaration->get_startOfConstruct()->display("Implicit variable declaration within trace_back_through_parent_scopes_lookup_variable_symbol()");
        }
  // ROSE_ASSERT(variableDeclaration->get_startOfConstruct()->get_filenameString() != "NULL_FILE");
#endif

  // DQ (12/17/2007): Make sure the scope was set!
     ROSE_ASSERT(initializedName->get_scope() != NULL);

  // Set the variableSymbol we want to return...
  // ROSE_ASSERT(initializedName->get_symbol_from_symbol_table() != NULL);
     SgSymbol* tempSymbol = initializedName->get_symbol_from_symbol_table();
     ROSE_ASSERT(tempSymbol != NULL);

#if 1
  // Output debugging information about saved state (stack) information.
     outputState("At BOTTOM of building an implicitly defined variable from trace_back_through_parent_scopes_lookup_variable_symbol()");
#endif
   }


=======
                                        SgType* baseType = pointerType->get_base_type();
                                        ROSE_ASSERT(baseType != NULL);
#if 0
                                        printf ("baseType = %p = %s \n",baseType,baseType->class_name().c_str());
#endif
                                        SgClassType* classType = isSgClassType(baseType);
                                        if (classType != NULL)
                                           {
                                             ROSE_ASSERT(classType->get_declaration() != NULL);
                                             SgClassDeclaration* classDeclaration = isSgClassDeclaration(classType->get_declaration());
                                             ROSE_ASSERT(classDeclaration != NULL);
>>>>>>> 5936b856

                                          // Get the defining declaration!
                                             SgClassDeclaration* definingClassDeclaration = isSgClassDeclaration(classDeclaration->get_definingDeclaration());
                                             ROSE_ASSERT(definingClassDeclaration != NULL);
                                             SgClassDefinition* classDefinition = definingClassDeclaration->get_definition();
                                             ROSE_ASSERT(classDefinition != NULL);

                                             structureScope = classDefinition;
                                           }
                                          else
                                           {
                                             structureScope = NULL;
                                           }
                                      }
                                     else
                                      {
                                        structureScope = NULL;
                                      }
                                 }
                           // printf ("Set structureScope to %p (case of array type) \n",structureScope);
                              break;
                            }

                         case V_SgPointerType:
                            {
                              SgPointerType* pointerType = isSgPointerType(type);
                              SgType* baseType = pointerType->get_base_type();
                              ROSE_ASSERT(baseType != NULL);
#if 0
                              printf ("baseType = %p = %s \n",baseType,baseType->class_name().c_str());
#endif
                           // This is the same code for handling the class type as in the "case V_SgArrayType:" above.
                              SgClassType* classType = isSgClassType(baseType);
                              if (classType != NULL)
                                 {
                                   ROSE_ASSERT(classType->get_declaration() != NULL);
                                   SgClassDeclaration* classDeclaration = isSgClassDeclaration(classType->get_declaration());
                                   ROSE_ASSERT(classDeclaration != NULL);

                                // Get the defining declaration!
                                   SgClassDeclaration* definingClassDeclaration = isSgClassDeclaration(classDeclaration->get_definingDeclaration());
                                   ROSE_ASSERT(definingClassDeclaration != NULL);
                                   SgClassDefinition* classDefinition = definingClassDeclaration->get_definition();
                                   ROSE_ASSERT(classDefinition != NULL);

                                   structureScope = classDefinition;
                                 }
                                else
                                 {
                                // Note that this could be recursive...
                                // structureScope = NULL;
                                   SgArrayType* arrayType = isSgArrayType(baseType);
                                   if (arrayType != NULL)
                                      {
                                        SgType* baseType = arrayType->get_base_type();
                                        ROSE_ASSERT(baseType != NULL);
#if 0
                                        printf ("In the array: baseType = %p = %s \n",baseType,baseType->class_name().c_str());
#endif
                                        SgClassType* classType = isSgClassType(baseType);
                                        if (classType != NULL)
                                           {
                                             ROSE_ASSERT(classType->get_declaration() != NULL);
                                             SgClassDeclaration* classDeclaration = isSgClassDeclaration(classType->get_declaration());
                                             ROSE_ASSERT(classDeclaration != NULL);

                                          // Get the defining declaration!
                                             SgClassDeclaration* definingClassDeclaration = isSgClassDeclaration(classDeclaration->get_definingDeclaration());
                                             ROSE_ASSERT(definingClassDeclaration != NULL);
                                             SgClassDefinition* classDefinition = definingClassDeclaration->get_definition();
                                             ROSE_ASSERT(classDefinition != NULL);

                                             structureScope = classDefinition;
                                           }
                                          else
                                           {
                                          // DQ (1/13/2011): Added checking for possible SgTypeDefault that should have been fixed up by fixup_forward_type_declarations().
                                             SgTypeDefault* defaultType = isSgTypeDefault(baseType);
                                             if (defaultType != NULL)
                                                {
                                                  printf ("Error: SgTypeDefault identified in array base-type (result of unfixed up reference to type defined after initial reference). \n");
                                               // ROSE_ASSERT(false);
                                                }
                                               else
                                                {
                                                  structureScope = NULL;
                                                }
                                           }
                                      }
                                     else
                                      {
                                        structureScope = NULL;
                                      }
                                 }
                           // printf ("Set structureScope to %p (case of pointr type) \n",structureScope);
                              break;
                            }

                      // DQ (12/29/2010): Added new types...
                         case V_SgTypeDouble:
                         case V_SgTypeChar:

                      // These types will terminate the search for names from multi-part references.
                         case V_SgTypeString:
                         case V_SgTypeFloat:
                         case V_SgTypeBool:
                         case V_SgTypeInt:
                            {
                              structureScope = NULL;
                           // printf ("Set structureScope to NULL (for primative types) \n");
                              break;
                            }

                      // All currently unhandled types
                         default:
                            {
                              structureScope = NULL;
                           // printf ("Set structureScope to NULL \n");
                           // printf ("Warning: what is this type, associated variable type = %s \n",type->class_name().c_str());
                           // ROSE_ASSERT(false);
                            }
                       }

                 // Returning an empty list (returnSymbolList) is how we would return the equivalant of "variableSymbol == NULL".
                    if (variableSymbol != NULL)
                       {
                         returnSymbolList.push_back(variableSymbol);
                       }
                  }
                 else
                  {
#if 0
                    printf ("In trace_back_through_parent_scopes_lookup_member_variable_symbol(): functionSymbol = %p \n",functionSymbol);
#endif
                    if (functionSymbol != NULL)
                       {
                      // This is a reference to a function (maybe a member function of a module?), and we can return variableSymbol as NULL.
                      // See test2010_176.f90 for an example of this (setting a data member of the return value of a function returning a type!
                      // name = qualifiedNameList[i];
#if 0
                         printf ("Found a functionSymbol = %p Next variable name = %s \n",functionSymbol,name.c_str());
#endif
                         SgType* type = functionSymbol->get_type();
                         ROSE_ASSERT(type != NULL);
                         SgFunctionType* functionType = isSgFunctionType(type);
                         ROSE_ASSERT(functionType != NULL);
                         SgType* functionReturnType = functionType->get_return_type();
                         ROSE_ASSERT(functionReturnType != NULL);
#if 0
                         printf ("functionReturnType = %p = %s \n",functionReturnType,functionReturnType->class_name().c_str());
#endif
                         SgClassType* classType = isSgClassType(functionReturnType);
                         if (classType != NULL)
                            {
                           // printf ("Found a function with SgClassType return type! \n");
                              ROSE_ASSERT(classType->get_declaration() != NULL);
                              SgClassDeclaration* classDeclaration = isSgClassDeclaration(classType->get_declaration());
                              ROSE_ASSERT(classDeclaration != NULL);

                           // Get the defining declaration!
                              SgClassDeclaration* definingClassDeclaration = isSgClassDeclaration(classDeclaration->get_definingDeclaration());
                              ROSE_ASSERT(definingClassDeclaration != NULL);
                              SgClassDefinition* classDefinition = definingClassDeclaration->get_definition();
                              ROSE_ASSERT(classDefinition != NULL);

                              structureScope = classDefinition;
                           // printf ("Set structureScope to %p \n",structureScope);

                              returnSymbolList.push_back(functionSymbol);
                            }
                           else
                            {
                              structureScope = NULL;

                           // See test2007_07.f90 for where this is required.
                              returnSymbolList.push_back(functionSymbol);
                            }
                       }
                      else
                       {
#if 0
                         printf ("In trace_back_through_parent_scopes_lookup_member_variable_symbol(): classSymbol = %p \n",classSymbol);
#endif
                         if (classSymbol != NULL)
                            {
                           // This is a reference to a type, and we can return variableSymbol as NULL.
                           // printf ("Found a classSymbol = %p \n",classSymbol);
                              structureScope = NULL;
                            }
                           else
                            {
#if 0
                               printf ("########## This is reference has not been seen previously: name = %s qualifiedNameList.size() = %zu \n",name.c_str(),qualifiedNameList.size());
#endif
                           // Nothing was found, so we can return variableSymbol as NULL.
                           // Note: types could be buried (modules defined in modules), but they are not likely a part of multi-part references (in Fortran).
                              structureScope = NULL;

                           // DQ (12/28/2010): Added handling for implicit references.
                           // If nothing was found then this is an implicit reference (could be a variable or array reference, I think).
                           // But to be an implicit reference it must have only one part (qualifiedNameList.size() == 1).
                              if (qualifiedNameList.size() == 1)
                                 {
                                // DQ (1/18/2011): This detects where we have used the semantics of implicitly building symbols for implicit variables.
                                // printf ("WARNING: This use of trace_back_through_parent_scopes_lookup_variable_symbol() used the side effect of building a symbol if the reference is not found! \n");
                                // ROSE_ASSERT(false);

                                // This will build the variable symbol if the variable is not found.
                                // variableSymbol = trace_back_through_parent_scopes_lookup_variable_symbol(qualifiedNameList[0],currentScope);
                                   variableSymbol = trace_back_through_parent_scopes_lookup_variable_symbol(name,currentScope);

                                // Returning an empty list (returnSymbolList) is how we would return the equivalant of "variableSymbol == NULL".
                                   if (variableSymbol != NULL)
                                      {
                                        returnSymbolList.push_back(variableSymbol);
                                      }
                                     else
                                      {
                                     // I think this may be an error...output a message for now.
#if 0
                                        printf ("Warning: variable symbol not built for expected implicit reference = %s \n",name.c_str());
#endif
#if 0
                                     // Returning a SgDefaultSymbol will be used to indicate that the name is not known and can be interpreted later.
                                        SgSymbol* defaultSymbol = new SgDefaultSymbol();
                                        returnSymbolList.push_back(defaultSymbol);
#endif
                                      }
                                 }
                            }
                       }
                  }

            // Error checking...
               if (structureScope == NULL)
                  {
                 // This should be the last iteration!
                    if (i != (qualifiedNameList.size() - 1))
                       {
                         printf ("WARNING: i != (qualifiedNameList.size() - 1) for LANL_POP code only! (i = %zu qualifiedNameList.size() = %zu) \n",i,qualifiedNameList.size());

                      // Debugging...
                         printf ("Leaving trace_back_through_parent_scopes_lookup_member_variable_symbol(): \n");
                         for (size_t i = 0; i < returnSymbolList.size(); i++)
                            {
                               printf ("--- returnSymbolList[%zu] = %p = %s = %s \n",i,returnSymbolList[i],returnSymbolList[i]->class_name().c_str(),returnSymbolList[i]->get_name().str());
                            }
                       }

                 // Note that if this fails is it always because there was some case missed above (and so the structureScope was not set properly to permit the search to be continued resolve a name in a nested type or scope).
                    ROSE_ASSERT(i == (qualifiedNameList.size() - 1));
                  }

            // End of "for loop" over multi-part name parts.
             }
        }

#if 0
  // Output debugging information about saved state (stack) information.
     outputState("At BOTTOM of trace_back_through_parent_scopes_lookup_member_variable_symbol(const std::vector<std::string>,SgScopeStatement*)");
#endif

#if 1
  // This function could have returned a NULL pointer if there was no symbol found ???
     if ( SgProject::get_verbose() > DEBUG_COMMENT_LEVEL )
        {
          printf ("Leaving trace_back_through_parent_scopes_lookup_member_variable_symbol(): \n");
          for (size_t i = 0; i < returnSymbolList.size(); i++)
             {
               printf ("--- returnSymbolList[%zu] = %p = %s \n",i,returnSymbolList[i],returnSymbolList[i]->class_name().c_str());
             }
        }
#endif

#if 0
  // DQ (1/19/2011): I think this is valid debugging code.
     if (returnSymbolList.empty() == true)
        {
          printf ("*** WARNING: returnSymbolList is empty (might be an error) *** \n");
        }
#endif

  // DQ (12/28/2010): Fixed this test to handle case of single part implicit references.
  // DQ (12/27/2010): Can we assert this?  Maybe not for implicitly declared variables (which are by definition only a single part, not multi-part).
  // if (returnSymbolList.size() != qualifiedNameList.size())
     if (qualifiedNameList.size() > 1 && returnSymbolList.size() != qualifiedNameList.size())
        {
          printf ("Error: returnSymbolList.size() = %zu qualifiedNameList.size() = %zu \n",returnSymbolList.size(),qualifiedNameList.size());
        }
  // ROSE_ASSERT(returnSymbolList.size() == qualifiedNameList.size());
     ROSE_ASSERT(qualifiedNameList.size() == 1 || returnSymbolList.size() == qualifiedNameList.size());

     return returnSymbolList;
   }


void
buildImplicitVariableDeclaration( const SgName & variableName )
   {
     Token_t token;
     token.line = 1;
     token.col  = 1;
     token.type = 0;
     token.text = strdup(variableName.str());

  // Push the name onto the stack
     if ( SgProject::get_verbose() > DEBUG_COMMENT_LEVEL )
          printf ("Push the name onto the astNameStack \n");

     astNameStack.push_front(&token);
     ROSE_ASSERT(astNameStack.empty() == false);

  // DQ (12/20/2007): The type here must be determined using implicit type rules.
     SgType* intrinsicType = generateImplicitType(variableName.str());
     ROSE_ASSERT(intrinsicType != NULL);

     astTypeStack.push_front(intrinsicType);

     if ( SgProject::get_verbose() > DEBUG_COMMENT_LEVEL )
          printf ("Calling buildVariableDeclaration to build an implicitly defined variable: name = %s type = %s astNameStack.size() = %zu \n",variableName.str(),intrinsicType->class_name().c_str(),astNameStack.size());

     ROSE_ASSERT(astTypeStack.empty() == false);
     SgType* type = astTypeStack.front();
     astTypeStack.pop_front();

     SgInitializedName* initializedName = new SgInitializedName(variableName,type,NULL,NULL,NULL);
     setSourcePosition(initializedName);

  // printf ("Built a new SgInitializedName = %p = %s \n",initializedName,variableName.str());
  // DQ (12/14/2007): This will be set in buildVariableDeclaration()
  // initializedName->set_scope(currentScope);

     astNameStack.pop_front();
     astNodeStack.push_front(initializedName);
#if 0
  // Output debugging information about saved state (stack) information.
     outputState("Calling buildVariableDeclaration to build an implicitly defined variable from trace_back_through_parent_scopes_lookup_variable_symbol()");
#endif

  // We need to explicitly specify that the variable is to be implicitly declarated (so that we will know to process only one variable at a time).
     bool buildingImplicitVariable = true;
     SgVariableDeclaration* variableDeclaration = buildVariableDeclaration(NULL,buildingImplicitVariable);
     ROSE_ASSERT(variableDeclaration != NULL);

     if ( SgProject::get_verbose() > DEBUG_COMMENT_LEVEL )
          printf ("DONE: Calling buildVariableDeclaration to build an implicitly defined variable \n");

  // ROSE_ASSERT(variableDeclaration->get_file_info()->isCompilerGenerated() == true);

  // Set this implicitly defined variable declaration to be compiler generated.
  // setSourcePositionCompilerGenerated(variableDeclaration);

     ROSE_ASSERT(variableDeclaration->get_startOfConstruct() != NULL);
     ROSE_ASSERT(variableDeclaration->get_endOfConstruct() != NULL);

#if 0
     if (variableDeclaration->get_startOfConstruct()->get_filenameString() == "NULL_FILE")
        {
          variableDeclaration->get_startOfConstruct()->display("Implicit variable declaration within trace_back_through_parent_scopes_lookup_variable_symbol()");
        }
  // ROSE_ASSERT(variableDeclaration->get_startOfConstruct()->get_filenameString() != "NULL_FILE");
#endif

  // DQ (12/17/2007): Make sure the scope was set!
     ROSE_ASSERT(initializedName->get_scope() != NULL);

  // Set the variableSymbol we want to return...
  // ROSE_ASSERT(initializedName->get_symbol_from_symbol_table() != NULL);
     SgSymbol* tempSymbol = initializedName->get_symbol_from_symbol_table();
     ROSE_ASSERT(tempSymbol != NULL);

  // DQ (1/17/2011): Adding an additional test based on debugging test2007_94.f90.
     ROSE_ASSERT(initializedName->get_scope()->lookup_variable_symbol(variableName) != NULL);

#if 0
  // Output debugging information about saved state (stack) information.
     outputState("At BOTTOM of building an implicitly defined variable from trace_back_through_parent_scopes_lookup_variable_symbol()");
#endif
   }



SgClassSymbol*
trace_back_through_parent_scopes_lookup_derived_type_symbol(const SgName & derivedTypeName, SgScopeStatement* currentScope )
   {
  // This function traces back through the parent scopes to search for the named symbol in an outer scope
  // It retuens NULL if it is not found in any scope.  Is does not look in any scopes specified using a 
  // C++ using declaration (SgUsingDeclarationStatement), using directives (SgUsingDirectiveStatement), a
  // Fortran use statement (SgUseStatement).  This will be done in another function, not yet implemented.

     SgClassSymbol* derivedTypeSymbol = NULL;
     SgScopeStatement* tempScope = currentScope;
     while (derivedTypeSymbol == NULL && tempScope != NULL)
        {
          if ( SgProject::get_verbose() > DEBUG_COMMENT_LEVEL )
               printf ("In trace_back_through_parent_scopes_lookup_derived_type_symbol(): tempScope = %p = %s = %s \n",
                    tempScope,tempScope->class_name().c_str(),SageInterface::get_name(tempScope).c_str());

       // We have to specify the class symbol since there could be other types (or declarations) with the same name, at least in C++ (unclear about Fortran 90).
          derivedTypeSymbol = tempScope->lookup_class_symbol(derivedTypeName);

       // If we have processed the global scope then we can stop (if we have not found the symbol at this
       // point then it is not available (or it is only availalbe through a USE statment and we have not 
       // implemented that support yet.
       // tempScope = tempScope->get_scope();
          tempScope = isSgGlobal(tempScope) ? NULL : tempScope->get_scope();
        }

  // DQ (4/30/2008): I think it is not a problem to return a NULL pointer if no derived type was found (commented out assertion).
     if (derivedTypeSymbol == NULL)
        {
          if ( SgProject::get_verbose() > DEBUG_COMMENT_LEVEL )
               printf ("Warning: trace_back_through_parent_scopes_lookup_derived_type_symbol(): could not locate the specified derived type %s in any outer symbol table \n",derivedTypeName.str());
       // ROSE_ASSERT(false);
        }

     return derivedTypeSymbol;
   }

SgFunctionSymbol*
trace_back_through_parent_scopes_lookup_function_symbol(const SgName & functionName, SgScopeStatement* currentScope )
   {
  // DQ (11/24/2007): This function can return NULL.  It returns NULL when the function symbol is not found.
  // This can happen when a function is referenced before it it defined (no prototype mechanism in Fortran is required).

  // This function was moved to the SageInteface so that the astPostProcessing could call it too.
  // return SageInterface::lookupFunctionSymbolInParentScopes(functionName,currentScope);
  // printf ("Calling SageInterface::lookupFunctionSymbolInParentScopes(%s,%p = %s) \n",functionName.str(),currentScope,currentScope->class_name().c_str());
     SgFunctionSymbol* functionSymbol = SageInterface::lookupFunctionSymbolInParentScopes(functionName,currentScope);

     if (functionSymbol != NULL)
        {
          if ( SgProject::get_verbose() > DEBUG_COMMENT_LEVEL )
               printf ("Found a function for functionName = %s functionSymbol = %p \n",functionName.str(),functionSymbol);
        }
       else
        {
       // printf ("In trace_back_through_parent_scopes_lookup_function_symbol(): Could not find function symbol for name = %s \n",functionName.str());
        }

     return functionSymbol;
   }


SgModuleStatement*
buildModuleStatementAndDefinition (string name, SgScopeStatement* scope)
   {
  // This function builds a class declaration and definition 
  // (both the defining and nondefining declarations as required).

  // This is the class definition (the fileInfo is the position of the opening brace)
     SgClassDefinition* classDefinition   = new SgClassDefinition();
     assert(classDefinition != NULL);

  // DQ (11/28/2010): Added specification of case insensitivity for Fortran.
     classDefinition->setCaseInsensitive(true);

  // classDefinition->set_endOfConstruct(SOURCE_POSITION);
     setSourcePosition(classDefinition);

  // Set the end of construct explictly (where not a transformation this is the location of the closing brace)
  // classDefinition->set_endOfConstruct(SOURCE_POSITION);

  // This is the defining declaration for the class (with a reference to the class definition)
     SgModuleStatement* classDeclaration = new SgModuleStatement(name.c_str(),SgClassDeclaration::e_struct,NULL,classDefinition);
     assert(classDeclaration != NULL);
  // classDeclaration->set_endOfConstruct(SOURCE_POSITION);

  // This is set later when the source position is more accurately known
  // setSourcePosition(classDeclaration);

  // Set the defining declaration in the defining declaration!
     classDeclaration->set_definingDeclaration(classDeclaration);

  // Set the non defining declaration in the defining declaration (both are required)
     SgModuleStatement* nondefiningClassDeclaration = new SgModuleStatement(name.c_str(),SgClassDeclaration::e_struct,NULL,NULL);
     assert(classDeclaration != NULL);
  // nondefiningClassDeclaration->set_endOfConstruct(SOURCE_POSITION);
     setSourcePosition(nondefiningClassDeclaration);

 // Liao 10/30/2009. we now ask for explicit creation of SgClassType. The constructor will not create it by default
     if (nondefiningClassDeclaration->get_type () == NULL)
          nondefiningClassDeclaration->set_type (SgClassType::createType(nondefiningClassDeclaration));
     classDeclaration->set_type(nondefiningClassDeclaration->get_type());

  // Set the internal reference to the non-defining declaration
     classDeclaration->set_firstNondefiningDeclaration(nondefiningClassDeclaration);

  // Set the parent explicitly
     nondefiningClassDeclaration->set_parent(scope);

  // Set the defining and no-defining declarations in the non-defining class declaration!
     nondefiningClassDeclaration->set_firstNondefiningDeclaration(nondefiningClassDeclaration);
     nondefiningClassDeclaration->set_definingDeclaration(classDeclaration);

  // Set the nondefining declaration as a forward declaration!
     nondefiningClassDeclaration->setForward();

  // Don't forget the set the declaration in the definition (IR node constructors are side-effect free!)!
     classDefinition->set_declaration(classDeclaration);

  // set the scope explicitly (name qualification tricks can imply it is not always the parent IR node!)
     classDeclaration->set_scope(scope);
     nondefiningClassDeclaration->set_scope(scope);

  // Set the parent explicitly
     classDeclaration->set_parent(scope);

  // A type should have been build at this point, since we will need it later!
     ROSE_ASSERT(classDeclaration->get_type() != NULL);

  // We use the nondefiningClassDeclaration, though it might be that for Fortran the rules that cause this to be important are not so complex as for C/C++.
     SgClassSymbol* classSymbol = new SgClassSymbol(nondefiningClassDeclaration);

  // Add the symbol to the current scope (the specified input scope)
     scope->insert_symbol(name,classSymbol);

     ROSE_ASSERT(scope->lookup_class_symbol(name) != NULL);

  // some error checking
     assert(classDeclaration->get_definingDeclaration() != NULL);
     assert(classDeclaration->get_firstNondefiningDeclaration() != NULL);
     assert(classDeclaration->get_definition() != NULL);

     ROSE_ASSERT(classDeclaration->get_definition()->get_parent() != NULL);

     return classDeclaration;
   }


SgDerivedTypeStatement*
buildDerivedTypeStatementAndDefinition (string name, SgScopeStatement* scope)
   {
  // This function builds a class declaration and definition 
  // (both the defining and nondefining declarations as required).

  // This is the class definition (the fileInfo is the position of the opening brace)
     SgClassDefinition* classDefinition   = new SgClassDefinition();
     assert(classDefinition != NULL);

  // DQ (11/28/2010): Added specification of case insensitivity for Fortran.
     classDefinition->setCaseInsensitive(true);

  // classDefinition->set_endOfConstruct(SOURCE_POSITION);
     setSourcePosition(classDefinition);

  // Set the end of construct explictly (where not a transformation this is the location of the closing brace)
  // classDefinition->set_endOfConstruct(SOURCE_POSITION);

  // This is the defining declaration for the class (with a reference to the class definition)
     SgDerivedTypeStatement* classDeclaration = new SgDerivedTypeStatement(name.c_str(),SgClassDeclaration::e_struct,NULL,classDefinition);
     assert(classDeclaration != NULL);
  // classDeclaration->set_endOfConstruct(SOURCE_POSITION);

  // This will be set later when the source position is known
  // setSourcePosition(classDeclaration);

  // Set the defining declaration in the defining declaration!
     classDeclaration->set_definingDeclaration(classDeclaration);

  // Set the non defining declaration in the defining declaration (both are required)
     SgDerivedTypeStatement* nondefiningClassDeclaration = new SgDerivedTypeStatement(name.c_str(),SgClassDeclaration::e_struct,NULL,NULL);
     assert(classDeclaration != NULL);

  // DQ (12/27/2010): Set the parent before calling the SgClassType::createType() since then name mangling will require it.
  // Set the parent explicitly
     nondefiningClassDeclaration->set_parent(scope);

  // Liao 10/30/2009. we now ask for explicit creation of SgClassType. The constructor will not create it by default
     if (nondefiningClassDeclaration->get_type () == NULL) 
          nondefiningClassDeclaration->set_type (SgClassType::createType(nondefiningClassDeclaration));
     classDeclaration->set_type(nondefiningClassDeclaration->get_type());

  // nondefiningClassDeclaration->set_endOfConstruct(SOURCE_POSITION);

  // Leave the nondefining declaration without a specific source code position.
     setSourcePosition(nondefiningClassDeclaration);

  // Set the internal reference to the non-defining declaration
     classDeclaration->set_firstNondefiningDeclaration(nondefiningClassDeclaration);

  // DQ (12/27/2010): Moved to before call to SgClassType::createType().
  // Set the parent explicitly
  // nondefiningClassDeclaration->set_parent(scope);

  // Set the defining and no-defining declarations in the non-defining class declaration!
     nondefiningClassDeclaration->set_firstNondefiningDeclaration(nondefiningClassDeclaration);
     nondefiningClassDeclaration->set_definingDeclaration(classDeclaration);

  // Set the nondefining declaration as a forward declaration!
     nondefiningClassDeclaration->setForward();

  // Don't forget the set the declaration in the definition (IR node constructors are side-effect free!)!
     classDefinition->set_declaration(classDeclaration);

  // set the scope explicitly (name qualification tricks can imply it is not always the parent IR node!)
     classDeclaration->set_scope(scope);
     nondefiningClassDeclaration->set_scope(scope);

  // Set the parent explicitly
     classDeclaration->set_parent(scope);

  // A type should have been build at this point, since we will need it later!
     ROSE_ASSERT(classDeclaration->get_type() != NULL);

  // We use the nondefiningClassDeclaration, though it might be that for Fortran the rules that cause this to be important are not so complex as for C/C++.
     SgClassSymbol* classSymbol = new SgClassSymbol(nondefiningClassDeclaration);

  // Add the symbol to the current scope (the specified input scope)
     scope->insert_symbol(name,classSymbol);

     ROSE_ASSERT(scope->lookup_class_symbol(name) != NULL);

  // some error checking
     assert(classDeclaration->get_definingDeclaration() != NULL);
     assert(classDeclaration->get_firstNondefiningDeclaration() != NULL);
     assert(classDeclaration->get_definition() != NULL);

     ROSE_ASSERT(classDeclaration->get_definition()->get_parent() != NULL);

  // DQ (8/28/2010): Save the attributes used and clear the astAttributeSpecStack for this declaration (see test2010_34.f90).
     while (astAttributeSpecStack.empty() == false)
        {
#if 0
          printf ("In buildDerivedTypeStatementAndDefinition(): Process attribute spec %d \n",astAttributeSpecStack.front());
#endif
          setDeclarationAttributeSpec(classDeclaration,astAttributeSpecStack.front());

          if (astAttributeSpecStack.front() == AttrSpec_PUBLIC || astAttributeSpecStack.front() == AttrSpec_PRIVATE)
             {
            // printf ("astNameStack.size() = %zu \n",astNameStack.size());
               if (astNameStack.empty() == false)
                  {
                    string type_attribute_string = astNameStack.front()->text;
                 // printf ("type_attribute_string = %s \n",type_attribute_string.c_str());
                    astNameStack.pop_front();
                  }
             }

          astAttributeSpecStack.pop_front();
        }

     return classDeclaration;
   }


bool
isImplicitNoneScope()
   {
  // This function works by traversing the scopes to the SgFunctionDefinition scope and looking
  // for an implicit none statement.  We can make this more efficient at a later point.

  // Default is that we are NOT in an implicit none scope.
     bool isImplicitNoneScope = false;

     bool foundFunctionDefinition = false;

     std::list<SgScopeStatement*>::iterator i = astScopeStack.begin();
     while ( i != astScopeStack.end() )
        {
       // Find the function definition, or where else an implicit statement can be!
       // module statement, interface statement

          SgFunctionDefinition* functionDefinition = isSgFunctionDefinition(*i);
          if (functionDefinition != NULL)
             {
               foundFunctionDefinition = true;
               std::vector<SgStatement*>::iterator j = functionDefinition->get_body()->get_statements().begin();
               while ( j != functionDefinition->get_body()->get_statements().end() )
                  {
                 // Look for the SgImplicitStatement, then test if it was specificed using "none"
                    SgImplicitStatement* implicitStatement = isSgImplicitStatement(*j);
                    if (implicitStatement != NULL && implicitStatement->get_implicit_none() == true)
                       isImplicitNoneScope = true;

                    j++;
                  }
             }

          i++;
        }

  // DQ (5/21/2008): for the case of a module we will not find a SgFunctionDefinition (see test2008_35.f90)
  // ROSE_ASSERT(foundFunctionDefinition == true);

     return isImplicitNoneScope;
   }


SgVariableDeclaration* 
buildVariableDeclaration (Token_t * label, bool buildingImplicitVariable )
   {
#if 0
  // Output debugging information about saved state (stack) information.
     outputState("At TOP of buildVariableDeclaration()");
#endif

  // DQ (5/17/2008): If we are building a variable using implicit type rules, 
  // then make sure this is not in a scope (or in a nested scope) that has 
  // been marked as "implicit none".
     if (buildingImplicitVariable == true)
        {
          bool isAnImplicitNoneScope = isImplicitNoneScope();

          if ( SgProject::get_verbose() > DEBUG_COMMENT_LEVEL )
               printf ("In buildVariableDeclaration(): isAnImplicitNoneScope = %s \n",(isAnImplicitNoneScope == true) ? "true" : "false");
#if 0
          if (isAnImplicitNoneScope == true)
             {
               outputState("Warning: isAnImplicitNoneScope == true buildVariableDeclaration()");
             }
#endif
       // First we build it as a variable then we build it as a function (a few rules later)
       // So although we know at this point that this is going to be a function, we have to
       // build it as a varialbe so that it can be evaluated for converstion from a variable 
       // into a function or array a bit later.
       // ROSE_ASSERT(isAnImplicitNoneScope == false);
        }

  // printf ("buildingImplicitVariable = %s \n",buildingImplicitVariable ? "true" : "false");

  // Currently I am skipping initializers
     SgVariableDeclaration* variableDeclaration = new SgVariableDeclaration();

  // Set the position of the definition (not always the same, but most often the same)
     ROSE_ASSERT(variableDeclaration != NULL);

     if ( SgProject::get_verbose() > DEBUG_COMMENT_LEVEL )
          printf ("In buildVariableDeclaration(): variableDeclaration = %p being built astNodeStack.size() = %zu \n",variableDeclaration,astNodeStack.size());

  // Now the toke list has all the tokens from the start to the end (except the type, which never was a token, not sure what to do about that).
  // setSourcePosition(variableDeclaration,tokenList);
  // setSourcePosition(variableDeclaration,label);
     setSourcePosition(variableDeclaration);

  // DQ (9/20/2007): Set the parent and definingDeclaration explicitly, the scopes is not defined.
     SgScopeStatement* currentScope = getTopOfScopeStack();
     variableDeclaration->set_parent(currentScope);
     variableDeclaration->set_definingDeclaration(variableDeclaration);

  // Setup the label on the statement if it is available.
     setStatementNumericLabel(variableDeclaration,label);

  // This should be the default, so I am not sure why we have to set it!
     variableDeclaration->set_variableDeclarationContainsBaseTypeDefiningDeclaration(false);

  // Get the first SgInitializedName object and set its members
     ROSE_ASSERT(variableDeclaration->get_variables().empty() == true);
     ROSE_ASSERT(astNodeStack.empty() == false);

  // printf ("astNodeStack.size() = %zu \n",astNodeStack.size());

     SgInitializedName* firstInitializedNameForSourcePosition = NULL;
     SgInitializedName* lastInitializedNameForSourcePosition  = NULL;

     do {
#if 0
       // Output debugging information about saved state (stack) information.
          outputState("In loop over variables in buildVariableDeclaration()");
#endif
       // printf ("At TOP of processing list of variables declared in a single declaration \n");

          SgInitializedName* initializedName = isSgInitializedName(astNodeStack.front());

       // These are used to set the source position of the SgVariableDeclaration
          if (firstInitializedNameForSourcePosition == NULL)
               firstInitializedNameForSourcePosition = initializedName;
          lastInitializedNameForSourcePosition = initializedName;

       // printf ("In buildVariableDeclaration(): Processing initializedName = %p = %s \n",initializedName,initializedName->get_name().str());
       // setSourcePosition(initializedName);

       // initializedName->get_startOfConstruct()->display("buildVariableDeclaration(): initializedName");

          SgName variableName = initializedName->get_name();
          initializedName->set_declptr(variableDeclaration);

          if ( SgProject::get_verbose() > DEBUG_COMMENT_LEVEL )
               printf ("In buildVariableDeclaration(): initializedName = %p = %s initializer = %p \n",initializedName,initializedName->get_name().str(),initializedName->get_initializer());

       // DQ (11/29/2007): This is an odd API in ROSE, the initializer (already a part of the SgInitializedName, must be provide seperately to the append_variable() member function).
       // variableDeclaration->append_variable(initializedName,initializedName->get_initializer());
          variableDeclaration->prepend_variable(initializedName,initializedName->get_initializer());

          if ( SgProject::get_verbose() > DEBUG_COMMENT_LEVEL )
             {
               printf ("After variableDeclaration->prepend_variable(): initializedName = %p = %s initializer = %p \n",initializedName,initializedName->get_name().str(),initializedName->get_initializer());
               if (initializedName->get_initializer() != NULL)
                  {
                    SgExpression* initializer = initializedName->get_initializer();
                    printf ("--- initializedName->get_initializer() = %p = %s = %s \n",initializer,initializer->class_name().c_str(),SageInterface::get_name(initializer).c_str());
                  }
             }

       // setSourcePosition(initializedName->get_definition());
          ROSE_ASSERT(initializedName->get_definition()->get_startOfConstruct() != NULL);

          ROSE_ASSERT(astScopeStack.empty() == false);
          ROSE_ASSERT(astScopeStack.front()->get_parent() != NULL);
          SgFunctionDefinition* functionDefinition = isSgFunctionDefinition(astScopeStack.front()->get_parent());

       // DQ (5/15/2008): This is allowed since the variable may have been previous built from a common block declaration.
       // ROSE_ASSERT(initializedName->get_scope() == NULL);

          SgVariableSymbol* variableSymbol = NULL;
          if (functionDefinition != NULL)
             {
               variableSymbol = functionDefinition->lookup_variable_symbol(variableName);
               if (variableSymbol != NULL)
                  {
                 // This variable symbol has already been placed into the function definition's symbol table
                 // Link the SgInitializedName in the variable declaration with it's intry in the function parameter list.
                    initializedName->set_prev_decl_item(variableSymbol->get_declaration());

                 // Set the referenced type in the function parameter to be the same as that in the declaration being processed.
                    variableSymbol->get_declaration()->set_type(initializedName->get_type());

                 // Function parameters are in the scope of the function definition (same for C/C++)
                    initializedName->set_scope(functionDefinition);
                  }
             }

       // If not just set above then this is not a function parameter, but it could have been built in a common block
          if (variableSymbol == NULL)
             {
            // ROSE_ASSERT(getTopOfScopeStack()->lookup_variable_symbol(variableName) == NULL);

            // Check the current scope (function body)
               variableSymbol = getTopOfScopeStack()->lookup_variable_symbol(variableName);

               initializedName->set_scope(astScopeStack.front());

               if (variableSymbol == NULL)
                  {
                    variableSymbol = new SgVariableSymbol(initializedName);
                    //printf ("Debug, built a var symbol %p\n",variableSymbol);
                    astScopeStack.front()->insert_symbol(variableName,variableSymbol);
                    ROSE_ASSERT (initializedName->get_symbol_from_symbol_table () != NULL);
<<<<<<< HEAD
=======
                    //SgSymbolTable * parent = isSgSymbolTable(variableSymbol->get_parent());
                    //ROSE_ASSERT (parent != NULL);
                   // ROSE_ASSERT (parent->find_variable(initializedName->get_name()) == variableSymbol);

>>>>>>> 5936b856
                  }
             }

          ROSE_ASSERT(variableSymbol != NULL);
          ROSE_ASSERT(initializedName->get_scope() != NULL);

       // DQ (12/14/2007): Error checking... this should not have been specified as built in global scope!
          if (isSgGlobal(initializedName->get_scope()) != NULL)
             {
               printf ("Error: isSgGlobal(initializedName->get_scope()) != NULL *** initializedName = %p = %s \n",initializedName,initializedName->get_name().str());
             }
          ROSE_ASSERT(isSgGlobal(initializedName->get_scope()) == NULL);

       // DQ (1/25/2011): Failing for test2011_33.f90 (because the variables being added to the function were first 
       // defined as function parameters.  This is I think an issue that the buildInterface tries to fix in the 
       // SageBuilder::buildVariableDeclaration() function.
       // DQ (1/24/2011): I think that this test should pass.
       // ROSE_ASSERT(initializedName->get_symbol_from_symbol_table() != NULL);

#if 0
       // Make sure that the variable does not already exist in this current scope!
          if ( SgProject::get_verbose() > DEBUG_COMMENT_LEVEL )
               printf ("Looking for symbol for initializedName = %s scope = %p = %s \n",initializedName->get_name().str(),initializedName->get_scope(),initializedName->get_scope()->class_name().c_str());
#endif 
       // Make sure we can find the newly added symbol!
       // ROSE_ASSERT(getTopOfScopeStack()->lookup_variable_symbol(variableName) != NULL);

          setSourcePosition(initializedName);
#if 0
          if ( SgProject::get_verbose() > DEBUG_COMMENT_LEVEL )
               printf ("In buildVariableDeclaration(): initializedName = %p \n",initializedName);
#endif
          ROSE_ASSERT(astNodeStack.empty() == false);
          astNodeStack.pop_front();

       // We should have at least one element in the variable list.
          ROSE_ASSERT(variableDeclaration->get_variables().empty() == false);

       // printf ("At BOTTOM of processing list of variables declared in a single declaration \n");
        }
     while ( (buildingImplicitVariable == false) && (astNodeStack.empty() == false) );

  // DQ (11/24/2007): Set the default to be undefined (new setting added to support Fortran)
  // Note that undefined access (niether PUBLIC nor PRIVATE) default to PUBLIC if there is not 
  // PRIVATE statement specifically naming the variable or no PRIVATE statement with an empty list.
  // Note that either a PUBLIC or PRIVATE statement with no list changes the default setting!
  // So we default to an undefined setting.
     variableDeclaration->get_declarationModifier().get_accessModifier().setUndefined();

  // DQ (11/18/2007): Save the attributes used and clear the astAttributeSpecStack for this declaration
     while (astAttributeSpecStack.empty() == false)
        {
       // printf ("In buildVariableDeclaration(): Process attribute spec %d ",astAttributeSpecStack.front());
          setDeclarationAttributeSpec(variableDeclaration,astAttributeSpecStack.front());

          if (astAttributeSpecStack.front() == AttrSpec_PUBLIC || astAttributeSpecStack.front() == AttrSpec_PRIVATE)
             {
            // printf ("astNameStack.size() = %zu \n",astNameStack.size());
               if (astNameStack.empty() == false)
                  {
                    string type_attribute_string = astNameStack.front()->text;
                 // printf ("type_attribute_string = %s \n",type_attribute_string.c_str());
                    astNameStack.pop_front();
                  }
             }

          astAttributeSpecStack.pop_front();
        }

  // Set the source position to be more precise than just: isCompilerGenerated = false position = 0:0 filename = NULL_FILE
  // Set the value using the firstInitializedNameForSourcePosition.
     ROSE_ASSERT(variableDeclaration->get_startOfConstruct() != NULL);
     ROSE_ASSERT(firstInitializedNameForSourcePosition->get_startOfConstruct() != NULL);
     ROSE_ASSERT(lastInitializedNameForSourcePosition->get_startOfConstruct() != NULL);
     *(variableDeclaration->get_startOfConstruct()) = *(firstInitializedNameForSourcePosition->get_startOfConstruct());
     *(variableDeclaration->get_endOfConstruct())   = *(lastInitializedNameForSourcePosition->get_startOfConstruct());

#if 0
  // Output debugging information about saved state (stack) information.
     outputState("At BOTTOM of buildVariableDeclaration()");
#endif

  // DQ (12/1/2007): It is better to not clear the stack here and instead clear it in R501

     return variableDeclaration;
   }


void
initialize_global_scope_if_required()
   {
  // First we have to get the global scope initialized (and pushed onto the stack).

  // printf ("In initialize_global_scope_if_required(): astScopeStack.empty() = %s \n",astScopeStack.empty() ? "true" : "false");
     if (astScopeStack.empty() == true)
        {
          if ( SgProject::get_verbose() > DEBUG_COMMENT_LEVEL )
               printf ("In initialize_global_scope_if_required(): OpenFortranParser_globalFilePointer = %p \n",OpenFortranParser_globalFilePointer);

          ROSE_ASSERT(OpenFortranParser_globalFilePointer != NULL);
          SgSourceFile* file = OpenFortranParser_globalFilePointer;
          SgGlobal* globalScope = file->get_globalScope();
          ROSE_ASSERT(globalScope != NULL);
          ROSE_ASSERT(globalScope->get_parent() != NULL);

       // DQ (11/28/2010): Added specification of case insensitivity for Fortran.
          globalScope->setCaseInsensitive(true);

       // DQ (8/21/2008): endOfConstruct is not set to be consistant with startOfConstruct.
          ROSE_ASSERT(globalScope->get_endOfConstruct()   != NULL);
          ROSE_ASSERT(globalScope->get_startOfConstruct() != NULL);

       // Scopes should be pushed onto the front of the stack (we define the top of the stack to
       // be the front).  I have used a vector instead of a stack for now, this might change later.
          ROSE_ASSERT(astScopeStack.empty() == true);
          astScopeStack.push_front(globalScope);

       // DQ (10/10/2010): Set the start position of global scope to "1".
          globalScope->get_startOfConstruct()->set_line(1);

       // DQ (10/10/2010): Set this position to the same value so that if we increment 
       // by "1" the start and end will not be the same value.
          globalScope->get_endOfConstruct()->set_line(1);
#if 0
          astScopeStack.front()->get_startOfConstruct()->display("In initialize_global_scope_if_required(): start");
          astScopeStack.front()->get_endOfConstruct  ()->display("In initialize_global_scope_if_required(): end");
#endif
        }

  // Testing the scope stack...
  // DQ (11/28/2010): Added specification of case insensitivity for Fortran.
     std::list<SgScopeStatement*>::iterator scopeInterator = astScopeStack.begin();
     while (scopeInterator != astScopeStack.end())
        {
          if ((*scopeInterator)->isCaseInsensitive() == false)
             {
               printf ("##### Error (in initialize_global_scope_if_required): the scope handling is set to case sensitive scopeInterator = %p = %s \n",*scopeInterator,(*scopeInterator)->class_name().c_str());
            // (*scopeInterator)->setCaseInsensitive(true);
             }
          ROSE_ASSERT((*scopeInterator)->isCaseInsensitive() == true);
          scopeInterator++;
        }
   }

bool
matchingName ( string x, string y )
   {
  // This function checks a case insensitive match of x against y.
  // This is required because Fortran is case insensitive.

     size_t x_length = x.length();
     size_t y_length = y.length();

     return (x_length == y_length) ? strncasecmp(x.c_str(),y.c_str(),x_length) == 0 : false;
   }

// bool matchAgainstImplicitFunctionList( std::string s )
bool
matchAgainstIntrinsicFunctionList( std::string s )
   {
  // This function should likely break out the subroutines and procedures that would be associated with a "call" statement.

     bool resultValue = false;

  // Need caseinsensitive version: strncasecmp(keyword1->text,"real",4) == 0

  // bool isTypeInqueryFunction      = (s == "associated") || (s == "present")  || (s == "kind");
     bool isTypeInqueryFunction      = matchingName(s,"associated") || matchingName(s,"present")  || matchingName(s,"kind");

     bool isElementalNumericFunction = 
          matchingName(s,"abs") || matchingName(s,"aimag")  || matchingName(s,"aint") || matchingName(s,"anint") || matchingName(s,"ceiling") || 
          matchingName(s,"cmplx") || matchingName(s,"floor") || matchingName(s,"int") || matchingName(s,"nint") || matchingName(s,"real");

     bool isElementalNonConversionFunction = 
          matchingName(s,"conjg") || matchingName(s,"dim") || matchingName(s,"max") || matchingName(s,"min") || matchingName(s,"mod") || matchingName(s,"modulo") || matchingName(s,"sign");

     bool isElementalMathFunction = 
          matchingName(s,"acos") || matchingName(s,"asin") || matchingName(s,"atan") || matchingName(s,"atan2") || matchingName(s,"cos") || 
          matchingName(s,"cosh") || matchingName(s,"exp")  || matchingName(s,"log")  || matchingName(s,"log10") || matchingName(s,"sin") || 
          matchingName(s,"sinh") || matchingName(s,"sqrt") || matchingName(s,"tan")  || matchingName(s,"tanh");

     bool isCharacterConversionFunction = 
          matchingName(s,"achar") || matchingName(s,"char") || matchingName(s,"iachar") || matchingName(s,"ichar");

     bool isLexicalCompareFunction = matchingName(s,"lge") || matchingName(s,"lgt") || matchingName(s,"lle") || matchingName(s,"llt");

     bool isStringHandlingElementalFunction = 
          matchingName(s,"adjustl") || matchingName(s,"adjustr") || matchingName(s,"index") || matchingName(s,"len_trim") || matchingName(s,"scan") || matchingName(s,"verify");

     bool isLogicalConversionFunction = matchingName(s,"logical");

     bool isStringInqueryFunction = matchingName(s,"len");

     bool isStringTransformationFunction = matchingName(s,"repeat") || matchingName(s,"trim");

     bool isNumericInqueryFunction = 
          matchingName(s,"digits") || matchingName(s,"epsilon") || matchingName(s,"huge") || matchingName(s,"maxexponent") || matchingName(s,"minexponent") || matchingName(s,"precision") || matchingName(s,"radix") || matchingName(s,"range") || matchingName(s,"tiny");

     bool isElementalRealFunction = 
          matchingName(s,"exponent") || matchingName(s,"fraction") || matchingName(s,"nearest") || matchingName(s,"rrspacing") || matchingName(s,"scale") || matchingName(s,"set_exponent") || matchingName(s,"spacing");

     bool isKindTransformationFunction = matchingName(s,"selected_int_kind") || matchingName(s,"selected_real_kind");

     bool isBitInqueryFunction = matchingName(s,"bit_size");

     bool isBitElementalFunction = 
          matchingName(s,"btest") || matchingName(s,"iand") || matchingName(s,"ibclr") || matchingName(s,"ibits") || matchingName(s,"ibset") || matchingName(s,"ieor") ||
          matchingName(s,"ior") || matchingName(s,"ishft") || matchingName(s,"ishftc") || matchingName(s,"not");

  // This is a procedure and so should be associated with a call statment and so it is different
     bool isBitElementalSubroutine = matchingName(s,"mvbits");

     bool isTransferFunction = matchingName(s,"transfer");

     bool isVectorMatrixMultipyFunction = matchingName(s,"dot_product") || matchingName(s,"matmul");

  // These can take one argument with an optional "dim" argument, also "maxval", "minval", "product", "sum" can have a 3rd optional mask argument.
     bool isArrayReductionFunction = 
          matchingName(s,"all") || matchingName(s,"any") || matchingName(s,"count") || matchingName(s,"maxval") || matchingName(s,"minval") || matchingName(s,"product") || matchingName(s,"sum");

     bool isArrayInqueryFunction = 
          matchingName(s,"allocated") || matchingName(s,"lbound") || matchingName(s,"shape") || matchingName(s,"size") || matchingName(s,"ubound");

     bool isArrayConstructionAndManipulationFunction = 
          matchingName(s,"merge") || matchingName(s,"pack") || matchingName(s,"unpack") || matchingName(s,"reshape") || matchingName(s,"spread") || matchingName(s,"cshift") || matchingName(s,"eoshift") || matchingName(s,"transpose");

  // These come in two flavors (depending of the use of s "dim" 2nd argument)
     bool isTransformationFunctionForGeometricLocation = 
          matchingName(s,"maxloc") || matchingName(s,"minloc") || matchingName(s,"unpack") || matchingName(s,"reshape") || matchingName(s,"spread") || matchingName(s,"cshift") || matchingName(s,"eoshift") || matchingName(s,"transpose");

     bool isTransformationFunctionForPointerDisassociation = matchingName(s,"null");

  // These are procedures and so are part of a call statement.
     bool isTimeFunction = matchingName(s,"data_and_time") || matchingName(s,"system_clock") || matchingName(s,"cpu_time");

  // These are procedures and so are part of a call statement.
     bool isSupportForRandomNumberFunction = matchingName(s,"random_number") || matchingName(s,"random_seed");

  // DQ (11/25/2007): New Fortran 2003 intrinsic functions
     bool isNewFortran2003Function = matchingName(s,"is_iostat_end") || matchingName(s,"is_iostat_eor") || matchingName(s,"new_line");

  // These are the generic intrinsic function name tests.
     if ( isTypeInqueryFunction || isElementalNumericFunction || isElementalNonConversionFunction || 
          isElementalMathFunction || isCharacterConversionFunction || isLexicalCompareFunction || 
          isStringHandlingElementalFunction || isLogicalConversionFunction || isStringInqueryFunction || 
          isStringTransformationFunction || isNumericInqueryFunction || isElementalRealFunction || 
          isKindTransformationFunction || isBitInqueryFunction || isBitElementalFunction || 
          isBitElementalSubroutine || isTransferFunction || isVectorMatrixMultipyFunction || 
          isArrayReductionFunction || isArrayInqueryFunction || isArrayConstructionAndManipulationFunction || 
          isTransformationFunctionForGeometricLocation || isTransformationFunctionForPointerDisassociation || 
          isTimeFunction || isSupportForRandomNumberFunction || isNewFortran2003Function)
        {
          resultValue = true;
        }

// **************************************
// F77 specific types intrinsic functions
// **************************************

/* Alternative names for abs:
IABS
ABS
DABS
CABS
QABS (sun)
ZABS (sun)
CDABS (sun)
CQABS (sun)
*/
     bool isAlternativeName_abs = matchingName(s,"iabs") || matchingName(s,"dabs") || matchingName(s,"cabs") ||
                                 matchingName(s,"qabs") || matchingName(s,"zabs") || matchingName(s,"cdabs") || matchingName(s,"cqabs");

/* Alternative names for int:
AINT
DINT
QINT (sun)
*/
     bool isAlternativeName_int = matchingName(s,"aint") || matchingName(s,"dint") || matchingName(s,"qint");

/* Alternative names for int (nearest whole number):
ANINT
DNINT
QNINT

// Alternative names for int (nearest integer):
NINT
IDNINT
IQNINT (sun)
*/
     bool isAlternativeName_nint = matchingName(s,"anint") || matchingName(s,"dnint") || matchingName(s,"qnint") || matchingName(s,"idnint") || matchingName(s,"iqnint");

/* Alternative names for mod:
MOD
AMOD
DMOD
QMOD (sun)
*/
     bool isAlternativeName_mod = matchingName(s,"amod") || matchingName(s,"dmod") || matchingName(s,"qmod");

/* Alternative names for sign:
ISIGN
SIGN
DSIGN
QSIGN (sun)
*/
     bool isAlternativeName_sign = matchingName(s,"isign") || matchingName(s,"dsign") || matchingName(s,"qsign");

/* Alternative names for dim:
IDIM
DIM
DDIM
QDIM (sun)
*/
     bool isAlternativeName_dim = matchingName(s,"idim") || matchingName(s,"ddim") || matchingName(s,"qdim");

/* Alternative names for * (product):
DPROD
QPROD (sun)
*/
     bool isAlternativeName_prod = matchingName(s,"dprod") || matchingName(s,"qprod");

/* Alternative names for max:
MAX0
AMAX1
DMAX1
QMAX1 (sun)
AMAX0
MAX1
*/
     bool isAlternativeName_max = matchingName(s,"max0") || matchingName(s,"amax0") || matchingName(s,"max1") || matchingName(s,"amax1") || matchingName(s,"dmax1") || matchingName(s,"qmax1");

/* Alternative names for min:
MIN0
AMIN1
DMIN1
QMIN1 (sun)
AMIN0
MIN1
*/
     bool isAlternativeName_min = matchingName(s,"min0") || matchingName(s,"amin0") || matchingName(s,"min1") || matchingName(s,"amin1") || matchingName(s,"dmin1") || matchingName(s,"qmin1");

/* Alternative names for int (conversion):
INT
IFIX
IDINT
IQINT (sun)
*/
     bool isAlternativeName_conversion_int = matchingName(s,"ifix") || matchingName(s,"idint") || matchingName(s,"iqint");

/* Alternative names for real (conversion):
REAL
FLOAT
SNGL
SNGLQ (sun)
FLOATK
*/
     bool isAlternativeName_conversion_real = matchingName(s,"float") || matchingName(s,"sngl") || matchingName(s,"snglq") || matchingName(s,"floatk");

/* Alternative names for double (conversion):
DBLE
DFLOAT
DFLOATK
DREAL (sun)
DBLEQ (sun)
*/
     bool isAlternativeName_conversion_double = matchingName(s,"dble") || matchingName(s,"dfloat") || matchingName(s,"dfloatk") || matchingName(s,"dreal") || matchingName(s,"dbleq");

/* Alternative names for real*16:
QREAL (sun)
QFLOAT (sun)
QEXT (sun)
QEXTD (sun)
*/
     bool isAlternativeName_conversion_real_16 = matchingName(s,"qreal") || matchingName(s,"qfloat") || matchingName(s,"qext") || matchingName(s,"qextd");

/* Alternative names for cmplx (conversion) (CMPLX is only name used)
CMPLX
DCMPLX (sun)
QCMPLX (sun)
*/
     bool isAlternativeName_conversion_cmplx = matchingName(s,"dcmplx") || matchingName(s,"qcmplx");

/* Alternative names for sin:
SIN
DSIN
QSIN (sun)
CSIN
ZSIN (sun)
CDSIN (sun)
CQSIN (sun)
*/
     bool isAlternativeName_sin = matchingName(s,"dsin") || matchingName(s,"qsin") || matchingName(s,"csin") || matchingName(s,"zsin") || matchingName(s,"cdsin") || matchingName(s,"cqsin");

/* Alternative names for sind (sun):
SIND (sun)
DSIND (sun)
QSIND (sun)
*/
     bool isAlternativeName_sind = matchingName(s,"dsind") || matchingName(s,"qsind");

/* Alternative names for cos:
COS
DCOS
QCOS (sun)
CCOS
ZCOS (sun)
CDCOS (sun)
CQCOS (sun) 
*/
     bool isAlternativeName_cos = matchingName(s,"dcos") || matchingName(s,"qcos") || matchingName(s,"ccos") || matchingName(s,"zcos") || matchingName(s,"cdcos") || matchingName(s,"cqcos");

/* Alternative names for cosd (sun):
COSD (sun)
DCOSD (sun)
QCOSD (sun)
*/
     bool isAlternativeName_cosd = matchingName(s,"dcosd") || matchingName(s,"qcosd");

/* Alternative names for tan:
TAN
DTAN
QTAN (sin) 
*/
     bool isAlternativeName_tan = matchingName(s,"dtan") || matchingName(s,"qtan");

/* Alternative names for tand (sun):
TAND (sun)
DTAND (sun)
QTAND (sun)
*/
     bool isAlternativeName_tand = matchingName(s,"dtand") || matchingName(s,"qtand");

/* Alternative names for asin:
ASIN
DASIN
QASIN (sun)

// Alternative names for asind (sun):
ASIND (sun)
DASIND (sun)
QASIND (sun)
*/
     bool isAlternativeName_asin = matchingName(s,"dasin") || matchingName(s,"qasin") || matchingName(s,"asind") || matchingName(s,"dasind") || matchingName(s,"qasind");

/* Alternative names for acos:
ACOS
DACOS
QACOS (sun)

// Alternative names for acosd (sun):
ACOSD (sun)
DACOSD (sun)
QACOSD (sun)
*/
     bool isAlternativeName_acos = matchingName(s,"dacos") || matchingName(s,"qacos") || matchingName(s,"acosd") || matchingName(s,"dacosd") || matchingName(s,"qacosd");

/* Alternative names for atan:
ATAN
DATAN
QATAN (sun)

// Alternative names for atand (sun):
ATAND (sun)
DATAND (sun)
QATAND (sun)
*/
     bool isAlternativeName_atan = matchingName(s,"datan") || matchingName(s,"qatan") || matchingName(s,"atand") || matchingName(s,"datand") || matchingName(s,"qatand");

/* Alternative names for atan2:
ATAN2
DATAN2
QATAN2 (sun)

// Alternative names for atan2d (sun):
ATAN2D (sun)
DATAN2D (sun)
QATAN2D (sun)
*/
     bool isAlternativeName_atan2 = matchingName(s,"datan2") || matchingName(s,"qatan2") || matchingName(s,"atan2d") || matchingName(s,"datan2d") || matchingName(s,"qatan2d");

/* Alternative names for sinh (sun):
SINH (sun)
DSINH (sun)
QSINH (sun)
*/
     bool isAlternativeName_sinh = matchingName(s,"dsinh") || matchingName(s,"qsinh");

/* Alternative names for cosh (sun):
COSH (sun)
DCOSH (sun)
QCOSH (sun)
*/
     bool isAlternativeName_cosh = matchingName(s,"dcosh") || matchingName(s,"qcosh");

/* Alternative names for tanh (sun):
TANH (sun)
DTANH (sun)
QTANH (sun)
*/
     bool isAlternativeName_tanh = matchingName(s,"dtanh") || matchingName(s,"qtanh");

/* Alternative names for imag:
AIMAG
DIMAG (sun)
QIMAG (sun)
*/
  // AIMAG is part of the F77 standard listed above
     bool isAlternativeName_imag = matchingName(s,"dimag") || matchingName(s,"qimag");

/* Alternative names for conjg:
CONJG
DCONJG (sun)
QCONJG (sun)
*/
  // conjg is part of the F77 standard listed above
     bool isAlternativeName_conjg = matchingName(s,"dconjg") || matchingName(s,"qconjg");

/* Alternative names for sqrt:
SQRT
DSQRT
QSQRT (sun)
CSQRT
ZSQRT (sun)
CDSQRT (sun)
CQSQRT (sun)
*/
     bool isAlternativeName_sqrt = matchingName(s,"dsqrt") || matchingName(s,"qsqrt") || matchingName(s,"csqrt") || matchingName(s,"zsqrt") || matchingName(s,"cdsqrt") || matchingName(s,"cqsqrt");

/* Alternative names for cbrt (sun):
CBRT (sun)
DCBRT (sun)
QCBRT (sun)
CCBRT (sun)
ZCBRT (sun)
CDCBRT (sun)
CQCBRT (sun)
*/
     bool isAlternativeName_cbrt = matchingName(s,"cbrt") || matchingName(s,"dcbrt") || matchingName(s,"qcbrt") || matchingName(s,"ccbrt") || matchingName(s,"zcbrt") || matchingName(s,"cdcbrt") || matchingName(s,"cqcbrt");

/* Alternative names for exp:
EXP
DEXP
QEXP (sun)
CEXP
ZEXP (sun)
CDEXP (sun)
CQEXP (sun) 
*/
     bool isAlternativeName_exp = matchingName(s,"dexp") || matchingName(s,"qexp") || matchingName(s,"cexp") || matchingName(s,"zexp") || matchingName(s,"cdexp") || matchingName(s,"cqexp");

/* Alternative names for log:
ALOG
DLOG
QLOG (sun)
CLOG
ZLOG (sun)
CDLOG (sun)
CQLOG (sun)
*/

     bool isAlternativeName_log = matchingName(s,"alog") || matchingName(s,"dlog") || matchingName(s,"qlog") || matchingName(s,"clog") || matchingName(s,"zlog") || matchingName(s,"cdlog") || matchingName(s,"cqlog");

/* Alternative names for log10:
ALOG10
DLOG10
QLOG10 (sun)
*/
     bool isAlternativeName_log10 = matchingName(s,"alog10") || matchingName(s,"dlog10") || matchingName(s,"qlog10");

/* Alternative names for erf:
ERF (sun)
DERF (sun)
*/
     bool isAlternativeName_erf = matchingName(s,"erf") || matchingName(s,"derf");

/* Alternative names for erfc:
ERFC (sun)
DERFC (sun)
*/
     bool isAlternativeName_erfc = matchingName(s,"erfc") || matchingName(s,"derfc");

/* Additional intrinsic environmental functions (non-standard):
EPBASE
EPPREC
EPEMIN
EPEMAX
EPTINY
EPHUGE
EPMRSP
*/

     bool environment_functions = matchingName(s,"epbase") || matchingName(s,"epprec") || matchingName(s,"epemin") || matchingName(s,"epemax") || matchingName(s,"eptiny") || matchingName(s,"ephuge") || matchingName(s,"epmrsp");

/* Memory functions
LOC
MALLOC
MALLOC64
FREE
SIZEOF
*/

     bool memory_functions = matchingName(s,"loc") || matchingName(s,"malloc") || matchingName(s,"malloc64") || matchingName(s,"free") || matchingName(s,"sizeof");

/* Bit functions:

// As defined above:
//   bool isBitElementalFunction = 
//        matchingName(s,"btest") || matchingName(s,"iand") || matchingName(s,"ibclr") || matchingName(s,"ibits") || matchingName(s,"ibset") || matchingName(s,"ieor") ||
//        matchingName(s,"ior") || matchingName(s,"ishft") || matchingName(s,"ishftc") || matchingName(s,"not");

AND
OR
XOR
LSHFT
RSHFT
LRSHFT
*/

     bool additional_bit_functions = matchingName(s,"and") || matchingName(s,"or") || matchingName(s,"xor") || matchingName(s,"lshft") || matchingName(s,"rshft") || matchingName(s,"lrshft");


  // DQ (12/14/2007): These are the non-generic intrinsic function name tests.
     if ( resultValue || isAlternativeName_abs || isAlternativeName_int || isAlternativeName_nint ||
          isAlternativeName_mod || isAlternativeName_sign || isAlternativeName_dim || isAlternativeName_prod ||
          isAlternativeName_max || isAlternativeName_min || isAlternativeName_conversion_int ||
          isAlternativeName_conversion_real || isAlternativeName_conversion_double || 
          isAlternativeName_conversion_real_16 || isAlternativeName_conversion_cmplx ||
          isAlternativeName_sin || isAlternativeName_sind || isAlternativeName_cos || isAlternativeName_cosd ||
          isAlternativeName_tan || isAlternativeName_tand || isAlternativeName_asin || isAlternativeName_acos ||
          isAlternativeName_atan || isAlternativeName_atan2 || isAlternativeName_sinh ||  isAlternativeName_cosh ||
          isAlternativeName_tanh || isAlternativeName_imag || isAlternativeName_conjg || isAlternativeName_sqrt ||
          isAlternativeName_cbrt || isAlternativeName_exp || isAlternativeName_log || isAlternativeName_log10 ||
          isAlternativeName_erf || isAlternativeName_erfc || environment_functions || memory_functions ||
          additional_bit_functions)
        {
          resultValue = true;
        }

     return resultValue;
   }

bool
isIntrinsicFunctionReturningNonmatchingType( string s)
   {
  // Later we can figure out exactly which intrinsic function return type different from their
  // input types.  Examples include: sign, modulo (I think).
     return false;
   }


SgType*
generateIntrinsicFunctionReturnType( string s , SgExprListExp* argumentList )
   {
  // Maybe this function should break out the subroutines and procedures that 
  // would be associated with a "call" statement.

  // Intrinsic function return types depend on there arguments and also on the
  // specific intrinsic function.  

     SgType* returnType = NULL;

     bool isIntrinsicFunction = matchAgainstIntrinsicFunctionList(s);
     ROSE_ASSERT(isIntrinsicFunction == true);

     if (argumentList != NULL)
        {
       // Use the type of the arguments in the argumentList to figure out what type to return.
          if (isIntrinsicFunctionReturningNonmatchingType(s) == true)
             {
            // This may have to be handled on a case by case basis.

            // For now, lets just use the implicit type rules, I will fix this later.
               returnType = generateImplicitType(s);
             }
            else
             {
            // If we have an expression list, then I assum it is non-empty, but check to make sure.
               ROSE_ASSERT(argumentList->get_expressions().empty() == false);

            // As I recall all the argument types are the same and the return type of the 
            // implicit function matches the argument type.
               returnType = argumentList->get_expressions()[0]->get_type();
             }
        }
       else
        {
       // I can't think of anything else to do but compute the type using the implicit type rules.
       // If the user changes the implicit type rules then this would be incorrect, so we have to 
       // have something better eventually.
          returnType = generateImplicitType(s);
        }

  // Use the implicit type rules, however that is not likely good enough since 
  // many intrinsic functions have explicitly predefined types.
  // return generateImplicitType(s);

     ROSE_ASSERT(returnType != NULL);
     return returnType;
   }

SgType* 
generateImplicitType( string name )
   {
  // Implement the default implicit type rules.
  // These will have to be modified to account for user defined implicit type rules later.

  // The DEFAULT implicit typing is based on the first letter of the name Implicit type
  // A to H     REAL
  // I to N     INTEGER
  // O to Z     REAL

     SgType* returnType = NULL;

#if 0
  // Output debugging information about saved state (stack) information.
     outputState("At TOP of generateImplicitType()");
#endif

  // DQ (12/29/2010): Need to search for implicit statement in outer scope (if it exists)
  //    If it exists, then we need to use that information to associate types.
  //    We might have to take the union of the implicit statements to get the
  //    details correct.  This is out outstanding bug in ROSE and show up 
  //    in the latest work reimplementing the R612 and R613 rules.

     ROSE_ASSERT(tolower(name[0]) >= 'a');
     ROSE_ASSERT(tolower(name[0]) <= 'z');

  // printf ("***** In generateImplicitType(): name = %s name[0] = %c tolower(name[0]) = %c \n",name.c_str(),name[0],tolower(name[0]));

     if (tolower(name[0]) < 'i')
        {
          returnType = SgTypeFloat::createType();
        }
       else 
        {
          if (tolower(name[0]) < 'o')
             {
               returnType = SgTypeInt::createType();
             }
            else 
             {
               returnType = SgTypeFloat::createType();
             }
        }

  // printf ("***** name = %s generating type = %s \n",name.c_str(),returnType->class_name().c_str());

     ROSE_ASSERT(returnType != NULL);
     return returnType;
   }



SgFunctionType* generateImplicitFunctionType( string functionName)
   {
  // This function generates a function type that is computed from the name of the function 
  // and the types of the function arguments on the stack (astExpressionStack).

     bool isIntrinsicFunction = matchAgainstIntrinsicFunctionList(functionName);
     bool argumentListOnStack = ( (astExpressionStack.empty() == false) && (isSgExprListExp(astExpressionStack.front()) != NULL) );

     SgType* returnType = NULL;
     SgExprListExp* exprListExp = NULL;

  // printf ("argumentListOnStack = %s \n",argumentListOnStack ? "true" : "false");
  // printf ("isIntrinsicFunction = %s \n",isIntrinsicFunction ? "true" : "false");
     if (argumentListOnStack == true)
        {
       // If there is an argument list, then if it is a non-empty list then the return type of 
       // the function is determined by the argument type.
          exprListExp = isSgExprListExp(astExpressionStack.front());

          if (isIntrinsicFunction == true)
             {
               returnType = generateIntrinsicFunctionReturnType(functionName,exprListExp);
             }
            else
             {
            // We need to lookup the type by looking for a variable in the symbol table and using that type
               returnType = generateImplicitType(functionName);
             }
        }
       else
        {
       // This may be just a request to generate a function type from a function name.
       // In this case the type can not yet be precisely defined so we use some defaults 
       // for the parts that we don't know (and fixup the information later in post-processing 
       // phases).
          if (isIntrinsicFunction == true)
             {
               returnType = generateIntrinsicFunctionReturnType(functionName,NULL);
             }
            else
             {
            // We need to lookup the type by looking for a variable in the symbol table and using that type
               returnType = generateImplicitType(functionName);
             }

        }

     bool has_ellipses = false;
     SgFunctionType* functionType = new SgFunctionType(returnType,has_ellipses);
     ROSE_ASSERT(functionType != NULL);
     ROSE_ASSERT(functionType->get_argument_list() != NULL);
#if 0
     printf ("#########################################  functionType = %p ####################################### \n",functionType);
#endif

     if (argumentListOnStack == true)
        {
       // If there was a SgExprListExp on the stack, then fillin the SgFunctionType with the types of the arguments.
          ROSE_ASSERT(exprListExp != NULL);
          SgExpressionPtrList & functionArgumentList = exprListExp->get_expressions();
          for (unsigned int i=0; i < functionArgumentList.size(); i++)
             {
               functionType->append_argument(functionArgumentList[i]->get_type());
             }
        }

     return functionType;
   }


void
buildAttributeSpecificationStatement ( SgAttributeSpecificationStatement::attribute_spec_enum kind, Token_t *label, Token_t *sourcePositionToken )
   {
  // We can't call build_implicit_program_statement_if_required() since it is defined in the c_action_<name> functions.
  // An AttributeSpecification statement can be the first statement in a program
  // (see test2007_147.f, the original Fortran I code from the IBM 704 Fortran Manual).
  // build_implicit_program_statement_if_required();

  // printf ("In buildAttributeSpecificationStatement(): kind = %d label = %s \n",kind,label != NULL ? label->text : "NULL");

#if 0
  // Output debugging information about saved state (stack) information.
     outputState("At TOP of buildAttributeSpecificationStatement()");
#endif

     SgAttributeSpecificationStatement *attributeSpecificationStatement = new SgAttributeSpecificationStatement();

  // DQ (10/6/2008): It seems that we all of a sudden need this to be set!
     attributeSpecificationStatement->set_definingDeclaration(attributeSpecificationStatement);
     attributeSpecificationStatement->set_firstNondefiningDeclaration(attributeSpecificationStatement);

     ROSE_ASSERT(sourcePositionToken != NULL);
     setSourcePosition(attributeSpecificationStatement,sourcePositionToken);

#if 0
  // DQ (1/29/2009): the save statement will be associated with the wrong file if it is the
  // last statement of an include file.  See tests: test2009_12.f test2009_13.f
     attributeSpecificationStatement->get_file_info()->display("In buildAttributeSpecificationStatement()");
#endif

     attributeSpecificationStatement->set_attribute_kind(kind);

  // printf ("In buildAttributeSpecificationStatement(): astNameStack.size() = %zu \n",astNameStack.size());

  // DQ (9/11/2010): Added support for F2003 "protected" statement.
     if (kind == SgAttributeSpecificationStatement::e_protectedStatement)
        {
       // Note that in Fortran "protected" only means that the variable cannot be modified, but it can be read, so this is different from C++.
          printf ("In buildAttributeSpecificationStatement(): kind == SgAttributeSpecificationStatement::e_protectedStatement \n");

          ROSE_ASSERT(astScopeStack.empty() == false);
          ROSE_ASSERT(astScopeStack.front() != NULL);

          ROSE_ASSERT(astNameStack.empty() == false);
          ROSE_ASSERT(astNameStack.front()->text != NULL);
          SgName name = astNameStack.front()->text;
          printf ("building protected statement for variable name = %s \n",name.str());
          SgVariableSymbol* variableSymbol = astScopeStack.front()->lookup_variable_symbol(name);
          ROSE_ASSERT(variableSymbol != NULL);
          SgInitializedName* initializedName = variableSymbol->get_declaration();
          ROSE_ASSERT(initializedName != NULL);

       // Using new support for fortran "protected" specification of variables.
          initializedName->set_protected_declaration(true);

       // printf ("SgAttributeSpecificationStatement::e_protectedStatement is not yet supported \n");
       // ROSE_ASSERT(false);
        }

     if (kind == SgAttributeSpecificationStatement::e_bindStatement)
        {
       // printf ("In buildAttributeSpecificationStatement(): kind == SgAttributeSpecificationStatement::e_bindStatement \n");

       // Build the SgExprListExp in the attributeSpecificationStatement if it has not already been built
          if (attributeSpecificationStatement->get_bind_list() == NULL)
             {
               SgExprListExp* bindList = new SgExprListExp();
               attributeSpecificationStatement->set_bind_list(bindList);
               bindList->set_parent(attributeSpecificationStatement);
               setSourcePosition(bindList);
             }

       // There should be at least one variable specified!
          ROSE_ASSERT(astExpressionStack.empty() == false);

       // Put into local list so that we can reverse the list entries when inserting them into the attributeSpecificationStatement
       // SgExpressionPtrList localList;
       // while (astExpressionStack.empty() == false)
       // while (astExpressionStack.size() > 1)
          while (astNodeStack.empty() == false)
             {
               SgExpression* bindExpression = isSgExpression(astNodeStack.front());
               ROSE_ASSERT(bindExpression != NULL);

            // printf ("Push the expressions onto the bind_list \n");

            // localList.push_back(bindExpression);
            // attributeSpecificationStatement->get_bind_list()->prepend_expression(astExpressionStack.front());
               attributeSpecificationStatement->get_bind_list()->prepend_expression(bindExpression);

            // astExpressionStack.pop_front();
               astNodeStack.pop_front();
             }

       // This function using the names on the astNameStack to find the linkage and binding_label
          processBindingAttribute( attributeSpecificationStatement );
        }

  // DQ (12/19/2007): This has been changed to use SgPntrArrRefExp expressions instead of names.
     if (kind != SgAttributeSpecificationStatement::e_dimensionStatement)
        {
       // This handling of the astNameStack, does not apply to the dimension statement
          while (astNameStack.empty() == false)
             {
               string name = astNameStack.front()->text;
            // printf ("Push %s onto attributeSpecificationStatement name_list \n",name.c_str());
               attributeSpecificationStatement->get_name_list().push_back(name);

            // printf ("In loop: attributeSpecificationStatement->get_name_list().size() = %zu \n",attributeSpecificationStatement->get_name_list().size());

               astNameStack.pop_front();
             }

       // There should at most be a single intent on the stack (I think)
          ROSE_ASSERT(astIntentSpecStack.size() <= 1);
          while (astIntentSpecStack.empty() == false)
             {
            // DQ (4/5/2010): Debugging missing INTENT keyword in ROSE output of test2009_19.f90.
            // printf ("Calling attributeSpecificationStatement->set_intent(intent) \n");

               int intent = astIntentSpecStack.front();
               attributeSpecificationStatement->set_intent(intent);
               astIntentSpecStack.pop_front();
             }
        }

  // DQ (12/19/2007): The dimension statement now uses this case as well.
  // Handle any entities for both the parameter statement and the allocatable statement
  // if (kind == SgAttributeSpecificationStatement::e_parameterStatement)
     if ( (kind == SgAttributeSpecificationStatement::e_parameterStatement) ||
          (kind == SgAttributeSpecificationStatement::e_externalStatement) ||
          (kind == SgAttributeSpecificationStatement::e_dimensionStatement) ||
          (kind == SgAttributeSpecificationStatement::e_allocatableStatement) )
        {
#if 0
       // Output debugging information about saved state (stack) information.
          outputState("At TOP of buildAttributeSpecificationStatement() for (parameter || external || allocatable || dimension) statement");
#endif
       // The parameter expressions are stored on the stack
          while (astExpressionStack.empty() == false)
             {
               SgExpression* parameterExpression = astExpressionStack.front();

            // Build the SgExprListExp in the attributeSpecificationStatement if it has not already been built
               if (attributeSpecificationStatement->get_parameter_list() == NULL)
                  {
                    SgExprListExp* parameterList = new SgExprListExp();
                    attributeSpecificationStatement->set_parameter_list(parameterList);
                    parameterList->set_parent(attributeSpecificationStatement);
                    setSourcePosition(parameterList);
                  }

               attributeSpecificationStatement->get_parameter_list()->prepend_expression(parameterExpression);

               astExpressionStack.pop_front();
             }
#if 0
          ROSE_ASSERT(astScopeStack.empty() == false);
          astScopeStack.front()->print_symboltable("In buildAttributeSpecificationStatement()");
#endif
#if 0
       // Output debugging information about saved state (stack) information.
          outputState("At BASE of buildAttributeSpecificationStatement() for (parameter || external || allocatable || dimension) statement");
#endif
        }

  // Collect the data groups (data-sets) off of the astNodeStack.
     if (kind == SgAttributeSpecificationStatement::e_dataStatement)
        {
       // Put into local list so that we can reverse the list entries when inserting them into the attributeSpecificationStatement
          SgDataStatementGroupPtrList localList;
          while (astNodeStack.empty() == false)
             {
               SgDataStatementGroup* dataGroup = isSgDataStatementGroup(astNodeStack.front());
               ROSE_ASSERT(dataGroup != NULL);

            // attributeSpecificationStatement->get_data_statement_group_list().push_back(dataGroup);
               localList.push_back(dataGroup);
            // ROSE_ASSERT(attributeSpecificationStatement->get_data_statement_group_list().empty() == false);

               astNodeStack.pop_front();
             }

       // Reverse the list
          for (int i = localList.size()-1; i >= 0; i--)
             {
               attributeSpecificationStatement->get_data_statement_group_list().push_back(localList[i]);
             }
        }

  // printf ("attributeSpecificationStatement->get_name_list().size() = %zu \n",attributeSpecificationStatement->get_name_list().size());

     astScopeStack.front()->append_statement(attributeSpecificationStatement);     

  // Set the numeric label if it exists
     setStatementNumericLabel(attributeSpecificationStatement,label);

  // printf ("In buildAttributeSpecificationStatement(): attributeSpecificationStatement: start = %d end = %d \n",attributeSpecificationStatement->get_startOfConstruct()->get_line(),attributeSpecificationStatement->get_endOfConstruct()->get_line());
   }


// void setDeclarationAttributeSpec ( SgVariableDeclaration* variableDeclaration, int astAttributeSpec )
void
setDeclarationAttributeSpec ( SgDeclarationStatement* variableDeclaration, int astAttributeSpec )
   {
  // printf ("In setDeclarationAttributeSpec(): variableDeclaration = %p astAttributeSpec = %d \n",variableDeclaration,astAttributeSpec);

#if 0
  // Output debugging information about saved state (stack) information.
     outputState("At TOP of setDeclarationAttributeSpec()");
#endif

     switch(astAttributeSpec)
        {
          case AttrSpec_none:
               printf ("Error: Unsupported option for astAttributeSpec = %d \n",astAttributeSpec);
               ROSE_ASSERT(false);
               break;

          case AttrSpec_access:
             {
            // DQ (5/20/2008): This is a redundant specifier, it appears to only be used with AttrSpec_PUBLIC or AttrSpec_PRIVATE
            // It should be filtered out so that will not see this case in this function.
               printf ("Error: Unsupported option for astAttributeSpec = %d \n",astAttributeSpec);
               ROSE_ASSERT(false);
               break;
             }

          case AttrSpec_language_binding:
             {
               variableDeclaration->get_declarationModifier().get_typeModifier().setBind();

#if 0
            // Output debugging information about saved state (stack) information.
               outputState("In setDeclarationAttributeSpec()");
#endif

               processBindingAttribute(variableDeclaration);

            // printf ("Exiting after processing AttrSpec_language_binding = %d \n",(int)AttrSpec_language_binding);
            // ROSE_ASSERT(false);
               break;
             }

       // This maps to a C/C++ modifier setting.
          case AttrSpec_PUBLIC:
               variableDeclaration->get_declarationModifier().get_accessModifier().setPublic();
            // printf ("astNameStack.size() = %zu \n",astNameStack.size());

            // DQ (10/24/2010): Verify that the name on the astNameStack is "PUBLIC" and then pop the token from the stack.

#if 0
            // Output debugging information about saved state (stack) information.
               outputState("In setDeclarationAttributeSpec()");
#endif
            // printf ("Exiting after processing AttrSpec_PUBLIC = %d \n",(int)AttrSpec_PUBLIC);
            // ROSE_ASSERT(false);
               break;

          case AttrSpec_PRIVATE:      variableDeclaration->get_declarationModifier().get_accessModifier().setPrivate();   break;

       // DQ (9/11/2010): Fortran protected attribute is not the same a C++ protected attribute, so we use a different mechanism 
       // that can be associated with individual variables if required (as required with the protected statment is used with 
       // subsets of variables that might appear in a variable declaration).
       // case AttrSpec_PROTECTED:    variableDeclaration->get_declarationModifier().get_accessModifier().setProtected(); break;
          case AttrSpec_PROTECTED:
             {
            // variableDeclaration->get_declarationModifier().get_accessModifier().setProtected(); break;
            // Using new support for fortran "protected" specification of variables.
               SgVariableDeclaration* local_variableDeclaration = isSgVariableDeclaration(variableDeclaration);
            // printf ("Setting all the variables in a variable declaration as protected \n");
               SgInitializedNamePtrList::iterator i = local_variableDeclaration->get_variables().begin();
               while (i != local_variableDeclaration->get_variables().end())
                  {
                    (*i)->set_protected_declaration(true);
                    i++;
                  }
#if 0
               printf ("Exiting after setting all the variables in a variable declaration as protected \n");
               ROSE_ASSERT(false);
#endif
               break;
             }

       // These represent special Fortran specific support in ROSE.
          case AttrSpec_ALLOCATABLE:  variableDeclaration->get_declarationModifier().get_typeModifier().setAllocatable();  break;
          case AttrSpec_ASYNCHRONOUS: variableDeclaration->get_declarationModifier().get_typeModifier().setAsynchronous(); break;
          case AttrSpec_DIMENSION:    variableDeclaration->get_declarationModifier().get_typeModifier().setDimension();    break;
          case AttrSpec_INTENT:
             {
               ROSE_ASSERT(astIntentSpecStack.empty() == false);
               switch(astIntentSpecStack.front())
                  {
                    case IntentSpec_IN:    variableDeclaration->get_declarationModifier().get_typeModifier().setIntent_in();    break;
                    case IntentSpec_OUT:   variableDeclaration->get_declarationModifier().get_typeModifier().setIntent_out();   break;
                    case IntentSpec_INOUT: variableDeclaration->get_declarationModifier().get_typeModifier().setIntent_inout(); break;
                    default:
                       {
                         printf ("Error: default reached in switch(astIntentSpecStack.front()) astIntentSpecStack.front() = %d \n",astIntentSpecStack.front());
                         ROSE_ASSERT(false);
                       }
                  }
               astIntentSpecStack.pop_front();
               break;
             }

          case AttrSpec_INTRINSIC:    variableDeclaration->get_declarationModifier().get_typeModifier().setIntrinsic();    break;
          case AttrSpec_BINDC:        variableDeclaration->get_declarationModifier().get_typeModifier().setBind();         break;
          case AttrSpec_OPTIONAL:     variableDeclaration->get_declarationModifier().get_typeModifier().setOptional();     break;
          case AttrSpec_SAVE:         variableDeclaration->get_declarationModifier().get_typeModifier().setSave();         break;
          case AttrSpec_TARGET:       variableDeclaration->get_declarationModifier().get_typeModifier().setTarget();       break;
          case AttrSpec_VALUE:        variableDeclaration->get_declarationModifier().get_typeModifier().setValue();        break;

       // DQ (8/28/2010): Added support required for type-attributes-spec values (TypeAttrSpec_bind does the same as AttrSpec_BINDC).
          case TypeAttrSpec_extends:  variableDeclaration->get_declarationModifier().get_typeModifier().setExtends();      break;
          case TypeAttrSpec_abstract: variableDeclaration->get_declarationModifier().get_typeModifier().setAbstract();     break;
          case TypeAttrSpec_bind:     variableDeclaration->get_declarationModifier().get_typeModifier().setBind();         break;

       // This maps to C/C++ modifier settings.
          case AttrSpec_EXTERNAL:     variableDeclaration->get_declarationModifier().get_storageModifier().setExtern();    break;
          case AttrSpec_VOLATILE:     variableDeclaration->get_declarationModifier().get_typeModifier().get_constVolatileModifier().setVolatile(); break;

          case AttrSpec_PARAMETER:
            // printf ("Error: PARAMETER is an attribute that implies constant value ('const' in C/C++) \n");
               variableDeclaration->get_declarationModifier().get_typeModifier().get_constVolatileModifier().setConst();

            // Output debugging information about saved state (stack) information.
               outputState("In setDeclarationAttributeSpec(): case AttrSpec_PARAMETER");

               if (astBaseTypeStack.empty() == false)
                  {
                    if ( SgProject::get_verbose() > DEBUG_COMMENT_LEVEL )
                         printf ("Processing AttrSpec_PARAMETER case, astBaseTypeStack not empty: astBaseTypeStack.front() = %p = %s = %s (CLEARING astBaseTypeStack) \n",
                              astBaseTypeStack.front(),astBaseTypeStack.front()->class_name().c_str(),SageInterface::get_name(astBaseTypeStack.front()).c_str());

                    SgModifierType* modifierType = isSgModifierType(astBaseTypeStack.front());
                 // ROSE_ASSERT(modifierType != NULL);
                    if (modifierType != NULL)
                       {
                         modifierType->get_typeModifier().get_constVolatileModifier().setConst();
                       }
                      else
                       {
                      // printf ("This was not a modifier Type \n");
                       }

                 // DQ (4/7/2010): This might be the perfect place to pop the stack, and avoid the warning later!
                 // astBaseTypeStack.pop();
                  }

               break;

          case AttrSpec_POINTER:
            // printf ("Error: POINTER is an attribute specifier that effects the associated type (no flag is provided) \n");
               break;

          case AttrSpec_PASS:
          case AttrSpec_NOPASS:
          case AttrSpec_NON_OVERRIDABLE:
          case AttrSpec_DEFERRED:
            // printf ("Error: Are these F08 attribute specs? astAttributeSpec = %d \n",astAttributeSpec);
               break;

          case ComponentAttrSpec_pointer:
            // DQ (8/29/2010): This should be enabled so that we can at least see that it is not implemented.
            // FMZ 6/15/2009 : this should be ok
               if ( SgProject::get_verbose() > DEBUG_COMMENT_LEVEL )
                    printf ("Error: POINTER (ComponentAttrSpec_pointer) is an attribute specifier that effects the associated type (no flag is provided) \n");
            // ROSE_ASSERT(false);
               break;

#if ROSE_OFP_MINOR_VERSION_NUMBER == 7
       // DQ (4/5/2010): These have been removed from OFP 0.8.0
          case ComponentAttrSpec_dimension_paren:
#if 0
            // DQ (8/29/2010): This should be enabled so that we can at least see that it is not implemented.
            // FMZ 6/15/2009 : this should be ok
               printf ("Error: ComponentAttrSpec_dimension_paren used as an attribute specifier (unclear how to process this) \n");
               ROSE_ASSERT(false);
#endif
            // Laksono 2009.10.16: This is a Fortran legal syntax to have an array inside a type!
               variableDeclaration->get_declarationModifier().get_typeModifier().setDimension();
            // printf ("Error: ComponentAttrSpec_dimension_paren used as an attribute specifier (unclear how to process this) \n");
            // ROSE_ASSERT(false);
               break;

          case ComponentAttrSpec_dimension_bracket:
               printf ("Error: ComponentAttrSpec_dimension_bracket used as an attribute specifier (unclear how to process this) \n");
               ROSE_ASSERT(false);
               break;
#endif

          case ComponentAttrSpec_allocatable:
               printf ("Error: ComponentAttrSpec_allocatable used as an attribute specifier (unclear how to process this) \n");
               ROSE_ASSERT(false);
               break;

          case ComponentAttrSpec_access_spec:
               printf ("Error: ComponentAttrSpec_access_spec used as an attribute specifier (unclear how to process this) \n");
            // ROSE_ASSERT(false);
               break;

          case ComponentAttrSpec_kind:
               printf ("Error: ComponentAttrSpec_kind used as an attribute specifier (unclear how to process this) \n");
            // ROSE_ASSERT(false);
               break;

          case ComponentAttrSpec_len:
#if 1
            // DQ (8/28/2010): Uncommented this out (problems here are likely due to another bug where the ComponentAttrSpec_len is not set properly.
            // FMZ 6/15/2009 : this should be ok
               printf ("Error: ComponentAttrSpec_len used as an attribute specifier (unclear how to process this) \n");
               ROSE_ASSERT(false);
#endif
               break;

       // DQ (8/29/2010): Added support for new enum values
          case ComponentAttrSpec_codimension:
               printf ("Error: ComponentAttrSpec_codimension used as an attribute specifier (unclear how to process this) \n");
               ROSE_ASSERT(false);
               break;

       // DQ (8/29/2010): Added support for new enum values
          case ComponentAttrSpec_contiguous:
               printf ("Error: ComponentAttrSpec_contiguous used as an attribute specifier (unclear how to process this) \n");
               ROSE_ASSERT(false);
               break;

       // DQ (8/29/2010): Added support for new enum values
          case ComponentAttrSpec_dimension:
               if ( SgProject::get_verbose() > DEBUG_COMMENT_LEVEL )
                    printf ("Error: ComponentAttrSpec_dimension used as an attribute specifier (unclear how to process this) \n");
            // ROSE_ASSERT(false);
               variableDeclaration->get_declarationModifier().get_typeModifier().setDimension();
               break;

          default:
             {
               printf ("Error: default reached astAttributeSpec = %d \n",astAttributeSpec);
               ROSE_ASSERT(false);
             }
        }
   }

void
processBindingAttribute( SgDeclarationStatement* declaration)
   {
  // This function sets the binding details for functions, variables, and type declarations.

     declaration->get_declarationModifier().setBind();

  // Output debugging information about saved state (stack) information.
  // outputState("Process binding spec in R1232 c_action_subroutine_stmt()");

     string targetLanguage = astNameStack.front()->text;
  // printf ("targetLanguage = %s \n",targetLanguage.c_str());
     astNameStack.pop_front();

  // I think it is always "C", we use the linkage string in ROSE to hold this information
  // (used for C/C++ and now Fortran).
  // declaration->set_bind_language(targetLanguage);
     declaration->set_linkage(targetLanguage);

  // Note that the use of "NAME="c_language_name" is optional.
  // ROSE_ASSERT(astNameStack.empty() == false);

  // printf ("In processBindingAttribute(): astNameStack.empty()       = %s \n",astNameStack.empty() ? "true" : "false");
  // printf ("In processBindingAttribute(): astExpressionStack.empty() = %s \n",astExpressionStack.empty() ? "true" : "false");

     if (astNameStack.empty() == false && astExpressionStack.empty() == false)
        {
       // There is a "NAME" = string_literal to be processed.
          string optionString = astNameStack.front()->text;
       // printf ("optionString = %s \n",optionString.c_str());
          astNameStack.pop_front();

       // SgExpression* stringLiteralExp = isSgStringVal(astExpressionStack.front());
          SgStringVal* stringLiteralExp = isSgStringVal(astExpressionStack.front());
          astExpressionStack.pop_front();
          ROSE_ASSERT(stringLiteralExp != NULL);

          string bindingLabel = stringLiteralExp->get_value();

       // We don't need the string literal IR node that we just got from the stack (we just want the string)
          delete stringLiteralExp;
          stringLiteralExp = NULL;

       // printf ("Binding label = %s \n",bindingLabel.c_str());
          declaration->set_binding_label(bindingLabel);
        }
   }

void
convertVariableSymbolToFunctionCallExp( SgVariableSymbol* variableSymbol, Token_t* nameToken )
   {
     SgName name = variableSymbol->get_name();

     if ( SgProject::get_verbose() > DEBUG_COMMENT_LEVEL )
          printf ("Converting a SgVarRefExp to a SgFunctionCallExp \n");

     SgExprListExp* expressionList = new SgExprListExp();
     ROSE_ASSERT(expressionList != NULL);
     setSourcePosition(expressionList);
     astExpressionStack.push_front(expressionList);

  // Sg_File_Info* filePosition = varRefExp->get_file_info();
  // ROSE_ASSERT(filePosition != NULL);
  // filePosition->display("In c_action_procedure_designator()");

  // Token_t* nameToken = create_token(filePosition->get_line(),filePosition->get_col(),0,name.str());

     ROSE_ASSERT(nameToken != NULL);

  // printf ("In convertVariableSymbolToFunctionCallExp(): This function call to generateFunctionCall() is ignoring its new SgFunctionSymbol return type. \n");

     generateFunctionCall(nameToken);
   }

void
convertExpressionOnStackToFunctionCallExp()
   {
  // This function is only called by R1219 c_action_procedure_designator()

  // This function takes a varRefExp on the astExpressionStack and converts it to a function call of the same name.
  // This addresses to need to be able to change the type of construct represented initially with little information 
  // and so for which we assumed it was a variable and only later in the sequence of parsing actions discovered that 
  // it was a function.  In general everything is a function unless there is a hint that it is an array.

#if 0
  // Output debugging information about saved state (stack) information.
     outputState("At TOP of convertExpressionOnStackToFunctionCallExp()");
#endif

     ROSE_ASSERT(astExpressionStack.empty() == false);
     SgExpression* expression = astExpressionStack.front();
  // printf ("In convertExpressionOnStackToFunctionCallExp(): expression = %p = %s \n",expression,expression->class_name().c_str());
     SgVarRefExp* varRefExp = isSgVarRefExp(expression);
     if (varRefExp != NULL)
        {
       // Take the varRefExp off the expression stack.
          astExpressionStack.pop_front();
          SgVariableSymbol* variableSymbol = varRefExp->get_symbol();

          SgName name = variableSymbol->get_name();
          Sg_File_Info* filePosition = varRefExp->get_file_info();
          ROSE_ASSERT(filePosition != NULL);
          Token_t* nameToken = create_token(filePosition->get_line(),filePosition->get_col(),0,name.str());

          convertVariableSymbolToFunctionCallExp(variableSymbol,nameToken);
        }
       else
        {
       // DQ (1/20/2008): Added support to fix test2007_164.f (calling functions without the "()" syntax)
          SgFunctionRefExp* functionRefExp = isSgFunctionRefExp(expression);
          if (functionRefExp != NULL)
             {
               SgExprListExp* functionArguments = new SgExprListExp();
               setSourcePosition(functionArguments);

            // Take the SgFunctionRefExp off the stack
               astExpressionStack.pop_front();

               SgFunctionCallExp* functionCallExp  = new SgFunctionCallExp(functionRefExp,functionArguments,NULL);
               setSourcePosition(functionCallExp);

            // Now push the function call to the implicit function onto the astExpressionStack
               ROSE_ASSERT(functionCallExp != NULL);
               astExpressionStack.push_front(functionCallExp);
             }
            else
             {
            // printf ("In convertExpressionOnStackToFunctionCallExp(): expression = %p = %s \n",expression,expression->class_name().c_str());
             }
        }
   }


// Note: it might make more sense for "convert" function to not have return types and leave their result on the stack.
SgArrayType*
convertTypeOnStackToArrayType( int count )
   {
  // This function uses the entry on the top of the type stach and the expressions on the astExpressionStack
  // and replaced the top o the typeStack with a SgArrayType.  This conversion of base type to array type is
  // required because we often find out later after having declarated a variable that it is an array (either
  // in the process of building the variable declaration or because an "allocatable statement" is seen after
  // the variable declaration).

     if ( SgProject::get_verbose() > DEBUG_COMMENT_LEVEL )
          printf ("In convertTypeOnStackToArrayType(count = %d) \n",count);

#if 0
  // Output debugging information about saved state (stack) information.
     outputState("At TOP of convertTypeOnStackToArrayType()");
#endif

  // Use the type on the astTypeStack and build an array from it (at least if the type == 700)
  // SgType* baseType = getTopOfTypeStack();
     ROSE_ASSERT(astBaseTypeStack.empty() == false);

  // DQ (1/24/2011): If there is an entry on the astTypeStack then we are supposed to turn it into an array.
  // Most of the time astTypeStack.empty() == true, so this hanppend mostly for multipart 
  // specifications such as "character A(2)*7" array of strings of length 7.
  // SgType* baseType = astBaseTypeStack.front();
     SgType* baseType = NULL;
     if (astTypeStack.empty() == false)
        {
          printf ("Unusual case of declaration such as: character A(2)*7 \n");
          baseType = astTypeStack.front();
        }
       else
        {
       // This is the typical case...
          baseType = astBaseTypeStack.front();
        }

     ROSE_ASSERT(baseType != NULL);

  // Leave this on the stack so that other arrays or references to it can use it as a 
  // base type (e.g. for a differently dimensioned array).
  // astTypeStack.pop_front();

  // At this point we have not seen the "dimension"
#if 0
  // Debugging code
     if (astAttributeSpecStack.empty() == false)
        {
          std::list<int>::iterator i = astAttributeSpecStack.begin();
          while (i != astAttributeSpecStack.end())
             {
               printf ("astAttributeSpecStack i = %d \n",*i);
               i++;
             }
        }
#endif

  // depending on the syntax type used to declare the array).
  // ROSE_ASSERT (astAttributeSpecStack.empty() == true);

  // Generate a NULL expression that we can fixup later when we see a dimension statement or when we see more of the declaration.
  // Actually the p_index is used for C/C++ and the the p_dim_info is used for Fortran, we need to make this more uniform.
     SgExpression* sizeExpression = new SgNullExpression();
     setSourcePosition(sizeExpression);

#if 0
     printf ("I think we need to call the SgArrayType::createType() interface instead of new SgArrayType()\n");
#endif

  // Build the array type
     SgArrayType* arrayType = new SgArrayType(baseType,sizeExpression);
     ROSE_ASSERT(arrayType != NULL);

  // Need to set the parent of the sizeExpression since we don't traverse the types to set such things in the AST postprocessing.
     sizeExpression->set_parent(arrayType);

  // DQ (1/17/2011): We now use R510 to gather the indexing and build the multidimensional array dimension.
     ROSE_ASSERT(arrayType->get_dim_info() == NULL);

     ROSE_ASSERT(astExpressionStack.empty() == false);
     SgExprListExp* expresssionList = isSgExprListExp(astExpressionStack.front());
     ROSE_ASSERT(expresssionList != NULL);
     astExpressionStack.pop_front();
     arrayType->set_dim_info(expresssionList);
  // setSourcePosition(expresssionList);
     expresssionList->set_parent(arrayType);

  // Mark the rank as count, even though we have not seen the dimension expressions yet.
     arrayType->set_rank(expresssionList->get_expressions().size());
  // printf ("arrayType built with rank = %d (set from the input count parameter) \n",arrayType->get_rank());

  // Set the scope so that we can cal unparseToString()
  // sizeExpression->set_scope(getTopOfScopeStack());

  // printf ("sizeExpression->unparseToString() = %s \n",sizeExpression->unparseToString().c_str());

  // This is an error since we never know when it is the base_type and when it is an original type in a variable declaration.
  // Remove the base_type from the astTypeStack, before we push the new arrayType
  // astTypeStack.pop_front();

#if 0
  // Output debugging information about saved state (stack) information.
     outputState("At BOTTOM of convertTypeOnStackToArrayType()");
#endif

  // printf ("Exiting at base of convertTypeOnStackToArrayType \n");
  // ROSE_ASSERT(false);

  // Put the array type onto the type stack
  // astTypeStack.push_front(arrayType);
     return arrayType;
   }


void
processFunctionPrefix( SgFunctionDeclaration* functionDeclaration )
   {
     while (astFunctionAttributeStack.empty() == false)
        {
       // string prefixString = astNameStack.front()->text;
          string prefixString = astFunctionAttributeStack.front()->text;

       // printf ("prefixString = %s \n",prefixString.c_str());
       // astNameStack.pop_front();
          astFunctionAttributeStack.pop_front();

       // This needs to be a case insensitive test for equality (use C since C++ does not have a simple mechanism for this).
          if ( strncasecmp(prefixString.c_str(),"pure",4) == 0 )
             {
            // printf ("Marking this function as PURE \n");
               functionDeclaration->get_functionModifier().setPure();
             }
            else if ( strncasecmp(prefixString.c_str(),"elemental",9) == 0 )
             {
            // printf ("Marking this function as ELEMENTAL \n");
               functionDeclaration->get_functionModifier().setElemental();
             }
            else if ( strncasecmp(prefixString.c_str(),"recursive",9) == 0 )
             {
            // printf ("Marking this function as RECURSIVE \n");
               functionDeclaration->get_functionModifier().setRecursive();
             }
        }
   }



SgFunctionRefExp*
generateFunctionRefExp( Token_t* nameToken )
   {
  // This function will generate a SgFunctionRefExp using just the function name and the current scope.
  // If the function is found in a symbol table (iterating from the current scope to the global scope)
  // then the SgFunctionRefExp is built using the found SgFunctionSymbol.  
  // If no SgFunctionSymbol is found in the symbol tables from iterating through all the scopes, then 
  // a new SgProcedureHeaderStatement (function declaration) is built and an associated SgFunctionSymbol 
  // is inserted into the global scope.  

  // Note that the global scope may not be correct if the function will be seen later in 
  // a different scope (e.g. the current module's scope).  So a fixup is required and is 
  // called from R1106 c_action_end_module_stmt().

     ROSE_ASSERT(nameToken != NULL);
     std::string name = nameToken->text;

     if ( SgProject::get_verbose() > DEBUG_COMMENT_LEVEL )
          printf ("Generating a SgFunctionRefExp for name = %s \n",name.c_str());

     SgFunctionType* functionType = generateImplicitFunctionType(name);
     ROSE_ASSERT(functionType != NULL);

  // The next element on the stack is the expression list of function arguments
  // ROSE_ASSERT(astExpressionStack.empty() == false);
  // SgExprListExp* functionArguments = isSgExprListExp(astExpressionStack.front());
  // astExpressionStack.pop_front();

     SgFunctionRefExp* functionRefExp = NULL;
     SgName functionName              = nameToken->text;
     SgFunctionSymbol* functionSymbol = trace_back_through_parent_scopes_lookup_function_symbol(functionName,astScopeStack.front());

#if 0
     printf ("In generateFunctionRefExp(): called trace_back_through_parent_scopes_lookup_function_symbol() -- functionSymbol = %p \n",functionSymbol);
#endif

     if (functionSymbol != NULL)
        {
       // Found the function symbol, so build the function ref expression using the existing symbol...
       // printf ("Found the function symbol, so build the function ref expression using the existing symbol... \n");

          functionRefExp = new SgFunctionRefExp(functionSymbol,NULL);
          setSourcePosition(functionRefExp);
        }
       else
        {
       // If the function has not been seen yet, it does not mean that it is an array.  It could be a function 
       // to be declared later or an intrinsic function.  But the point is that it is a function!

       // For implicit function we build non-defining declarations
          SgFunctionDefinition* functionDefinition = NULL;
       // SgFunctionDeclaration* functionDeclaration = new SgFunctionDeclaration(name,functionType,functionDefinition);
       // SgProgramHeaderStatement* functionDeclaration = new SgProgramHeaderStatement(name,functionType,functionDefinition);
          SgProcedureHeaderStatement* functionDeclaration = new SgProcedureHeaderStatement(name,functionType,functionDefinition);

          if ( SgProject::get_verbose() > DEBUG_COMMENT_LEVEL )
               printf ("Generated a SgProcedureHeaderStatement for name = %s functionDeclaration = %p \n",name.c_str(),functionDeclaration);

       // This is the first function declaration for this function name so we have to set it as the firstNondefiningDeclaration.
       // Note that the first nondefining declaration is what is always used for building symbols.
          functionDeclaration->set_firstNondefiningDeclaration(functionDeclaration);
          functionDeclaration->set_definingDeclaration(NULL);

       // Set the parent to the global scope, mostly just to have it be non-NULL (checked by internal error checking).
          ROSE_ASSERT(astScopeStack.empty() == false);

<<<<<<< HEAD
#if 0
       // DQ (12/11/2010): I think this should not be treated as a global scope function. See test2010_140.f90.

       // The global scope is ALWAYS on the bottom of the stack.
          SgGlobal* globalScope = isSgGlobal(astScopeStack.back());
          ROSE_ASSERT(globalScope != NULL);
=======
       // We really want the nearest module scope or global scope is there is no module scope.
       // See test2010_140.f90
       // SgScopeStatement* currentScope = astScopeStack.front();
          SgScopeStatement* currentScope = isSgClassDefinition(astScopeStack.front());
          if (currentScope == NULL)
             {
               currentScope = TransformationSupport::getClassDefinition(astScopeStack.front());
               if (currentScope == NULL)
                  {
                    currentScope = TransformationSupport::getGlobalScope(astScopeStack.front());
                    ROSE_ASSERT(currentScope != NULL);
                  }
             }
          ROSE_ASSERT(currentScope != NULL);
>>>>>>> 5936b856

          functionDeclaration->set_parent(currentScope);
          functionDeclaration->set_scope(currentScope);

          setSourcePosition(functionDeclaration,nameToken);
       // We should not have to set this explicitly!
          setSourcePosition(functionDeclaration->get_parameterList(),nameToken);

       // Now build the function call and use the arguments from the ExprList on the top of the astExpressionStack!
          SgFunctionSymbol* functionSymbol = new SgFunctionSymbol(functionDeclaration);

       // Insert the function into the global scope so that we can find it later.
<<<<<<< HEAD
          globalScope->insert_symbol(functionName,functionSymbol);
#else
       // We really want the nearest module scope or global scope is there is no module scope.
       // See test2010_140.f90
       // SgScopeStatement* currentScope = astScopeStack.front();
          SgScopeStatement* currentScope = isSgClassDefinition(astScopeStack.front());
          if (currentScope == NULL)
             {
               currentScope = TransformationSupport::getClassDefinition(astScopeStack.front());
               if (currentScope == NULL)
                  {
                    currentScope = TransformationSupport::getGlobalScope(astScopeStack.front());
                    ROSE_ASSERT(currentScope != NULL);
                  }
             }
          ROSE_ASSERT(currentScope != NULL);

          functionDeclaration->set_parent(currentScope);
          functionDeclaration->set_scope(currentScope);

          setSourcePosition(functionDeclaration,nameToken);
       // We should not have to set this explicitly!
          setSourcePosition(functionDeclaration->get_parameterList(),nameToken);
=======
          currentScope->insert_symbol(functionName,functionSymbol);
>>>>>>> 5936b856

       // Now build the function call and use the arguments from the ExprList on the top of the astExpressionStack!
          SgFunctionSymbol* functionSymbol = new SgFunctionSymbol(functionDeclaration);

       // Insert the function into the global scope so that we can find it later.
          currentScope->insert_symbol(functionName,functionSymbol);
#endif
          functionRefExp = new SgFunctionRefExp(functionSymbol,NULL);
          setSourcePosition(functionRefExp);
        }

  // Now push the function call to the implicit function onto the astExpressionStack
     ROSE_ASSERT(functionRefExp != NULL);
  // astExpressionStack.push_front(functionRefExp);

     return functionRefExp;
   }


// DQ (12/29/2010): Modified to return the associated SgFunctionSymbol so
// that we can support greater uniformity in handling of R612 and R613.
// void generateFunctionCall( Token_t* nameToken )
SgFunctionSymbol*
generateFunctionCall( Token_t* nameToken )
   {
     ROSE_ASSERT(nameToken != NULL);

     if ( ( SgProject::get_verbose() > DEBUG_COMMENT_LEVEL ) || (astExpressionStack.empty() != false) )
          printf ("Inside of generateFunctionCall(): nameToken = %s \n",nameToken->text);

  // The next element on the stack is the expression list of function arguments
  // However, test2010_169.f90 demonstrates that an implicit function can be called 
  // without "()", so it should not be an error to not have a SgExprListExp IR node
  // on the stack.
<<<<<<< HEAD

  // ROSE_ASSERT(astExpressionStack.empty() == false);
  // SgExprListExp* functionArguments = isSgExprListExp(astExpressionStack.front());
  // astExpressionStack.pop_front();
     SgExprListExp* functionArguments = NULL;
     if (astExpressionStack.empty() == false)
        {
          functionArguments = isSgExprListExp(astExpressionStack.front());
          astExpressionStack.pop_front();
        }
       else
        {
       // printf ("Special case of function not called with () \n");
          functionArguments = new SgExprListExp();
          setSourcePosition(functionArguments);
        }

=======

  // ROSE_ASSERT(astExpressionStack.empty() == false);
  // SgExprListExp* functionArguments = isSgExprListExp(astExpressionStack.front());
  // astExpressionStack.pop_front();
     SgExprListExp* functionArguments = NULL;
     if (astExpressionStack.empty() == false)
        {
          functionArguments = isSgExprListExp(astExpressionStack.front());
          astExpressionStack.pop_front();
        }
       else
        {
       // printf ("Special case of function not called with () \n");
          functionArguments = new SgExprListExp();
          setSourcePosition(functionArguments);
        }

#if 0
     SgExpressionPtrList & argList = functionArguments->get_expressions();
     printf ("\n\n\n\n############### In generateFunctionCall() ################# \n");
     for (size_t i = 0; i < argList.size(); i++)
        {
          printf ("argList[%zu] = %s \n",i,SageInterface::get_name(argList[i]).c_str());
        }
#endif
#if 0
     printf ("Exting after test! \n");
     ROSE_ASSERT(false);
#endif

>>>>>>> 5936b856
  // DQ (12/11/2010): If the name of this function is not found a function of this 
  // name will be added to the current scope (see details in generateFunctionRefExp()).
     SgFunctionRefExp* functionRefExp = generateFunctionRefExp(nameToken);

     SgFunctionCallExp* functionCallExp  = new SgFunctionCallExp(functionRefExp,functionArguments,NULL);
     setSourcePosition(functionCallExp,nameToken);

  // Now push the function call to the implicit function onto the astExpressionStack
     ROSE_ASSERT(functionCallExp != NULL);
     astExpressionStack.push_front(functionCallExp);


  // DQ (5/14/2008): Now cleanup the SgInitializedName, the SgVariableSymbol, and the 
  // SgVariableDeclarationStatement; since these are now invalid now that the name is 
  // interpreted as a function call.  Note that we see R619 a little bit too late in the
  // parsing (after we have interpreted the name as a variable).

  // Look up the name, 
     SgVariableSymbol* variableSymbol = NULL;
     SgFunctionSymbol* functionSymbol = NULL;
     SgClassSymbol*    classSymbol    = NULL;
     
     SgName variableName            = nameToken->text;
     SgScopeStatement* currentScope = astScopeStack.front();

     ROSE_ASSERT(currentScope != NULL);

     trace_back_through_parent_scopes_lookup_variable_symbol_but_do_not_build_variable(variableName,currentScope,variableSymbol,functionSymbol,classSymbol);

  // DQ (12/29/2010): Can we assert this if we just build a SgFunctionRefExp? (fails in case of test2007_158.f90).
  // ROSE_ASSERT(functionSymbol != NULL);
#if 0
     if (functionSymbol == NULL)
        {
       // In this case the function has no declaration but is being called.  So it can have no symbol.
          printf ("Interesting case of functionSymbol == NULL \n");
        }
#endif

     if (variableSymbol != NULL)
        {
          if ( SgProject::get_verbose() > DEBUG_COMMENT_LEVEL )
               printf ("Found variableSymbol = %p nameToken = %s (erasing all traces of this variable so it can be supported as a function) \n",variableSymbol,nameToken->text);
       // ROSE_ASSERT(false);

          SgSymbolTable* symbolTable = isSgSymbolTable(variableSymbol->get_parent());
          ROSE_ASSERT(symbolTable != NULL);

          symbolTable->remove(variableSymbol);

          SgInitializedName* initializedName = variableSymbol->get_declaration();
          ROSE_ASSERT(initializedName != NULL);

          SgVariableDeclaration* variableDeclaration = isSgVariableDeclaration(initializedName->get_parent());
          ROSE_ASSERT(variableDeclaration != NULL);

          SgVariableDefinition* variableDefinition = isSgVariableDefinition(initializedName->get_declptr());
          ROSE_ASSERT(variableDefinition != NULL);

          delete variableDefinition;
          variableDefinition = NULL;

          delete variableDeclaration;
          variableDeclaration = NULL;

          delete initializedName;
          initializedName = NULL;

          delete variableSymbol;
          variableSymbol = NULL;
        }
       else
        {
       // DQ (8/28/2010): Report more diagnostics.
       // printf ("Warning: In generateFunctionCall() there was no SgVariableSymbol found to convert to a SgFunctionSymbol \n");
        }

  // This works the 2nd time because the function id by default defined in global scope and the variable symbol just removed 
  // was in the function's body (where the function was called).
  // printf ("In generateFunctionCall(): second try to isolate the functionSymbol! \n");
     trace_back_through_parent_scopes_lookup_variable_symbol_but_do_not_build_variable(variableName,currentScope,variableSymbol,functionSymbol,classSymbol);

  // DQ (12/29/2010): Can we assert this if we just build a SgFunctionRefExp? (fails in case of test2007_158.f90).
     ROSE_ASSERT(functionSymbol != NULL);

#if 0
     if (functionSymbol == NULL)
        {
       // In this case the function has no declaration but is being called.  So it can have no symbol.
          printf ("Interesting case #2 of functionSymbol == NULL \n");
        }
#endif

     return functionSymbol;
   }


void
buildProcedureSupport(SgProcedureHeaderStatement* procedureDeclaration, bool hasDummyArgList)
   {
  // This does not do everything required to build a function or subroutine, but it does as much as possible
  // (factors out code so that it can be called for R1117, R1224, and R1232.

  // This will be the defining declaration
     ROSE_ASSERT(procedureDeclaration != NULL);

  // FMZTEST
  // cout <<"NAME::" << procedureDeclaration->get_name().str()<<endl;

     procedureDeclaration->set_definingDeclaration(procedureDeclaration);
     procedureDeclaration->set_firstNondefiningDeclaration(NULL);

     ROSE_ASSERT(astScopeStack.empty() == false);
     SgScopeStatement* currentScopeOfFunctionDeclaration = astScopeStack.front();

     ROSE_ASSERT(currentScopeOfFunctionDeclaration != NULL);

  // This should not be a SgFunctionDefinition, but it can be a SgBasicBlock (currently) if it is declared in an Interface.
  // ROSE_ASSERT(isSgBasicBlock(currentScopeOfFunctionDeclaration) == NULL);
     ROSE_ASSERT(isSgFunctionDefinition(currentScopeOfFunctionDeclaration) == NULL);

     if (astInterfaceStack.empty() == false)
        {
          SgInterfaceStatement* interfaceStatement = astInterfaceStack.front();

       // DQ (10/6/2008): The use of the SgInterfaceBody IR nodes allows the details of if 
       // it was a procedure name or a procedure declaration to be abstracted away and saves 
       // this detail of how it was structured in the source code in the AST (for the unparser).
          SgName name = procedureDeclaration->get_name();
          SgInterfaceBody* interfaceBody = new SgInterfaceBody(name,procedureDeclaration,/*use_function_name*/ false);
          procedureDeclaration->set_parent(interfaceStatement);
          interfaceStatement->get_interface_body_list().push_back(interfaceBody);
          interfaceBody->set_parent(interfaceStatement);
          setSourcePosition(interfaceBody);
        }
       else
        {
       // The function was not processed as part of an interface so add it to the current scope.
          currentScopeOfFunctionDeclaration->append_statement(procedureDeclaration);
        }

  // Go looking for if this was a previously declared function
  // SgFunctionSymbol* functionSymbol = trace_back_through_parent_scopes_lookup_function_symbol(procedureDeclaration->get_name(),astScopeStack.front());
     SgFunctionSymbol* functionSymbol = trace_back_through_parent_scopes_lookup_function_symbol(procedureDeclaration->get_name(),currentScopeOfFunctionDeclaration);

#if 0
     printf ("In buildProcedureSupport(): functionSymbol = %p from trace_back_through_parent_scopes_lookup_function_symbol() \n",functionSymbol);
  // printf ("In buildProcedureSupport(): procedureDeclaration scope = %p = %s \n",procedureDeclaration->get_scope(),procedureDeclaration->get_scope()->class_name().c_str());
     printf ("In buildProcedureSupport(): procedureDeclaration scope = %p \n",procedureDeclaration->get_scope());
     printf ("In buildProcedureSupport(): currentScopeOfFunctionDeclaration = %p = %s \n",currentScopeOfFunctionDeclaration,currentScopeOfFunctionDeclaration->class_name().c_str());
#endif

     if (functionSymbol != NULL)
        {
       // FMZTEST
       // cout <<"FMZTEST:Frontend::" << functionSymbol->get_name().str()<<endl;
          SgFunctionDeclaration* nondefiningDeclaration = functionSymbol->get_declaration();
          ROSE_ASSERT(nondefiningDeclaration != NULL);

          procedureDeclaration->set_firstNondefiningDeclaration(nondefiningDeclaration);

       // And set the defining declaration in the non-defining declaration
          nondefiningDeclaration->set_definingDeclaration(procedureDeclaration);

      // if the procedure is defined in same module, it should be visiable for the non-definingDeclaration.
         if (isSgClassDefinition(currentScopeOfFunctionDeclaration) != NULL) {
                   nondefiningDeclaration->set_scope(currentScopeOfFunctionDeclaration);
          }
        }
       else
        {
       // Build the function symbol and put it into the symbol table for the current scope
       // It might be that we should build a nondefining declaration for use in the symbol.
          functionSymbol = new SgFunctionSymbol(procedureDeclaration);
          currentScopeOfFunctionDeclaration->insert_symbol(procedureDeclaration->get_name(), functionSymbol);
#if 0
          printf ("In buildProcedureSupport(): Added SgFunctionSymbol = %p to scope = %p = %s \n",functionSymbol,currentScopeOfFunctionDeclaration,currentScopeOfFunctionDeclaration->class_name().c_str());
#endif
        }

  // Now push the function definition and the function body (SgBasicBlock) onto the astScopeStack
     SgBasicBlock* procedureBody               = new SgBasicBlock();
     SgFunctionDefinition* procedureDefinition = new SgFunctionDefinition(procedureDeclaration,procedureBody);

     ROSE_ASSERT(procedureDeclaration->get_definition() != NULL);

  // DQ (11/28/2010): Added specification of case insensitivity for Fortran.
     procedureBody->setCaseInsensitive(true);
     procedureDefinition->setCaseInsensitive(true);

  // Set the scope
     procedureDeclaration->set_scope(currentScopeOfFunctionDeclaration);

  // Now push the function definition onto the astScopeStack (so that the function parameters will be build in the correct scope)
     astScopeStack.push_front(procedureDefinition);

  // This code is specific to the case where the procedureDeclaration is a Fortran function (not a subroutine or data block)
  // If there was a result specificed for the function then the SgInitializedName list is returned on the astNodeStack.
     if (astNodeStack.empty() == false)
        {
          SgInitializedName* returnVar = isSgInitializedName(astNodeStack.front());
          ROSE_ASSERT(returnVar != NULL);
       // returnVar->set_scope(functionBody);
          returnVar->set_parent(procedureDeclaration);
          returnVar->set_scope(procedureDefinition);
          procedureDeclaration->set_result_name(returnVar);
          astNodeStack.pop_front();

          SgFunctionType* functionType = procedureDeclaration->get_type();
          returnVar->set_type(functionType->get_return_type());

       // Now build associated SgVariableSymbol and put it into the current scope (function definition scope)
          SgVariableSymbol* returnVariableSymbol = new SgVariableSymbol(returnVar);
          procedureDefinition->insert_symbol(returnVar->get_name(),returnVariableSymbol);

       // printf ("Processing the return var in a function \n");
       // ROSE_ASSERT(false);
        }

     if (hasDummyArgList == true)
        {
#if 0
       // Output debugging information about saved state (stack) information.
          outputState("In buildProcedureSupport(): building the function parameters");
#endif
       // Take the arguments off of the token stack (astNameStack).
          while (astNameStack.empty() == false)
             {
            // Capture the procedure parameters.
               SgName arg_name = astNameStack.front()->text;

            // printf ("arg_name = %s \n",arg_name.str());

            // Build a SgInitializedName with a SgTypeDefault and fixup the type later when we see the declaration inside the procedure.
            // SgInitializedName* initializedName = new SgInitializedName(arg_name,SgTypeDefault::createType());
            // SgInitializedName* initializedName = new SgInitializedName(arg_name,SgTypeDefault::createType(),NULL,NULL,NULL);
            // SgInitializedName* initializedName = new SgInitializedName(arg_name,SgTypeDefault::createType());
            // SgInitializedName* initializedName = new SgInitializedName(arg_name,SgTypeDefault::createType(),NULL,procedureDeclaration,NULL);
            // SgInitializedName* initializedName = new SgInitializedName(arg_name,generateImplicitType(arg_name.str()),NULL,procedureDeclaration,NULL);

            // DQ (1/31/2010): The argument could be a alternate-return dummy argument
               SgInitializedName* initializedName = NULL;
               bool isAnAlternativeReturnParameter = (arg_name == "*");
               if (isAnAlternativeReturnParameter == true)
                  {
                 // DQ (2/1/2011): Since we will generate a label and with name "*" and independently resolve which 
                 // label argument is referenced in the return statement, we need not bury the name directly into 
                 // the arg_name (unless we need to have the references be seperate in the symbol table, so maybe we do!).

                 // Note that alternate return is an obsolescent feature in Fortran 95 and Fortran 90
                 // initializedName = new SgInitializedName(arg_name,SgTypeVoid::createType(),NULL,procedureDeclaration,NULL);
                    initializedName = new SgInitializedName(arg_name,SgTypeLabel::createType(),NULL,procedureDeclaration,NULL);
                  }
                 else
                  {
                 // DQ (2/2/2011): The type might not be specified using implicit type rules, so we should likely define 
                 // the type as SgTypeUnknown and then fix it up later (at the end of the functions declarations).
                    initializedName = new SgInitializedName(arg_name,generateImplicitType(arg_name.str()),NULL,procedureDeclaration,NULL);
                  }

               procedureDeclaration->append_arg(initializedName);

               initializedName->set_parent(procedureDeclaration->get_parameterList());
               ROSE_ASSERT(initializedName->get_parent() != NULL);

            // DQ (12/17/2007): set the scope
               initializedName->set_scope(astScopeStack.front());

               setSourcePosition(initializedName,astNameStack.front());

               ROSE_ASSERT(astNameStack.empty() == false);
               astNameStack.pop_front();

               if (isAnAlternativeReturnParameter == true)
                  {
                 // If this is a label argument then build a SgLabelSymbol.
                 // We might want them to be positionally relevant rather than name relevent,
                 // this would define a mechanism that was insensitive to transformations.
                 // We need a new SgLabelSymbol constructor to support the use here.
                 // SgLabelSymbol* labelSymbol = new SgLabelSymbol(arg_name);
                    SgLabelSymbol* labelSymbol = new SgLabelSymbol(initializedName);
                    procedureDefinition->insert_symbol(arg_name,labelSymbol);
                  }
                 else
                  {
                 // Now build associated SgVariableSymbol and put it into the current scope (function definition scope)
                    SgVariableSymbol* variableSymbol = new SgVariableSymbol(initializedName);
                    procedureDefinition->insert_symbol(arg_name,variableSymbol);
                  }

            // DQ (12/17/2007): Make sure the scope was set!
               ROSE_ASSERT(initializedName->get_scope() != NULL);
             }

          ROSE_ASSERT(procedureDeclaration->get_args().empty() == false);

          SgFunctionType* functionType = isSgFunctionType(procedureDeclaration->get_type());
          ROSE_ASSERT(functionType != NULL);

       // DQ (2/2/2011): This should be empty at this point, it will be fixed up either as we process declarations 
       // in the function that will defin the types or types will be assigned using the implicit type rules (which 
       // might not have even been seen yet for the function) when we are finished processing all of the functions 
       // declarations.  Note that this information will be need by the alternative return support when we compute
       // the index for the unparsed code.
          ROSE_ASSERT(functionType->get_arguments().empty() == true);
        }

  // printf ("Added function programName = %s (symbol = %p) to scope = %p = %s \n",tempName.str(),functionSymbol,astScopeStack.front(),astScopeStack.front()->class_name().c_str());

  // Now push the function definition and the function body (SgBasicBlock) onto the astScopeStack
     astScopeStack.push_front(procedureBody);

     procedureBody->set_parent(procedureDefinition);
     procedureDefinition->set_parent(procedureDeclaration);

     ROSE_ASSERT(procedureDeclaration->get_parameterList() != NULL);

  // DQ (1/23/2008): This is not set with the function declaration
  // setSourcePosition(procedureDeclaration->get_parameterList());

  // Unclear if we should use the same token list for resetting the source position in all three IR nodes.
     setSourcePosition(procedureDefinition);
     setSourcePosition(procedureBody);

  // DQ (1/21/2008): This has been set earlier so that it could be done more accurately
  // setSourcePosition(procedureDeclaration);

  // Now setup the function type and reset it in the procedureDeclaration
  // SgFunctionType* functionType = new SgFunctionType(SgTypeVoid::createType(),false);
  // procedureDeclaration->set_type(functionType);

#if 0
  // DQ (10/10/2010): Added tests to make sure that start and end positions are set reasonably.
     ROSE_ASSERT(procedureDeclaration->get_startOfConstruct()->get_line() > 0);
     ROSE_ASSERT(procedureDefinition->get_startOfConstruct()->get_line()  > 0);
     ROSE_ASSERT(procedureBody->get_startOfConstruct()->get_line()        > 0);
     ROSE_ASSERT(procedureDeclaration->get_endOfConstruct()->get_line() >= procedureDeclaration->get_startOfConstruct()->get_line());
     ROSE_ASSERT(procedureDefinition->get_endOfConstruct()->get_line()  >= procedureDefinition->get_startOfConstruct()->get_line());
     ROSE_ASSERT(procedureBody->get_endOfConstruct()->get_line()        >= procedureBody->get_startOfConstruct()->get_line());
#endif
   }


void
markDoLoopAsUsingEndDo()
   {
#if 0
  // Output debugging information about saved state (stack) information.
     outputState("In markDoLoopAsUsingEndDo()");
#endif

  // Look for the last statement (should be a SgFortranDo)
     SgScopeStatement* currentScope = astScopeStack.front();

  // printf ("In markDoLoopAsUsingEndDo: currentScope = %p = %s \n",currentScope,currentScope->class_name().c_str());

     SgFortranDo* doStatement = isSgFortranDo(currentScope);
     if (doStatement != NULL)
        {
       // Mark the do-loop to use the "end do" new style syntax.
       // printf ("In markDoLoopAsUsingEndDo: Marking the doStatement as new style syntax \n");

       // DQ (12/26/2007): This field is depricated in favor of the has_end_statement boolean field used uniformally in several IR nodes).
       // doStatement->set_old_style(false);
          doStatement->set_has_end_statement(true);
        }
       else
        {
          SgWhileStmt* whileStatement = isSgWhileStmt(currentScope);
          if (whileStatement != NULL)
             {
            // Mark the do-loop to use the "end do" new style syntax.
            // printf ("I don't think we have to make the while statement as new sytle! \n");
            // doStatement->set_old_style(false);
               whileStatement->set_has_end_statement(true);
             }
            else
             {
               printf ("Error: do-loop or while-loop should be at the top of the astScopeStack! currentScope = %p = %s \n",currentScope,currentScope->class_name().c_str());
               ROSE_ASSERT(false);
             }
        }
   }


SgExpression*
buildSubscriptExpression ( bool hasLowerBound, bool hasUpperBound, bool hasStride, bool isAmbiguous )
   {
  // DQ (4/26/2008): Note that test2008_21.f90 demonstrates that this function is called to evaluate 
  // the initialization of types in structures (fortran types).  

  // DQ (4/26/2008): Later... This function should not be called for initialization now!

     SgExpression* subscript = NULL;

     if (hasUpperBound == true)
        {
       // SgSubscriptColon* subscript = new SgSubscriptColon();

          if (hasLowerBound == true)
             {
               if (hasStride == true)
                  {
                 // Get three values off of the stack!
                    SgExpression* stride = astExpressionStack.front();
                    astExpressionStack.pop_front();
                    SgExpression* upperBound = astExpressionStack.front();
                    astExpressionStack.pop_front();
                    SgExpression* lowerBound = astExpressionStack.front();
                    astExpressionStack.pop_front();

                    subscript = new SgSubscriptExpression(lowerBound,upperBound,stride);
                  }
                 else
                  {
                 // Case of a single literal specified, the expression is already on the stack!
                 // ROSE_ASSERT(isAmbiguous == true);

                 // SgExpression* stride = new SgNullExpression();
                    SgExpression* stride = new SgIntVal(1,"1");
                    SgExpression* upperBound = astExpressionStack.front();
                    astExpressionStack.pop_front();
                    SgExpression* lowerBound = astExpressionStack.front();
                    astExpressionStack.pop_front();

                    subscript = new SgSubscriptExpression(lowerBound,upperBound,stride);

                    setSourcePosition(stride);
                  }
             }
            else
             {
               SgExpression* lowerBound = new SgNullExpression();

               if (hasStride == true)
                  {
                 // Get three values off oc the stack!
                    SgExpression* stride = astExpressionStack.front();
                    astExpressionStack.pop_front();
                    SgExpression* upperBound = astExpressionStack.front();
                    astExpressionStack.pop_front();

                    subscript = new SgSubscriptExpression(lowerBound,upperBound,stride);
                  }
                 else
                  {
                    SgExpression* stride = new SgIntVal(1,"1");

                    SgExpression* upperBound = astExpressionStack.front();
                    astExpressionStack.pop_front();

                    subscript = new SgSubscriptExpression(lowerBound,upperBound,stride);

                    setSourcePosition(stride);
                  }

               setSourcePosition(lowerBound);
             }
        }
       else
        {
          if (hasLowerBound == true)
             {
               if (hasStride == true)
                  {
                    SgExpression* stride = astExpressionStack.front();
                    astExpressionStack.pop_front();
                    SgExpression* upperBound = new SgNullExpression();
                    SgExpression* lowerBound = astExpressionStack.front();
                    astExpressionStack.pop_front();

                    setSourcePosition(upperBound);

                    subscript = new SgSubscriptExpression(lowerBound,upperBound,stride);
                  }
                 else
                  {
                 // This is the case of scalar indexing, so generate a scalar value instead of a SgSubscriptExpression.

                 // The isAmbiguous flag helps distinguish between the cases of array(1) and array(1:)
                    if (isAmbiguous == false)
                       {
                      // This is the case of array(1:)
                         SgExpression* stride = new SgIntVal(1,"1");

                         SgExpression* lowerBound = astExpressionStack.front();
                         astExpressionStack.pop_front();
                         SgExpression* upperBound = new SgNullExpression();

                         setSourcePosition(upperBound);

                         subscript = new SgSubscriptExpression(lowerBound,upperBound,stride);
                         setSourcePosition(stride);
                       }
                      else
                       {
                      // This is the case of array(1)
                      // See also that this is used for type initialization (see test2008_21.f90)
                         ROSE_ASSERT(astExpressionStack.empty() == false);
                         if (astExpressionStack.empty() == false)
                            {
                              subscript = astExpressionStack.front();
                              astExpressionStack.pop_front();
                            }
                           else
                            {
                           // This branch should not be called now!  This function should not be used in initialization.
                              printf ("subscript evaluation used in type initialization \n");
                              ROSE_ASSERT(false);
                            }
                       }
                  }
             }
            else
             {
               SgExpression* lowerBound = new SgNullExpression();
               SgExpression* upperBound = new SgNullExpression();

               if (hasStride == true)
                  {
                    SgExpression* stride = astExpressionStack.front();
                    astExpressionStack.pop_front();

                 // subscript = new SgSubscriptColon(lowerBound,stride);
                    subscript = new SgSubscriptExpression(lowerBound,upperBound,stride);
                  }
                 else
                  {
                 // DQ (4/30/2008): This case makes no requirement of the astExpressionStack

                 // SgExpression* stride     = new SgNullExpression();
                    SgExpression* stride     = new SgIntVal(1,"1");

                    setSourcePosition(stride);

                 // subscript = new SgSubscriptColon(lowerBound,stride);
                    subscript = new SgSubscriptExpression(lowerBound,upperBound,stride);
                  }

               setSourcePosition(lowerBound);
               setSourcePosition(upperBound);
             }           

        }

     ROSE_ASSERT(subscript != NULL);

  // This could be a integer expression or a SgSubscriptExpression
     SgSubscriptExpression* subscriptExpression = isSgSubscriptExpression(subscript);
     if (subscriptExpression != NULL)
        {
       // Set the parents of all the parts of the SgSubscriptExpression
          subscriptExpression->get_lowerBound()->set_parent(subscript);
          subscriptExpression->get_upperBound()->set_parent(subscript);
          subscriptExpression->get_stride()->set_parent(subscript);

       // Only set the position of the new SgSubscriptExpression, not a previously built integer expression.
          setSourcePosition(subscriptExpression);
        }

     ROSE_ASSERT(subscript != NULL);
     return subscript;
   }



bool
isPubliclyAccessible( SgSymbol* symbol )
   {
     bool returnValue = false;
     SgNode* symbol_basis = symbol->get_symbol_basis();

     SgDeclarationStatement* declaration = isSgDeclarationStatement(symbol_basis);
     if (declaration != NULL)
        {
       // printf ("In isPubliclyAccessible(): declaration = %p = %s symbol = %s \n",declaration,declaration->class_name().c_str(),symbol->get_name().str());

       // Publically accessible is either declared explicitly as public, or not defined as anything (default in Fortran is public).
          if (declaration->get_declarationModifier().get_accessModifier().isPublic() == true ||
              declaration->get_declarationModifier().get_accessModifier().isUndefined() == true)
             {
               returnValue = true;
             }

       // declaration->get_declarationModifier().get_accessModifier().display("In isPubliclyAccessible()");
        }
       else
        {
          SgInitializedName* initializedName = isSgInitializedName(symbol_basis);
          if (initializedName != NULL)
             {
               SgNode* parent = initializedName->get_parent();
               SgDeclarationStatement* declaration = isSgDeclarationStatement(parent);
               if (declaration != NULL)
                  {
#if 0
                 // printf ("declaration (from SgInitializedName) = %p = %s \n",declaration,declaration->class_name().c_str());
                    printf ("In isPubliclyAccessible(): declaration = %p = %s symbol = %s \n",declaration,declaration->class_name().c_str(),symbol->get_name().str());
                    declaration->get_declarationModifier().display("In isPubliclyAccessible()");
#endif
                    if (declaration->get_declarationModifier().get_accessModifier().isPublic() == true ||
                        declaration->get_declarationModifier().get_accessModifier().isUndefined() == true)
                       {
                         returnValue = true;
                       }
                      else
                       {
                      // DQ (9/11/2010): See test2007_176.f03 for an example of the F2003 use of the "protected" keyword.
                      // If it was marked as protected in the variable then either it will be found in a parent scope 
                      // (for module functions) or it should not be put into the current scope as an aliased variable symbol.
                      // printf ("This may still be a protected variable. \n");

                      // DQ (9/11/2010): But make sure this is not marked as protected (is so then we want to include it as an aliased symbol).
                         if (initializedName->get_protected_declaration() == true)
                            {
                           // This should not be considered a publicly accessible variable (don't put it into the synbol table as an aliased symbol.
                              if ( SgProject::get_verbose() > DEBUG_COMMENT_LEVEL )
                                   printf ("In isPubliclyAccessible(): Note that this variable is marked as protected (so must be included as an aliased symbol \n");

                              returnValue = true;
                            }
                       }

                 // declaration->get_declarationModifier().get_accessModifier().display("In isPubliclyAccessible()");
                  }
             }
            else
             {
            // This case is not handled yet
               printf ("In isPubliclyAccessible(): Uknown symbol_basis = %p = %s \n",symbol_basis,symbol_basis->class_name().c_str());
               ROSE_ASSERT(false);
             }
        }

     return returnValue;
   }

void
cleanupTypeStackAfterDeclaration()
   {
  // This function is called in R501 c_action_type_declaration_stmt().

  // We should have used all the types stored on the stack at this point!
  // Except for the case of an array type which will have pushed the base type 
  // onto the stack and then an array type.  In this case we will still have 
  // the base type on the stack.  If there was a scalar variable then it will 
  // have used the type on the stack, but we should take care of this by always 
  // pushing a type onto the stack for each variable to use and then making 
  // sure that we have the base type still on the stack at this point, so the 
  // stack at this point should never be empty and should have the unused base 
  // type on top (and the stack size should be 1).

     if (astTypeStack.empty() == false)
        {
       // This should be only a base type that has been left on the stack.
       // printf ("WARNING, astTypeStack not empty: astTypeStack.front() = %p = %s \n",astTypeStack.front(),astTypeStack.front()->class_name().c_str());

       // If there was an array declaration then the base type is left on the stack, else 
       // the stack is empty.  Cleanup the stack of the one possible base type left there!
       // astTypeStack.pop_front();

          if ( SgProject::get_verbose() > DEBUG_COMMENT_LEVEL )
             printf ("WARNING, astTypeStack not empty: astTypeStack.front() = %p = %s = %s (CLEARING astTypeStack) \n",astTypeStack.front(),astTypeStack.front()->class_name().c_str(),SageInterface::get_name(astTypeStack.front()).c_str());

          astTypeStack.clear();
#if 0
          if (astTypeStack.empty() == false)
               outputState("Error: astTypeStack.empty() == false in R502 c_action_declaration_type_spec()");
#endif
          ROSE_ASSERT(astTypeStack.empty() == true);
        }

     if (astBaseTypeStack.empty() == false)
        {
          if ( SgProject::get_verbose() > DEBUG_COMMENT_LEVEL )
               printf ("WARNING, astBaseTypeStack not empty: astBaseTypeStack.front() = %p = %s = %s (CLEARING astBaseTypeStack) \n",astBaseTypeStack.front(),astBaseTypeStack.front()->class_name().c_str(),SageInterface::get_name(astBaseTypeStack.front()).c_str());

          astBaseTypeStack.clear();
#if 0
          if (astBaseTypeStack.empty() == false)
               outputState("Error: astBaseTypeStack.empty() == false in R502 c_action_declaration_type_spec()");
#endif
          ROSE_ASSERT(astBaseTypeStack.empty() == true);
        }
   }




void
buildVariableDeclarationAndCleanupTypeStack( Token_t * label )
   {
  // This function is called in R501 c_action_type_declaration_stmt().

  // DQ (1/28/2009): Part of fix for nested include (test2009_14.f).
  // Only try to build a varialbe if there is information to support this on the stack.
  // I am trying to have variable built earlier than before since the Fortran "include"
  // mechanism can be called before this R501 rule and that causes problems.  Basically
  // each new include file needs to be started with an empty stack(s).
     if (astNodeStack.empty() == false && astBaseTypeStack.empty() == false)
        {
#if 1
       // Output debugging information about saved state (stack) information.
          outputState("At TOP of buildVariableDeclarationAndCleanupTypeStack() (before calling buildVariableDeclaration())");
#endif

          SgVariableDeclaration* variableDeclaration = buildVariableDeclaration(label,false);

          ROSE_ASSERT(variableDeclaration->get_file_info()->isCompilerGenerated() == false);

       // DQ (11/29/2007): commented out, we can't assume this (see test2007_133.f03)
       // DQ (9/30/2007):
       // I think this is now uniformally true for all type declarations.  If so then we can
       // remove the conditionaly handling below.  See the note in R504 c_action_entity_decl()
       // for more details.
       // ROSE_ASSERT(astTypeStack.empty() == true);
#if 1
          outputState("In buildVariableDeclarationAndCleanupTypeStack() (after buildVariableDeclaration())");
#endif
       // We should have used all the types stored on the stack at this point!
       // Except for the case of an array type which will have pushed the base type 
       // onto the stack and then an array type.  In this case we will still have 
       // the base type on the stack.  If there was a scalar variable then it will 
       // have used the type on the stack, but we should take care of this by always 
       // pushing a type onto the stack for each variable to use and then making 
       // sure that we have the base type still on the stack at this point, so the 
       // stack at this point should never be empty and should have the unused base 
       // type on top (and the stack size should be 1).
       // ROSE_ASSERT(astTypeStack.empty() == true);
       // ROSE_ASSERT(astTypeStack.size() == 1);
       // astTypeStack.pop_front();

       // DQ (1/27/2009): Refactored code so that I can handle test2009_13.f (nested include files).
          cleanupTypeStackAfterDeclaration();

          ROSE_ASSERT(getTopOfScopeStack()->variantT() == V_SgBasicBlock || getTopOfScopeStack()->variantT() == V_SgClassDefinition);

          getTopOfScopeStack()->append_statement(variableDeclaration);
        }
   }


bool
isARoseModuleFile( string filename )
   {
     bool result = false;

     string targetSuffix = MOD_FILE_SUFFIX;
     size_t filenameLength = filename.size();

  // if ( (filenameLength > 5) && (filename.substr(filenameLength - 5) == ".rmod") )
     if ( (filenameLength > targetSuffix.size()) && (filename.substr(filenameLength - 5) == MOD_FILE_SUFFIX) )
          result = true;
#if 0
     printf ("################ filename = %s result = %s \n",filename.c_str(),(result == true) ? "true" : "false");
#endif

     return result;
   }


void
generateAssignmentStatement(Token_t* label, bool isPointerAssignment )
   {
  // This function builds the SgAssignOp and the SgExprStatement and 
  // inserts it into the current scope.

#if 1
  // Output debugging information about saved state (stack) information.
     outputState("At TOP of generateAssignmentStatement()");
#endif

     ROSE_ASSERT(astExpressionStack.empty() == false);
     SgExpression* rhs = astExpressionStack.front();
     astExpressionStack.pop_front();

     ROSE_ASSERT(astExpressionStack.empty() == false);
     SgExpression* lhs = astExpressionStack.front();
     astExpressionStack.pop_front();

  // Note that the type provided is NULL, since ROSE will internally (dynamically) evaluate the type 
  // as required.  This avoids state in the AST and better supports transformations on the AST.
  // SgAssignOp* assignmentExpr = new SgAssignOp(lhs,rhs,NULL);
     SgExpression* assignmentExpr = NULL;
     if (isPointerAssignment == true)
        {
       // This is "p => x"
          assignmentExpr = new SgPointerAssignOp(lhs,rhs,NULL);
        }
       else
        {
       // This is "p = x"
          assignmentExpr = new SgAssignOp(lhs,rhs,NULL);
        }

     setSourcePosition(assignmentExpr);

  // DQ (1/22/2008): Set the source position based on the internal expressions
     resetSourcePosition(assignmentExpr,lhs);
  // resetSourcePosition(assignmentExpr,rhs);

  // Now build the expression statement required for insertion into the current 
  // scope (note that expressions cannot be directly inserted into scopes).

     SgExprStatement* expressionStatement = new SgExprStatement(assignmentExpr);

     if (label != NULL)
        {
       // A label was provided so set the label in the expressionStatement

       // Setup the label on the statement if it is available.
          setStatementNumericLabel(expressionStatement,label);

       // If there is a label then at least try to use it to set the source 
       // position approximately (better than nothing).
          setSourcePosition(expressionStatement,label);
        }
       else
        {
       // No source position information is available
          setSourcePosition(expressionStatement);

       // DQ (1/22/2008): Try this
          resetSourcePosition(expressionStatement,assignmentExpr);
        }

     setStatementNumericLabelUsingStack(expressionStatement);

  // DQ (1/31/2009): Moved this to the TOP of the function.
  // Refactored the code to build support function
  // initialize_global_scope_if_required();
  // build_implicit_program_statement_if_required();

     SgScopeStatement* currentScope = getTopOfScopeStack();
     currentScope->append_statement(expressionStatement);

     if ( SgProject::get_verbose() > DEBUG_RULE_COMMENT_LEVEL )
          printf ("Pushing this expressionStatement onto the astNodeStack for optional use by where statement \n");

  // This is needed for test2007_67.f90
     astNodeStack.push_front(expressionStatement);

#if 1
  // Output debugging information about saved state (stack) information.
     outputState("At BOTTOM of generateAssignmentStatement()");
#endif

  // Error checking for astExpressionStack
     ROSE_ASSERT(astScopeStack.empty() == false);
     ROSE_ASSERT(astScopeStack.front()->get_parent() != NULL);
     SgWhereStatement* whereStatement = isSgWhereStatement(astScopeStack.front()->get_parent());
     SgIfStmt* ifStatement = isSgIfStmt(astScopeStack.front()->get_parent());
     if (whereStatement != NULL || ifStatement != NULL)
        {
       // If in a where statement produced with R 619:section-subscript-list__begin then the 
       // condition is on the stack, else if it was produced with R744:where-construct-stmt 
       // then the condition was used directly and already cleared from the stack.
       // ROSE_ASSERT(astExpressionStack.empty() == false);
          ROSE_ASSERT(astExpressionStack.size() <= 1);
        }
       else
        {
       // If this is NOT a where statement then the stack should be empty.
          ROSE_ASSERT(astExpressionStack.empty() == true);
        }
   }

void
convertBaseTypeOnStackToPointer()
   {
  // DQ (1/20/2011): This function only uses the astBaseTypeStack if there is 
  // not an entry on the astTypeStack.  So now the function is not well named!

     ROSE_ASSERT(astBaseTypeStack.empty() == false);
  // printf ("In convertBaseTypeOnStackToPointer(): astTypeStack.empty() = %s \n",astTypeStack.empty() ? "true" : "false");

  // If there is already en entry on the astTypeStack, then modify it.
  // However, I am not clear if this is always the only semantics that we want.
     if (astTypeStack.empty() == true)
        {
       // Use the type on the astBaseTypeStack, since there is no evolving type on the astBaseTypeStack
          SgType* baseType = astBaseTypeStack.front();
          astBaseTypeStack.pop_front();
          ROSE_ASSERT(astBaseTypeStack.empty() == true);
          SgPointerType* pointerType = new SgPointerType(baseType);
       // astBaseTypeStack.push_front(pointerType);
          astBaseTypeStack.push_front(pointerType);
        }
       else
        {
       // If there is a type being assembled on the astTypeStack, then use it as a base type for the SgPointerType!
          SgType* baseType = astTypeStack.front();
          astTypeStack.pop_front();
          ROSE_ASSERT(astTypeStack.empty() == true);
          SgPointerType* pointerType = new SgPointerType(baseType);
          astTypeStack.push_front(pointerType);
        }
   }

// FMZ(12/21/2009): added support for "team_default"/"team_world"
SgVariableSymbol*
add_external_team_decl(string teamName) {

          // make external team :: team_world
              // create the team "type"
             SgTypeCAFTeam* cafTeamType = SgTypeCAFTeam::createType();
             ROSE_ASSERT( cafTeamType != NULL);

             // build variable 
             SgInitializedName* teamVar= NULL;

             teamVar = new SgInitializedName(teamName,cafTeamType,NULL);

             ROSE_ASSERT(teamVar != NULL);
             setSourcePosition(teamVar);

             SgVariableDeclaration* teamDec = new SgVariableDeclaration();
             ROSE_ASSERT(teamDec!=NULL);
             setSourcePosition(teamDec);
             teamDec->set_parent(astScopeStack.front());
             teamDec->set_definingDeclaration(teamDec);
             teamDec->get_declarationModifier().get_storageModifier().setExtern() ;

             teamDec->append_variable(teamVar,NULL);
             teamVar->set_declptr(teamDec);
             teamVar->set_scope(astScopeStack.front());

             SgVariableSymbol* teamId = new SgVariableSymbol(teamVar);
             ROSE_ASSERT(teamId != NULL);

             astScopeStack.front()->insert_symbol(teamName,teamId);

             return teamId;
 }


void
fixupModuleScope( SgClassDefinition* moduleScope )
   {
  // Fixes up function symbols to be in the correct scope when the function call appears before the function declaration.
     ROSE_ASSERT(moduleScope != NULL);

     ROSE_ASSERT(moduleScope->containsOnlyDeclarations() == true);
     const SgDeclarationStatementPtrList & declarationList = moduleScope->getDeclarationList();

  // printf ("Inside of fixupModuleScope(moduleScope = %p) \n",moduleScope);

     SgDeclarationStatementPtrList::const_iterator i = declarationList.begin();
     while (i != declarationList.end())
        {
          SgProcedureHeaderStatement* functionDeclaration = isSgProcedureHeaderStatement(*i);
          if (functionDeclaration != NULL)
             {
            // Note that at this point where fixupModuleScope() is called the astScopeStack has already poped the module scope.
            // So a valid local_symbol means that the declaration was not placed into the module scope (e.g incorrectly placed
            // into the global scope).

            // Test if there is a valid symbol associated with each function declaration.
               SgSymbol* tempSymbol = functionDeclaration->get_symbol_from_symbol_table();
               if (tempSymbol == NULL)
                  {
                 // These function without a valid symbol need to be fixed up.
                    if ( SgProject::get_verbose() > 0 )
                         printf ("(tempSymbol == NULL): Identified a function declaration = %p = %s = %s \n",functionDeclaration,functionDeclaration->class_name().c_str(),functionDeclaration->get_name().str());

                    SgName variableName              = functionDeclaration->get_name();
                    SgVariableSymbol* variableSymbol = NULL;
                    SgFunctionSymbol* functionSymbol = NULL;
                    SgClassSymbol*    classSymbol    = NULL;

                    trace_back_through_parent_scopes_lookup_variable_symbol_but_do_not_build_variable(variableName,moduleScope,variableSymbol,functionSymbol,classSymbol);

                    if (functionSymbol != NULL)
                       {
                         if ( SgProject::get_verbose() > DEBUG_COMMENT_LEVEL )
                              printf ("Found functionSymbol = %p function name = %s (erasing all traces of this function in the wrong scope) \n",functionSymbol,variableName.str());

                         SgSymbolTable* symbolTable = isSgSymbolTable(functionSymbol->get_parent());
                         ROSE_ASSERT(symbolTable != NULL);

                      // Remove the symbol from the scope were it was first put (incorrectly).
                         symbolTable->remove(functionSymbol);

                      // Insert the functionSymbol into the moduleScope
                         moduleScope->insert_symbol(variableName,functionSymbol);
                       }
                      else
                       {
                      // DQ (8/28/2010): Report more diagnostics.
                         printf ("Warning: In fixupModuleScope() there was no SgFunctionSymbol found reset into the module scope \n");
                       }
                  }
                 else
                  {
                 // These functions don't require any fixup.
                 // printf ("(local_symbol != NULL): Identified a function declaration = %p = %s = %s \n",functionDeclaration,functionDeclaration->class_name().c_str(),functionDeclaration->get_name().str());
                  }
             }

          i++;
        }
   }



SgClassSymbol* 
buildIntrinsicModule_ISO_C_BINDING()
   {
     SgClassSymbol* moduleSymbol = NULL;

     const string name = "ISO_C_BINDING";

     if ( SgProject::get_verbose() > DEBUG_COMMENT_LEVEL )
          printf ("Building the module file for ISO_C_BINDING \n");

     return moduleSymbol;
   }



SgClassSymbol* 
buildIntrinsicModule ( const string & name )
   {
     SgClassSymbol*  moduleSymbol = NULL;

#if 1
  // Output debugging information about saved state (stack) information.
     outputState("At TOP of buildIntrinsicModule()");
#endif

  // DQ (10/23/2010): Intrinsic module must be filtered out since they are special.
  // These include: ISO_C_BINDING, ISO_FORTRAN_ENV, OMP_LIB, OMP_LIB_KINDS.  There 
  // are no others that I know of.
     if (matchingName(name,"ISO_C_BINDING") == true)
        {
       // This is the ISO_C_BINDING intrisic module and so there is a list of names and types that need to be inserted into the local scope.
       // printf ("Insert types and variables from ISO_C_BINDING into the local scope \n");

       // DQ (10/26/2010): This support has been refactored.
          moduleSymbol = buildIntrinsicModule_ISO_C_BINDING();
        }

     if (matchingName(name,"ISO_FORTRAN_ENV") == true)
        {
       // This is the ISO_FORTRAN_ENV intrisic module and so there is a list of names and types that need to be inserted into the local scope.
          printf ("Insert types and variables from ISO_FORTRAN_ENV into the local scope \n");

          printf ("Sorry: ISO_FORTRAN_ENV intrinsic module not implemented yet. \n");
          ROSE_ASSERT(false);

          ROSE_ASSERT(moduleSymbol != NULL);
        }

     if (matchingName(name,"IEEE_EXCEPTIONS") == true)
        {
       // This is the IEEE_EXCEPTIONS intrisic module and so there is a list of names and types that need to be inserted into the local scope.
          printf ("Insert types and variables from IEEE_EXCEPTIONS into the local scope \n");

          printf ("Sorry: IEEE_EXCEPTIONS intrinsic module not implemented yet. \n");
          ROSE_ASSERT(false);

          ROSE_ASSERT(moduleSymbol != NULL);
        }

     if (matchingName(name,"IEEE_ARITHMETIC") == true)
        {
       // This is the IEEE_ARITHMETIC intrisic module and so there is a list of names and types that need to be inserted into the local scope.
          printf ("Insert types and variables from IEEE_ARITHMETIC into the local scope \n");

          printf ("Sorry: IEEE_ARITHMETIC intrinsic module not implemented yet. \n");
          ROSE_ASSERT(false);

          ROSE_ASSERT(moduleSymbol != NULL);
        }

     if (matchingName(name,"IEEE_FEATURES") == true)
        {
       // This is the IEEE_FEATURES intrisic module and so there is a list of names and types that need to be inserted into the local scope.
          printf ("Insert types and variables from IEEE_FEATURES into the local scope \n");

          printf ("Sorry: IEEE_FEATURES intrinsic module not implemented yet. \n");
          ROSE_ASSERT(false);

          ROSE_ASSERT(moduleSymbol != NULL);
        }

     if (matchingName(name,"OMP_LIB") == true)
        {
       // This is the OMP_LIB intrisic module and so there is a list of names and types that need to be inserted into the local scope.
          printf ("Insert types and variables from OMP_LIB into the local scope \n");

          printf ("Error: OMP_LIB intrinsic module not defined (non-standard intrinsic module). \n");
          ROSE_ASSERT(false);

          ROSE_ASSERT(moduleSymbol != NULL);
        }

     if (matchingName(name,"OMP_LIB_KINDS") == true)
        {
       // This is the OMP_LIB_KINDS intrisic module and so there is a list of names and types that need to be inserted into the local scope.
          printf ("Insert types and variables from OMP_LIB_KINDS into the local scope \n");

          printf ("Error: OMP_LIB_KINDS intrinsic module not defined (non-standard intrinsic module). \n");
          ROSE_ASSERT(false);

          ROSE_ASSERT(moduleSymbol != NULL);
        }

#if 1
  // Output debugging information about saved state (stack) information.
     outputState("At BOTTOM of buildIntrinsicModule()");
#endif

  // printf ("Leaving buildIntrinsicModule() \n");

  // It is OK to return NULL, few modules are intrinsic.
  // ROSE_ASSERT(moduleSymbol != NULL);

     return moduleSymbol;
   }

void
push_token(string s)
   {
  // This is the case of an option not being specified, as in "read(1)" instead of "read(UNIT=1)"
  // To make the astExpressionStack match the astNameStack we have to push a default token onto the astNameStack.
  // Token_t* defaultToken = create_token(0,0,0,"fmt");
     Token_t* defaultToken = create_token(0,0,0,s.c_str());
     ROSE_ASSERT(defaultToken != NULL);
     astNameStack.push_front(defaultToken);
   }
<<<<<<< HEAD
=======



void
replace_return_type (SgFunctionType* functionType, SgFunctionDeclaration* functionDeclaration, SgClassSymbol* derivedTypeSymbol)
   {
     bool has_ellipses = functionType->get_has_ellipses();
  // SgFunctionParameterTypeList* argument_list = functionType->get_argument_list();

     ROSE_ASSERT(derivedTypeSymbol->get_declaration() != NULL);
     ROSE_ASSERT(derivedTypeSymbol->get_declaration()->get_type() != NULL);

     SgFunctionType* newFunctionType = new SgFunctionType(derivedTypeSymbol->get_declaration()->get_type(),has_ellipses);
  // printf ("newFunctionType = %p \n",newFunctionType);

#if 0
     printf ("#########################################  functionType = %p ####################################### \n",functionType);
#endif

  // DQ (12/26/2010): Not clear if this should be allowed or not...I would like to fix it later.
  // printf ("NOTE: Sharing the function type argument list in use_statement_fixup() \n");
  // newFunctionType->set_argument_list(argument_list);

     ROSE_ASSERT(functionType->get_argument_list() != NULL);
     SgTypePtrList & functionArgumentTypeList = functionType->get_arguments();
     for (unsigned int i=0; i < functionArgumentTypeList.size(); i++)
        {
          newFunctionType->append_argument(functionArgumentTypeList[i]);
        }

  // Overwrite the function type for the function we are fixing up.
  // Note that the type we are overwriting may be shared so we can't delete it.
     functionDeclaration->set_type(newFunctionType);

#if 0
     printf ("Resetting the function type may cause this to have the mangled name unloaded from the mangled name cache... \n");
#endif

  // functionDeclaration->get_scope()->print_symboltable ("In use_statement_fixup() (after modifications 1)");

  // I think we have to do this explicitly...double check on this as debugging step...
  // Reinsert the function into the symbol using the new function type of the fixed up function.
  // printf ("Insert the new SgFunctionType into the global function type table! \n");
  // functionDeclaration->get_scope()->insert_function(functionDeclaration);

  // Now build the function call and use the arguments from the ExprList on the top of the astExpressionStack!
     SgFunctionSymbol* newFunctionSymbol = new SgFunctionSymbol(functionDeclaration);

  // Insert the function into the global scope so that we can find it later.
     functionDeclaration->get_scope()->insert_symbol(functionDeclaration->get_name(),newFunctionSymbol);

  // functionDeclaration->get_scope()->print_symboltable ("In use_statement_fixup() (after modifications 2)");
   }


void
fixup_possible_incomplete_function_return_type()
   {
  // DQ (12/26/2010): Factor out the fixup required for where use statements are used (e.g. function return types).

#if 1
  // Output debugging information about saved state (stack) information.
     outputState("At TOP of fixup_possible_incomplete_function_return_type()");
#endif

  // SgFunctionDefinition* functionDefinition   = TransformationSupport::getFunctionDefinition(astScopeStack.front());
     SgFunctionDeclaration* functionDeclaration = TransformationSupport::getFunctionDeclaration(astScopeStack.front());

  // printf ("functionDeclaration = %p \n",functionDeclaration);
     if (functionDeclaration != NULL)
        {
       // printf ("functionDeclaration->get_name() = %s \n",functionDeclaration->get_name().str());

          SgFunctionType* functionType = isSgFunctionType(functionDeclaration->get_type());
          ROSE_ASSERT(functionType != NULL);
       // printf ("functionType = %p = %s \n",functionType,functionType->class_name().c_str());

          SgType* returnType = functionType->get_return_type();
          ROSE_ASSERT(returnType != NULL);

       // printf ("returnType = %p = %s \n",returnType,returnType->class_name().c_str());
          SgTypeDefault* defaultType = isSgTypeDefault(returnType);
          if (defaultType != NULL)
             {
            // The default type has to be fixed up...

               SgName derivedTypeName = defaultType->get_name();
            // printf ("derivedTypeName = %s \n",derivedTypeName.str());

            // functionDeclaration->get_scope()->print_symboltable ("In use_statement_fixup() (before modifications)");

               SgClassSymbol* derivedTypeSymbol = trace_back_through_parent_scopes_lookup_derived_type_symbol( derivedTypeName, getTopOfScopeStack() );
            // printf ("derivedTypeSymbol = %p \n",derivedTypeSymbol);
            // ROSE_ASSERT(derivedTypeSymbol != NULL);
               if (derivedTypeSymbol != NULL)
                  {
                    replace_return_type (functionType,functionDeclaration,derivedTypeSymbol);
                  }
             }
            else
             {
            // Handle case of test2010_180.f90 (if a type name in the current scope matches the name of 
            // the specified return type then we want to fixup the function return type!

            // printf ("returnType = %p = %s \n",returnType,returnType->class_name().c_str());
               SgClassType* classType = isSgClassType(returnType);
               if (classType != NULL)
                  {
                 // The current SgClassType might have to be swapped for another in the function scope (another kind of fixup)...

                 // printf ("The current SgClassType might have to be swapped for another in the function scope (another kind of fixup)... \n");

                    SgName derivedTypeName = classType->get_name();
                 // printf ("derivedTypeName = %s \n",derivedTypeName.str());

                    SgClassSymbol* derivedTypeSymbol = trace_back_through_parent_scopes_lookup_derived_type_symbol( derivedTypeName, getTopOfScopeStack() );

                    replace_return_type (functionType,functionDeclaration,derivedTypeSymbol);
                  }
             }
        }

  // printf ("Exiting at bottom of use_statement_fixup() \n");
  // ROSE_ASSERT(false);

  // printf ("Leaving fixup_possible_incomplete_function_return_type() \n");
   }

void
use_statement_fixup()
   {
  // printf ("Inside of use_statement_fixup() \n");

  // Refactored this code to be called in R433 and R1109.
     fixup_possible_incomplete_function_return_type();

  // printf ("Leaving use_statement_fixup() \n");
   }


string 
generateQualifiedName(const std::vector<MultipartReferenceType> & qualifiedNameList)
   {
  // DQ (12/29/2010): This function isolates some of the R612 and R613 handling and support.
     string qualifiedNameString;

     size_t numberOfParts = qualifiedNameList.size();
     for (size_t i = 0; i < numberOfParts; i++)
        {
          qualifiedNameString = qualifiedNameString + qualifiedNameList[i].name;

          if (i < numberOfParts-1)
               qualifiedNameString = qualifiedNameString + '%';
        }

  // printf ("In generateQualifiedName(): qualifiedNameString = %s \n",qualifiedNameString.c_str());

     return qualifiedNameString;
   }

void
fixup_forward_type_declarations()
   {
#if 0
     printf ("Inside of fixup_forward_type_declarations() \n");
#endif
     SgScopeStatement* currentScope = astScopeStack.front();
#if 0
     printf ("Searching declarations in currentScope = %p = %s \n",currentScope,currentScope->class_name().c_str());
#endif
     Rose_STL_Container<SgNode*> typeList = NodeQuery::generateListOfTypes(currentScope);
#if 0
     printf ("typeList.size() = %zu \n",typeList.size());
#endif

     for (size_t i = 0; i < typeList.size(); i++)
        {
#if 0
          printf ("typeList[%zu] = %p = %s \n",i,typeList[i],typeList[i]->class_name().c_str());
#endif
          SgTypeDefault* defaultType = isSgTypeDefault(typeList[i]);
          if (defaultType != NULL)
             {
            // This uses the order of the vector generated from NodeQuery::generateListOfTypes(), this might be a problem.
               size_t parentTypeIndex = i-1;
               SgType* parentType = isSgType(typeList[parentTypeIndex]);
               ROSE_ASSERT(parentType != NULL);
            // ROSE_ASSERT(parentType->containsInternalTypes() == true);
#if 0
               printf ("parentType->containsInternalTypes() = %s \n",parentType->containsInternalTypes() ? "true" : "false");
#endif
               if (parentType->containsInternalTypes() == true)
                  {
                    string nameOfIntendedType = defaultType->get_name();
#if 0
                    printf ("Reset the base type in parentType = %p = %s to nameOfIntendedType = %s \n",parentType,parentType->class_name().c_str(),nameOfIntendedType.c_str());
#endif
                    SgSymbol* symbolOfIntendedType = currentScope->lookup_symbol(nameOfIntendedType);
#if 0
                 // DQ (1/30/2011): This is a bug in OFP that is being fixed by Craig.
                    ROSE_ASSERT(symbolOfIntendedType != NULL);

                    SgType* intendedType = symbolOfIntendedType->get_type();
                    ROSE_ASSERT(intendedType != NULL);

                    parentType->reset_base_type(intendedType);
#else
                 // DQ (1/30/2011): For now just test to make sure it is a valid symbol before trying to fixup the type.
                    if (symbolOfIntendedType != NULL)
                       {
                         SgType* intendedType = symbolOfIntendedType->get_type();
                         ROSE_ASSERT(intendedType != NULL);

                         parentType->reset_base_type(intendedType);
                       }
                      else
                       {
                         printf ("WARNING: This is a bug in OFP (see test2011_26.f03) (ignoring the problem for now...) \n");
                       }                    
#endif
                  }
             }
        }
#if 0
     printf ("Leaving fixup_forward_type_declarations() \n");
#endif
   }


void 
processAttributeSpecStack(bool hasArraySpec, bool hasInitialization)
   {
  // DQ (1/16/2011): Now is the latest point where we can process the type.  We have now seen all of the
  // attributes and they are on the astAttributeSpecStack stack (which we can use to construct the
  // correct base type (from the current base type).  Note that if there is an initializer for the
  // variable it will be on top of the stack.  so this might be a better thing to handle AFTER the
  // initializer has been consumed...
     vector<int> savedAttributes;
  // printf ("In processAttributeSpecStack(): astAttributeSpecStack.size() = %zu \n",astAttributeSpecStack.size());

     std::list<int>::iterator i = astAttributeSpecStack.begin();
  // while (astAttributeSpecStack.empty() == false)
     while (i != astAttributeSpecStack.end())
        {
       // Some attributes that are not order dependent (are there any in Fortran) should maybe we saved and put back on the stack.

#if 1
       // Output debugging information about saved state (stack) information.
          outputState("In loop over attributes in processAttributeSpecStack()");
#endif

       // int attr = astAttributeSpecStack.front();
          int attr = *i;
       // printf ("attribute spec on stack = %d \n",attr);

       // Note that we need to handle just those attributes that effect the base type of the declaration.
       // But since all attributes are stored on the stack we have to pop them all off, find the relevant 
       // ones that effect the type, and then rebuild the stack.
          switch(attr)
             {
            // DQ (1/20/2011): Added case of ComponentAttrSpec_dimension
               case AttrSpec_DIMENSION:
               case ComponentAttrSpec_dimension:
                  {
                 // Handle astAttributeSpecStack.push_front(AttrSpec_DIMENSION); done previously.
                    if ( SgProject::get_verbose() > DEBUG_COMMENT_LEVEL )
                         printf ("found a DIMENSION spec \n");

                    ROSE_ASSERT(astBaseTypeStack.empty() == false);
                 // printf ("Here is where we need to build an array (where the base type has finally be correctly computed = %s \n",astBaseTypeStack.front()->class_name().c_str());

                 // At this point the array type is already built, but is built using the base type, also it is on the astTypeStack, and not the astBaseTypeStack.
                 // so we move it to the astBaseTypeStack stack.

                 // We don't know the count yet, not clear where we get that (assume 1 for initial test).
                 // Note that this parameter is no longer used, so it should be removed!
                 // printf ("REMOVE USE OF count PARAMETER IN convertTypeOnStackToArrayType() \n");

                 // If the array spec is a part of the multi-part reference then process it as such and build the type on the astTypeStack (specific for that variable), else build it for the astBaseTypeStack for all variables.
                 // if (hasArraySpec == true)
                 // printf ("In processAttributeSpecStack(): hasArraySpec = %s hasInitialization = %s \n",hasArraySpec ? "true" : "false", hasInitialization ? "true" : "false");

                 // DQ (1/22/2011): Not clear now to handle hasInitialization...
                 // if (hasArraySpec == true || hasInitialization == false)
                 // if (hasArraySpec == true)
                 // if (astTypeStack.empty() == true || hasArraySpec == true)

                    if (hasInitialization == false)
                       {
                         if ((astTypeStack.empty() == true) || (hasArraySpec == true) ) // This is a problem for test2011_16.f90
                            {
                              if (hasArraySpec == true)
                                 {
                                // DQ (1/18/2011): 
                                   int count = 1;
                                   SgArrayType* arrayType = convertTypeOnStackToArrayType(count);
                                   ROSE_ASSERT(arrayType != NULL);

                                // DQ (1/17/2011): Fixup the call to convertTypeOnStackToArrayType() to prepare a value on the correct type stack. See test2007_101.f90 for an example.
                                   ROSE_ASSERT(astBaseTypeStack.empty() == false);

                                // This is false for test2011_23.f90 ("character :: A(2)*7)") but true nearly everywhere else...
                                // ROSE_ASSERT(astTypeStack.empty() == true);
                                   if (astTypeStack.empty() == false)
                                      {
                                     // When multiple specifiers are used (e.g. arrays of strings) to construct non-base types we
                                     // do so in place at the front of the astTypeStack.  There should be at most a single entry.
                                     // printf ("Handling case of declarations such as: character :: A(2)*7) \n");
                                        astTypeStack.pop_front();
                                      }
                                   ROSE_ASSERT(astTypeStack.empty() == true);
                                   
                                   astTypeStack.push_front(arrayType);
                                 }
                                else
                                 {
                                // We want to use the type in astTypeStack, so push the base type from astBaseTypeStack
                                   ROSE_ASSERT(astTypeStack.empty() == true);
                                // ROSE_ASSERT(astBaseTypeStack.empty() == true);

                                   if (astExpressionStack.empty() == false)
                                      {
                                        int count = 1;
                                        SgArrayType* arrayType = convertTypeOnStackToArrayType(count);
                                        ROSE_ASSERT(arrayType != NULL);
                                        astBaseTypeStack.pop_front();
                                        astBaseTypeStack.push_front(arrayType);
                                        astTypeStack.push_front(astBaseTypeStack.front());
                                      }
                                     else
                                      {
                                     // See test2011_07.f90 for an example of why this is required.
                                        astTypeStack.push_front(astBaseTypeStack.front());
                                      }
                                 }

                           // printf ("Error, we want to build or modify only the the type in the astTypeStack and not touch the type in the astBaseTypeStack \n");
                           // ROSE_ASSERT(false);
                            }
                           else
                            {
                           // Nothing do do here since the array type was processed previously!
                              ROSE_ASSERT(astBaseTypeStack.empty() == false);
                           // ROSE_ASSERT(astTypeStack.empty() == false);
                           // ROSE_ASSERT(astTypeStack.empty() == true);
                            }
                       }
                      else
                       {
                      // This is the case of test2011_16.f90
                         ROSE_ASSERT(hasInitialization == true);

                      // DQ (1/23/2011): In test2011_19.f90 ("integer, dimension(2,kmax0) :: X(2,kmax1) = reshape( (/5,6/), (/2,kmax2/) )")
                      // since hasInitialization is true when processing X and now with R469 list c_action_ac_value_list__begin() now
                      // processing array types (e.g. for X) using convertTypeOnStackToArrayType() we don't want to process it here.

                         if (hasArraySpec == true)
                            {
                           // printf ("############ Sometimes we WANT to process this into an array ############## \n");

                           // DQ (1/23/2011): If hasInitialization == true then the initializer is on the top of the stack and the array bound expression is beneath it.
                           // Save the initializer and put it back on the stack after we process the array expression.
                              ROSE_ASSERT(astExpressionStack.empty() == false);
                              SgExpression* initializer = astExpressionStack.front();
                              astExpressionStack.pop_front();

                           // This is code need to handle test2011_16.f90 (but might make some other code fail, e.g. test2010_136.f90 and test2011_19.f90)!
                              SgExprListExp* exprListExp = astExpressionStack.empty() == false ? isSgExprListExp(astExpressionStack.front()) : NULL;
                              if (exprListExp != NULL)
                                 {
                                   int count = 1;
                                   ROSE_ASSERT(astExpressionStack.empty() == false);
                                   SgArrayType* arrayType = convertTypeOnStackToArrayType(count);
                                   ROSE_ASSERT(arrayType != NULL);

                                // DQ (1/17/2011): Fixup the call to convertTypeOnStackToArrayType() to prepare a value on the correct type stack. See test2007_101.f90 for an example.
                                   ROSE_ASSERT(astBaseTypeStack.empty() == false);
                                   ROSE_ASSERT(astTypeStack.empty() == true);

                                   astTypeStack.push_front(arrayType);
                                 }
                                else
                                 {
                                // DQ (1/23/2011): This is the case for test2011_19.f90 and test2010_136.f90
                                // printf ("This array attribute has previously been turned into an array, so we don't have to worry about it... \n");
                                   ROSE_ASSERT(astTypeStack.empty() == false);
                                   ROSE_ASSERT(isSgArrayType(astTypeStack.front()) != NULL);
                                 }

                           // Put the initializer back
                              astExpressionStack.push_front(initializer);
                            }
                           else
                            {
                           // printf ("############ Sometimes we DON'T want to process this into an array ############## \n");
                            }
                         ROSE_ASSERT(astExpressionStack.empty() == false);
                       }
#if 1
                 // Output debugging information about saved state (stack) information.
                    outputState("In processAttributeSpecStack(): After processing type for AttrSpec_DIMENSION");
#endif
                 // Increment as many times as required past this dimension case.
                    while ((*i == AttrSpec_DIMENSION || *i == ComponentAttrSpec_dimension) )
                       {
                         i++;
                       }
#if 1
                 // Output debugging information about saved state (stack) information.
                    outputState("After processing AttrSpec_DIMENSION in loop over attributes in R504 R503-F2008 c_action_entity_decl()");
#endif
                    break;
                  }

            // DQ (1/20/2011): Added case of ComponentAttrSpec_pointer
               case AttrSpec_POINTER:
               case ComponentAttrSpec_pointer:
                  {
                    if ( SgProject::get_verbose() > DEBUG_COMMENT_LEVEL )
                         printf ("found a POINTER spec \n");

                    if (astTypeStack.empty() == false)
                       {
                      // Because the pointer attribute specification applies to the base type we have to force this to be applied to the base type.
                      // So clear the astTypeStack so that the convertBaseTypeOnStackToPointer() will leave the generate type on the astBaseTypeStack.
                      // Since the convertBaseTypeOnStackToPointer() is only called from this function we could change the semantics of that function
                      // to include this semantics.
                      // printf ("Clear the type on the astTypeStack so that it can be recreated! \n");
                         astTypeStack.pop_front();
                       }

                 // DQ (2/1/2009): Change the type on the astBaseTypeStack 
                 // to be a pointer with that base type. This attribute 
                 // really should have an immediate effect.
                    convertBaseTypeOnStackToPointer();

                 // Increment once past this pointer case.
                    i++;

                 // astAttributeSpecStack.pop_front();
                    break;
                  }

               default:
                  {
                 // This is really an error because it means that we are ignoring all of attributes except 
                 // for the specific cases handled above. so we have to save these attributes and use them
                 // to rebuild the stack without the attributes processed above.  This is because some
                 // attributes effect the type and some are just attributes to the save in the declaration.

                 // savedAttributes.push_back(attr);
                 // astAttributeSpecStack.pop_front();

                 // Increment once past this default case.
                    i++;
                  }
             }

       // DQ (1/16/2011): We can't cal this since we don't yet have a declaration to use.
       // So we will have to save the entries that we don't process in the stack and push 
       // those back onto the stack so that the variable declaration can be set properly later.
       // setDeclarationAttributeSpec(variableDeclaration,astAttributeSpecStack.front());

       // astAttributeSpecStack.pop_front();

       // printf ("At bottom of loop over the attrubutes (next attribute = %d = %s ) \n",i != astAttributeSpecStack.end() ? *i : -1,i != astAttributeSpecStack.end() ? "valid" : "end of list");

#if 1
       // Output debugging information about saved state (stack) information.
          outputState("In BOTTOM of loop over attributes in processAttributeSpecStack()");
#endif
       // i++;
        }

  // DQ (1/21/2011): Handling code such as "integer :: a(5), b(7)"
  // if (hasArraySpec == true)
        {
       // If this is a declarations such as "integer :: a(5)" then "hasArraySpec" is TRUE and we want to
       // remove the dimension attribute so that an additional veriable will use either the correct base 
       // type or a new dimension attribute (and associated array length expression).

       // Remove the dimension spec AND any pointer!!!
          std::vector<int> savedAttributes;
          std::list<int>::iterator j = astAttributeSpecStack.begin();
          while (j != astAttributeSpecStack.end())
             {
            // DQ (1/22/2011): The base type has already been computed and it will have include both pointer 
            // and array concepts already. We will not want to repeat these in another array type used for 
            // subsequent variables.
            // if ( (*j != AttrSpec_DIMENSION) && (*j != ComponentAttrSpec_dimension) )
               if ( (*j != AttrSpec_DIMENSION) && (*j != ComponentAttrSpec_dimension) &&
                    (*j != AttrSpec_POINTER)   && (*j != ComponentAttrSpec_pointer) )
                  {
                 // printf ("Save the attribute = %d \n",*j);
                    savedAttributes.push_back(*j);
                  }
                 else
                  {
                 // printf ("Found a dimension attribute \n");
                 // printf ("Found a dimension or pointer attribute (already incorporated into the base type) \n");
                  }

               j++;
             }

       // Clear the astAttributeSpecStack, so that we avoid redundant entries when we put back 
       // the saved entries.  See test2011_11.f90 for an example of where this is required.
       // astAttributeSpecStack.clear();
          while (astAttributeSpecStack.empty() == false)
             {
               astAttributeSpecStack.pop_front();
             }
          ROSE_ASSERT(astAttributeSpecStack.empty() == true);

       // Replace the saved attributes on the stack (preserve the order as in the original stack).
          vector<int>::reverse_iterator k = savedAttributes.rbegin();
          while (k != savedAttributes.rend())
             {
            // printf ("Adding *k = %d saved from first trip back onto the astAttributeSpecStack \n",*k);
               astAttributeSpecStack.push_front(*k);
               k++;
             }
        }

  // printf ("Leaving processAttributeSpecStack(): astAttributeSpecStack.size() = %zu \n",astAttributeSpecStack.size());
   }


void
processMultidimensionalSubscriptsIntoExpressionList(int count)
   {
  // DQ (1/18/2011): Refactored this code so it could be called in R510 and R443.

  // printf ("In processMultidimensionalSubscriptsIntoExpressionList( count = %d ) \n",count);

  // DQ (1/17/2011): Moved the code to build the array index expression list from convertTypeOnStackToArrayType().
     SgExprListExp* expresssionList = new SgExprListExp();
  // arrayType->set_dim_info(expresssionList);
     setSourcePosition(expresssionList);
  // expresssionList->set_parent(arrayType);

     for (int i=0; i < count; i++)
        {
          ROSE_ASSERT(astExpressionStack.empty() == false);
       // printf ("Adding an expression to the array type dimension information = %s \n",SageInterface::get_name(astExpressionStack.front()).c_str());

       // ROSE_ASSERT(arrayType->get_dim_info() != NULL);
       // arrayType->get_dim_info()->prepend_expression(astExpressionStack.front());
          expresssionList->prepend_expression(astExpressionStack.front());
          astExpressionStack.pop_front();
        }

  // Put the SgExprListExp onto the stack
     astExpressionStack.push_front(expresssionList);
   }



void
convertBaseTypeToArrayWhereAppropriate()
   {
  // This is the latest point for building the base type to be used in the declaration of multiple variables.
  // DQ (1/20/2011): Refactored the code below so it could be called from R443 as well as R504.
     bool hasArraySpec      = false;
     bool hasInitialization = false;
  // printf ("In convertBaseTypeToArrayWhereAppropriate (called by R504 (list__begin) c_action_entity_decl_list__begin()) calling processAttributeSpecStack(false,false): astAttributeSpecStack.size() = %zu \n",astAttributeSpecStack.size());
     processAttributeSpecStack(hasArraySpec,hasInitialization);

  // Note that if there are array or pointer attributes to process then processAttributeSpecStack() 
  // sets up the astBaseTypeStack and astTypeStack, and we don't want an entry on the astTypeStack.
  // ROSE_ASSERT(astTypeStack.empty() == false);
     if (astTypeStack.empty() == false)
        {
       // printf ("In convertBaseTypeToArrayWhereAppropriate (called by R504 (list__begin) c_action_entity_decl_list__begin()): Clearing the top entry on the astTypeStack \n");
          astTypeStack.pop_front();
          ROSE_ASSERT(astTypeStack.empty() == true);
        }
   }



SgInitializedName*
buildInitializedNameAndPutOntoStack(const SgName & name, SgType* type, SgInitializer* initializer)
   {
  // DQ (1/30/2011): Refactored code to support R504.

  // printf ("Building a new SgInitializedName that will be assembled into a variable declaration later. \n");
     SgInitializedName* initializedName = new SgInitializedName(name,type,initializer,NULL,NULL);

  // DQ (9/11/2010): There is not associated SgVariableSymbol associated with this, so we need to build one.
  // This fixes test2010_45.f90 which references a variable declared in the same variable declaration.
     SgVariableSymbol* variableSymbol = new SgVariableSymbol(initializedName);

  // DQ (11/29/2010): Set the scope for the SgInitializedName IR node (caught when trying to output (print) the symbol table).
     initializedName->set_scope(getTopOfScopeStack());

     ROSE_ASSERT(astScopeStack.empty() == false);
     astScopeStack.front()->insert_symbol(name,variableSymbol);
     ROSE_ASSERT (initializedName->get_symbol_from_symbol_table () != NULL);

  // Test the symbol tables and the new support for case insensitive symbol tables.
     ROSE_ASSERT(astScopeStack.front()->symbol_exists(name) == true);
     ROSE_ASSERT(astScopeStack.front()->isCaseInsensitive() == true);
     SgName invertedCaseName = name.invertCase();
     ROSE_ASSERT(astScopeStack.front()->symbol_exists(invertedCaseName) == true);
     ROSE_ASSERT(initializedName != NULL);

     return initializedName;
   }
>>>>>>> 5936b856
<|MERGE_RESOLUTION|>--- conflicted
+++ resolved
@@ -1567,9 +1567,27 @@
           ROSE_ASSERT(labelSymbol != NULL);
 
           astLabelSymbolStack.pop_front();
-<<<<<<< HEAD
-
-#if 0
+        }
+   }
+
+
+// DQ (12/8/2010): This is a new function that should likely not be implemented!
+void
+specialFixupForLabelOnStackAndNotPassedAsParameter( SgStatement* statement )
+   {
+// This is to make up for a bug in OFP where the label is pushed onto the stack
+// but not also passed as a c_action function function argument.  So this is
+// the only way to detect and process the label.
+
+     ROSE_ASSERT(statement != NULL);
+
+     if (astLabelSymbolStack.empty() == false)
+        {
+          SgLabelSymbol* labelSymbol = astLabelSymbolStack.front();
+          ROSE_ASSERT(labelSymbol != NULL);
+
+          astLabelSymbolStack.pop_front();
+
        // DQ (12/9/2010): We only want to pop the stack, the label is processed using
        // only the token from the c_action function parameter as suggested by Scott.
 
@@ -1578,46 +1596,6 @@
           setSourcePosition(labelRefExp);
 
           statement->set_numeric_label(labelRefExp);
-#endif
-=======
->>>>>>> 5936b856
-        }
-   }
-
-
-// DQ (12/8/2010): This is a new function that should likely not be implemented!
-void
-specialFixupForLabelOnStackAndNotPassedAsParameter( SgStatement* statement )
-   {
-// This is to make up for a bug in OFP where the label is pushed onto the stack
-// but not also passed as a c_action function function argument.  So this is
-// the only way to detect and process the label.
-
-     ROSE_ASSERT(statement != NULL);
-
-     if (astLabelSymbolStack.empty() == false)
-        {
-          SgLabelSymbol* labelSymbol = astLabelSymbolStack.front();
-          ROSE_ASSERT(labelSymbol != NULL);
-
-          astLabelSymbolStack.pop_front();
-
-<<<<<<< HEAD
-#if 1
-=======
->>>>>>> 5936b856
-       // DQ (12/9/2010): We only want to pop the stack, the label is processed using
-       // only the token from the c_action function parameter as suggested by Scott.
-
-       // SgVarRefExp* labelVarRef = SageBuilder::buildVarRefExp(labelSymbol);
-          SgLabelRefExp* labelRefExp = new SgLabelRefExp(labelSymbol);
-          setSourcePosition(labelRefExp);
-
-          statement->set_numeric_label(labelRefExp);
-<<<<<<< HEAD
-#endif
-=======
->>>>>>> 5936b856
         }
    }
 
@@ -1850,10 +1828,6 @@
      if ( SgProject::get_verbose() > DEBUG_COMMENT_LEVEL )
           printf ("In trace_back_through_parent_scopes_searching_for_module(): moduleName = %s currentScope = %p \n",moduleName.str(),currentScope);
 
-<<<<<<< HEAD
-#if 1
-=======
->>>>>>> 5936b856
   // Testing the scope stack...
   // DQ (11/28/2010): Added specification of case insensitivity for Fortran.
      std::list<SgScopeStatement*>::iterator scopeInterator = astScopeStack.begin();
@@ -1867,10 +1841,6 @@
           ROSE_ASSERT((*scopeInterator)->isCaseInsensitive() == true);
           scopeInterator++;
         }
-<<<<<<< HEAD
-#endif
-=======
->>>>>>> 5936b856
 
      SgScopeStatement* tempScope = currentScope;
 
@@ -1911,14 +1881,9 @@
      outputState("In trace_back_through_parent_scopes_lookup_variable_symbol_but_do_not_build_variable()");
 #endif
 
-<<<<<<< HEAD
-#if 1
-  // Testing the scope stack...
-=======
   // printf ("############### Could this variable = %s be a data member in a module? ############## \n",variableName.str());
 
   // Testing the scope stack...(debugging code for case insensitive symbol table handling)
->>>>>>> 5936b856
   // DQ (11/28/2010): Added specification of case insensitivity for Fortran.
      std::list<SgScopeStatement*>::iterator scopeInterator = astScopeStack.begin();
      while (scopeInterator != astScopeStack.end())
@@ -1931,15 +1896,11 @@
           ROSE_ASSERT((*scopeInterator)->isCaseInsensitive() == true);
           scopeInterator++;
         }
-<<<<<<< HEAD
-#endif
-=======
 
   // DQ (12/21/2010): Reset these to NULL before evaluating the current scoep for a variable, function, or class with the target name.
      variableSymbol = NULL;
      functionSymbol = NULL;
      classSymbol    = NULL;
->>>>>>> 5936b856
 
   // SgVariableSymbol* variableSymbol = NULL;
   // SgFunctionSymbol* functionSymbol = NULL;
@@ -2002,7 +1963,7 @@
   // symbols that have been imported into the associated scope of the using declarations (or use statement 
   // in fortran).
 
-#if 0
+#if 1
      if ( SgProject::get_verbose() > DEBUG_COMMENT_LEVEL )
           printf ("In trace_back_through_parent_scopes_lookup_variable_symbol(): variableName = %s currentScope = %p \n",variableName.str(),currentScope);
 #endif
@@ -2055,19 +2016,6 @@
                     printf ("astNameStack.front() = %p = %s \n",astNameStack.front(),astNameStack.front()->text);
              }
 
-<<<<<<< HEAD
-#if 0
-       // Refactored code into function buildImplicitVariableDeclaration() that 
-       // can be called from both this function and in R612 c_action_data_ref()
-          Token_t token;
-          token.line = 1;
-          token.col  = 1;
-          token.type = 0;
-          token.text = strdup(variableName.str());
-#endif
-
-=======
->>>>>>> 5936b856
        // Check if this is a scope using implicit none rules, however for now even if we know it is function we 
        // first build it as a variable and later convert it to either an array or a function (or a derived type).
           bool isAnImplicitNoneScope = isImplicitNoneScope();
@@ -2150,15 +2098,7 @@
              }
             else
              {
-<<<<<<< HEAD
-#if 0
-            // This has to be a function call since we can't be building a variable to represent an implicitly type variable.
-            // DQ (9/11/2010): This can alternatively be something like "integer x = 42, y = x" where the initializer to "y" is not  
-            // built as a symbol yet as part of the construction of the variable declaration. See test2010_45.f90 for an example.
-               printf ("Warning: scope marked as implict none, so we must construct name = %s as a function or variable (function or variable reference expression) (if a variable ew need to locate it in the current variable declaration)\n",variableName.str());
-=======
             // printf ("NOTE: CANCLED SEMANTICS THAT BUILD IMPLICIT VARIABLE SYMBOLS \n");
->>>>>>> 5936b856
              }
         }
 
@@ -2167,23 +2107,11 @@
      outputState("At BOTTOM of trace_back_through_parent_scopes_lookup_variable_symbol()");
 #endif
 
-<<<<<<< HEAD
-#if 1
-            // DQ (11/26/2010): Refactored code into function that can be called from both here and in R612 c_action_data_ref()
-               buildImplicitVariableDeclaration(variableName);
-#else
-            // Push the name onto the stack
-               if ( SgProject::get_verbose() > DEBUG_COMMENT_LEVEL )
-                    printf ("Push the name onto the astNameStack \n");
-               astNameStack.push_front(&token);
-               ROSE_ASSERT(astNameStack.empty() == false);
-=======
 #if 0
   // This function could have returned a NULL pointer if there was no symbol found ???
      if ( SgProject::get_verbose() > DEBUG_COMMENT_LEVEL )
           printf ("Leaving trace_back_through_parent_scopes_lookup_variable_symbol(): variableSymbol = %p functionSymbol = %p \n",variableSymbol,functionSymbol);
 #endif
->>>>>>> 5936b856
 
      return variableSymbol;
    }
@@ -2267,47 +2195,6 @@
                  // DQ (12/23/2010): I think a better implementation would strip off SgArrayType and SgPointerType as needed to get the the SgClassType
                  // I am unclear how many cases we will have to handle here.
 
-<<<<<<< HEAD
-            // Set this implicitly defined variable declaration to be compiler generated.
-            // setSourcePositionCompilerGenerated(variableDeclaration);
-
-               ROSE_ASSERT(variableDeclaration->get_startOfConstruct() != NULL);
-               ROSE_ASSERT(variableDeclaration->get_endOfConstruct() != NULL);
-
-#if 0
-               if (variableDeclaration->get_startOfConstruct()->get_filenameString() == "NULL_FILE")
-                  {
-                    variableDeclaration->get_startOfConstruct()->display("Implicit variable declaration within trace_back_through_parent_scopes_lookup_variable_symbol()");
-                  }
-            // ROSE_ASSERT(variableDeclaration->get_startOfConstruct()->get_filenameString() != "NULL_FILE");
-#endif
-
-            // DQ (12/17/2007): Make sure the scope was set!
-               ROSE_ASSERT(initializedName->get_scope() != NULL);
-
-            // Set the variableSymbol we want to return...
-            // ROSE_ASSERT(initializedName->get_symbol_from_symbol_table() != NULL);
-               SgSymbol* tempSymbol = initializedName->get_symbol_from_symbol_table();
-               ROSE_ASSERT(tempSymbol != NULL);
-#if 0
-            // DQ (11/26/2010): This violates the semantics of the function (see top).
-            // variableSymbol = isSgVariableSymbol(tempSymbol);
-            // ROSE_ASSERT(variableSymbol != NULL);
-#endif
-#if 1
-            // Output debugging information about saved state (stack) information.
-               outputState("At BOTTOM of building an implicitly defined variable from trace_back_through_parent_scopes_lookup_variable_symbol()");
-#endif
-            // DQ (11/23/2010): I am not clear where this comes from!!!
-               printf ("Remove SgExprListExp pushed onto stack as a result of the building an implicitly defined variable from trace_back_through_parent_scopes_lookup_variable_symbol() \n");
-               if (astExpressionStack.empty() == false)
-                  {
-                 // astExpressionStack.pop_front();
-                  }
-#endif
-             }
-        }
-=======
                  // DQ (12/29/2010): I promise to refactor this code as soon as possible (but maybe after vacation)!
                  // printf ("Refactor this code!!! \n");
 
@@ -2331,7 +2218,6 @@
                            // printf ("Set structureScope to %p (case of class type) \n",structureScope);
                               break;
                             }
->>>>>>> 5936b856
 
                          case V_SgArrayType:
                             {
@@ -2364,90 +2250,6 @@
                                      // printf ("Case of array of pointers \n");
                                      // ROSE_ASSERT(false);
 
-<<<<<<< HEAD
-void
-buildImplicitVariableDeclaration( const SgName & variableName )
-   {
-     Token_t token;
-     token.line = 1;
-     token.col  = 1;
-     token.type = 0;
-     token.text = strdup(variableName.str());
-
-  // Push the name onto the stack
-     if ( SgProject::get_verbose() > DEBUG_COMMENT_LEVEL )
-          printf ("Push the name onto the astNameStack \n");
-
-     astNameStack.push_front(&token);
-     ROSE_ASSERT(astNameStack.empty() == false);
-
-  // DQ (12/20/2007): The type here must be determined using implicit type rules.
-     SgType* intrinsicType = generateImplicitType(variableName.str());
-     ROSE_ASSERT(intrinsicType != NULL);
-
-     astTypeStack.push_front(intrinsicType);
-
-     if ( SgProject::get_verbose() > DEBUG_COMMENT_LEVEL )
-          printf ("Calling buildVariableDeclaration to build an implicitly defined variable: name = %s type = %s astNameStack.size() = %zu \n",variableName.str(),intrinsicType->class_name().c_str(),astNameStack.size());
-
-     ROSE_ASSERT(astTypeStack.empty() == false);
-     SgType* type = astTypeStack.front();
-     astTypeStack.pop_front();
-
-     SgInitializedName* initializedName = new SgInitializedName(variableName,type,NULL,NULL,NULL);
-     setSourcePosition(initializedName);
-
-  // printf ("Built a new SgInitializedName = %p = %s \n",initializedName,variableName.str());
-  // DQ (12/14/2007): This will be set in buildVariableDeclaration()
-  // initializedName->set_scope(currentScope);
-
-     astNameStack.pop_front();
-     astNodeStack.push_front(initializedName);
-#if 0
-  // Output debugging information about saved state (stack) information.
-     outputState("Calling buildVariableDeclaration to build an implicitly defined variable from trace_back_through_parent_scopes_lookup_variable_symbol()");
-#endif
-
-  // We need to explicitly specify that the variable is to be implicitly declarated (so that we will know to process only one variable at a time).
-     bool buildingImplicitVariable = true;
-     SgVariableDeclaration* variableDeclaration = buildVariableDeclaration(NULL,buildingImplicitVariable);
-     ROSE_ASSERT(variableDeclaration != NULL);
-
-     if ( SgProject::get_verbose() > DEBUG_COMMENT_LEVEL )
-          printf ("DONE: Calling buildVariableDeclaration to build an implicitly defined variable \n");
-
-  // ROSE_ASSERT(variableDeclaration->get_file_info()->isCompilerGenerated() == true);
-
-  // Set this implicitly defined variable declaration to be compiler generated.
-  // setSourcePositionCompilerGenerated(variableDeclaration);
-
-     ROSE_ASSERT(variableDeclaration->get_startOfConstruct() != NULL);
-     ROSE_ASSERT(variableDeclaration->get_endOfConstruct() != NULL);
-
-#if 0
-     if (variableDeclaration->get_startOfConstruct()->get_filenameString() == "NULL_FILE")
-        {
-          variableDeclaration->get_startOfConstruct()->display("Implicit variable declaration within trace_back_through_parent_scopes_lookup_variable_symbol()");
-        }
-  // ROSE_ASSERT(variableDeclaration->get_startOfConstruct()->get_filenameString() != "NULL_FILE");
-#endif
-
-  // DQ (12/17/2007): Make sure the scope was set!
-     ROSE_ASSERT(initializedName->get_scope() != NULL);
-
-  // Set the variableSymbol we want to return...
-  // ROSE_ASSERT(initializedName->get_symbol_from_symbol_table() != NULL);
-     SgSymbol* tempSymbol = initializedName->get_symbol_from_symbol_table();
-     ROSE_ASSERT(tempSymbol != NULL);
-
-#if 1
-  // Output debugging information about saved state (stack) information.
-     outputState("At BOTTOM of building an implicitly defined variable from trace_back_through_parent_scopes_lookup_variable_symbol()");
-#endif
-   }
-
-
-=======
                                         SgType* baseType = pointerType->get_base_type();
                                         ROSE_ASSERT(baseType != NULL);
 #if 0
@@ -2459,7 +2261,6 @@
                                              ROSE_ASSERT(classType->get_declaration() != NULL);
                                              SgClassDeclaration* classDeclaration = isSgClassDeclaration(classType->get_declaration());
                                              ROSE_ASSERT(classDeclaration != NULL);
->>>>>>> 5936b856
 
                                           // Get the defining declaration!
                                              SgClassDeclaration* definingClassDeclaration = isSgClassDeclaration(classDeclaration->get_definingDeclaration());
@@ -3298,13 +3099,10 @@
                     //printf ("Debug, built a var symbol %p\n",variableSymbol);
                     astScopeStack.front()->insert_symbol(variableName,variableSymbol);
                     ROSE_ASSERT (initializedName->get_symbol_from_symbol_table () != NULL);
-<<<<<<< HEAD
-=======
                     //SgSymbolTable * parent = isSgSymbolTable(variableSymbol->get_parent());
                     //ROSE_ASSERT (parent != NULL);
                    // ROSE_ASSERT (parent->find_variable(initializedName->get_name()) == variableSymbol);
 
->>>>>>> 5936b856
                   }
              }
 
@@ -4919,14 +4717,6 @@
        // Set the parent to the global scope, mostly just to have it be non-NULL (checked by internal error checking).
           ROSE_ASSERT(astScopeStack.empty() == false);
 
-<<<<<<< HEAD
-#if 0
-       // DQ (12/11/2010): I think this should not be treated as a global scope function. See test2010_140.f90.
-
-       // The global scope is ALWAYS on the bottom of the stack.
-          SgGlobal* globalScope = isSgGlobal(astScopeStack.back());
-          ROSE_ASSERT(globalScope != NULL);
-=======
        // We really want the nearest module scope or global scope is there is no module scope.
        // See test2010_140.f90
        // SgScopeStatement* currentScope = astScopeStack.front();
@@ -4941,7 +4731,6 @@
                   }
              }
           ROSE_ASSERT(currentScope != NULL);
->>>>>>> 5936b856
 
           functionDeclaration->set_parent(currentScope);
           functionDeclaration->set_scope(currentScope);
@@ -4954,40 +4743,8 @@
           SgFunctionSymbol* functionSymbol = new SgFunctionSymbol(functionDeclaration);
 
        // Insert the function into the global scope so that we can find it later.
-<<<<<<< HEAD
-          globalScope->insert_symbol(functionName,functionSymbol);
-#else
-       // We really want the nearest module scope or global scope is there is no module scope.
-       // See test2010_140.f90
-       // SgScopeStatement* currentScope = astScopeStack.front();
-          SgScopeStatement* currentScope = isSgClassDefinition(astScopeStack.front());
-          if (currentScope == NULL)
-             {
-               currentScope = TransformationSupport::getClassDefinition(astScopeStack.front());
-               if (currentScope == NULL)
-                  {
-                    currentScope = TransformationSupport::getGlobalScope(astScopeStack.front());
-                    ROSE_ASSERT(currentScope != NULL);
-                  }
-             }
-          ROSE_ASSERT(currentScope != NULL);
-
-          functionDeclaration->set_parent(currentScope);
-          functionDeclaration->set_scope(currentScope);
-
-          setSourcePosition(functionDeclaration,nameToken);
-       // We should not have to set this explicitly!
-          setSourcePosition(functionDeclaration->get_parameterList(),nameToken);
-=======
           currentScope->insert_symbol(functionName,functionSymbol);
->>>>>>> 5936b856
-
-       // Now build the function call and use the arguments from the ExprList on the top of the astExpressionStack!
-          SgFunctionSymbol* functionSymbol = new SgFunctionSymbol(functionDeclaration);
-
-       // Insert the function into the global scope so that we can find it later.
-          currentScope->insert_symbol(functionName,functionSymbol);
-#endif
+
           functionRefExp = new SgFunctionRefExp(functionSymbol,NULL);
           setSourcePosition(functionRefExp);
         }
@@ -5015,7 +4772,6 @@
   // However, test2010_169.f90 demonstrates that an implicit function can be called 
   // without "()", so it should not be an error to not have a SgExprListExp IR node
   // on the stack.
-<<<<<<< HEAD
 
   // ROSE_ASSERT(astExpressionStack.empty() == false);
   // SgExprListExp* functionArguments = isSgExprListExp(astExpressionStack.front());
@@ -5033,24 +4789,6 @@
           setSourcePosition(functionArguments);
         }
 
-=======
-
-  // ROSE_ASSERT(astExpressionStack.empty() == false);
-  // SgExprListExp* functionArguments = isSgExprListExp(astExpressionStack.front());
-  // astExpressionStack.pop_front();
-     SgExprListExp* functionArguments = NULL;
-     if (astExpressionStack.empty() == false)
-        {
-          functionArguments = isSgExprListExp(astExpressionStack.front());
-          astExpressionStack.pop_front();
-        }
-       else
-        {
-       // printf ("Special case of function not called with () \n");
-          functionArguments = new SgExprListExp();
-          setSourcePosition(functionArguments);
-        }
-
 #if 0
      SgExpressionPtrList & argList = functionArguments->get_expressions();
      printf ("\n\n\n\n############### In generateFunctionCall() ################# \n");
@@ -5064,7 +4802,6 @@
      ROSE_ASSERT(false);
 #endif
 
->>>>>>> 5936b856
   // DQ (12/11/2010): If the name of this function is not found a function of this 
   // name will be added to the current scope (see details in generateFunctionRefExp()).
      SgFunctionRefExp* functionRefExp = generateFunctionRefExp(nameToken);
@@ -6196,8 +5933,6 @@
      ROSE_ASSERT(defaultToken != NULL);
      astNameStack.push_front(defaultToken);
    }
-<<<<<<< HEAD
-=======
 
 
 
@@ -6806,5 +6541,4 @@
      ROSE_ASSERT(initializedName != NULL);
 
      return initializedName;
-   }
->>>>>>> 5936b856
+   }