--- conflicted
+++ resolved
@@ -175,6 +175,7 @@
 extern std::list<MultipartReferenceType> astMultipartReferenceStack;
 
 
+
 // ***********************************************
 //              Function Prototypes
 // ***********************************************
@@ -364,8 +365,6 @@
 //! This support is required to work around a bug in OFP (label == NULL in R807).
 void specialFixupForLabelOnStackAndNotPassedAsParameter( SgStatement* statement );
 
-<<<<<<< HEAD
-=======
 //! Replace SgDefaultType in function return type if appropriate.
 void fixup_possible_incomplete_function_return_type();
 
@@ -390,7 +389,6 @@
 //! Refactored code to support R504.
 SgInitializedName* buildInitializedNameAndPutOntoStack(const SgName & name, SgType* type, SgInitializer* initializer);
 
->>>>>>> b89da91a
 // endif for ROSE_FORTRAN_SUPPORT
 #endif
 
