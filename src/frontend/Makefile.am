--- conflicted
+++ resolved
@@ -6,11 +6,7 @@
 # SUBDIRS = SageIII EDG EDG_SAGE_Connection BinaryDisassembly
 # SUBDIRS = SageIII EDG EDG_SAGE_Connection OpenFortranParser_SAGE_Connection BinaryDisassembly ObjdumpDisassembler
 # SUBDIRS = SageIII BinaryDisassembly ObjdumpDisassembler OpenFortranParser_SAGE_Connection EDG EDG_SAGE_Connection
-<<<<<<< HEAD
-SUBDIRS = SageIII CxxFrontend OpenFortranParser_SAGE_Connection BinaryDisassembly Disassemblers ExecFormats PHPFrontend BinaryLoader
-=======
-SUBDIRS = SageIII CxxFrontend OpenFortranParser_SAGE_Connection BinaryDisassembly Disassemblers BinaryFormats PHPFrontend
->>>>>>> b8901516
+SUBDIRS = SageIII CxxFrontend OpenFortranParser_SAGE_Connection BinaryDisassembly Disassemblers BinaryFormats BinaryLoader PHPFrontend
 
 # Until we revisit this this, we want to include specific documentation that has been put into this directory.
 # Note that OpenFortranParser_SAGE_Connection has the newer work to support Fortran in ROSE.  This work
