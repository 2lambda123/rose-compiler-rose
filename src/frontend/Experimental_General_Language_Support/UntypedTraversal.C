--- conflicted
+++ resolved
@@ -194,11 +194,7 @@
     case V_SgUntypedNamedStatement:
       {
          SgUntypedNamedStatement* ut_decl = dynamic_cast<SgUntypedNamedStatement*>(node);
-<<<<<<< HEAD
-         pConverter->convertSgUntypedNamedStatement(ut_decl, currentScope);
-=======
          pConverter->convertUntypedNamedStatement(ut_decl, currentScope);
->>>>>>> fc7c067a
          currentScope = SageBuilder::topScopeStack();
          break;
       }
@@ -414,15 +410,12 @@
          currentScope = SageBuilder::topScopeStack();
          break;
       }
-<<<<<<< HEAD
-=======
     case V_SgUntypedStructureDeclaration:
       {
          SageBuilder::popScopeStack();  // structure scope
          currentScope = SageBuilder::topScopeStack();
          break;
       }
->>>>>>> fc7c067a
     case V_SgUntypedProgramHeaderDeclaration:
       {
          SageBuilder::popScopeStack();  // program body
