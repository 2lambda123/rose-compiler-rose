--- conflicted
+++ resolved
@@ -25,10 +25,7 @@
 class SgFunctionParameterScope;
 class SgGlobal;
 class SgIfStmt;
-<<<<<<< HEAD
-=======
 class SgImplicitStatement;
->>>>>>> 67c03f0b
 class SgInitializedName;
 class SgLocatedNode;
 class SgNamespaceDeclarationStatement;
@@ -110,11 +107,7 @@
                                  const boost::optional<std::string> &,
                                  const boost::optional<std::string> &);
 
-<<<<<<< HEAD
-   void Enter(SgFunctionParameterList* &, SgBasicBlock* &);
-=======
    void Enter(SgFunctionParameterList* &, SgBasicBlock* &, const std::string &, SgType*);
->>>>>>> 67c03f0b
    void Leave(SgFunctionParameterList*, SgBasicBlock*, const std::list<LanguageTranslation::FormalParameter> &);
 
    void Enter(SgFunctionDeclaration* &, const std::string &, SgType*, SgFunctionParameterList*,
@@ -133,11 +126,8 @@
    void Enter(SgEnumDeclaration* &, const std::string &);
    void Leave(SgEnumDeclaration*);
 
-<<<<<<< HEAD
-=======
    void Enter(SgEnumVal* &, const std::string &, SgEnumDeclaration*, int);
 
->>>>>>> 67c03f0b
    void Enter(SgTypedefDeclaration* &, const std::string &, SgType*);
    void Leave(SgTypedefDeclaration*);
 
@@ -161,12 +151,9 @@
    void Enter(SgSwitchStatement* &, SgExpression*, const SourcePositionPair &);
    void Leave(SgSwitchStatement*);
 
-<<<<<<< HEAD
-=======
    void Enter(SgReturnStmt* &, const boost::optional<SgExpression*> &);
    void Leave(SgReturnStmt*);
 
->>>>>>> 67c03f0b
    void Enter(SgCaseOptionStmt* &, SgExprListExp*);
    void Leave(SgCaseOptionStmt*);
 
@@ -176,8 +163,6 @@
    void Enter(SgWhileStmt* &, SgExpression*);
    void Leave(SgWhileStmt*, bool has_end_do_stmt=false);
 
-<<<<<<< HEAD
-=======
    void Enter(SgImplicitStatement* &implicit_stmt, bool none_external = false, bool none_type = false);
 #ifdef CPP_ELEVEN
    void Enter(SgImplicitStatement* &, std::list<std::tuple<SgType*, std::list<std::tuple<char, boost::optional<char>>>>> &);
@@ -186,18 +171,14 @@
 #endif
    void Leave(SgImplicitStatement*);
 
->>>>>>> 67c03f0b
    SgEnumVal* ReplaceEnumVal(SgEnumType*, const std::string &);
 
 // Expressions
 //
    void Enter(SgFunctionCallExp* &, const std::string &name, SgExprListExp* params);
-<<<<<<< HEAD
-=======
    void Enter(SgReplicationOp* &, const std::string &name, SgExpression* value);
    void Enter(SgCastExp* &, const std::string &name, SgExpression* cast_operand);
    void Enter(SgVarRefExp* &, const std::string &name, bool compiler_generate=false);
->>>>>>> 67c03f0b
 
 // Jovial specific nodes
 //
@@ -207,13 +188,9 @@
    void Enter(SgJovialDirectiveStatement* &, const std::string &directive_string, bool is_compool=false);
    void Leave(SgJovialDirectiveStatement*);
 
-<<<<<<< HEAD
-   void Enter(SgJovialForThenStatement* &, SgExpression*, SgExpression*, SgExpression*);
-=======
    void Enter(SgJovialForThenStatement* &, const std::string &);
    void Enter(SgJovialForThenStatement* &, SgExpression*, SgExpression*, SgExpression*,
                                            SgJovialForThenStatement::loop_statement_type_enum);
->>>>>>> 67c03f0b
    void Leave(SgJovialForThenStatement*);
 
    void Enter(SgJovialCompoolStatement* &, const std::string &, const SourcePositionPair &);
