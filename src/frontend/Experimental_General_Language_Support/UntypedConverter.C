--- conflicted
+++ resolved
@@ -52,12 +52,8 @@
    Sg_File_Info*   end = fromNode->get_endOfConstruct();
 
    if (start == NULL || end == NULL) {
-<<<<<<< HEAD
-      cerr << "UntypedConverter::setSourcePositionFrom:  --- toNode: " << toNode << " from: " << fromNode << endl;
-=======
       cerr << "UntypedConverter::setSourcePositionFrom:  --- toNode: " << toNode << ": " << toNode->class_name()
            << " from: " << fromNode << ": " << fromNode->class_name() << endl;
->>>>>>> 48b1121b
       ROSE_ASSERT(start != NULL && end != NULL);
    }
 
@@ -658,13 +654,6 @@
    if (isSgUntypedArrayType(ut_name->get_type()))
       {
          SgUntypedArrayType* ut_array_type = isSgUntypedArrayType(ut_name->get_type());
-<<<<<<< HEAD
-#if 0
-         cout << "--- convertSgUntypedInitializedName:    dim_info is "
-              << ut_array_type->get_dim_info() << " " << ut_array_type->get_dim_info()->class_name() << endl;
-#endif
-         SgExprListExp* sg_dim_info = convertSgUntypedExprListExpression(ut_array_type->get_dim_info(),/*delete*/true);
-=======
          SgUntypedExprListExpression* dim_info = ut_array_type->get_dim_info();
          ROSE_ASSERT(dim_info != NULL);
 
@@ -673,7 +662,6 @@
 
 //       SgExprListExp* sg_dim_info = convertSgUntypedExprListExpression(dim_info,/*delete*/true);
          SgExprListExp* sg_dim_info = convertSgUntypedExprListExpression(dim_info,/*delete*/false);
->>>>>>> 48b1121b
 
          sg_type = SageBuilder::buildArrayType(sg_base_type, sg_dim_info);
       }
@@ -899,51 +887,6 @@
       return NULL;
    }
 #endif
-
-SgClassDeclaration*
-UntypedConverter::convertUntypedStructureDeclaration (SgUntypedStructureDeclaration* ut_struct, SgScopeStatement* scope)
-   {
-      SgName name = ut_struct->get_name();
-
-#if 0
-      cout << "-x- TODO: convertUntypedStructureDeclaration: decl_list size is ";
-      cout << ut_struct->get_scope()->get_declaration_list()->get_decl_list().size();
-      cout << "..........\n\n";
-      cout << "-x- creating SgClassDeclaration for name " << name << endl;
-      cout << "    size of modifier list is " << ut_struct->get_modifiers()->get_expressions().size()
-           << endl;
-#endif
-
-      SgJovialTableStatement* class_decl = SageBuilder::buildJovialTableStatement(name, scope);
-      ROSE_ASSERT(class_decl);
-      setSourcePositionFrom(class_decl, ut_struct);
-
-      if (ut_struct->get_modifiers()->get_expressions().size() > 0)
-         {
-         // TODO: move to Jovial
-         // ROSE_ASSERT(ut_struct->get_modifiers()->get_expression_enum() == Jovial_ROSE_Translation::e_words_per_entry_w);
-            ROSE_ASSERT(ut_struct->get_modifiers()->get_expressions().size() == 1);
-            SgExprListExp* sg_expr_list = convertSgUntypedExprListExpression(ut_struct->get_modifiers(),/*delete*/true);
-            ROSE_ASSERT(sg_expr_list->get_expressions().size() == 1);
-            // Assume that this is a Jovial_ROSE_Translation::e_words_per_entry_w
-
-            class_decl->set_has_table_entry_size(true);
-            class_decl->set_table_entry_size(sg_expr_list->get_expressions()[0]);
-         }
-
-      SgClassDefinition* class_def = class_decl->get_definition();
-      ROSE_ASSERT(class_def);
-
-      SgScopeStatement* class_scope = class_def->get_scope();
-      ROSE_ASSERT(class_scope);
-
-      SageInterface::appendStatement(class_decl, scope);
-
-      SageBuilder::pushScopeStack(class_def);
-
-      return NULL;
-   }
-
 
 SgModuleStatement*
 UntypedConverter::convertUntypedModuleDeclaration (SgUntypedModuleDeclaration* ut_module, SgScopeStatement* scope)
