--- conflicted
+++ resolved
@@ -57,13 +57,10 @@
           e_function_modifier_pure,
           e_function_modifier_recursive,
           e_function_modifier_reentrant,
-<<<<<<< HEAD
-=======
 
        // Structure modifiers
           e_struct_modifier_list,
           e_struct_item_modifier_list,
->>>>>>> 588327c3
 
        // Operators
        // ---------
@@ -152,11 +149,8 @@
           e_end_proc_ref_stmt,
           e_end_proc_def_stmt,
 
-<<<<<<< HEAD
-=======
           e_define_directive_stmt,
 
->>>>>>> 588327c3
        // Fortran specific
           e_fortran_dimension_stmt,
           e_fortran_import_stmt,
