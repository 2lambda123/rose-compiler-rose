#include "sage3basic.h"
#include "rose_config.h"

#include "sage-tree-builder.h"
#include "Jovial_to_ROSE_translation.h"
#include "ModuleBuilder.h"

#include <boost/optional/optional_io.hpp>
#include <iostream>

#define PRINT_WARNINGS 0
#define APPEND_BEFORE_LEAVE 1

namespace Rose {
namespace builder {

using namespace Rose::Diagnostics;
using namespace LanguageTranslation;

namespace SB = SageBuilder;
namespace SI = SageInterface;

SgGlobal* initialize_global_scope(SgSourceFile* file)
{
 // First we have to get the global scope initialized (and pushed onto the stack).

 // Set the default for source position generation to be consistent with other languages (e.g. C/C++).
    SageBuilder::setSourcePositionClassificationMode(SageBuilder::e_sourcePositionFrontendConstruction);
 // TODO      SageBuilder::setSourcePositionClassificationMode(SageBuilder::e_sourcePositionCompilerGenerated);

    SgGlobal* globalScope = file->get_globalScope();
    ROSE_ASSERT(globalScope != NULL);
    ROSE_ASSERT(globalScope->get_parent() != NULL);

 // Fortran is case insensitive
    std::cout << "--- is this needed global_scope is case sensitive " << globalScope->isCaseInsensitive() << std::endl;
    globalScope->setCaseInsensitive(true);
    std::cout << "--- is this needed global_scope is case sensitive " << globalScope->isCaseInsensitive() << std::endl;

 // DQ (8/21/2008): endOfConstruct is not set to be consistent with startOfConstruct.
    ROSE_ASSERT(globalScope->get_endOfConstruct()   != NULL);
    ROSE_ASSERT(globalScope->get_startOfConstruct() != NULL);

 // DQ (10/10/2010): Set the start position of global scope to "1".
    globalScope->get_startOfConstruct()->set_line(1);

 // DQ (10/10/2010): Set this position to the same value so that if we increment
 // by "1" the start and end will not be the same value.
    globalScope->get_endOfConstruct()->set_line(1);

    ROSE_ASSERT(SageBuilder::topScopeStack()->isCaseInsensitive());//TEMPORARY
    ROSE_ASSERT(SageBuilder::emptyScopeStack() == true);
    SageBuilder::pushScopeStack(globalScope);

    return globalScope;
}

void
SageTreeBuilder::setSourcePosition(SgLocatedNode* node, const SourcePosition &start, const SourcePosition &end)
{
   ROSE_ASSERT(node != NULL);

// SageBuilder may have been used and it builds FileInfo
   if (node->get_startOfConstruct() != NULL) {
      delete node->get_startOfConstruct();
      node->set_startOfConstruct(NULL);
   }
   if (node->get_endOfConstruct() != NULL) {
      delete node->get_endOfConstruct();
      node->set_endOfConstruct(NULL);
   }

#if 0
   std::cout << "SageTreeBuilder::setSourcePosition: for node: "
        << node << " "
        << ":" << start.line << ":" << start.column
        << "-" <<   end.line << ":" <<   end.column << "\n";
#endif

   node->set_startOfConstruct(new Sg_File_Info(start.path, start.line, start.column));
   node->get_startOfConstruct()->set_parent(node);

   node->set_endOfConstruct(new Sg_File_Info(end.path, end.line, end.column-1)); // ROSE end is inclusive
   node->get_endOfConstruct()->set_parent(node);

   SageInterface::setSourcePosition(node);
}

void SageTreeBuilder::Leave(SgScopeStatement* & scope)
{
   mlog[TRACE] << "SageTreeBuilder::Leave(SgScopeStatement* &) \n";

   scope = SageBuilder::getGlobalScopeFromScopeStack();
   ROSE_ASSERT(scope);
}

void SageTreeBuilder::Enter(SgBasicBlock* &block)
{
   mlog[TRACE] << "SageTreeBuilder::Enter(SgBasicBlock* &) \n";

   // Set the parent (at least temporarily) so that symbols can be traced.
   block = SageBuilder::buildBasicBlock_nfi(SageBuilder::topScopeStack());

#if APPEND_BEFORE_LEAVE
// Append now (before Leave is called) so that symbol lookup will work
   SageInterface::appendStatement(block, SageBuilder::topScopeStack());
#endif
   SageBuilder::pushScopeStack(block);
}

void SageTreeBuilder::Leave(SgBasicBlock* block)
{
   mlog[TRACE] << "SageTreeBuilder::Leave(SgBasicBlock*) \n";

   SageBuilder::popScopeStack();  // this basic block
#if APPEND_BEFORE_LEAVE==0
   SageInterface::appendStatement(block, SageBuilder::topScopeStack());
#endif
}

void SageTreeBuilder::
Enter(SgProgramHeaderStatement* &program_decl,
      const boost::optional<std::string> &name, const std::list<std::string> &labels, const SourcePositions &sources)
{
   mlog[TRACE] << "SageTreeBuilder::Enter(SgProgramHeaderStatement* &, ...) \n";

   SgScopeStatement* scope = SageBuilder::topScopeStack();

   ROSE_ASSERT(scope);
   ROSE_ASSERT(scope->variantT() == V_SgGlobal);

   SgName program_name(name.get_value_or(ROSE_IMPLICIT_FORTRAN_PROGRAM_NAME));

   SgFunctionParameterList* param_list = SageBuilder::buildFunctionParameterList_nfi();
   SgFunctionType* function_type = SageBuilder::buildFunctionType(SageBuilder::buildVoidType(), param_list);

   program_decl = new SgProgramHeaderStatement(program_name, function_type, /*function_def*/nullptr);
   ROSE_ASSERT(program_decl != nullptr);

// A Fortran program has no non-defining declaration (assume same for other languages)
   program_decl->set_definingDeclaration(program_decl);

   program_decl->set_scope(scope);
   program_decl->set_parent(scope);
   param_list  ->set_parent(program_decl);

   SgBasicBlock* program_body = new SgBasicBlock();
   SgFunctionDefinition* program_def = new SgFunctionDefinition(program_decl, program_body);

   if (SageInterface::is_language_case_insensitive())
      {
         program_body->setCaseInsensitive(true);
         program_def ->setCaseInsensitive(true);
      }

   ROSE_ASSERT(SageBuilder::topScopeStack()->isCaseInsensitive());
   SageBuilder::pushScopeStack(program_def);
   ROSE_ASSERT(SageBuilder::topScopeStack()->isCaseInsensitive());
   SageBuilder::pushScopeStack(program_body);

   program_body->set_parent(program_def);
   program_def ->set_parent(program_decl);

   setSourcePosition(program_decl, sources.get<0>(), sources.get<2>());
   setSourcePosition(program_def,  sources.get<1>(), sources.get<2>());
   setSourcePosition(program_body, sources.get<1>(), sources.get<2>());
   SageInterface::setSourcePosition(program_decl->get_parameterList());

// set labels
   if (SageInterface::is_Fortran_language() && labels.size() == 1)
      {
         SageInterface::setFortranNumericLabel(program_decl, atoi(labels.front().c_str()),
                                               SgLabelSymbol::e_start_label_type, /*label_scope=*/ program_def);
      }

// If there is no program name then there is no ProgramStmt (this probably needs to be marked somehow?)
   if (!name)
      {
         std::cerr << "WARNING: no ProgramStmt in the Fortran MainProgram \n";
      }

   ROSE_ASSERT(program_body == SageBuilder::topScopeStack());
   ROSE_ASSERT(program_decl->get_firstNondefiningDeclaration() == NULL);
}

void SageTreeBuilder::Leave(SgProgramHeaderStatement* program_decl)
{
// On exit, this function will have checked that the program declaration is
// properly connected, cleaned up the scope stack, resolved symbols, and
// inserted the declaration into its scope.

   mlog[TRACE] << "SageTreeBuilder::Leave(SgProgramHeaderStatement*) \n";

   SageBuilder::popScopeStack();  // program body
   SageBuilder::popScopeStack();  // program definition

   SgScopeStatement* scope = SageBuilder::topScopeStack();

 // The program declaration must go into the global scope
   SgGlobal* global_scope = isSgGlobal(scope);
   ROSE_ASSERT(global_scope != NULL);

// A symbol using this name should not already exist
   SgName program_name = program_decl->get_name();
   ROSE_ASSERT(!global_scope->symbol_exists(program_name));

// Add a symbol to the symbol table in the global scope
   SgFunctionSymbol* symbol = new SgFunctionSymbol(program_decl);
   global_scope->insert_symbol(program_name, symbol);

   SageInterface::appendStatement(program_decl, global_scope);
}

// Fortran has an end statement which may have an optional name and label
void SageTreeBuilder::
setFortranEndProgramStmt(SgProgramHeaderStatement* program_decl,
                         const boost::optional<std::string> &name,
                         const boost::optional<std::string> &label)
{
   ROSE_ASSERT(program_decl != NULL);

   SgFunctionDefinition* program_def = program_decl->get_definition();
   ROSE_ASSERT(program_def);

   if (label)
      {
         SageInterface::setFortranNumericLabel(program_decl, atoi(label->c_str()),
                                               SgLabelSymbol::e_end_label_type, /*label_scope=*/ program_def);
      }

   if (name)
      {
         program_decl->set_named_in_end_statement(true);
      }
}

void SageTreeBuilder::
Enter(SgFunctionParameterList* &param_list, SgScopeStatement* &param_scope,
      const std::string &function_name, SgType* function_type, bool is_defining_decl)
{
   mlog[TRACE] << "SageTreeBuilder::Enter(SgFunctionParameterList*) \n";

   param_list = SageBuilder::buildFunctionParameterList_nfi();
   param_scope = nullptr;

// If this is a defining declaration (has a function body) then an SgBasicBlock must be created
// to temporarily store declarations needed to build the types of the initialized names in the
// parameter list. These declarations are transferred to the function definition scope during
// later processing: Leave(SgFunctionDeclaration*).
//
   if (is_defining_decl) {
     param_scope = new SgBasicBlock();
   }
   else {
     param_scope = new SgFunctionParameterScope();
   }

   ROSE_ASSERT(param_scope);
   SageInterface::setSourcePosition(param_scope);

// The parameter scope must be attached so that symbol lookups can happen
   ROSE_ASSERT(param_scope->get_parent() == nullptr);
   param_scope->set_parent(SageBuilder::topScopeStack());

   if (SageInterface::is_language_case_insensitive()) {
     param_scope->setCaseInsensitive(true);
   }

// Build the initialized name and symbol for the function result. It is needed because in
// Fortran and Jovial the function name is used as a variable to set the return result value.
// The initialized name will need to be transferred to the function definition scope later.
//
   if (function_type) {
     SgInitializedName* result_name = SageBuilder::buildInitializedName(function_name, function_type, /*initializer*/nullptr);
     SageInterface::setSourcePosition(result_name);
     result_name->set_scope(param_scope);
     SgVariableSymbol* result_symbol = new SgVariableSymbol(result_name);
     param_scope->insert_symbol(result_name->get_name(), result_symbol);
   }

   SageBuilder::pushScopeStack(param_scope);
}

void SageTreeBuilder::
Leave(SgFunctionParameterList* param_list, SgScopeStatement* param_scope, const std::list<FormalParameter> &param_name_list)
{
   mlog[TRACE] << "SageTreeBuilder::Leave(SgFunctionParameterList*) \n";

   ROSE_ASSERT(param_list);
   ROSE_ASSERT(param_scope);

// Sanity check
   ROSE_ASSERT(param_scope == SageBuilder::topScopeStack());

// Populate the function parameter list from declarations in the parameter block
   BOOST_FOREACH(const FormalParameter &param, param_name_list)
     {
       SgVariableSymbol* symbol = SageInterface::lookupVariableSymbolInParentScopes(param.name, param_scope);

       if (symbol == nullptr) {
#ifdef PRINT_WARNINGS
         std::cerr << "WARNING UNIMPLEMENTED: SageTreeBuilder::Enter(SgFunctionDeclaration*) - symbol lookup failed for name "
                   << param.name << "\n";
         ROSE_ASSERT(symbol);
#endif
       }

    // Create a new initialized name for the parameter list
       SgInitializedName* init_name = symbol->get_declaration();
       SgType* type = init_name->get_type();
       SgInitializedName* new_init_name = SageBuilder::buildInitializedName (param.name, type, /*initializer*/nullptr);
       SageInterface::setSourcePosition(new_init_name);

       param_list->append_arg(new_init_name);

       if (param.output) {
         init_name    ->get_storageModifier().setMutable();
         new_init_name->get_storageModifier().setMutable();
       }
     }

   SageBuilder::popScopeStack(); // remove parameter scope from the stack
}

void SageTreeBuilder::
Leave(SgFunctionParameterList* param_list, SgScopeStatement* param_scope, const std::list<std::string> &dummy_arg_name_list)
{
   mlog[TRACE] << "SageTreeBuilder::Leave(SgFunctionParameterList* for Fortran) \n";

   BOOST_FOREACH(std::string name, dummy_arg_name_list) {
      SgVariableSymbol* symbol = SageInterface::lookupVariableSymbolInParentScopes(name, param_scope);
      SgInitializedName* init_name = symbol->get_declaration();
      param_list->append_arg(init_name);
   }

   SageBuilder::popScopeStack(); // remove parameter scope from the stack
}

void SageTreeBuilder::
Enter(SgFunctionDefinition* &function_def)
{
   mlog[TRACE] << "SageTreeBuilder::Enter(SgFunctionDefinition*) \n";

   SgBasicBlock* block = SageBuilder::buildBasicBlock_nfi();

   function_def = new SgFunctionDefinition(block);
   ROSE_ASSERT(function_def != nullptr);
   SageInterface::setSourcePosition(function_def);

   ROSE_ASSERT(SageBuilder::topScopeStack()->isCaseInsensitive());
   SageBuilder::pushScopeStack(function_def);
}

void SageTreeBuilder::
Leave(SgFunctionDefinition* function_def)
{
   mlog[TRACE] << "SageTreeBuilder::Leave(SgFunctionDefinition*) \n";
// don't pop the scope stack here as the function declaration will need it on enter
}

void SageTreeBuilder::
Enter(SgFunctionDeclaration* &function_decl, const std::string &name, SgType* return_type, SgFunctionParameterList* param_list,
                                             const LanguageTranslation::FunctionModifierList &modifiers, bool is_defining_decl)
{
   mlog[TRACE] << "SageTreeBuilder::Enter(SgFunctionDeclaration* &, ...) \n";

   SgFunctionDefinition* function_def = nullptr;
   SgBasicBlock* function_body = nullptr;
   SgProcedureHeaderStatement::subprogram_kind_enum subprogram_kind;

   function_decl = nullptr;

   SgScopeStatement* scope = SageBuilder::topScopeStack();
   ROSE_ASSERT(scope);

   if (return_type == nullptr)
      {
         return_type = SageBuilder::buildVoidType();
         subprogram_kind = SgProcedureHeaderStatement::e_subroutine_subprogram_kind;
      }
   else
      {
         subprogram_kind = SgProcedureHeaderStatement::e_function_subprogram_kind;
      }

   if (is_defining_decl)
      {
         function_decl = SB::buildProcedureHeaderStatement(SgName(name), return_type,
                                                           param_list, subprogram_kind, scope);
         ROSE_ASSERT(function_decl);

         function_def = function_decl->get_definition();
         function_body = function_def->get_body();
         ROSE_ASSERT(function_def);
         ROSE_ASSERT(function_body);

         SageBuilder::pushScopeStack(function_def);
         SageBuilder::pushScopeStack(function_body);
      }
   else
      {
         function_decl = SB::buildNondefiningProcedureHeaderStatement(SgName(name), return_type,
                                                                      param_list, subprogram_kind, scope);
      }
   ROSE_ASSERT(function_decl);
   SageInterface::setSourcePosition(function_decl);

   if (list_contains(modifiers, e_function_modifier_definition))  function_decl->get_declarationModifier().setJovialDef();
   if (list_contains(modifiers, e_function_modifier_reference ))  function_decl->get_declarationModifier().setJovialRef();

   if (list_contains(modifiers, e_function_modifier_recursive))   function_decl->get_functionModifier().setRecursive();
   if (list_contains(modifiers, e_function_modifier_reentrant))   function_decl->get_functionModifier().setReentrant();

   if (list_contains(modifiers, e_function_modifier_pure     ))   function_decl->get_functionModifier().setPure();
   if (list_contains(modifiers, e_function_modifier_elemental))   function_decl->get_functionModifier().setElemental();
}

void SageTreeBuilder::
Leave(SgFunctionDeclaration* function_decl, SgScopeStatement* param_scope)
{
   mlog[TRACE] << "SageTreeBuilder::Leave(SgFunctionDeclaration*) \n";

   ROSE_ASSERT(function_decl);

   SgName function_name = function_decl->get_name();
   SgVariableSymbol* result_symbol = param_scope->lookup_variable_symbol(function_decl->get_name());
   bool is_defining_decl = (isSgFunctionParameterScope(param_scope) == nullptr);

// If this is a defining declaration then the function body has to be moved from the
// temporary parameter scope (param_scope is a SgBasicBlock*)
   if (is_defining_decl)
     {
       SgBasicBlock* function_body = isSgBasicBlock(SageBuilder::topScopeStack());
       ROSE_ASSERT(function_body);

    // Move all of the statements temporarily stored in param_scope
    // into the scope of the function body.
    //
       if (isSgBasicBlock(param_scope)) {
         SageInterface::moveStatementsBetweenBlocks (isSgBasicBlock(param_scope), function_body);
       }

    // Connect the result SgInitializedName initially created in param_scope
    // into the scope of the function body.
    //
       if (result_symbol) {
         SgProcedureHeaderStatement* proc_decl = isSgProcedureHeaderStatement(function_decl);
         SgInitializedName* result_name = isSgInitializedName(result_symbol->get_declaration());
         ROSE_ASSERT(proc_decl && result_name);

         proc_decl->set_result_name(result_name);
         result_name->set_parent(function_decl);
         result_name->set_scope(function_body);
         ROSE_ASSERT(function_body->lookup_symbol(function_name));
       }

    // The param_scope (SgBasicBlock) is still connected, so try to set its parent
    // to nullptr and delete it.
       param_scope->set_parent(nullptr);
       delete param_scope;

       SageBuilder::popScopeStack();  // function body
       SageBuilder::popScopeStack();  // function definition
     } // is_def_decl
   else
     {
       ROSE_ASSERT(isSgFunctionParameterScope(param_scope));
       ROSE_ASSERT(function_decl->get_functionParameterScope() == nullptr);
       function_decl->set_functionParameterScope(isSgFunctionParameterScope(param_scope));

       if (result_symbol) {
         SgProcedureHeaderStatement* proc_decl = isSgProcedureHeaderStatement(function_decl);
         SgInitializedName* result_name = isSgInitializedName(result_symbol->get_declaration());
         ROSE_ASSERT(proc_decl && result_name);
         proc_decl->set_result_name(result_name);
         result_name->set_parent(function_decl);
       }
     }

   SageInterface::appendStatement(function_decl, SageBuilder::topScopeStack());
}

void SageTreeBuilder::
<<<<<<< HEAD
Leave(SgFunctionDeclaration* function_decl, SgScopeStatement* param_scope, bool have_end_stmt, const std::string &result_name /* = "" */)
{
   mlog[TRACE] << "SageTreeBuilder::Leave(SgFunctionDeclaration*) \n";

   // Call more generic leave for SgFunctionDeclaration, will move declarations out of param_scope into
   // the body of the function declaration and will set the result name as name of the function
   Leave(function_decl, param_scope);

   // If result is named, get symbol and init name of the result to set it for the function declaration
   if (!result_name.empty()) {
      // Get symbol and associated initialized name
      SgFunctionDefinition* func_def = function_decl->get_definition();
      ROSE_ASSERT(func_def);
      SgBasicBlock* body = func_def->get_body();
      ROSE_ASSERT(body);
      SgVariableSymbol* symbol = SageInterface::lookupVariableSymbolInParentScopes(result_name, body);
      ROSE_ASSERT(symbol);
      SgInitializedName* init_name = symbol->get_declaration();
      ROSE_ASSERT(init_name);

      SgProcedureHeaderStatement* proc_header_stmt = isSgProcedureHeaderStatement(function_decl);
      ROSE_ASSERT(proc_header_stmt);

      // If result is named but not declared, need to fix up initialized name created earlier for it
      if (!init_name->get_parent()) {
         init_name->set_parent(proc_header_stmt);
         init_name->set_scope(body);
         proc_header_stmt->get_scope()->insert_symbol(result_name, symbol);
      }

      // Reset the result name to the correct initialized name
      proc_header_stmt->set_result_name(init_name);
   }

   // Set named end statement if needed
   if (have_end_stmt) {
      function_decl->set_named_in_end_statement(have_end_stmt);
   }
=======
Leave(SgFunctionDeclaration* function_decl, SgScopeStatement* param_scope, bool have_end_stmt)
{
   mlog[TRACE] << "SageTreeBuilder::Leave(SgFunctionDeclaration*) \n";

   if (have_end_stmt) {
      function_decl->set_named_in_end_statement(have_end_stmt);
   }

   Leave(function_decl, param_scope);
>>>>>>> d9c18371
}

void SageTreeBuilder::
Enter(SgDerivedTypeStatement* & derived_type_stmt, const std::string & name)
{
   mlog[TRACE] << "SageTreeBuilder::Enter(SgDerivedTypeStatement* &, ...) \n";

   derived_type_stmt = SageBuilder::buildDerivedTypeStatement(name, SageBuilder::topScopeStack());

   SgClassDefinition* class_defn = derived_type_stmt->get_definition();
   ROSE_ASSERT(class_defn);
   ROSE_ASSERT(SageBuilder::topScopeStack()->isCaseInsensitive());
#if APPEND_BEFORE_LEAVE
// Append now (before Leave is called) so that symbol lookup will work
   SageInterface::appendStatement(derived_type_stmt, SageBuilder::topScopeStack());
   SageBuilder::pushScopeStack(class_defn);
#endif
}

void SageTreeBuilder::
Leave(SgDerivedTypeStatement* derived_type_stmt)
{
   mlog[TRACE] << "SageTreeBuilder::Leave(SgDerivedTypeStatement*) \n";
   ROSE_ASSERT(derived_type_stmt != nullptr);

   SageBuilder::popScopeStack();  // class definition
#if APPEND_BEFORE_LEAVE==0
   SageInterface::appendStatement(derived_type_stmt, SageBuilder::topScopeStack());
#endif
}

// Statements
//

void SageTreeBuilder::
Enter(SgNamespaceDeclarationStatement* &namespace_decl, const std::string &name, const SourcePositionPair &positions)
{
   mlog[TRACE] << "SageTreeBuilder::Enter(SgNamespaceDeclarationStatement* &, ...) \n";

// Only build a namespace if currently not loading a compool module
   if (ModuleBuilderFactory::get_compool_builder().getLoadingModuleState() == false) {

      namespace_decl = SageBuilder::buildNamespaceDeclaration_nfi(name, true, SageBuilder::topScopeStack());
      SageInterface::setSourcePosition(namespace_decl);

      SgNamespaceDefinitionStatement* namespace_defn = namespace_decl->get_definition();
      ROSE_ASSERT(namespace_defn);
      ROSE_ASSERT(SageBuilder::topScopeStack()->isCaseInsensitive());

   // TEMPORARY: fix in SageBuilder
      namespace_defn->setCaseInsensitive(true);
      ROSE_ASSERT(namespace_defn->isCaseInsensitive());

   // Append before push (so that symbol lookup will work)
      SageInterface::appendStatement(namespace_decl, SageBuilder::topScopeStack());
      SageBuilder::pushScopeStack(namespace_defn);
   }
   else {
      namespace_decl = nullptr;
   }
}

void SageTreeBuilder::
Leave(SgNamespaceDeclarationStatement* namespace_decl)
{
   mlog[TRACE] << "SageTreeBuilder::Leave(SgNamespaceDeclarationStatement*, ...) \n";

// Make sure that a compool module is not being loaded because, if so, there won't
// be a namespace on the stack.
//
   if (ModuleBuilderFactory::get_compool_builder().getLoadingModuleState() == false) {
      SageBuilder::popScopeStack();  // namespace definition
   }
}

void SageTreeBuilder::
Enter(SgExprStatement* &proc_call_stmt, const std::string &proc_name,
      SgExprListExp* param_list, const std::string &abort_phrase)
{
   mlog[TRACE] << "SageTreeBuilder::Enter(SgExprStatement* &, ...) \n";

   SgFunctionCallExp* proc_call_exp;

   Enter(proc_call_exp, proc_name, param_list);

   // TODO: AbortPhrase for Jovial
   proc_call_stmt = SageBuilder::buildExprStatement_nfi(proc_call_exp);
}

void SageTreeBuilder::
Enter(SgExprStatement* &assign_stmt, SgExpression* &rhs, const std::vector<SgExpression*> &vars, const std::string& label)
{
   mlog[TRACE] << "SageTreeBuilder::Enter(SgExprStatement* &, ...) \n";

   SgEnumVal* old_val = isSgEnumVal(rhs);

   if (old_val && old_val->get_value() == -1) {
      // I don't think this is true anymore as the SgEnumVal is found by symbol lookup
      // Need to test for assignment to a status
      ROSE_ASSERT(false);

      SgEnumType* enum_type = isSgEnumType(vars[0]->get_type());
      ROSE_ASSERT(enum_type);
      SgEnumVal* enum_val = ReplaceEnumVal(enum_type, old_val->get_name());

      rhs = enum_val;
      delete old_val;
   }

   SgAssignOp* assign_op = nullptr;
   SgExpression* new_rhs = rhs;

// Jovial may have more than one variable in an assignment statement
   for (int i = vars.size()-1; i >= 0; i--) {
      assign_op = SageBuilder::buildBinaryExpression_nfi<SgAssignOp>(vars[i], new_rhs);
      new_rhs = assign_op;
   }
   ROSE_ASSERT(assign_op);

   assign_stmt = SageBuilder::buildExprStatement_nfi(assign_op);
}

void SageTreeBuilder::
Leave(SgExprStatement* expr_stmt)
{
   mlog[TRACE] << "SageTreeBuilder::Leave(SgExprStatement*) \n";
   ROSE_ASSERT(expr_stmt != nullptr);

   SageInterface::appendStatement(expr_stmt, SageBuilder::topScopeStack());
}

void SageTreeBuilder::
Enter(SgFunctionCallExp* &func_call, const std::string &name, SgExprListExp* params)
{
   mlog[TRACE] << "SageTreeBuilder::Enter(SgFunctionCallExp* &, ...) \n";

   SgFunctionSymbol* func_symbol = SageInterface::lookupFunctionSymbolInParentScopes(name, SageBuilder::topScopeStack());

   if (func_symbol == nullptr) {
      // Function calls are ambiguous with arrays in Fortran and type casts (at least) in Jovial.
      // But if there are no parameters we know this can't be an array
      if (params->get_expressions().size() == 0) {
        // Build a nondefining declaration, assuming a void return type (without further knowledge)
        SgFunctionDeclaration* function_decl = nullptr;
        SgType* return_type = SageBuilder::buildVoidType();
        SgGlobal* global_scope = SageInterface::getGlobalScope(SageBuilder::topScopeStack());
        SgFunctionParameterList* param_list = SageBuilder::buildFunctionParameterList_nfi();
        SgProcedureHeaderStatement::subprogram_kind_enum kind = SgProcedureHeaderStatement::e_function_subprogram_kind;
        function_decl  = SageBuilder::buildNondefiningProcedureHeaderStatement(SgName(name), return_type,
                                                                               param_list, kind, global_scope);
        SageInterface::setSourcePosition(function_decl);

        func_symbol = SageInterface::lookupFunctionSymbolInParentScopes(name, SageBuilder::topScopeStack());
        ROSE_ASSERT(func_symbol);
      }
      else {
        // Must assume it is an array at this point (what could go wrong?)
        func_call = nullptr;
        return;
      }
   }

   func_call = SageBuilder::buildFunctionCallExp(func_symbol, params);
   SageInterface::setSourcePosition(func_call);
}

void SageTreeBuilder::
Enter(SgReplicationOp* &rep_op, const std::string &name, SgExpression* value)
{
   mlog[TRACE] << "SageTreeBuilder::Enter(SgReplicationOp* &, ...) \n";

   SgVariableSymbol* symbol = SageInterface::lookupVariableSymbolInParentScopes(name, SageBuilder::topScopeStack());
   ROSE_ASSERT(symbol);

   SgVarRefExp* count = SageBuilder::buildVarRefExp(name, SageBuilder::topScopeStack());
   rep_op = SageBuilder::buildReplicationOp_nfi(count, value);
}

void SageTreeBuilder::
Enter(SgCastExp* &cast_expr, const std::string &name, SgExpression* cast_operand)
{
   mlog[TRACE] << "SageTreeBuilder::Enter(SgCastExp* &, ...) \n";

   SgSymbol* symbol = SageInterface::lookupSymbolInParentScopes(name, SageBuilder::topScopeStack());

   // Jovial specific comment:
   //   If the symbol is an Enum it is a StatusConversion
   if (isSgTypedefSymbol(symbol) == nullptr  && isSgEnumSymbol(symbol) == nullptr) {
      std::cerr << "WARNING UNIMPLEMENTED: SageTreeBuilder::Enter(SgCastExp* ...) for name "
                << name << std::endl;
      ROSE_ASSERT(false);
   }

   SgType* conv_type = symbol->get_type();
   cast_expr = SageBuilder::buildCastExp_nfi(cast_operand, conv_type, SgCastExp::e_default);
}

void SageTreeBuilder::
Enter(SgVarRefExp* &var_ref, const std::string &name, bool compiler_generate)
{
   mlog[TRACE] << "SageTreeBuilder::Enter(SgVarRefExp* &, ...) \n";

   SgVariableSymbol* var_sym = SageInterface::lookupVariableSymbolInParentScopes(name, SageBuilder::topScopeStack());
   if (!var_sym && compiler_generate) {
      SgVariableDeclaration* var_decl;

      //TODO: check for single letter for name (Jovial control letter) and type is not really known
      SgType* type = SageBuilder::buildIntType();

      // Build variable declaration for the control letter
      Enter(var_decl, name, type, nullptr);
      Leave(var_decl);

      var_sym = SageInterface::lookupVariableSymbolInParentScopes(name, SageBuilder::topScopeStack());
   }
   ROSE_ASSERT(var_sym);

   var_ref = SageBuilder::buildVarRefExp_nfi(var_sym);
}

void SageTreeBuilder::
Enter(SgIfStmt* &if_stmt, SgExpression* conditional, SgBasicBlock* true_body, SgBasicBlock* false_body)
{
   mlog[TRACE] << "SageTreeBuilder::Enter(SgIfStmt* &, ...) \n";

   ROSE_ASSERT(conditional);
   ROSE_ASSERT(true_body);

   SgStatement* conditional_stmt = SageBuilder::buildExprStatement_nfi(conditional);
   if_stmt = SageBuilder::buildIfStmt_nfi(conditional_stmt, true_body, false_body);
}

void SageTreeBuilder::
Leave(SgIfStmt* if_stmt)
{
   mlog[TRACE] << "SageTreeBuilder::Leave(SgIfStmt*) \n";

   ROSE_ASSERT(if_stmt);
   SageInterface::appendStatement(if_stmt, SageBuilder::topScopeStack());
}

void SageTreeBuilder::
Enter(SgProcessControlStatement* &control_stmt, const std::string &stmt_kind,
      const boost::optional<SgExpression*> &opt_code)
{
   return Enter(control_stmt, stmt_kind, opt_code, boost::none);
}

void SageTreeBuilder::
Enter(SgProcessControlStatement* &control_stmt, const std::string &stmt_kind,
      const boost::optional<SgExpression*> &opt_code, const boost::optional<SgExpression*> &opt_quiet)
{
   mlog[TRACE] << "SageTreeBuilder::Enter(SgProcessControlStatement* &, ...) \n";

   SgExpression* code =  (opt_code)  ? *opt_code  : SageBuilder::buildNullExpression_nfi();
   SgExpression* quiet = (opt_quiet) ? *opt_quiet : SageBuilder::buildNullExpression_nfi();

   ROSE_ASSERT(code);
   control_stmt = new SgProcessControlStatement(code);
   ROSE_ASSERT(control_stmt);
   SageInterface::setSourcePosition(control_stmt);

   ROSE_ASSERT(quiet);
   control_stmt->set_quiet(quiet);

   if (stmt_kind == "abort") {
      control_stmt->set_control_kind(SgProcessControlStatement::e_abort);
   }
   else if (stmt_kind == "error_stop") {
      control_stmt->set_control_kind(SgProcessControlStatement::e_error_stop);
   }
   else if (stmt_kind == "exit") {
      control_stmt->set_control_kind(SgProcessControlStatement::e_exit);
   }
   else if (stmt_kind == "pause") {
      control_stmt->set_control_kind(SgProcessControlStatement::e_pause);
   }
   else if (stmt_kind == "stop") {
      control_stmt->set_control_kind(SgProcessControlStatement::e_stop);
   }
   ROSE_ASSERT(control_stmt->get_control_kind() != SgProcessControlStatement::e_unknown);

   code->set_parent(control_stmt);

   SageInterface::appendStatement(control_stmt, SageBuilder::topScopeStack());
}

void SageTreeBuilder::
Leave(SgProcessControlStatement* control_stmt)
{
   mlog[TRACE] << "SageTreeBuilder::Leave(SgProcessControlStatement*, ...) \n";

   ROSE_ASSERT(control_stmt);
}

void SageTreeBuilder::
Enter(SgSwitchStatement* &switch_stmt, SgExpression* selector, const SourcePositionPair &sources)
{
   mlog[TRACE] << "SageTreeBuilder::Enter(SgSwitchStatement* &, ...) \n";

   ROSE_ASSERT(selector);
   SgExprStatement* selector_stmt = SageBuilder::buildExprStatement_nfi(selector);
   SgBasicBlock* body = SageBuilder::buildBasicBlock_nfi();

   switch_stmt = SageBuilder::buildSwitchStatement_nfi(selector_stmt, body);

// Append before push (so that symbol lookup will work)
   SageInterface::appendStatement(switch_stmt, SageBuilder::topScopeStack());
   SageBuilder::pushScopeStack(body);
}

void SageTreeBuilder::
Leave(SgSwitchStatement* switch_stmt)
{
   mlog[TRACE] << "SageTreeBuilder::Leave(SgSwitchStatement*, ...) \n";
   ROSE_ASSERT(switch_stmt);

   SageBuilder::popScopeStack();  // switch statement body
}

void SageTreeBuilder::
Enter(SgReturnStmt* &return_stmt, const boost::optional<SgExpression*> &opt_expr)
{
   mlog[TRACE] << "SageTreeBuilder::Enter(SgReturnStmt* &, ...) \n";

   SgExpression* return_expr = (opt_expr) ? *opt_expr : SageBuilder::buildNullExpression_nfi();
   ROSE_ASSERT(return_expr);

   return_stmt = SageBuilder::buildReturnStmt_nfi(return_expr);
}

void SageTreeBuilder::
Leave(SgReturnStmt* return_stmt)
{
   mlog[TRACE] << "SageTreeBuilder::Leave(SgReturnStmt*, ...) \n";
   ROSE_ASSERT(return_stmt);

   SageInterface::appendStatement(return_stmt, SageBuilder::topScopeStack());
}

void SageTreeBuilder::
Enter(SgCaseOptionStmt* &case_option_stmt, SgExprListExp* key)
{
   mlog[TRACE] << "SageTreeBuilder::Enter(SgCaseOptionStmt* &, ...) \n";
   ROSE_ASSERT(key);

   SgBasicBlock* body = SageBuilder::buildBasicBlock_nfi();
   case_option_stmt = SageBuilder::buildCaseOptionStmt_nfi(key, body);

// Append before push (so that symbol lookup will work)
   SageInterface::appendStatement(case_option_stmt, SageBuilder::topScopeStack());
   SageBuilder::pushScopeStack(body);
}

void SageTreeBuilder::
Leave(SgCaseOptionStmt* case_option_stmt)
{
   mlog[TRACE] << "SageTreeBuilder::Leave(SgCaseOptionStmt*, ...) \n";
   ROSE_ASSERT(case_option_stmt);

   SageBuilder::popScopeStack();  // case_option_stmt body
}

void SageTreeBuilder::
Enter(SgDefaultOptionStmt* &default_option_stmt)
{
   mlog[TRACE] << "SageTreeBuilder::Enter(SgDefautlOptionStmt* &, ...) \n";

   SgBasicBlock* body = SageBuilder::buildBasicBlock_nfi();
   default_option_stmt = SageBuilder::buildDefaultOptionStmt(body);

// Append before push (so that symbol lookup will work)
   SageInterface::appendStatement(default_option_stmt, SageBuilder::topScopeStack());
   SageBuilder::pushScopeStack(body);
}

void SageTreeBuilder::
Leave(SgDefaultOptionStmt* default_option_stmt)
{
   mlog[TRACE] << "SageTreeBuilder::Leave(SgDefautlOptionStmt*, ...) \n";
   ROSE_ASSERT(default_option_stmt);

   SageBuilder::popScopeStack();  // default_option_stmt body
}

void SageTreeBuilder::
Enter(SgPrintStatement* &print_stmt, SgExpression* format, std::list<SgExpression*> &expr_list)
{
   mlog[TRACE] << "SageTreeBuilder::Enter(SgPrintStmt* &, ...) \n";

   ROSE_ASSERT(format);

   print_stmt = new SgPrintStatement();
   ROSE_ASSERT(print_stmt);
   SageInterface::setSourcePosition(print_stmt);

   print_stmt->set_format(format);

   SgExprListExp* io_stmt_list = SageBuilderCpp17::buildExprListExp_nfi(expr_list);
   print_stmt->set_io_stmt_list(io_stmt_list);
}

void SageTreeBuilder::
Leave(SgPrintStatement* print_stmt)
{
   mlog[TRACE] << "SageTreeBuilder::Leave(SgPrintStmt*, ...) \n";
   ROSE_ASSERT(print_stmt);

   SageInterface::appendStatement(print_stmt, SageBuilder::topScopeStack());
}

void SageTreeBuilder::
Enter(SgWhileStmt* &while_stmt, SgExpression* condition)
{
   mlog[TRACE] << "SageTreeBuilder::Enter(SgWhileStmt* &, ...) \n";
   ROSE_ASSERT(condition);

   SgExprStatement* condition_stmt = SageBuilder::buildExprStatement_nfi(condition);
   SgBasicBlock* body = SageBuilder::buildBasicBlock_nfi();

   while_stmt = SageBuilder::buildWhileStmt_nfi(condition_stmt, body, /*else_body*/nullptr);

// Append before push (so that symbol lookup will work)
   SageInterface::appendStatement(while_stmt, SageBuilder::topScopeStack());
   SageBuilder::pushScopeStack(body);
}

void SageTreeBuilder::
Leave(SgWhileStmt* while_stmt, bool has_end_do_stmt)
{
   mlog[TRACE] << "SageTreeBuilder::Leave(SgWhileStmt*, ...) \n";
   ROSE_ASSERT(while_stmt);

   // The default value of has_end_do_stmt is false so if true,
   // then the language supports it and it needs to be set.
   if (has_end_do_stmt) {
      while_stmt->set_has_end_statement(true);
   }

   SageBuilder::popScopeStack();  // while statement body
}

void SageTreeBuilder::
Enter(SgImplicitStatement* &implicit_stmt, bool none_external, bool none_type)
{
   mlog[TRACE] << "SageTreeBuilder::Enter(SgImplicitStatement* &, bool none_external, bool none_type)\n";
   // Implicit None

   implicit_stmt = new SgImplicitStatement(true /* implicit none*/);
   ROSE_ASSERT(implicit_stmt);
   SageInterface::setSourcePosition(implicit_stmt);

   if (none_external && none_type) {
      implicit_stmt->set_implicit_spec(SgImplicitStatement::e_none_external_and_type);
   }
   else if (none_external) {
      implicit_stmt->set_implicit_spec(SgImplicitStatement::e_none_external);
   }
   else if (none_type) {
      implicit_stmt->set_implicit_spec(SgImplicitStatement::e_none_type);
   }
}

#ifdef CPP_ELEVEN
void SageTreeBuilder::
Enter(SgImplicitStatement* &implicit_stmt, std::list<std::tuple<SgType*, std::list<std::tuple<char, boost::optional<char>>>>> &implicit_spec_list)
#else
void SageTreeBuilder::Enter(SgImplicitStatement* &implicit_stmt)
#endif
{
   mlog[TRACE] << "SageTreeBuilder::Enter(SgImplicitStatement* &, implicit_spec_list)\n";
   // Implicit with Implicit-Spec

   // Step through the list of Implicit Specs
#ifdef CPP_ELEVEN
   for (std::tuple<SgType*, std::list<std::tuple<char, boost::optional<char>>>> implicit_spec : implicit_spec_list) {
      SgType* type;
      std::list<std::tuple<char, boost::optional<char>>> letter_spec_list;
      std::tie(type, letter_spec_list) = implicit_spec;

      std::cout << "The type is " << type->class_name() << " and the letters are ";

      // Traverse the list of letter specs
      for (std::tuple<char, boost::optional<char>> letter_spec : letter_spec_list) {
         char first;
         boost::optional<char> second;
         std::tie(first, second) = letter_spec;

         std::cout << first;

         if (second) {
            std::cout << " - " << second;
         }
         std::cout << "\n";
      }
   }
#else
   implicit_stmt = nullptr;
#endif

}

void SageTreeBuilder::
Leave(SgImplicitStatement* implicit_stmt)
{
   mlog[TRACE] << "SageTreeBuilder::Leave(SgImplicitStatement*, ...) \n";
   ROSE_ASSERT(implicit_stmt);

   SageInterface::appendStatement(implicit_stmt, SageBuilder::topScopeStack());
}

SgEnumVal* SageTreeBuilder::
ReplaceEnumVal(SgEnumType* enum_type, const std::string &name)
{
   SgEnumDeclaration* enum_decl = isSgEnumDeclaration(enum_type->get_declaration());
   ROSE_ASSERT(enum_decl);

   SgInitializedNamePtrList &enum_list = enum_decl->get_enumerators();
   SgInitializedName* init_name = nullptr;

   BOOST_FOREACH(SgInitializedName* status_constant, enum_list) {
      if (status_constant->get_name() == name) {
         init_name = status_constant;
      }
   }

   ROSE_ASSERT(init_name);
   SgEnumFieldSymbol* enum_symbol = isSgEnumFieldSymbol(init_name->get_symbol_from_symbol_table());
   ROSE_ASSERT(enum_symbol);

   SgEnumVal* enum_val = SageBuilder::buildEnumVal(enum_symbol);
   ROSE_ASSERT(enum_val);

   return enum_val;
}

// Jovial specific nodes
//

void SageTreeBuilder::
Enter(SgJovialDefineDeclaration* &define_decl, const std::string &define_string)
{
   mlog[TRACE] << "SageTreeBuilder::Enter(SgJovialDefineDeclaration* &, ...) \n";

   define_decl = new SgJovialDefineDeclaration(define_string);
   ROSE_ASSERT(define_decl != nullptr);
   SageInterface::setSourcePosition(define_decl);

// The first nondefining declaration must be set
   define_decl->set_firstNondefiningDeclaration(define_decl);
}

void SageTreeBuilder::
Leave(SgJovialDefineDeclaration* define_decl)
{
   mlog[TRACE] << "SageTreeBuilder::Enter(SgJovialDirectiveStatement*) \n";

   ROSE_ASSERT(define_decl != nullptr);

   SageInterface::appendStatement(define_decl, SageBuilder::topScopeStack());
   ROSE_ASSERT(define_decl->get_parent() == SageBuilder::topScopeStack());
}

void SageTreeBuilder::
Enter(SgJovialDirectiveStatement* &directive, const std::string &directive_string, bool is_compool)
{
   mlog[TRACE] << "SageTreeBuilder::Enter(SgJovialDirectiveStatement* &, ...) \n";

   directive = new SgJovialDirectiveStatement(directive_string, SgJovialDirectiveStatement::e_unknown);
   ROSE_ASSERT(directive);
   SageInterface::setSourcePosition(directive);

// The first nondefining declaration must be set
   directive->set_firstNondefiningDeclaration(directive);

   if (is_compool)
     {
        // Can't use SgJovialDirectiveStatement::e_compool enum as function parameter to SageTreeBuilder
        // because API can't see Sage nodes until C++17, so set it correctly as it is known here.
        directive->set_directive_type(SgJovialDirectiveStatement::e_compool);

        importModule(directive_string);
     }
}

void SageTreeBuilder::
Leave(SgJovialDirectiveStatement* directive)
{
   mlog[TRACE] << "SageTreeBuilder::Leave(SgJovialDirectiveStatement*) \n";

   ROSE_ASSERT(directive != nullptr);

   switch (directive->get_directive_type())
     {
       case SgJovialDirectiveStatement::e_compool:
       // A compool directive reads in the compool file and pushes its scope to the scope stack
          SageBuilder::popScopeStack();
          break;
       case SgJovialDirectiveStatement::e_unknown:
          mlog[ERROR] << "SageTreeBuilder::Leave(SgJovialDirectiveStatement*) directive_type is unknown \n";
          break;
       default:
          break;
     }

   SageInterface::appendStatement(directive, SageBuilder::topScopeStack());
   ROSE_ASSERT(directive->get_parent() == SageBuilder::topScopeStack());
}

void SageTreeBuilder::
Enter(SgJovialForThenStatement* &for_stmt, const std::string &init_var_name)
{
   mlog[TRACE] << "SageTreeBuilder::Enter(SgJovialForThenStatement* &, ...) \n";

   SgBasicBlock* body = SageBuilder::buildBasicBlock_nfi();
   SgScopeStatement* scope = SageBuilder::topScopeStack();

   for_stmt = new SgJovialForThenStatement(nullptr, nullptr, nullptr, body);
   ROSE_ASSERT(for_stmt);
   SageInterface::setOneSourcePositionNull(for_stmt);

   for_stmt->set_parent(scope);
   body->set_parent(for_stmt);

   if (SageInterface::is_language_case_insensitive()) {
      for_stmt->setCaseInsensitive(true);
   }

// Push stack for loop initialization variable (possible) declaration
   SageBuilder::pushScopeStack(for_stmt);

   SgVarRefExp* init_var;
   Enter(init_var, init_var_name, true);
   Leave(init_var);

   SgVariableSymbol* var_sym = SageInterface::lookupVariableSymbolInParentScopes(init_var_name, for_stmt);
   ROSE_ASSERT(var_sym);

// Append before push (so that symbol lookup will work)
   SageInterface::appendStatement(for_stmt, scope);
   SageBuilder::pushScopeStack(body);
}
#if 0
void SageTreeBuilder::
Enter(SgJovialForThenStatement* &for_stmt, SgExpression* init_expr, SgExpression* while_expr,
      SgExpression* by_or_then_expr, SgJovialForThenStatement::loop_statement_type_enum loop_type)
{
   mlog[TRACE] << "SageTreeBuilder::Enter(SgJovialForThenStatement* &, ...) \n";

// The increment and test expressions can be nullptr (at least from the grammar)
   ROSE_ASSERT(init_expr);

   for_stmt = SageBuilder::buildJovialForThenStatement_nfi(init_expr, while_expr, by_or_then_expr);

   SgBasicBlock* body = for_stmt->get_loop_body();
   ROSE_ASSERT(body);

   for_stmt->set_loop_statement_type(loop_type);

// Append before push (so that symbol lookup will work)
   SageInterface::appendStatement(for_stmt, SageBuilder::topScopeStack());
   SageBuilder::pushScopeStack(body);
}
#endif
void SageTreeBuilder::
Leave(SgJovialForThenStatement* for_stmt)
{
   mlog[TRACE] << "SageTreeBuilder::Leave(SgJovialForThenStatement*, ...) \n";

   ROSE_ASSERT(for_stmt);

   if (for_stmt->get_while_expression() == NULL) {
      for_stmt->set_while_expression(SageBuilder::buildNullExpression_nfi());
   }
   if (for_stmt->get_by_or_then_expression() == NULL) {
      for_stmt->set_by_or_then_expression(SageBuilder::buildNullExpression_nfi());
   }

   SageBuilder::popScopeStack();  // for body
   SageBuilder::popScopeStack();  // for statement
}

void SageTreeBuilder::
Enter(SgJovialCompoolStatement* &compool_decl, const std::string &name, const SourcePositionPair &positions)
{
   mlog[TRACE] << "SageTreeBuilder::Enter(SgJovialCompoolStatement* &, ...) \n";

// Make sure that a compool module is not being loaded because, if so, there won't
// be a namespace on the stack.
//
   if (ModuleBuilderFactory::get_compool_builder().getLoadingModuleState() == false) {
      compool_decl = new SgJovialCompoolStatement(name);
      SageInterface::setSourcePosition(compool_decl);

      compool_decl->set_definingDeclaration(compool_decl);
      compool_decl->set_firstNondefiningDeclaration(compool_decl);

   // TODO?
   // SageBuilder::pushScopeStack(compool_defn);

      SageInterface::appendStatement(compool_decl, SageBuilder::topScopeStack());
   }
   else {
      compool_decl = nullptr;
   }
}

void SageTreeBuilder::
Leave(SgJovialCompoolStatement* compool_decl)
{
   mlog[TRACE] << "SageTreeBuilder::Leave(SgJovialCompoolStatement*, ...) \n";

// TODO?
// SageBuilder::popScopeStack();  // compool definition
}

void SageTreeBuilder::
Enter(SgJovialOverlayDeclaration* &overlay_decl, SgExpression* address, SgExprListExp* overlay)
{
   mlog[TRACE] << "SageTreeBuilder::Enter(SgJovialOverlayDeclaration* &, ...) \n";

   ROSE_ASSERT(address);
   ROSE_ASSERT(overlay);

   //TOOD: SageBuilder function
   overlay_decl = new SgJovialOverlayDeclaration(address, overlay);
   ROSE_ASSERT(overlay_decl);
   SageInterface::setSourcePosition(overlay_decl);

   address->set_parent(overlay_decl);
   overlay->set_parent(overlay_decl);
}

void SageTreeBuilder::
Leave(SgJovialOverlayDeclaration* overlay_decl)
{
   mlog[TRACE] << "SageTreeBuilder::Leave(SgJovialOverlayDeclaration*) \n";

   SageInterface::appendStatement(overlay_decl, SageBuilder::topScopeStack());
}

void SageTreeBuilder::
Enter(SgJovialTableStatement* &table_decl,
      const std::string &name, const SourcePositionPair &positions, bool is_block)
{
   mlog[TRACE] << "SageTreeBuilder::Enter(SgJovialTableStatement* &, ...) \n";

   SgName type_name = name;
   SgClassDeclaration::class_types struct_kind = SgClassDeclaration::e_jovial_table;
   if (is_block) struct_kind = SgClassDeclaration::e_jovial_block;

   // This function builds a class declaration and definition with both the defining and nondefining declarations as required
   table_decl = SageBuilder::buildJovialTableStatement(type_name, struct_kind, SageBuilder::topScopeStack());
   ROSE_ASSERT(table_decl);
   SageInterface::setSourcePosition(table_decl);

   SgClassDefinition* table_def = table_decl->get_definition();
   ROSE_ASSERT(table_def);

   if (SageInterface::is_language_case_insensitive()) {
      table_def->setCaseInsensitive(true);
   }

   SgType* sg_type = table_decl->get_type();
   SgJovialTableType* sg_table_type = isSgJovialTableType(sg_type);
   ROSE_ASSERT(sg_table_type);
   ROSE_ASSERT(SageBuilder::topScopeStack()->isCaseInsensitive());

// Append now (before Leave is called) so that symbol lookup will work
   SageInterface::appendStatement(table_decl, SageBuilder::topScopeStack());
   SageBuilder::pushScopeStack(table_def);
}

void SageTreeBuilder::
Leave(SgJovialTableStatement* table_type_stmt)
{
   mlog[TRACE] << "SageTreeBuilder::Leave(SgJovialTableStatement*) \n";

   SageBuilder::popScopeStack();  // class definition
}

void SageTreeBuilder::
Enter(SgVariableDeclaration* &var_decl, const std::string &name, SgType* type, SgExpression* init_expr)
{
   mlog[TRACE] << "SageTreeBuilder::Enter(SgVariableDeclaration* &, ...) \n";

   ROSE_ASSERT(type != nullptr);

   SgName var_name = name;
   SgInitializer* var_init = nullptr;

   if (init_expr)
      {
         var_init = SageBuilder::buildAssignInitializer_nfi(init_expr, type);
      }

   var_decl = SageBuilder::buildVariableDeclaration_nfi(var_name, type, var_init, SageBuilder::topScopeStack());
   ROSE_ASSERT(var_decl != nullptr);

// Why isn't this done in SageBuilder?
   if (var_decl->get_definingDeclaration() == NULL)
      {
         var_decl->set_definingDeclaration(var_decl);
      }

   SgVariableDefinition* var_def = var_decl->get_definition();
   ROSE_ASSERT(var_def);

   SgInitializedName* init_name = var_decl->get_decl_item(var_name);
   ROSE_ASSERT(init_name);

   SgDeclarationStatement* decl_ptr = init_name->get_declptr();
   ROSE_ASSERT(decl_ptr);
   ROSE_ASSERT(decl_ptr == var_def);

   SgInitializedName* var_defn = var_def->get_vardefn();
   ROSE_ASSERT(var_defn);
   ROSE_ASSERT(var_defn == init_name);

   SageInterface::appendStatement(var_decl, SageBuilder::topScopeStack());
}

void SageTreeBuilder::
Leave(SgVariableDeclaration* var_decl, std::list<LanguageTranslation::ExpressionKind> &modifier_enum_list)
{
   mlog[TRACE] << "SageTreeBuilder::Leave(SgVariableDeclaration*) with modifiers \n";

   BOOST_FOREACH(LanguageTranslation::ExpressionKind modifier_enum, modifier_enum_list) {
      switch(modifier_enum)
       {
         case LanguageTranslation::ExpressionKind::e_type_modifier_intent_in:
            {
               var_decl->get_declarationModifier().get_typeModifier().setIntent_in();
               break;
            }
         case LanguageTranslation::ExpressionKind::e_type_modifier_intent_out:
            {
               var_decl->get_declarationModifier().get_typeModifier().setIntent_out();
               break;
            }
         case LanguageTranslation::ExpressionKind::e_type_modifier_intent_inout:
            {
               var_decl->get_declarationModifier().get_typeModifier().setIntent_inout();
               break;
            }
         default: break;
       }
   }
}

void SageTreeBuilder::
Leave(SgVariableDeclaration* var_decl)
{
   mlog[TRACE] << "SageTreeBuilder::Leave(SgVariableDeclaration*) \n";
}

void SageTreeBuilder::
Enter(SgEnumDeclaration* &enum_decl, const std::string &name)
{
   mlog[TRACE] << "SageTreeBuilder::Enter(SgEnumDeclaration* &, ...) \n";

   enum_decl = SageBuilder::buildEnumDeclaration_nfi(name, SageBuilder::topScopeStack());
}

void SageTreeBuilder::
Leave(SgEnumDeclaration* enum_decl)
{
   mlog[TRACE] << "SageTreeBuilder::Leave(SgEnumDeclaration*) \n";

   SageInterface::appendStatement(enum_decl, SageBuilder::topScopeStack());
}

void SageTreeBuilder::
Enter(SgEnumVal* &enum_val, const std::string &name, SgEnumDeclaration* enum_decl, int value)
{
   mlog[TRACE] << "SageTreeBuilder::Enter(SgEnumVal*) \n";

   ROSE_ASSERT(enum_decl);
   SgEnumType* enum_type = enum_decl->get_type();

   enum_val = SageBuilder::buildEnumVal(value, enum_decl, name);
   SageInterface::setSourcePosition(enum_val);

   SgAssignInitializer* initializer = SageBuilder::buildAssignInitializer_nfi(enum_val, enum_type);
   SgInitializedName* init_name = SageBuilder::buildInitializedName_nfi(name, enum_type, initializer);
   SageInterface::setSourcePosition(init_name);

   enum_decl->append_enumerator(init_name);
   init_name->set_scope(enum_decl->get_scope());

   SgEnumFieldSymbol* enum_field_symbol = new SgEnumFieldSymbol(init_name);
   ROSE_ASSERT(enum_field_symbol);
   enum_decl->get_scope()->insert_symbol(name, enum_field_symbol);
}

void SageTreeBuilder::
Enter(SgTypedefDeclaration* &type_def, const std::string &name, SgType* type)
{
   mlog[TRACE] << "SageTreeBuilder::Enter(SgTypedefDeclaration*) \n";

   type_def = SageBuilder::buildTypedefDeclaration(name, type, SageBuilder::topScopeStack());
}

void SageTreeBuilder::
Leave(SgTypedefDeclaration* type_def)
{
   mlog[TRACE] << "SageTreeBuilder::Leave(SgTypedefDeclaration*) \n";

   SageInterface::appendStatement(type_def, SageBuilder::topScopeStack());
}

// Fortran specific nodes

void SageTreeBuilder::
Enter(SgCommonBlock* &common_block, std::list<SgCommonBlockObject*> &common_block_object_list)
{
   mlog[TRACE] << "SageTreeBuilder::Enter(SgCommonBlock* &, ...) \n";

   common_block = SageBuilder::buildCommonBlock();
   SageInterface::setSourcePosition(common_block);

   SgCommonBlockObjectPtrList & list = common_block->get_block_list();

   BOOST_FOREACH(SgCommonBlockObject* common_block_object, common_block_object_list) {
      list.push_back(common_block_object);
   }
}

void SageTreeBuilder::
Leave(SgCommonBlock* common_block)
{
   mlog[TRACE] << "SageTreeBuilder::Leave(SgCommonBlock*) \n";

   SageInterface::appendStatement(common_block, SageBuilder::topScopeStack());
}

// template <typename T>
void SageTreeBuilder::
importModule(const std::string &module_name)
{
   mlog[TRACE] << "SageTreeBuilder::importModule " << module_name << std::endl;

   // Compool declarations must be loaded into global scope. A compool directive may only follow a
   // START so we should expect to be in global scope here. The compool directive should be appended
   // to the AST after the directives are loaded allowing the unparser to ignore declarations preceding
   // compool directives. Only declarations from the current compool directive are loaded, specifically,
   // not compool directives within the current directive. Finally the namespace for the compool being
   // loaded should not be created (allowing declarations to be placed in global scope). This all means
   // that a flag (or other means) must be used to signal that a compool is being parsed as a compool
   // directive.

   ROSE_ASSERT(isSgGlobal(SageBuilder::topScopeStack()));

   ModuleBuilder & compool_builder = ModuleBuilderFactory::get_compool_builder();

   compool_builder.setLoadingModuleState(true);
   compool_builder.getModule(module_name);
   compool_builder.setLoadingModuleState(false);
}

// Jovial TableItem and Block data members have visibility outside of their declarative class.
// Both tables and blocks are SgJovialTableStatements deriving from SgClassDeclaration.  So if the
// current scope is SgClassDefinition, this function creates an alias to the data item variable
// and inserts it in global scope.
void SageTreeBuilder::
injectAliasSymbol(const std::string &name)
{
   SgClassDefinition* class_def = isSgClassDefinition(SageBuilder::topScopeStack());
   if (class_def) {
      SgVariableSymbol*
        var_sym = SageInterface::lookupVariableSymbolInParentScopes(SgName(name), SageBuilder::topScopeStack());
      ROSE_ASSERT(var_sym);
      SgAliasSymbol* alias_sym = new SgAliasSymbol(var_sym);
      ROSE_ASSERT(alias_sym);

      SgJovialTableStatement* table_decl = isSgJovialTableStatement(class_def->get_declaration());
      ROSE_ASSERT(table_decl);
      SgGlobal* global_scope = SageInterface::getGlobalScope(table_decl);
      ROSE_ASSERT(global_scope);
      global_scope->insert_symbol(SgName(name), alias_sym);
   }
}


// Temporary wrappers for SageInterface functions (needed until ROSE builds with C++17)
//
namespace SageBuilderCpp17 {

// Types
//
SgType* buildBoolType()
{
   return SageBuilder::buildBoolType();
}

SgType* buildIntType()
{
   return SageBuilder::buildIntType();
}

SgType* buildFloatType()
{
   return SageBuilder::buildFloatType();
}

SgType* buildCharType()
{
   return SageBuilder::buildCharType();
}

SgType* buildDoubleType()
{
   return SageBuilder::buildDoubleType();
}

SgType* buildComplexType(SgType* base_type)
{
   return SageBuilder::buildComplexType(base_type);
}

SgType* buildBoolType(SgExpression* kind_expr)
{
   return SageBuilder::buildBoolType(kind_expr);
}

SgType* buildIntType(SgExpression* kind_expr)
{
   return SageBuilder::buildIntType(kind_expr);
}

SgType* buildFloatType(SgExpression* kind_expr)
{
   return SageBuilder::buildFloatType(kind_expr);
}

SgType* buildStringType(SgExpression* stringLengthExpression)
{
   return SageBuilder::buildStringType(stringLengthExpression);
}

SgType* buildArrayType(SgType* base_type, std::list<SgExpression*> &explicit_shape_list)
{
   SgExprListExp* dim_info = SageBuilder::buildExprListExp_nfi();

   BOOST_FOREACH(SgExpression* expr, explicit_shape_list) {
      dim_info->get_expressions().push_back(expr);
   }

   return SageBuilder::buildArrayType(base_type, dim_info);
}

// Operators
//
SgExpression* buildAddOp_nfi(SgExpression* lhs, SgExpression* rhs)
{
   return SageBuilder::buildAddOp_nfi(lhs, rhs);
}

SgExpression* buildAndOp_nfi(SgExpression* lhs, SgExpression* rhs)
{
   return SageBuilder::buildAndOp_nfi(lhs, rhs);
}

SgExpression* buildDivideOp_nfi(SgExpression* lhs, SgExpression* rhs)
{
   return SageBuilder::buildDivideOp_nfi(lhs, rhs);
}

SgExpression* buildEqualityOp_nfi(SgExpression* lhs, SgExpression* rhs)
{
   return SageBuilder::buildEqualityOp_nfi(lhs, rhs);
}

SgExpression* buildGreaterThanOp_nfi(SgExpression* lhs, SgExpression* rhs)
{
   return SageBuilder::buildGreaterThanOp_nfi(lhs, rhs);
}

SgExpression* buildGreaterOrEqualOp_nfi(SgExpression* lhs, SgExpression* rhs)
{
   return SageBuilder::buildGreaterOrEqualOp_nfi(lhs, rhs);
}

SgExpression* buildMultiplyOp_nfi(SgExpression* lhs, SgExpression* rhs)
{
   return SageBuilder::buildMultiplyOp_nfi(lhs, rhs);
}

SgExpression* buildLessThanOp_nfi(SgExpression* lhs, SgExpression* rhs)
{
   return SageBuilder::buildLessThanOp_nfi(lhs, rhs);
}

SgExpression* buildLessOrEqualOp_nfi(SgExpression* lhs, SgExpression* rhs)
{
   return SageBuilder::buildLessOrEqualOp_nfi(lhs, rhs);
}

SgExpression* buildNotEqualOp_nfi(SgExpression* lhs, SgExpression* rhs)
{
   return SageBuilder::buildNotEqualOp_nfi(lhs, rhs);
}

SgExpression* buildOrOp_nfi(SgExpression* lhs, SgExpression* rhs)
{
   return SageBuilder::buildOrOp_nfi(lhs, rhs);
}

SgExpression* buildSubtractOp_nfi(SgExpression* lhs, SgExpression* rhs)
{
   return SageBuilder::buildSubtractOp_nfi(lhs, rhs);
}

// Expressions
//
SgExpression* buildConcatenationOp_nfi(SgExpression* lhs, SgExpression* rhs)
{
   return SageBuilder::buildConcatenationOp_nfi(lhs, rhs);
}

SgExpression* buildExprListExp_nfi()
{
   return SageBuilder::buildExprListExp_nfi();
}

SgExpression* buildBoolValExp_nfi(bool value)
{
   return SageBuilder::buildBoolValExp_nfi(value);
}

SgExpression* buildIntVal_nfi(int value = 0)
{
   return SageBuilder::buildIntVal_nfi(value);
}

SgExpression* buildStringVal_nfi(std::string value)
{
   return SageBuilder::buildStringVal_nfi(value);
}

SgExpression* buildFloatVal_nfi(const std::string &str)
{
   return SageBuilder::buildFloatVal_nfi(str);
}

SgExpression* buildComplexVal_nfi(SgExpression* real_value, SgExpression* imaginary_value, const std::string &str)
{
   SgValueExp* real = isSgValueExp(real_value);
   SgValueExp* imaginary = isSgValueExp(imaginary_value);

   //   ROSE_ASSERT(real);
   //   ROSE_ASSERT(imaginary);

   return SageBuilder::buildComplexVal_nfi(real, imaginary, str);
}

SgExpression* buildVarRefExp_nfi(std::string &name, SgScopeStatement* scope)
{
   SgVarRefExp* var_ref = SageBuilder::buildVarRefExp(name, scope);
   SageInterface::setSourcePosition(var_ref);

   return var_ref;
}

SgExpression* buildSubscriptExpression_nfi(SgExpression* lower_bound, SgExpression* upper_bound, SgExpression* stride)
{
   return SageBuilder::buildSubscriptExpression_nfi(lower_bound, upper_bound, stride);
}

SgExpression* buildPntrArrRefExp_nfi(SgExpression* lhs, SgExpression* rhs)
{
   return SageBuilder::buildPntrArrRefExp_nfi(lhs, rhs);
}

SgExpression* buildAggregateInitializer_nfi(SgExprListExp* initializers, SgType* type)
{
   return SageBuilder::buildAggregateInitializer_nfi(initializers, type);
}

SgExpression* buildAsteriskShapeExp_nfi()
{
   SgAsteriskShapeExp* shape = new SgAsteriskShapeExp();
   ROSE_ASSERT(shape);
   SageInterface::setSourcePosition(shape);

   return shape;
}

SgExpression* buildNullExpression_nfi()
{
   return SageBuilder::buildNullExpression_nfi();
}

<<<<<<< HEAD
SgExpression* buildFunctionCallExp(SgFunctionCallExp* func_call)
{
   return func_call;
=======
SgExpression* buildFunctionCallExp(const std::string &name, SgType *return_type, SgExprListExp *parameters)
{
   return SageBuilder::buildFunctionCallExp(name, return_type, parameters);
>>>>>>> d9c18371
}

SgExprListExp* buildExprListExp_nfi(const std::list<SgExpression*> &list)
{
   SgExprListExp* expr_list = SageBuilder::buildExprListExp_nfi();

   BOOST_FOREACH(SgExpression* expr, list) {
      expr_list->get_expressions().push_back(expr);
   }
   return expr_list;
}

SgCommonBlockObject* buildCommonBlockObject(std::string name, SgExprListExp* expr_list)
{
   SgCommonBlockObject* common_block_object = SageBuilder::buildCommonBlockObject(name, expr_list);
   SageInterface::setSourcePosition(common_block_object);
   return common_block_object;
}

<<<<<<< HEAD
SgType* getFunctionReturnType(const std::string &result_name, SgScopeStatement* scope)
{
   SgVariableSymbol* symbol = SageInterface::lookupVariableSymbolInParentScopes(result_name, scope);
   ROSE_ASSERT(symbol);

   return symbol->get_type();
}

void fixUndeclaredResultName(const std::string &result_name, SgScopeStatement* scope, SgType* result_type)
{
   // This function should only be called if there is no symbol and there is a result type
   SgSymbol* symbol = SageInterface::lookupSymbolInParentScopes(result_name, scope);
   ROSE_ASSERT(!symbol);
   ROSE_ASSERT(result_type);

   SgInitializedName* init_name = SageBuilder::buildInitializedName(result_name, result_type);
   SageInterface::setSourcePosition(init_name);
   init_name->set_scope(scope);
   SgVariableSymbol* result_symbol = new SgVariableSymbol(init_name);
   ROSE_ASSERT(result_symbol);
   scope->insert_symbol(result_name, result_symbol);
}

=======
>>>>>>> d9c18371
} // namespace SageBuilderCpp17

} // namespace builder
} // namespace Rose<|MERGE_RESOLUTION|>--- conflicted
+++ resolved
@@ -481,7 +481,6 @@
 }
 
 void SageTreeBuilder::
-<<<<<<< HEAD
 Leave(SgFunctionDeclaration* function_decl, SgScopeStatement* param_scope, bool have_end_stmt, const std::string &result_name /* = "" */)
 {
    mlog[TRACE] << "SageTreeBuilder::Leave(SgFunctionDeclaration*) \n";
@@ -520,17 +519,6 @@
    if (have_end_stmt) {
       function_decl->set_named_in_end_statement(have_end_stmt);
    }
-=======
-Leave(SgFunctionDeclaration* function_decl, SgScopeStatement* param_scope, bool have_end_stmt)
-{
-   mlog[TRACE] << "SageTreeBuilder::Leave(SgFunctionDeclaration*) \n";
-
-   if (have_end_stmt) {
-      function_decl->set_named_in_end_statement(have_end_stmt);
-   }
-
-   Leave(function_decl, param_scope);
->>>>>>> d9c18371
 }
 
 void SageTreeBuilder::
@@ -1724,15 +1712,9 @@
    return SageBuilder::buildNullExpression_nfi();
 }
 
-<<<<<<< HEAD
 SgExpression* buildFunctionCallExp(SgFunctionCallExp* func_call)
 {
    return func_call;
-=======
-SgExpression* buildFunctionCallExp(const std::string &name, SgType *return_type, SgExprListExp *parameters)
-{
-   return SageBuilder::buildFunctionCallExp(name, return_type, parameters);
->>>>>>> d9c18371
 }
 
 SgExprListExp* buildExprListExp_nfi(const std::list<SgExpression*> &list)
@@ -1752,7 +1734,6 @@
    return common_block_object;
 }
 
-<<<<<<< HEAD
 SgType* getFunctionReturnType(const std::string &result_name, SgScopeStatement* scope)
 {
    SgVariableSymbol* symbol = SageInterface::lookupVariableSymbolInParentScopes(result_name, scope);
@@ -1776,8 +1757,6 @@
    scope->insert_symbol(result_name, result_symbol);
 }
 
-=======
->>>>>>> d9c18371
 } // namespace SageBuilderCpp17
 
 } // namespace builder
