################################################################################
# How to install ROSE without EDG source code on a machine with no network:
#   On a machine with a network connection:
#     1. git-clone the ROSE sources
#     2. copy the ROSE source tree to the other machine
#     3. create a build directory and configure (minimal config is okay)
#     4. in $BUILD/src/frontend/CxxFrontend run "make download-edg"
#     5. follow the instructions to copy some files to the other machine
# 
#   On the non-networked machine:
#     1. create a build directory and configure like usual
#     2. copy the two files and symlink from step 5 above (*)
#     3. run make
# 
#   *Note: the files must be copied such that the mtime for the
#    tarball is not earlier than the other file, or else make will try
#    to download on the non-networked machine.  The easiest way to
#    ensure proper mtimes is to touch(1) the tarball after copying
#    the files.
################################################################################

include $(top_srcdir)/config/Makefile.for.ROSE.includes.and.libs
MOSTLYCLEANFILES =

SUBDIRS = Clang
DIST_SUBDIRS = Clang

#If we have Clang, then we don't need EDG at all.
if !ROSE_USE_CLANG_FRONTEND

# This is where EDG binaries are stored
EDGBIN_LOCAL_TARBALLS=/nfs/casc/overture/ROSE/git/ROSE_EDG_Binaries
EDGBIN_REMOTE_TARBALLS=http://www.rosecompiler.org/edg_binaries
EDGBIN_STAGING_TARBALLS=/nfs/casc/overture/ROSE/git/ROSE_EDG_Binaries-staging

# The name of the EDG binary is a bit complex.  Most of these variables come from the configure script.  The version
# number is different depending on whether we're building an EDG binary, or trying to download one: when building the
# EDG binary, the version number is based on the version of ROSE in which EDG is being built, but when downloading an
# EDG binary the version number is computed as a function of this revision of ROSE and the EDG versions that are
# available on the EDG binary web site.  So we'll put all the parts together in the 'if' and 'else' cases.
EDGBIN_NAME_PREFIX=roseBinaryEDG-@ROSE_EDG_MAJOR_VERSION_NUMBER@-@ROSE_EDG_MINOR_VERSION_NUMBER@
EDGBIN_NAME_SUFFIX=$(build_triplet_without_redhat)-$(GENERATED_COMPILER_NAME_AND_VERSION_SUFFIX)

if ROSE_HAS_EDG_SOURCE

###############################################################################################################################
# We have the EDG source code (ROSE_HAS_EDG_SOURCE)
###############################################################################################################################
SUBDIRS += EDG

# The name that we use when building EDG is always based on the version of ROSE where we're building (i.e., "this" ROSE)
EDGBIN_THIS_NAME:=$(EDGBIN_NAME_PREFIX)-$(EDGBIN_NAME_SUFFIX)-$(shell $(top_srcdir)/scripts/edg-generate-sig)

# When building the library we have to make sure that it's dependencies were built first.  These are the same things that
# go into calculating the EDG binary version number (see scripts/edg-generate-sig)
EDG/libroseEDG.la:
	$(MAKE) -C ../../util
	$(MAKE) -C ../../ROSETTA/src
	$(MAKE) -C ./EDG libroseEDG.la

# Create EDG binary tarball.
$(EDGBIN_THIS_NAME).tar.gz: EDG/libroseEDG.la
	rm -rf $(EDGBIN_THIS_NAME)
	mkdir $(EDGBIN_THIS_NAME)
	sed "s@^dependency_libs.*@dependency_libs=''@" EDG/libroseEDG.la >$(EDGBIN_THIS_NAME)/libroseEDG.la
	cp -r EDG/.libs $(EDGBIN_THIS_NAME)
	tar czf $(EDGBIN_THIS_NAME).tar.gz $(EDGBIN_THIS_NAME)
	rm -rf $(EDGBIN_THIS_NAME)

# Upload EDG tarballs to the staging area and the local area
EDGBIN_DESTINATIONS=					      \
	$(EDGBIN_STAGING_TARBALLS)/$(EDGBIN_THIS_NAME).tar.gz \
	$(EDGBIN_LOCAL_TARBALLS)/$(EDGBIN_THIS_NAME).tar.gz
$(EDGBIN_DESTINATIONS): $(EDGBIN_THIS_NAME).tar.gz
	cp $< $@

# Phony target to generate a tarball but not upload it
.PHONY: binary_edg_tarball
binary_edg_tarball: $(EDGBIN_THIS_NAME).tar.gz

# Phony target to upload the tarball
.PHONY: upload_edg_binary
upload_edg_binary: $(EDGBIN_DESTINATIONS)

else

###############################################################################################################################
# We don't have the EDG source code (!ROSE_HAS_EDG_SOURCE)
###############################################################################################################################
# Figure out how to download a binary version o EDG that the ROSE team distributes.  The ROSE team distributes EDG
# binaries by compiling EDG within particular revisions of ROSE and then uploading the EDG binaries to a public web
# server.  However, our revision of ROSE might not exactly match the revision that was used to generate the EDG binary.
# We use the edg-generate-sig script to choose the best version from a list of available versions.  If there's a version
# number (SHA1) already stored in the bincompat-sig file in the top of the source tree then edg-generate-sig will use
# that rather than doing a bunch of git commands.

# Be sure to use '=' and not ':=' because these need to expand after we've created edg-generate-sig.output
EDGBIN_SIGNATURE = $(shell cat edg-generate-sig.output 2>/dev/null)
EDGBIN_BEST_NAME = $(EDGBIN_NAME_PREFIX)-$(EDGBIN_NAME_SUFFIX)-$(EDGBIN_SIGNATURE)
SCRIPT_PATH = $$(cd $(top_srcdir) && pwd)/scripts/edg-generate-sig

# This one must be named "EDGBIN_NTRIES" because it's mentioned in an error message from the edg-generate-sig script.
# Users are directed to override this variable with a higher value (caveat emptor) if an EDG version cannot be found.
EDGBIN_NTRIES = 1
all-am: EDG/libroseEDG.la

network_checking:
	wget -q --spider -t 3 --wait=5 http://www.rosecompiler.org ; \
	if [ $$? -eq 0 ]; then \
	echo "ROSE WebServer is Reachable"; \
	else \
	echo "ROSE WebServer is NOT Reachable"; \
	fi


# Run the edg-generate-sig script to find an appropriate version number.  We cannot use make's $(shell...) function because
# it sometimes discards standard error and doesn't cause make to fail if the command fails.  If edg-generate-sig fails then
# remove the edg-generate-sig.output file so that re-running make will fail the same way next time.
edg-generate-sig.output: 
	@wget -q --spider -t 3 --wait=5 http://www.rosecompiler.org ; \
	if [ $$? -eq 0 ]; then \
<<<<<<< HEAD
	if ! $$(cd $(top_srcdir) && pwd)/scripts/edg-generate-sig --find --progress --ntries=$(EDGBIN_NTRIES) >$@; then \
	    rm -f $@ ; \
	    exit 1; \
=======
	if ! $(SCRIPT_PATH) --find --progress --ntries=$(EDGBIN_NTRIES) >$@; then \
               $(SCRIPT_PATH) --generate=./; \
	       if ! $$(cd $(top_srcdir) && pwd)/scripts/edg-generate-sig --no-fetch --progress --ntries=$(EDGBIN_NTRIES) >$@; then \
                       rm -f $@ ; \
                       exit 1; \
               fi; \
>>>>>>> 334ae212
	fi; \
	else \
	if ! $$(cd $(top_srcdir) && pwd)/scripts/edg-generate-sig --no-fetch --progress --ntries=$(EDGBIN_NTRIES) >$@; then \
	    rm -f $@ ; \
	    exit 1; \
	fi; \
	fi

# Try to get the EDG binary tarball if we don't have it.  Team members might be able to get it from a local directory,
# but others will need to go to a Web server.  We use wget rather than curl because curl was sometimes placing error
# messages inside the tarball.  Note, we can't have two make targets with the same name even if they are in separate parts
# of an automake 'if' statement; so we add a 'download-' prefix to this one.
EDG.tar.gz:  edg-generate-sig.output
	@if [ "$(EDGBIN_SIGNATURE)" = "" ]; then \
	    echo "Invalid EDG binary compatibility signature "$(EDGBIN_SIGNATURE)" in filename '$(EDGBIN_BEST_NAME)'." >&2; \
	    echo "Please contact rose-public@nersc.gov to troubleshoot this error message." >&2; \
	    exit 1; \
	fi
	@if [ ! -f $@ ]; then \
	echo "$@ not found, checking if "$(EDGBIN_BEST_NAME).tar.gz" is available"; \
		if [ ! -f "$(EDGBIN_BEST_NAME).tar.gz" ]; then \
		echo ""$(EDGBIN_BEST_NAME).tar.gz" not found, download it!";\
			wget -q --spider -t 3 --wait=5 $(EDGBIN_REMOTE_TARBALLS)/$(EDGBIN_BEST_NAME).tar.gz ; \
			if [ $$? -eq 0 ]; then \
				wget -O "$(EDGBIN_BEST_NAME).tar.gz" "$(EDGBIN_REMOTE_TARBALLS)/$(EDGBIN_BEST_NAME).tar.gz"; \
			else \
				echo "Destination not reachable: download EDG binary from the following link when the network is available:"; \
				echo "$(EDGBIN_REMOTE_TARBALLS)/$(EDGBIN_BEST_NAME).tar.gz";\
			fi; \
		fi; \
		touch $(EDGBIN_BEST_NAME).tar.gz; \
		echo "Symbolic link "$(EDGBIN_BEST_NAME).tar.gz" to $@!";\
		ln -sf $(EDGBIN_BEST_NAME).tar.gz $@; \
	fi

# This target can be used to explicitly download the EDG tarball without needing to know its name.
.PHONY: download-edg
download-edg: EDG.tar.gz
	@echo
	@echo "The EDG tarball is $(EDGBIN_BEST_NAME).tar.gz"
	@echo "To compile on a system with no network, copy this EDG tarball, the EDG.tar.gz symlink, and"
	@echo "the edg-generate-sig.output file to the $$ROSE_BUILD/src/frontend/CxxFrontend directory on"
	@echo "the machine with no network."

# This target is for the user to obtain the EDG tarball name without downloading anything
.PHONY: show-edg-name show-edg-url
show-edg-name: edg-generate-sig.output
	@echo $(EDGBIN_BEST_NAME).tar.gz
show-edg-url: edg-generate-sig.output
	@echo $(EDGBIN_REMOTE_TARBALLS)/$(EDGBIN_BEST_NAME).tar.gz

# Unpack the EDG tarball. Note: $(am__untar) comes from configure and if it's not set then there's something wrong with configure.
EDG/libroseEDG.la: EDG.tar.gz
	GZIP=$(GZIP_ENV) gunzip -c $< |$(am__untar)
	rm -rf EDG
	mkdir -p EDG
	mv $(EDGBIN_BEST_NAME)/libroseEDG.* EDG/.
	mv $(EDGBIN_BEST_NAME)/.libs EDG/.
	rmdir $(EDGBIN_BEST_NAME)
	touch EDG/libroseEDG.la

installdir = ${datadir}

MOSTLYCLEANFILES += edg-generate-sig.output edg_binaries.txt EDG.tar.gz

endif

###############################################################################################################################
# Stuff that's common to both uploading and downloading EDG tarballs
###############################################################################################################################

# Cleanup
MOSTLYCLEANFILES += EDG/libroseEDG.la
clean-local:
	rm -rf EDG/.libs {download-,}$(EDGBIN_NAME_PREFIX)-*.tar.gz
endif<|MERGE_RESOLUTION|>--- conflicted
+++ resolved
@@ -119,18 +119,12 @@
 edg-generate-sig.output: 
 	@wget -q --spider -t 3 --wait=5 http://www.rosecompiler.org ; \
 	if [ $$? -eq 0 ]; then \
-<<<<<<< HEAD
-	if ! $$(cd $(top_srcdir) && pwd)/scripts/edg-generate-sig --find --progress --ntries=$(EDGBIN_NTRIES) >$@; then \
-	    rm -f $@ ; \
-	    exit 1; \
-=======
 	if ! $(SCRIPT_PATH) --find --progress --ntries=$(EDGBIN_NTRIES) >$@; then \
                $(SCRIPT_PATH) --generate=./; \
 	       if ! $$(cd $(top_srcdir) && pwd)/scripts/edg-generate-sig --no-fetch --progress --ntries=$(EDGBIN_NTRIES) >$@; then \
                        rm -f $@ ; \
                        exit 1; \
                fi; \
->>>>>>> 334ae212
 	fi; \
 	else \
 	if ! $$(cd $(top_srcdir) && pwd)/scripts/edg-generate-sig --no-fetch --progress --ntries=$(EDGBIN_NTRIES) >$@; then \
