################################################################################
# How to install ROSE without EDG source code on a machine with no network:
#  See http://rosecompiler.org/ROSE_HTML_Reference/group__installing__edg.html
################################################################################

include $(top_srcdir)/config/Makefile.for.ROSE.includes.and.libs
MOSTLYCLEANFILES =

SUBDIRS = Clang
DIST_SUBDIRS = Clang

#If we have Clang, then we don't need EDG at all.
if !ROSE_USE_CLANG_FRONTEND

# Who to contact if something goes wrong with these scripts
CONTACT_INFO = "Please contact rose-public@nersc.gov to troubleshoot this error."

# The script for computing the EDG hash
EDG_GENERATE_SIG = $(top_srcdir)/scripts/edg-generate-sig

# This is where EDG binaries are stored
ROSE_WEB_SERVER         = http://www.rosecompiler.org
EDGBIN_LOCAL_TARBALLS   = /nfs/casc/overture/ROSE/git/ROSE_EDG_Binaries
EDGBIN_REMOTE_TARBALLS  = $(ROSE_WEB_SERVER)/edg_binaries
EDGBIN_STAGING_TARBALLS = /nfs/casc/overture/ROSE/git/ROSE_EDG_Binaries-staging

# The EDG hash is stored in a file, which gets around problems of using $(shell...), but means that we shouldn't use
# EDGBIN_SIGNATURE as a target or dependency.
EDGBIN_SIGNATURE_FILE = edg-generate-sig.output
EDGBIN_SIGNATURE      = $(shell cat $(EDGBIN_SIGNATURE_FILE) 2>/dev/null)

# The name of the EDG binary is a bit complex.  Most of these variables come from the configure script. Be careful
# not to use EDGBIN_NAME as a target or dependency in this makefile since make needs to parse those before the
# $(EDGBIN_SIGNATURE_FILE) can be created.
EDGBIN_NAME_PREFIX = roseBinaryEDG-@ROSE_EDG_MAJOR_VERSION_NUMBER@-@ROSE_EDG_MINOR_VERSION_NUMBER@
EDGBIN_NAME_SUFFIX = $(build_triplet_without_redhat)-$(GENERATED_COMPILER_NAME_AND_VERSION_SUFFIX)
EDGBIN_NAME        = $(EDGBIN_NAME_PREFIX)-$(EDGBIN_NAME_SUFFIX)-$(EDGBIN_SIGNATURE)

# All the .PHONY's need to be outside any automake "if" statements otherwise automake complains.
.PHONY: edg-prerequisites binary_edg_tarball upload_edg_binary check-network download-edg show-edg-name show-edg-url show-edg-hash

# Phony target to build EDG dependencies. We have to build EDG's prerequisites in order to compute the EDG hash.
#(see above): .PHONY: edg-prerequisites
edg-prerequisites:
	$(MAKE) -C ../../util
	$(MAKE) -C ../../ROSETTA/src

# Run the edg-generate-sig script to find an appropriate version number.  We don't use make's $(shell...) function
# because it sometimes discards standard error and doesn't cause make to fail if edg-generate-sig fails.  If
# edg-generate-sig fails then remove the edg-generate-sig.output file so that re-running make will fail the same way
# next time.  Also, we don't want to change the modification time of this file if not necessary, since doing so would
# cause targets that depend on it to become out of date.
MOSTLYCLEANFILES += $(EDGBIN_SIGNATURE_FILE)
$(EDGBIN_SIGNATURE_FILE): edg-prerequisites
	$(EDG_GENERATE_SIG) $(top_srcdir) $(top_builddir) >$@.tmp
	diff -q $@ $@.tmp || mv $@.tmp $@

# Phony targets to show useful information. See .PHONY above.
show-edg-hash: $(EDGBIN_SIGNATURE_FILE)
	@cat $(EDGBIN_SIGNATURE_FILE)
show-edg-name: $(EDGBIN_SIGNATURE_FILE)
	@echo $(EDGBIN_NAME).tar.gz
show-edg-url: $(EDGBIN_SIGNATURE_FILE)
	@echo $(EDGBIN_REMOTE_TARBALLS)/$(EDGBIN_NAME).tar.gz


# Phony target to show useful information. See .PHONY above.
show-edg-hash: $(EDGBIN_SIGNATURE_FILE)
	@cat $(EDGBIN_SIGNATURE_FILE)

show-edg-name: $(EDGBIN_SIGNATURE_FILE)
	@echo $(EDGBIN_NAME).tar.gz

show-edg-url: $(EDGBIN_SIGNATURE_FILE)
	@echo $(EDGBIN_REMOTE_TARBALLS)/$(EDGBIN_NAME).tar.gz


if ROSE_HAS_EDG_SOURCE

###############################################################################################################################
# We have the EDG source code (ROSE_HAS_EDG_SOURCE)
###############################################################################################################################

SUBDIRS += EDG

# When building the library we have to make sure that it's dependencies were built first.  These are the same things that
# go into calculating the EDG binary version number (see scripts/edg-generate-sig)
EDG/libroseEDG.la: edg-prerequisites
	$(MAKE) -C ./EDG libroseEDG.la

# Create EDG binary tarball without using $(EDGBIN_NAME) which hasn't been computed when make parses this rule (but is
# computed by time this rule's commands run). The "upload-" prefix is necessary because we can't have the same target
# in the "if" and "else" part of an automake file, and we'd prefer to use "EDG.tar.gz" at the download end (the "else").
#
# Also, whenever we create the uploadable tarball (regardless of whether we actually upload it) we should also make it
# look like we just downloaded it, because Jenkins tests that the EDG upload/download functionality is working by faking
# an upload/download. It runs "make binary_edg_tarball", then deletes the EDG source code, reconfigures ROSE, and runs
# "make" again to see if we can build ROSE with the EDG binary.
MOSTLYCLEANFILES += upload-EDG.tar.gz
upload-EDG.tar.gz: EDG/libroseEDG.la $(EDGBIN_SIGNATURE_FILE)
	rm -rf $(EDGBIN_NAME)
	mkdir $(EDGBIN_NAME)
	sed "s@^dependency_libs.*@dependency_libs=''@" EDG/libroseEDG.la >$(EDGBIN_NAME)/libroseEDG.la
	cp -r EDG/.libs $(EDGBIN_NAME)
	tar czf $(EDGBIN_NAME).tar.gz $(EDGBIN_NAME)
	rm -rf $(EDGBIN_NAME)
	ln -sf $(EDGBIN_NAME).tar.gz $@             # for upload
	ln -sf $(EDGBIN_NAME).tar.gz EDG.tar.gz     # make it look like we downloaded also


# Phony target to generate a tarball but not upload it
#(see above): .PHONY: binary_edg_tarball
binary_edg_tarball: upload-EDG.tar.gz

# Phony target to upload EDG tarballs to the staging area and the local area. Do not use $(EDGBIN_NAME) in the target or
# dependencies because it hasn't been computed at the time that make parses that part of the rule. It's okay to use it
# in the commands of this rule.
#(see above): .PHONY: upload_edg_binary
upload_edg_binary: binary_edg_tarball
	cp -f $(EDGBIN_NAME).tar.gz $(EDGBIN_STAGING_TARBALLS)/$(EDGBIN_NAME).tar.gz
	cp -f $(EDGBIN_NAME).tar.gz $(EDGBIN_LOCAL_TARBALLS)/$(EDGBIN_NAME).tar.gz

else

###############################################################################################################################
# We don't have the EDG source code (!ROSE_HAS_EDG_SOURCE)
###############################################################################################################################

# Figure out how to download a binary version of EDG that the ROSE team distributes.  The ROSE team distributes EDG
# binaries by compiling EDG within particular revisions of ROSE and then uploading the EDG binaries to a public web
# server.


all-am: EDG/libroseEDG.la

#(see above): .PHONY: check-network
check-network:
	@if ! wget -q --spider -t 3 --wait=1 $(ROSE_WEB_SERVER); then					\
	    echo "ROSE web server $(ROSE_WEB_SERVER) is not currently reachable (try again later)";	\
	    echo "$(CONTACT_INFO)" >&2;									\
	    exit 1;											\
	fi

# Only here for backward compatibility. Maybe we don't need it?
network_checking: check-network

# Try to get the EDG binary tarball if we don't have it.  Team members might be able to get it from a local directory,
# but others will need to go to a Web server.  We use wget rather than curl because curl was sometimes placing error
# messages inside the tarball. Don't use $(EDGBIN_NAME) in the target or dependencies because it hasn't been computed
# yet when make parses that part of this rule; it's okay to use it in the commands though.
EDG.tar.gz: $(EDGBIN_SIGNATURE_FILE)
	@if [ "$(EDGBIN_SIGNATURE)" = "" ]; then							\
	    echo "error: empty EDG binary compatibility signature in $(EDGBIN_SIGNATURE_FILE)." >&2;	\
	    echo "$(CONTACT_INFO)" >&2;									\
	    exit 1;											\
	fi

	@if [ -r "$(EDGBIN_NAME).tar.gz" ]; then								\
	    echo "EDG binary tarball appears to have been downloaded already: $(EDGBIN_NAME).tar.gz";		\
	else													\
	    $(MAKE) check-network || exit 1;									\
	    echo "Downloading EDG binary tarball: $(EDGBIN_NAME).tar.gz";					\
	    if ! wget -q --spider -t 3 --wait=1 $(EDGBIN_REMOTE_TARBALLS)/$(EDGBIN_NAME).tar.gz; then		\
	        echo "error: the EDG binary tarball is not available (or the web site is not reachable)." >&2;	\
	        echo "$(CONTACT_INFO)" >&2;									\
	        exit 1;												\
	    fi;													\
	    wget -O "$(EDGBIN_NAME).tar.gz" "$(EDGBIN_REMOTE_TARBALLS)/$(EDGBIN_NAME).tar.gz";			\
	    touch $(EDGBIN_NAME).tar.gz;									\
	fi

	ln -sf $(EDGBIN_NAME).tar.gz $@

# This target can be used to explicitly download the EDG tarball without needing to know its name.
#(see above): .PHONY: download-edg
download-edg: EDG.tar.gz
	@echo
	@echo "The EDG tarball is $(EDGBIN_NAME).tar.gz"
<<<<<<< HEAD
	@echo "To compile on a system with no network, copy this EDG tarball, the EDG.tar.gz symlink, and"
	@echo "the $(EDGBIN_SIGNATURE_FILE) file to the $$ROSE_BUILD/src/frontend/CxxFrontend directory on"
	@echo "the machine with no network."
=======
	@echo "To compile on a system with no network, follow the instructions here:"
	@echo "  http://rosecompiler.org/ROSE_HTML_Reference/group__installing__edg.html"
>>>>>>> 5fe621f5

# Unpack the EDG tarball. Note: $(am__untar) comes from configure and if it's not set then there's something wrong with configure.
EDG/libroseEDG.la: EDG.tar.gz
	GZIP=$(GZIP_ENV) gunzip -c $< |$(am__untar)
	rm -rf EDG
	mkdir -p EDG
	mv $(EDGBIN_NAME)/libroseEDG.* EDG/.
	mv $(EDGBIN_NAME)/.libs EDG/.
	rmdir $(EDGBIN_NAME)
	touch EDG/libroseEDG.la

installdir = ${datadir}

MOSTLYCLEANFILES += edg_binaries.txt EDG.tar.gz

endif

###############################################################################################################################
# Stuff that's common to both uploading and downloading EDG tarballs
###############################################################################################################################

# Cleanup
MOSTLYCLEANFILES += EDG/libroseEDG.la
clean-local:
	rm -rf EDG/.libs $(EDGBIN_NAME_PREFIX)-*.tar.gz
endif<|MERGE_RESOLUTION|>--- conflicted
+++ resolved
@@ -60,17 +60,6 @@
 	@cat $(EDGBIN_SIGNATURE_FILE)
 show-edg-name: $(EDGBIN_SIGNATURE_FILE)
 	@echo $(EDGBIN_NAME).tar.gz
-show-edg-url: $(EDGBIN_SIGNATURE_FILE)
-	@echo $(EDGBIN_REMOTE_TARBALLS)/$(EDGBIN_NAME).tar.gz
-
-
-# Phony target to show useful information. See .PHONY above.
-show-edg-hash: $(EDGBIN_SIGNATURE_FILE)
-	@cat $(EDGBIN_SIGNATURE_FILE)
-
-show-edg-name: $(EDGBIN_SIGNATURE_FILE)
-	@echo $(EDGBIN_NAME).tar.gz
-
 show-edg-url: $(EDGBIN_SIGNATURE_FILE)
 	@echo $(EDGBIN_REMOTE_TARBALLS)/$(EDGBIN_NAME).tar.gz
 
@@ -176,14 +165,8 @@
 download-edg: EDG.tar.gz
 	@echo
 	@echo "The EDG tarball is $(EDGBIN_NAME).tar.gz"
-<<<<<<< HEAD
-	@echo "To compile on a system with no network, copy this EDG tarball, the EDG.tar.gz symlink, and"
-	@echo "the $(EDGBIN_SIGNATURE_FILE) file to the $$ROSE_BUILD/src/frontend/CxxFrontend directory on"
-	@echo "the machine with no network."
-=======
 	@echo "To compile on a system with no network, follow the instructions here:"
 	@echo "  http://rosecompiler.org/ROSE_HTML_Reference/group__installing__edg.html"
->>>>>>> 5fe621f5
 
 # Unpack the EDG tarball. Note: $(am__untar) comes from configure and if it's not set then there's something wrong with configure.
 EDG/libroseEDG.la: EDG.tar.gz
