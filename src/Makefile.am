--- conflicted
+++ resolved
@@ -89,12 +89,9 @@
    $(libroseOpenFortranParserlibraries) \
    $(libroseJavaParserlibraries) \
    $(librosePHPlibraries) \
-<<<<<<< HEAD
    $(libroseCxxlibraries) \
-=======
    $(librosePythonlibraries) \
    $(libroseEDGlibraries) \
->>>>>>> 5ae92cae
    $(libroseBinaryLibraries) \
    $(top_builddir)/src/midend/abstractHandle/libabstractHandle.la \
    $(top_builddir)/src/midend/astDiagnostics/libastDiagnostics.la \
