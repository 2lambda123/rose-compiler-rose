--- conflicted
+++ resolved
@@ -873,10 +873,6 @@
 void
 Snippet::causeUnparsing(SgNode *ast, Sg_File_Info *target)
 {
-<<<<<<< HEAD
-#if 1 /* [Robb P. Matzke 2014-04-10]: this method of marking is not sufficient to cause unparsing of inserted snippets */
-=======
->>>>>>> 019512c1
     // Mark the things we insert as being transformations so they get inserted into the output by backend()
     struct T1: SnippetAstTraversal {
         void operator()(SgNode *node, AstSimpleProcessing::Order when) {
