--- conflicted
+++ resolved
@@ -257,11 +257,6 @@
       new_param_type = SgPointerType::createType (param_base_type);
       ROSE_ASSERT (new_param_type);
       new_param_name+= "p__";
-<<<<<<< HEAD
-    }
-    else
-      new_param_name= "s_"+new_param_name; //s_ means shared variables
-=======
     }
     else
     {
@@ -276,7 +271,6 @@
       //new_param_name= "s_"+new_param_name; //s_ means shared variables
       new_param_name= new_param_name; //s_ means shared variables
     }
->>>>>>> b89da91a
 
   }
 
