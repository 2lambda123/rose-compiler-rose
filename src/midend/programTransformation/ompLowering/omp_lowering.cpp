
// tps (01/14/2010) : Switching from rose.h to sage3.
#include "sage3basic.h"
#include "sageBuilder.h"
#include "Outliner.hh"
#include "omp_lowering.h"

using namespace std;
using namespace SageInterface;
using namespace SageBuilder;

// This is a hack to pass the number of CUDA loop iteration count around
// When translating "omp target" , we need to calculate the number of thread blocks needed.
// To do that, we need to know how many CUDA threads are needed.
// We think the number of CUDA threads is the iteration count of the parallelized CUDA loop (peeled off), assuming increment is always 1
//TODO  Also, the incremental value should be irrevelvant?
// The loop will be transformed away when we call transOmpTargtLoop since we use bottom-up translation
// So the loop iteration count needs to be stored globally before transOmpTarget() is called. 
static SgExpression* cuda_loop_iter_count_1 = NULL;

// this is another hack to pass the reduction variables for accelerator model directives
// We use bottom-up translation for AST with both omp parallel and omp for.
// reduction is implemented using a two level reduction method: inner thread block level + beyond block level
// We save the per-block variable and its reduction type integer into a map when generating inner block level reduction.
// We use the map to help generate beyond block level reduction
static std::map<SgVariableSymbol* , int> per_block_reduction_map;

// we don't know where to insert the declarations when they are generated as part of transOmpTargetLoop
// we have to save them and insert them later when kernel launch statement is generated as part of transOmpTargetParallel
static std::vector<SgVariableDeclaration*> per_block_declarations;

static std::map<string , std::vector<SgExpression*> > offload_array_offset_map;

// Liao 1/23/2015
// when translating mapped variables using xomp_deviceDataEnvironmentPrepareVariable(), the original variable reference will be used as
// a parameter. 
// However, later replaceVariablesWithPointerDereference () will find it and replace it with a device version reference, which is not desired.
// In order to avoid this, we keep track of these few references to the original Host CPU side variables and don't replace them later on.
// This may not be elegant, but let's get something working first.
static set<SgVarRefExp* > preservedHostVarRefs; 

#define ENABLE_XOMP 1  // Enable the middle layer (XOMP) of OpenMP runtime libraries
  //! Generate a symbol set from an initialized name list, 
  //filter out struct/class typed names
static void convertAndFilter (const SgInitializedNamePtrList input, ASTtools::VarSymSet_t& output)
  {
    for (SgInitializedNamePtrList::const_iterator iter =  input.begin(); iter != input.end(); iter++)
    {
      const SgInitializedName * iname = *iter;
      SgVariableSymbol* symbol = isSgVariableSymbol(iname->get_symbol_from_symbol_table ()); 
      ROSE_ASSERT (symbol != NULL);
      if (! isSgClassType(symbol->get_type()))
        output.insert(symbol);
    }
  }

namespace OmpSupport
{ 
  omp_rtl_enum rtl_type = e_gomp; /* default to  generate code targetting gcc's gomp */
  bool enable_accelerator = false; /* default is to not recognize and lowering OpenMP accelerator directives */

  // A flag to control if device data environment runtime functions are used to automatically manage data as much as possible.
  // instead of generating explicit data allocation, copy, free functions. 
  bool useDDE = true; 

  unsigned int nCounter = 0;
  //------------------------------------
  // Add include "xxxx.h" into source files, right before the first statement from users
  // Lazy approach: assume all files will contain OpenMP runtime library calls
  // TODO: (low priority) a better way is to only insert Headers when OpenMP is used.
  // 2/1/2008, try to use MiddleLevelRewrite to parse the content of the header, which
  //  should generate function symbols used for runtime function calls 
  //  But it is not stable!

  //! This makeDataSharingExplicit() is added by Hongyi on July/23/2012. 
  //! Consider private, firstprivate, lastprivate, shared, reduction  is it correct?@Leo
  //TODO: consider the initialized name of variable in function call or definitions  

  /** Algorithm for patchUpSharedVariables edited by Hongyi Ma on August 7th 2012
   *   1. find all variables references in  parallel region
   *   2. find all varibale declarations in this parallel region
   *   3. check whether these variables has been in private or shared clause already
   *   4. if not, add them into shared clause
   */

  //! function prototypes for  patch up shared variables 

  /*    Get name of varrefexp  */
  string getName( SgNode * n )
  {
    string name;
    SgVarRefExp * var = isSgVarRefExp( n );
    if ( var )
      name = var->get_symbol()->get_name().getString();

    return name;
  }

  /*    Remove duplicate list entries  */
  void getUnique( Rose_STL_Container< SgNode* > & list )
  {
    Rose_STL_Container< SgNode* >::iterator start = list.begin();
    unsigned int size = list.size();
    unsigned int i, j;

    if ( size > 1 )
    {
      for ( i = 0; i < size - 1; i++ )
      {
        j = i + 1;
        while ( j < size )
        {
          SgVarRefExp* iis = isSgVarRefExp( list.at(i) );
          SgVarRefExp* jjs = isSgVarRefExp( list.at(j) );

          SgInitializedName* is = isSgInitializedName( iis->get_symbol()->get_declaration() );
          SgInitializedName* js = isSgInitializedName( jjs->get_symbol()->get_declaration() );
          if ( is == js )
          {
            list.erase( start + j );
            size--;
            continue;
          }

          j++;
        }
      }
    }
  }
  /* the end of getUnique name */

  /* gather varaible references from remaining expressions */


  void gatherReferences( const Rose_STL_Container< SgNode* >& expr, Rose_STL_Container< SgNode* >& vars)
  {
    Rose_STL_Container< SgNode* >::const_iterator iter = expr.begin();

    while (iter != expr.end() )
    {

      Rose_STL_Container< SgNode* > tempList = NodeQuery::querySubTree(*iter, V_SgVarRefExp );

      Rose_STL_Container< SgNode* >::iterator ti = tempList.begin();
      while ( ti != tempList.end() )
      {
        vars.push_back( *ti );
        ti++;
      }
      iter++;


    }
    /* then remove the duplicate variables */

    getUnique( vars );



  } 

  /* the end of gatherReferences function*/

  //! end of function prototypes for patch up shared variables

  //! patch up all variables to make them explicit in data-sharing explicit 

  int patchUpSharedVariables(SgFile* file)
  {


    int result = 0; // record for the number of shared variables added

    ROSE_ASSERT( file != NULL );
    Rose_STL_Container< SgNode* > allParallelRegion = NodeQuery::querySubTree( file, V_SgOmpParallelStatement );
    Rose_STL_Container< SgNode* >::iterator  allParallelRegionItr = allParallelRegion.begin();

    for( ; allParallelRegionItr != allParallelRegion.end(); allParallelRegionItr++ )
    {
      //! gather all expressions statements
      Rose_STL_Container< SgNode* > expressions = NodeQuery::querySubTree( *allParallelRegionItr, V_SgExprStatement );
      //! store all variable references
      Rose_STL_Container< SgNode* > allRef;   
      gatherReferences(expressions, allRef );

      //!find all local variables in parallel region 
      Rose_STL_Container< SgNode* > localVariables = NodeQuery::querySubTree( *allParallelRegionItr, V_SgVariableDeclaration );

      //! check variables are not local, not variables in clauses already

      Rose_STL_Container< SgNode* >::iterator allRefItr = allRef.begin();
      while( allRefItr != allRef.end() )
      {
        SgVarRefExp* item = isSgVarRefExp( *allRefItr );
        string varName = item->get_symbol()->get_name().getString();

        Rose_STL_Container< SgNode* >::iterator localVariablesItr = localVariables.begin();

        bool isLocal = false; // record whether this variable should be added into shared clause

        while( localVariablesItr != localVariables.end() )
        {
          SgInitializedNamePtrList vars = ((SgVariableDeclaration*)(*localVariablesItr))->get_variables();

          string localName = vars.at(0)->get_name().getString();
          if( varName == localName )
          {
            isLocal = true;
          }             
          localVariablesItr++;

        }

        bool isInPrivate = false;
        SgInitializedName* reg = isSgInitializedName( item->get_symbol()->get_declaration() );

        isInPrivate = isInClauseVariableList( reg, isSgOmpClauseBodyStatement( *allParallelRegionItr ), V_SgOmpPrivateClause);

        bool isInShared = false;

        isInShared = isInClauseVariableList( reg, isSgOmpClauseBodyStatement( *allParallelRegionItr ), V_SgOmpSharedClause );

        bool isInFirstprivate = false;

        isInFirstprivate = isInClauseVariableList( reg, isSgOmpClauseBodyStatement( *allParallelRegionItr ), V_SgOmpFirstprivateClause );

        bool isInReduction = false;

        isInReduction = isInClauseVariableList( reg, isSgOmpClauseBodyStatement( *allParallelRegionItr ), V_SgOmpReductionClause );

        if( !isLocal && !isInShared && !isInPrivate && !isInFirstprivate && ! isInReduction )
        {
          std::cout<<" the insert variable is: "<<item->unparseToString()<<std::endl;
          addClauseVariable( reg, isSgOmpClauseBodyStatement( * allParallelRegionItr ), V_SgOmpSharedClause );
          result++; 
          std::cout<<" successfully !"<<std::endl;
        }
        allRefItr++;                 
      }          


    } // end of all parallel region  

    return result;
  } // the end of patchUpSharedVariables()











  //! make all data-sharing attribute explicit 

  int makeDataSharingExplicit(SgFile* file)
  {
    int result = 0; // to record the number of varbaile added 
    ROSE_ASSERT(file != NULL );

    int p = patchUpPrivateVariables(file); // private variable first

    int f = patchUpFirstprivateVariables(file);// then firstprivate variable

    int s = patchUpSharedVariables(file);// consider shared variables 


    //TODO:  patchUpDefaultVariables(file);  


    result = p + f  + s;
    return result;

  }  //! the end of makeDataSharingExplicit() 


  void insertRTLHeaders(SgSourceFile* file)
  {
    ROSE_ASSERT(file != NULL);    
    SgGlobal* globalscope = file->get_globalScope() ; //isSgGlobal(*i);
    ROSE_ASSERT (globalscope != NULL);
#ifdef ENABLE_XOMP
    SageInterface::insertHeader("libxomp.h",PreprocessingInfo::after,false,globalscope);
    if (enable_accelerator)  // include inlined CUDA device codes
      SageInterface::insertHeader("xomp_cuda_lib_inlined.cu",PreprocessingInfo::after,false,globalscope);
#else    
    if (rtl_type == e_omni)
      SageInterface::insertHeader("ompcLib.h",PreprocessingInfo::after,false,globalscope);
    else if (rtl_type == e_gomp)
      SageInterface::insertHeader("libgomp_g.h",PreprocessingInfo::after,false,globalscope);
    else
      ROSE_ASSERT(false);
#endif      
  }

  void insertAcceleratorInit(SgSourceFile* sgfile)
  {
#ifdef ENABLE_XOMP
    bool hasMain= false;
    //find the main entry
    SgFunctionDefinition* mainDef=NULL;
    string mainName = "::main";
    ROSE_ASSERT(sgfile != NULL);

    SgFunctionDeclaration * mainDecl=findMain(sgfile);
    if (mainDecl!= NULL)
    {
      // printf ("Found main function setting hasMain == true \n");
      mainDef = mainDecl->get_definition();
      hasMain = true;
    }

    //TODO declare pointers for threadprivate variables and global lock
    //addGlobalOmpDeclarations(ompfrontend, sgfile->get_globalScope(), hasMain );

    if (! hasMain) return ;
    ROSE_ASSERT (mainDef!= NULL); // Liao, at this point, we expect a defining declaration of main() is 
    // look up symbol tables for symbols
    SgScopeStatement * currentscope = mainDef->get_body();

    SgExprStatement * expStmt=  buildFunctionCallStmt (SgName("xomp_acc_init"),
        buildVoidType(), NULL,currentscope);
    prependStatement(expStmt,currentscope);
#endif  // ENABLE_XOMP

    return;
  }

  //----------------------------
  //tasks:
  // * find the main entry for the application
  // * add (int argc, char *argv[]) if not exist(?)
  // * add runtime system init code at the begin 
  // * find all return points and append cleanup code
  // * add global declarations for threadprivate variables
  // * add global declarations for lock variables

  void insertRTLinitAndCleanCode(SgSourceFile* sgfile)
  {
#ifdef ENABLE_XOMP
    bool hasMain= false;
    //find the main entry
    SgFunctionDefinition* mainDef=NULL;
    string mainName = "::main";
    ROSE_ASSERT(sgfile != NULL);

    SgFunctionDeclaration * mainDecl=findMain(sgfile);
    if (mainDecl!= NULL)
    {
      // printf ("Found main function setting hasMain == true \n");
      mainDef = mainDecl->get_definition();
      hasMain = true;
    }

    //TODO declare pointers for threadprivate variables and global lock
    //addGlobalOmpDeclarations(ompfrontend, sgfile->get_globalScope(), hasMain );

    if (! hasMain) return ;
    ROSE_ASSERT (mainDef!= NULL); // Liao, at this point, we expect a defining declaration of main() is found
    // add parameter  int argc , char* argv[] if not exist
    SgInitializedNamePtrList args = mainDef->get_declaration()->get_args();
    SgType * intType=  SgTypeInt::createType();
    SgType *charType=  SgTypeChar::createType();

#if 1   //patch up argc, argv if they do not exit yet
    if (args.size()==0){
      SgFunctionParameterList *parameterList = mainDef->get_declaration()->get_parameterList();
      ROSE_ASSERT(parameterList);

      // int argc
      SgName name1("argc");
      SgInitializedName *arg1 = buildInitializedName(name1,intType);

      //char** argv
      SgName name2("argv");
      SgPointerType *pType1= buildPointerType(charType);
      SgPointerType *pType2= buildPointerType(pType1);
      SgInitializedName *arg2 = buildInitializedName(name2,pType2);

      appendArg(parameterList,arg1);
      appendArg(parameterList,arg2);

    } // end if (args.size() ==0)
#endif
    // add statements to prepare the runtime system
    //int status=0;
    SgIntVal * intVal = buildIntVal(0);

    SgAssignInitializer * init2=buildAssignInitializer(intVal);
    SgName *name1 = new SgName("status"); 
    SgVariableDeclaration* varDecl1 = buildVariableDeclaration(*name1, SgTypeInt::createType(),init2, mainDef->get_body());

    // cout<<"debug:"<<varDecl1->unparseToString()<<endl;

    //_ompc_init(argc, argv);
    SgType* voidtype =SgTypeVoid::createType();
    SgFunctionType *myFuncType= new SgFunctionType(voidtype,false);
    ROSE_ASSERT(myFuncType != NULL);

    //SgExprListExp, two parameters (argc, argv)
    // look up symbol tables for symbols
    SgScopeStatement * currentscope = mainDef->get_body();

    SgInitializedNamePtrList mainArgs = mainDef->get_declaration()->get_parameterList()->get_args();
    Rose_STL_Container <SgInitializedName*>::iterator i= mainArgs.begin();
    ROSE_ASSERT(mainArgs.size()==2);

    SgExprListExp * exp_list_exp = buildExprListExp();
    if (!SageInterface::is_Fortran_language())
    {
      SgVarRefExp *var1 = buildVarRefExp(isSgInitializedName(*i), mainDef->get_body());
      SgVarRefExp *var2 = buildVarRefExp(isSgInitializedName(*++i), mainDef->get_body());

      appendExpression(exp_list_exp,var1);
      appendExpression(exp_list_exp,var2);
    }

    SgExprStatement * expStmt=  buildFunctionCallStmt (SgName("XOMP_init"),
        buildVoidType(), exp_list_exp,currentscope);
    //  cout<<"debug:"<<expStmt->unparseToString()<<endl;
    //prepend to main body
    // Liao 1/5/2011
    // This is not safe since it cannot be prepended to an implicit none statement in fortran
    //prependStatement(expStmt,currentscope);
    //prependStatement(varDecl1,currentscope);
    if (SageInterface::is_Fortran_language())
    {
      SgStatement *l_stmt = findLastDeclarationStatement(currentscope);
      if (l_stmt != NULL)
        insertStatementAfter (l_stmt, varDecl1);
      else
        prependStatement(varDecl1,currentscope);
    }
    else // C/C++, we can always prepend it.
      prependStatement(varDecl1,currentscope);

    insertStatementAfter (varDecl1, expStmt);
    //---------------------- termination part

    //  cout<<"debug:"<<mainDef->unparseToString()<<endl;

    // search all return statements and add terminate() before them
    //the body of this function is empty in the runtime library
    // _ompc_terminate(status);

    //SgExprListExp, 1 parameters (status) 
    SgInitializedName *initName1= varDecl1->get_decl_item(*name1);
    ROSE_ASSERT(initName1);

    SgVarRefExp *var3 = buildVarRefExp(initName1,currentscope);
    SgExprListExp * exp_list_exp2 = buildExprListExp();
    appendExpression(exp_list_exp2,var3);

    //build call exp stmt
    SgExprStatement * expStmt2= buildFunctionCallStmt (SgName("XOMP_terminate"),
        buildVoidType(),exp_list_exp2,mainDef->get_body());
    // find return statement, insert before it
    Rose_STL_Container<SgNode*> rtList = NodeQuery::querySubTree(mainDef, V_SgReturnStmt);
    if (rtList.size()>0)
    {
      for(Rose_STL_Container<SgNode*>::iterator i= rtList.begin();i!=rtList.end();i++)
      {
        SgStatement *targetBB= isSgStatement((*i)->get_parent());
        ROSE_ASSERT(targetBB != NULL);
        if (i!=rtList.begin()) // for 2nd, 3rd, etc occurrences. We should always build a new statement instead of sharing a statement! 
        {
          expStmt2= buildFunctionCallStmt (SgName("XOMP_terminate"),
              buildVoidType(),exp_list_exp2,mainDef->get_body());
        }
        insertStatement(isSgStatement(*i),expStmt2);
      }
    }
    else //if not found append to function body
    {
      appendStatement(expStmt2,currentscope);
    }
    // cout<<"debug terminate:"<<expStmt2->unparseToString()<<endl;
    //   AstPostProcessing(mainDef->get_declaration());
#endif  // ENABLE_XOMP

    return;
  }

  //! Replace references to oldVar within root with references to newVar
  int replaceVariableReferences(SgNode* root, SgVariableSymbol* oldVar, SgVariableSymbol* newVar)
  {
    ROSE_ASSERT(oldVar != NULL);
    ROSE_ASSERT(newVar!= NULL);

    VariableSymbolMap_t varRemap;
    varRemap.insert(  VariableSymbolMap_t::value_type(oldVar, newVar));
    return replaceVariableReferences(root, varRemap);
  }

  //! Replace variable references within root based on a map from old symbols to new symbols
  /* This function is mostly used by transOmpVariables() to handle private, firstprivate, reduction, etc.
   *  
   *   
   */
  int replaceVariableReferences(SgNode* root, VariableSymbolMap_t varRemap)
  {
    int result =0;
    typedef Rose_STL_Container<SgNode *> NodeList_t;
    NodeList_t refs = NodeQuery::querySubTree (root, V_SgVarRefExp);
    for (NodeList_t::iterator i = refs.begin (); i != refs.end (); ++i)
    {
      SgVarRefExp* ref_orig = isSgVarRefExp (*i);
      ROSE_ASSERT (ref_orig);
#if 0 // Liao 6/9/2010  , 
      if (SageInterface::isUseByAddressVariableRef(ref_orig))
      {
        //  cout<<"Skipping a variable replacement because the variable is used by its address:"<< ref_orig->unparseToString()<<endl;
        continue; //skip the replacement for variable used by addresses
      }
#endif      
      VariableSymbolMap_t::const_iterator iter = varRemap.find(ref_orig->get_symbol()); 
      if (iter != varRemap.end())
      {
        SgVariableSymbol* newSym = iter->second; 
        ref_orig->set_symbol( newSym);
        result ++;
      }
    }
    return result;
  }

  int replaceVariablesWithPointerDereference(SgNode* root, ASTtools::VarSymSet_t vars)
  {
    int result = 0;
    typedef Rose_STL_Container<SgNode *> NodeList_t;
    NodeList_t refs = NodeQuery::querySubTree (root, V_SgVarRefExp);
    for (NodeList_t::iterator i = refs.begin (); i != refs.end (); ++i)
    {
      SgVarRefExp* ref_orig = isSgVarRefExp (*i);
      ROSE_ASSERT (ref_orig);
      ASTtools::VarSymSet_t::const_iterator ii = vars.find( ref_orig->get_symbol( ) );
      if( ii != vars.end( ) )
      {
        SgExpression * ptr_ref = buildPointerDerefExp( copyExpression(ref_orig) );
        ptr_ref->set_need_paren(true);
        SageInterface::replaceExpression( ref_orig, ptr_ref );
        result ++;
      }
    }
    return result;
  }

  //! Create a stride expression from an existing stride expression based on the loop iteration's order (incremental or decremental)
  // The assumption is orig_stride is just the raw operand of the condition expression of a loop
  // so it has to be adjusted to reflect the real stride: *(-1) if decremental
  static SgExpression* createAdjustedStride(SgExpression* orig_stride, bool isIncremental)
  {
    ROSE_ASSERT(orig_stride);
    if (isIncremental)
      return copyExpression(orig_stride); // never share expressions
    else
    {
      /*  I changed the normalization phase to generate consistent incremental expressions
       *  it should be i+= -1  for decremental loops 
       *   no need to adjust it anymore.
       *  */
      //      printf("Found a decremental case: orig_stride is\n");
      //      cout<<"\t"<<orig_stride->unparseToString()<<endl;
      return copyExpression(orig_stride);
      //return buildMultiplyOp(buildIntVal(-1),copyExpression(orig_stride));
    }
  }

  //! check if an omp for/do loop use static schedule or not
  // Static schedule include: default schedule, or schedule(static[,chunk_size]) 
  bool useStaticSchedule(SgOmpClauseBodyStatement* omp_loop)
  {
    ROSE_ASSERT(omp_loop);
    bool result= false; 
    Rose_STL_Container<SgOmpClause*> clauses = getClause(omp_loop, V_SgOmpScheduleClause);
    if (clauses.size()==0)
    {
      result = true; // default schedule is static
    }else
    {
      ROSE_ASSERT(clauses.size() ==1); 
      SgOmpScheduleClause* s_clause = isSgOmpScheduleClause(clauses[0]);
      ROSE_ASSERT(s_clause);
      if (s_clause->get_kind() == SgOmpClause::e_omp_schedule_static)
        result = true;
    }
    return result;
  }

  // Chunk size  for dynamic and guided schedule should be 1 if not specified.
  static SgExpression* createAdjustedChunkSize(SgExpression* orig_chunk_size )
  {
    SgExpression* result = NULL;
    if (orig_chunk_size)
      result = copyExpression(orig_chunk_size);
    else
      result = buildIntVal(1);
    ROSE_ASSERT(result != NULL);  
    return result;
  }
  // Convert a schedule kind enum value to a small case string
  string toString(SgOmpClause::omp_schedule_kind_enum s_kind)
  {
    string result ;
    if (s_kind == SgOmpClause::e_omp_schedule_static)
    {
      result = "static";
    } else if (s_kind == SgOmpClause::e_omp_schedule_dynamic)
    {
      result = "dynamic";
    }
    else if (s_kind == SgOmpClause::e_omp_schedule_guided)
    {
      result = "guided";
    }
    else if (s_kind == SgOmpClause::e_omp_schedule_runtime)
    {
      result = "runtime";
    }
    else if (s_kind == SgOmpClause::e_omp_schedule_auto)
    {
      //      cerr<<"GOMP does not provide an implementation for schedule(auto)....."<<endl;
      result = "auto";
    } else
    {
      cerr<<"Error: illegal or unhandled schedule kind:"<< s_kind<<endl;
      ROSE_ASSERT(false);
    }
    return result;
  }
#ifdef ENABLE_XOMP 
  //! Generate XOMP loop schedule init function's name, union from OMNI's 
  string generateGOMPLoopInitFuncName (bool isOrdered, SgOmpClause::omp_schedule_kind_enum s_kind)
  {
    // XOMP_loop_static_init() 
    // XOMP_loop_ordered_static_init ()
    // XOMP_loop_dynamic_init () 
    // XOMP_loop_ordered_dynamic_init ()
    // .....
    string result;
    result = "XOMP_loop_";
    //Handled ordered
    if (isOrdered)
      result +="ordered_";
    result += toString(s_kind);  
    result += "_init"; 
    return result;
  }
#endif

  //! Generate GOMP loop schedule start function's name
  string generateGOMPLoopStartFuncName (bool isOrdered, SgOmpClause::omp_schedule_kind_enum s_kind)
  {
    // GOMP_loop_static_start () 
    // GOMP_loop_ordered_static_start ()
    // GOMP_loop_dynamic_start () 
    // GOMP_loop_ordered_dynamic_start ()
    // .....
    string result;
#ifdef ENABLE_XOMP 
    result = "XOMP_loop_";
#else    
    result = "GOMP_loop_";
#endif    
    // Handled ordered
    if (isOrdered)
      result +="ordered_";
    result += toString(s_kind);  
    result += "_start"; 
    return result;
  }

  //! Generate GOMP loop schedule next function's name
  string generateGOMPLoopNextFuncName (bool isOrdered, SgOmpClause::omp_schedule_kind_enum s_kind)
  {
    string result;
    // GOMP_loop_static_next() 
    // GOMP_loop_ordered_static_next ()
    // GOMP_loop_dynamic_next () 
    // GOMP_loop_ordered_dynamic_next()
    // .....

#ifdef ENABLE_XOMP 
    result = "XOMP_loop_";
#else
    result = "GOMP_loop_";
#endif    
    if (isOrdered)
      result +="ordered_";
    result += toString(s_kind);  
    result += "_next"; 
    return result;
  }

  //! Fortran only action: insert include "libxompf.h" into the function body with calls to XOMP_loop_* functions
  // This is necessary since XOMP_loop_* functions will be treated as returning REAL by implicit rules (starting with X)
  // This function finds the function definition enclosing a start node, check if there is any existing include 'libxompf.h'
  // then insert one if there is none.
  static void insert_libxompf_h(SgNode* startNode)
  {
    ROSE_ASSERT (startNode != NULL);
    // This function should not be used for other than Fortran
    ROSE_ASSERT (SageInterface::is_Fortran_language()  == true);
    // we don't expect input node is a func def already
    ROSE_ASSERT (isSgFunctionDefinition(startNode)  == NULL);

#if 0
    //find enclosing parallel region's body
    SgBasicBlock * omp_body = NULL;
    SgOmpParallelStatement * omp_stmt = isSgOmpParallelStatement(getEnclosingNode<SgOmpParallelStatement>(startNode));
    if (omp_stmt)
    {
      omp_body= isSgBasicBlock(omp_stmt->get_body());
      ROSE_ASSERT(omp_body != NULL);
    }

    // Find enclosing function body
    SgFunctionDefinition* func_def = getEnclosingProcedure (startNode);
    ROSE_ASSERT (func_def != NULL);
    SgBasicBlock * f_body = func_def->get_body();

    SgBasicBlock* t_body = (omp_body!=NULL)?omp_body:f_body;
#endif  
    SgBasicBlock* t_body = getEnclosingRegionOrFuncDefinition (startNode);
    ROSE_ASSERT (t_body != NULL);
    // Try to find an existing include 'libxompf.h'
    // Assumptions: 
    //   1. It only shows up at the top level, not within other SgBasicBlock
    //   2. The startNode is after the include line
    SgStatement * s_include = NULL ; // existing include 
    SgStatementPtrList stmt_list = t_body->get_statements();
    SgStatementPtrList::iterator iter;
    for (iter = stmt_list.begin(); iter != stmt_list.end(); iter ++)
    {
      SgStatement* stmt = *iter;
      ROSE_ASSERT (stmt != NULL);
      SgFortranIncludeLine * f_inc = isSgFortranIncludeLine(stmt);
      if (f_inc)
      {
        string f_name = StringUtility::stripPathFromFileName(f_inc->get_filename());
        if (f_name == "libxompf.h")
        {
          s_include = f_inc;
          break;
        }
      } 
    }
    if (s_include == NULL)
    {
      s_include = buildFortranIncludeLine ("libxompf.h");
      SgStatement* l_stmt = findLastDeclarationStatement (t_body);
      if (l_stmt)
        insertStatementAfter(l_stmt,s_include);
      else
        prependStatement(s_include, t_body);
    } 
  }
  //! Translate an omp for loop with non-static scheduling clause or with ordered clause ()
  // bb1 is the basic block to insert the translated loop
  // bb1 already has compiler-generated variable declarations for new loop control variables
  /*
   * start, end, incremental, chunk_size, own_start, own_end            
   XOMP_loop_static_init(int lower, int upper, int stride, int chunk_size);

   if (GOMP_loop_dynamic_start (orig_lower, orig_upper, adj_stride, orig_chunk, &_p_lower, &_p_upper)) 
  //  if (GOMP_loop_ordered_dynamic_start (S, E, INCR, CHUNK, &_p_lower, &_p_upper))  
  { 
  do                                                       
  {                                                      
  for (_p_index = _p_lower; _p_index < _p_upper; _p_index += orig_stride)
  set_data (_p_index, iam);                                 
  }                                                      
  while (GOMP_loop_dynamic_next (&_p_lower, &_p_upper));                
  // while (GOMP_loop_ordered_dynamic_next (&_p_lower, &_p_upper));     
  }
  GOMP_loop_end ();                                          
  //  GOMP_loop_end_nowait (); 
  //
  // More explanation: -------------------------------------------
  // Omni uses the following translation 
  _ompc_dynamic_sched_init(_p_loop_lower,_p_loop_upper,_p_loop_stride,5);
  while(_ompc_dynamic_sched_next(&_p_loop_lower,&_p_loop_upper)){
  for (_p_loop_index = _p_loop_lower; (_p_loop_index) < _p_loop_upper; _p_loop_index += _p_loop_stride) {
  k_3++;
  }
  }
  // In order to merge two kinds of translations into one scheme.
  // we split 
  while(_ompc_dynamic_sched_next(&_p_loop_lower,&_p_loop_upper)){
  for (_p_loop_index = _p_loop_lower; (_p_loop_index) < _p_loop_upper; _p_loop_index += _p_loop_stride) {
  k_3++;
  }
  }

  // to 
  if (_ompc_dynamic_sched_next(&_p_loop_lower,&_p_loop_upper)){
  do {
  for (_p_loop_index = _p_loop_lower; (_p_loop_index) < _p_loop_upper; _p_loop_index += _p_loop_stride) {
  k_3++;
  }
  } while (_ompc_dynamic_sched_next(&_p_loop_lower,&_p_loop_upper));
  }
  // and XOMP layer will compensate for the difference.
  */
  static void transOmpLoop_others(SgOmpClauseBodyStatement* target,  
      SgVariableDeclaration* index_decl, SgVariableDeclaration* lower_decl,  SgVariableDeclaration* upper_decl, 
      SgBasicBlock* bb1)
  {
    ROSE_ASSERT (target != NULL);
    ROSE_ASSERT (index_decl != NULL);
    ROSE_ASSERT (lower_decl != NULL);
    ROSE_ASSERT (upper_decl != NULL);
    ROSE_ASSERT (bb1 != NULL);

    SgScopeStatement* p_scope = target->get_scope();
    ROSE_ASSERT (p_scope != NULL);
    SgStatement * body =  target->get_body();
    ROSE_ASSERT(body != NULL);
    // The OpenMP syntax requires that the omp for pragma is immediately followed by the for loop.
    SgForStatement * for_loop = isSgForStatement(body);
    SgFortranDo* do_loop = isSgFortranDo(body);
    SgStatement * loop = for_loop!=NULL? (SgStatement*)for_loop:(SgStatement*)do_loop;

    SgInitializedName* orig_index; 
    SgExpression* orig_lower, * orig_upper, * orig_stride; 
    bool isIncremental = true; // if the loop iteration space is incremental
    // grab the original loop 's controlling information
    bool is_canonical = false;
    if (for_loop)
      is_canonical = isCanonicalForLoop (for_loop, &orig_index, & orig_lower, &orig_upper, &orig_stride, NULL, &isIncremental);
    else if (do_loop)
    {
      is_canonical = isCanonicalDoLoop (do_loop, &orig_index, & orig_lower, &orig_upper, &orig_stride, NULL, &isIncremental, NULL);
      insert_libxompf_h (do_loop);
    }
    else
    {
      cerr<<"error! transOmpLoop_others(). loop is neither for_loop nor do_loop. Aborting.."<<endl;
      ROSE_ASSERT (false);
    }  
    ROSE_ASSERT(is_canonical == true);

    Rose_STL_Container<SgOmpClause*> clauses = getClause(target, V_SgOmpScheduleClause);

    // the case of with the ordered schedule, but without any schedule policy specified
    // treat it as (static, 0) based on GCC's translation
    SgOmpClause::omp_schedule_kind_enum s_kind = SgOmpClause::e_omp_schedule_static;
    SgExpression* orig_chunk_size = NULL;
    bool hasOrder = false;
    if (hasClause(target, V_SgOmpOrderedClause))
      hasOrder = true;
    ROSE_ASSERT(hasOrder || clauses.size() !=0);
    // Most cases: with schedule(kind,chunk_size)
    if (clauses.size() !=0)
    {  
      ROSE_ASSERT(clauses.size() ==1);
      SgOmpScheduleClause* s_clause = isSgOmpScheduleClause(clauses[0]);
      ROSE_ASSERT(s_clause);
      s_kind = s_clause->get_kind();
      orig_chunk_size = s_clause->get_chunk_size();

      // chunk size is 1 for dynamic and guided schedule, if not specified. 
      if (s_kind == SgOmpClause::e_omp_schedule_dynamic|| s_kind == SgOmpClause::e_omp_schedule_guided)
      {
        orig_chunk_size = createAdjustedChunkSize(orig_chunk_size);
      }
    }
    else
      orig_chunk_size = buildIntVal(0);

    // schedule(auto) does not have chunk size 
    if (s_kind != SgOmpClause::e_omp_schedule_auto  && s_kind != SgOmpClause::e_omp_schedule_runtime)
      ROSE_ASSERT(orig_chunk_size != NULL);
    // (GOMP_loop_static_start (orig_lower, orig_upper, adj_stride, orig_chunk, &_p_lower, &_p_upper)) 
    // (GOMP_loop_ordered_static_start (orig_lower, orig_upper, adj_stride, orig_chunk, &_p_lower, &_p_upper)) 
    string func_start_name= generateGOMPLoopStartFuncName(hasOrder, s_kind);
    // Assembling function call expression's parameters
    // first three are identical for all cases: 
    // we generate inclusive upper (-1) bounds after loop normalization, gomp runtime calls expect exclusive upper bounds
    // so we +1 to adjust it back to exclusive.

#if 0 // Liao 1/11/2011. I changed XOMP loop functions to use inclusive upper bounds. All adjustments are done within XOMP from now on
    int upper_adjust = 1;  // we use inclusive bounds, adjust them accordingly 
    if (!isIncremental) 
      upper_adjust = -1;
#endif 

#ifdef ENABLE_XOMP
    // build function init stmt
    //  _ompc_dynamic_sched_init(_p_loop_lower,_p_loop_upper,_p_loop_stride,5);
    SgExprListExp* para_list_i = buildExprListExp(copyExpression(orig_lower), 
        //buildAddOp(copyExpression(orig_upper), buildIntVal(upper_adjust)),
        copyExpression(orig_upper), 
        createAdjustedStride(orig_stride, isIncremental)); 
    if (s_kind != SgOmpClause::e_omp_schedule_auto && s_kind != SgOmpClause::e_omp_schedule_runtime)
    {
      appendExpression(para_list_i, copyExpression(orig_chunk_size));
    }

    string func_init_name= generateGOMPLoopInitFuncName(hasOrder, s_kind);
    SgExprStatement* func_init_stmt = buildFunctionCallStmt(func_init_name, buildVoidType(), para_list_i, bb1);
    appendStatement(func_init_stmt, bb1);
#endif    
    //build function start
    SgExprListExp* para_list = buildExprListExp(copyExpression(orig_lower), 
        //buildAddOp(copyExpression(orig_upper), buildIntVal(upper_adjust)),
        copyExpression(orig_upper),
        createAdjustedStride(orig_stride, isIncremental)); 
    if (s_kind != SgOmpClause::e_omp_schedule_auto && s_kind != SgOmpClause::e_omp_schedule_runtime)
    {
      appendExpression(para_list, orig_chunk_size);
      //appendExpression(para_list, copyExpression(orig_chunk_size));
    }
    if (for_loop)
    {
      appendExpression(para_list, buildAddressOfOp(buildVarRefExp(lower_decl)));
      appendExpression(para_list, buildAddressOfOp(buildVarRefExp(upper_decl)));
    }
    else if (do_loop)
    {
      appendExpression(para_list, buildVarRefExp(lower_decl));
      appendExpression(para_list, buildVarRefExp(upper_decl));
    }
    SgFunctionCallExp* func_start_exp = NULL;
    SgBasicBlock * true_body = buildBasicBlock();
    SgIfStmt* if_stmt = NULL; 
    if (SageInterface::is_Fortran_language())
    {
      // Note for Fortran, we treat the function as returning integer, same type as the rhs of .eq.
      // Otherwise, unparser will complain.
      func_start_exp  = buildFunctionCallExp(func_start_name, buildIntType(), para_list, bb1);
      if_stmt = buildIfStmt(buildEqualityOp(func_start_exp,buildIntVal(1)), true_body, NULL);
      // if_stmt->set_use_then_keyword(true); 
      // if_stmt->set_has_end_statement(true); 
    }
    else 
    {
      func_start_exp  = buildFunctionCallExp(func_start_name, buildBoolType(), para_list, bb1);
      if_stmt = buildIfStmt(func_start_exp, true_body, NULL);
    }

    appendStatement(if_stmt, bb1);
    SgExprListExp * n_exp_list = NULL;
    if (for_loop)
    {
      n_exp_list = buildExprListExp(buildAddressOfOp(buildVarRefExp(lower_decl)), buildAddressOfOp(buildVarRefExp(upper_decl)));
    }
    else if (do_loop)
    {
      n_exp_list = buildExprListExp(buildVarRefExp(lower_decl), buildVarRefExp(upper_decl));
    }
    ROSE_ASSERT (n_exp_list!=NULL);
    SgExpression* func_next_exp = NULL; 

    // do {} while (GOMP_loop_static_next (&_p_lower, &_p_upper))
    if (for_loop)
    { 

      func_next_exp =buildFunctionCallExp(generateGOMPLoopNextFuncName(hasOrder, s_kind), buildBoolType(),
          n_exp_list, bb1);
      SgBasicBlock * do_body = buildBasicBlock();
      SgDoWhileStmt * do_while_stmt = buildDoWhileStmt(do_body, func_next_exp);
      appendStatement(do_while_stmt, true_body);
      // insert the loop into do-while
      appendStatement(loop, do_body);
    } 
    // Liao 1/7/2011, Fortran does not support SgDoWhileStmt
    // We use the following control flow as an alternative:  
    //   label  continue
    //          loop_here 
    //          if (GOMP_loop_static_next (&_p_lower, &_p_upper)) 
    //             goto label  
    else if (do_loop)
    {
      SgFunctionDefinition * funcDef = getEnclosingFunctionDefinition(bb1);
      ROSE_ASSERT (funcDef != NULL);
      // label  CONTINUE
      SgLabelStatement * label_stmt_1 = buildLabelStatement("", NULL);
      appendStatement(label_stmt_1, true_body);
      int l_val = suggestNextNumericLabel(funcDef);
      setFortranNumericLabel(label_stmt_1, l_val);
      // loop here
      appendStatement(loop, true_body);
      // if () goto label
      func_next_exp =buildFunctionCallExp(generateGOMPLoopNextFuncName(hasOrder, s_kind), buildIntType(),
          n_exp_list, bb1);
      SgIfStmt * if_stmt_2 = buildIfStmt(buildEqualityOp(func_next_exp,buildIntVal(1)), buildBasicBlock(), buildBasicBlock());
      SgGotoStatement* gt_stmt = buildGotoStatement(label_stmt_1->get_numeric_label()->get_symbol());
      appendStatement (gt_stmt, isSgScopeStatement(if_stmt_2->get_true_body()));
      appendStatement(if_stmt_2,true_body);
      // assertion from unparser
      SgStatementPtrList & statementList = isSgBasicBlock(if_stmt_2->get_true_body())->get_statements();
      ROSE_ASSERT(statementList.size() == 1);
    }

    // Rewrite loop control variables
    replaceVariableReferences(loop,isSgVariableSymbol(orig_index->get_symbol_from_symbol_table ()), 
        getFirstVarSym(index_decl));
#if 0 // Liao 1/11/2011. I changed XOMP loop functions to use inclusive upper bounds. All adjustments are done within XOMP from now on
    int upperAdjust;
    if (isIncremental)  // adjust the bounds again, inclusive bound so -1 for incremental loop
      upperAdjust = -1;
    else 
      upperAdjust = 1;
#endif      
    SageInterface::setLoopLowerBound(loop, buildVarRefExp(lower_decl));
    //SageInterface::setLoopUpperBound(loop, buildAddOp(buildVarRefExp(upper_decl),buildIntVal(upperAdjust)));
    SageInterface::setLoopUpperBound(loop, buildVarRefExp(upper_decl));
    ROSE_ASSERT (orig_upper != NULL);
    transOmpVariables(target, bb1, orig_upper); // This should happen before the barrier is inserted.
    // GOMP_loop_end ();  or GOMP_loop_end_nowait (); 
#ifdef ENABLE_XOMP
    string func_loop_end_name = "XOMP_loop_end"; 
#else    
    string func_loop_end_name = "GOMP_loop_end"; 
#endif    
    if (hasClause(target, V_SgOmpNowaitClause)) 
    {
      func_loop_end_name+= "_nowait";
    }
    SgExprStatement* end_func_stmt = buildFunctionCallStmt(func_loop_end_name, buildVoidType(), NULL, bb1);
    appendStatement(end_func_stmt, bb1);
  }

  // Expected AST
  // * SgOmpForStatement
  // ** SgForStatement
  // Algorithm:
  // Loop normalization first  for stop condition expressions
  //   <: for (i= 0;i <20; i++) --> for (i= 0;i <20; i+=1)  [0,20, +1] to pass to runtime calls
  //  <=: for (i= 0;i<=20; i++) --> for (i= 0;i <21; i+=1) 
  //   >: for (i=20;i >-1; i--) --> for (i=20;i >-1; i-=1) [20, -1, -1]
  //  >=: for (i=20;i>= 0; i--) --> for (i=20;i >-1; i-=1)
  // We have a SageInterface::forLoopNormalization() which does the opposite (normalizing a C loop to a Fortran style loop)
  // < --> <= and > --> >=, 
  // GCC-GOMP use compiler-generated statements to schedule loop iterations using static schedule
  // All other schedule policies use runtime calls instead.
  // We translate static schedule here and non-static ones in transOmpLoop_others()
  // 
  // Static schedule, including:
  //1. default (static even) case
  //2. schedule(static[, chunk_size]): == static even if chunk_size is not specified
  // gomp does not provide a runtime call to calculate loop control values 
  // for the default (static even) scheduling
  // compilers have to generate the statements to do this. I HATE THIS!!!
  // the loop scheduling algorithm for the default case is
  /*
  // calculate loop iteration count from lower, upper and stride , no -1 if upper is an inclusive bound
  int _p_iter_count = (stride + -1 + upper - lower )/stride;  
  // calculate a proper chunk size
  // two cases: evenly divisible  20/5 =4
  //   not evenly divisible 20/3= 6
  // Initial candidate  

  int _p_num_threads = omp_get_num_threads ();
  _p_chunk_size = _p_iter_count / _p_num_threads;
  int _p_ck_temp = (_p_chunk_size * _p_num_threads) != _p_iter_count;
  // increase the chunk size by 1 if not evenly divisible
  _p_chunk_size = _p_ck_temp + _p_chunk_size;

  // decide on the lower and upper bound for the current thread
  int _p_thread_id = omp_get_thread_num ();
  _p_lower = lower + _p_chunk_size * _p_thread_id * stride;a
  // -1 if upper is an inclusive bound
  _p_upper = _p_lower + _p_chunk_size * stride;

  // adjust the upper bound
  _p_upper = MIN_EXPR <_p_upper, upper>;
  // _p_upper = _p_upper<upper? _p_upper: upper; 
  // Note: decremental iteration space needs some minor changes to the algorithm above.
  // stride should be negated 
  // MIN_EXP should be MAX_EXP
  // upper bound adjustment should be +1 instead of -1
  */
  void transOmpLoop(SgNode* node)
    //void transOmpFor(SgNode* node)
  {
    ROSE_ASSERT(node != NULL);
    SgOmpForStatement* target1 = isSgOmpForStatement(node);
    SgOmpDoStatement* target2 = isSgOmpDoStatement(node);

    SgOmpClauseBodyStatement* target = (target1!=NULL?(SgOmpClauseBodyStatement*)target1:(SgOmpClauseBodyStatement*)target2);
    ROSE_ASSERT (target != NULL);

    SgScopeStatement* p_scope = target->get_scope();
    ROSE_ASSERT (p_scope != NULL);

    SgStatement * body =  target->get_body();
    ROSE_ASSERT(body != NULL);
    // The OpenMP syntax requires that the omp for pragma is immediately followed by the for loop.
    SgForStatement * for_loop = isSgForStatement(body);
    SgFortranDo * do_loop = isSgFortranDo(body);

    SgStatement* loop = (for_loop!=NULL?(SgStatement*)for_loop:(SgStatement*)do_loop);
    ROSE_ASSERT (loop != NULL);
    // Step 1. Loop normalization
    // we reuse the normalization from SageInterface, though it is different from what gomp expects.
    // the point is to have a consistent loop form. We can adjust the difference later on.
    if (for_loop) 
      SageInterface::forLoopNormalization(for_loop);
    else if (do_loop)
      SageInterface::doLoopNormalization(do_loop);
    else
    {
      cerr<<"error! transOmpLoop(). loop is neither for_loop nor do_loop. Aborting.."<<endl;
      ROSE_ASSERT (false); 
    }

    SgInitializedName * orig_index = NULL;
    SgExpression* orig_lower = NULL;
    SgExpression* orig_upper= NULL;
    SgExpression* orig_stride= NULL;
    bool isIncremental = true; // if the loop iteration space is incremental
    // grab the original loop 's controlling information
    bool is_canonical = false;
    if (for_loop)
      is_canonical = isCanonicalForLoop (for_loop, &orig_index, & orig_lower, &orig_upper, &orig_stride, NULL, &isIncremental);
    else if (do_loop)
      is_canonical = isCanonicalDoLoop (do_loop, &orig_index, & orig_lower, &orig_upper, &orig_stride, NULL, &isIncremental, NULL);
    ROSE_ASSERT(is_canonical == true);

    // step 2. Insert a basic block to replace SgOmpForStatement
    // This newly introduced scope is used to hold loop variables, private variables ,etc
    SgBasicBlock * bb1 = SageBuilder::buildBasicBlock(); 


    //   fprintf(stderr, "target: %s\n", target->unparseToString().c_str() );

    replaceStatement(target, bb1, true);

    //TODO handle preprocessing information
    // Save some preprocessing information for later restoration. 
    //  AttachedPreprocessingInfoType ppi_before, ppi_after;
    //  ASTtools::cutPreprocInfo (s, PreprocessingInfo::before, ppi_before);
    //  ASTtools::cutPreprocInfo (s, PreprocessingInfo::after, ppi_after);

    // Declare local loop control variables: _p_loop_index _p_loop_lower _p_loop_upper , no change to the original stride
    SgType* loop_var_type  = NULL ;
#if 0    
    if (sizeof(void*) ==8 ) // xomp interface expects long* for some runtime calls. 
      loop_var_type = buildLongType();
    else 
      loop_var_type = buildIntType();
#endif
    // xomp interface expects long for some runtime calls now, 6/9/2010
    if (for_loop) 
      loop_var_type = buildLongType();
    else if (do_loop)  // No long integer in Fortran
      loop_var_type = buildIntType();
    SgVariableDeclaration* index_decl =  NULL; 
    SgVariableDeclaration* lower_decl =  NULL; 
    SgVariableDeclaration* upper_decl =  NULL;

    if (SageInterface::is_Fortran_language() )
    {// special rules to insert variable declarations in Fortran
      // They have to be inserted to enclosing function body or enclosing parallel region body
      // and after existing declaration statement sequence, if any.
      nCounter ++;
      index_decl = buildAndInsertDeclarationForOmp("p_index_"+StringUtility::numberToString(nCounter), loop_var_type , NULL,bb1); 
      lower_decl = buildAndInsertDeclarationForOmp("p_lower_"+StringUtility::numberToString(nCounter), loop_var_type , NULL,bb1); 
      upper_decl = buildAndInsertDeclarationForOmp("p_upper_"+StringUtility::numberToString(nCounter), loop_var_type , NULL,bb1); 
    }
    else
    {  
      index_decl = buildVariableDeclaration("p_index_", loop_var_type , NULL,bb1); 
      lower_decl = buildVariableDeclaration("p_lower_", loop_var_type , NULL,bb1); 
      upper_decl = buildVariableDeclaration("p_upper_", loop_var_type , NULL,bb1); 

      appendStatement(index_decl, bb1);
      appendStatement(lower_decl, bb1);
      appendStatement(upper_decl, bb1);
    } 

    bool hasOrder = false;
    if (hasClause(target, V_SgOmpOrderedClause))
      hasOrder = true;

    // Grab or calculate chunk_size
    SgExpression* my_chunk_size = NULL; 
    bool hasSpecifiedSize = false;
    Rose_STL_Container<SgOmpClause*> clauses = getClause(target, V_SgOmpScheduleClause);
    if (clauses.size() !=0)
    {
      SgOmpScheduleClause* s_clause = isSgOmpScheduleClause(clauses[0]);
      ROSE_ASSERT(s_clause);
      //SgOmpClause::omp_schedule_kind_enum s_kind = s_clause->get_kind();
      // ROSE_ASSERT(s_kind == SgOmpClause::e_omp_schedule_static);
      SgExpression* orig_chunk_size = s_clause->get_chunk_size();  
      //  ROSE_ASSERT(orig_chunk_size->get_parent() != NULL);
      if (orig_chunk_size)
      {
        hasSpecifiedSize = true;
        my_chunk_size = orig_chunk_size;
      }
    }

    //  step 3. Translation for omp for 
    //if (hasClause(target, V_SgOmpScheduleClause)) 
    if (!useStaticSchedule(target) || hasOrder || hasSpecifiedSize) 
    {
      transOmpLoop_others( target,   index_decl, lower_decl,   upper_decl, bb1);
    }
    else 
    {
      //void XOMP_loop_default(int lower, int upper, int stride, long *n_lower, long * n_upper)
      // XOMP_loop_default (lower, upper, stride, &_p_lower, &_p_upper );
      // lower:  copyExpression(orig_lower)
      // upper: copyExpression(orig_upper)
      // stride: copyExpression(orig_stride)
      // n_lower: buildVarRefExp(lower_decl)
      // n_upper: buildVarRefExp(upper_decl)
      SgExpression* e4 = NULL; 
      SgExpression* e5 = NULL; 
      if (for_loop)
      {
        e4= buildAddressOfOp(buildVarRefExp(lower_decl));
        e5= buildAddressOfOp(buildVarRefExp(upper_decl));
      }
      else if (do_loop)
      {// Fortran, pass-by-reference by default
        e4= buildVarRefExp(lower_decl);
        e5= buildVarRefExp(upper_decl);
      }
      ROSE_ASSERT (e4&&e5);
      SgExprListExp* call_parameters = buildExprListExp(copyExpression(orig_lower), copyExpression(orig_upper), copyExpression(orig_stride), 
          e4, e5);
      SgStatement * call_stmt =  buildFunctionCallStmt ("XOMP_loop_default", buildVoidType(), call_parameters, bb1);
      appendStatement(call_stmt, bb1);

      // add loop here
      appendStatement(loop, bb1); 
      // replace loop index with the new one
      replaceVariableReferences(loop,
          isSgVariableSymbol(orig_index->get_symbol_from_symbol_table()), getFirstVarSym(index_decl))    ; 
      // rewrite the lower and upper bounds
      SageInterface::setLoopLowerBound(loop, buildVarRefExp(lower_decl)); 
      SageInterface::setLoopUpperBound(loop, buildVarRefExp(upper_decl)); 

      transOmpVariables(target, bb1,orig_upper); // This should happen before the barrier is inserted.
      // insert barrier if there is no nowait clause
      if (!hasClause(target, V_SgOmpNowaitClause)) 
      {
        //insertStatementAfter(for_loop, buildFunctionCallStmt("GOMP_barrier", buildVoidType(), NULL, bb1));
#ifdef ENABLE_XOMP
        appendStatement(buildFunctionCallStmt("XOMP_barrier", buildVoidType(), NULL, bb1), bb1);
#else   
        appendStatement(buildFunctionCallStmt("GOMP_barrier", buildVoidType(), NULL, bb1), bb1);
#endif  
      }
    }

    // handle variables 
    // transOmpVariables(target, bb1); // This should happen before the barrier is inserted.
  } // end trans omp for


  //! Translate omp for or omp do loops affected by the "omp target" directive, Liao 1/28/2013
  /*

Example: 
  // for (i = 0; i < N; i++)
  { // top level block, prepare to be outlined.
  // int i ; // = blockDim.x * blockIdx.x + threadIdx.x; // this CUDA declaration can be inserted later
  i = getLoopIndexFromCUDAVariables(1); 

  if (i<SIZE)  // boundary checking to avoid invalid memory accesses
  {
  for (j = 0; j < M; j++)
  for (k = 0; k < K; k++)
  c[i][j]= c[i][j]+a[i][k]*b[k][j];
  }
  } // end of top level block

Algorithm:
   * check if it is a OmpTargetLoop
   * loop normalization
   * replace OmpForStatement with a block: bb1
   * declare int _dev_i within bb1;  replace for loop body’s loop index with _dev_i;
   * build if stmt with correct condition
   * move loop body to if-stmt’s true body
   * remove for_loop
   */
  void transOmpTargetLoop(SgNode* node)
  {
    //step 0: Sanity check
    ROSE_ASSERT(node != NULL);
    SgOmpForStatement* target1 = isSgOmpForStatement(node);
    SgOmpDoStatement* target2 = isSgOmpDoStatement(node);

    SgOmpClauseBodyStatement* target = (target1!=NULL?(SgOmpClauseBodyStatement*)target1:(SgOmpClauseBodyStatement*)target2);
    ROSE_ASSERT (target != NULL);

    SgScopeStatement* p_scope = target->get_scope();
    ROSE_ASSERT (p_scope != NULL);

    SgStatement * body =  target->get_body();
    ROSE_ASSERT(body != NULL);
    // The OpenMP syntax requires that the omp for pragma is immediately followed by the for loop.
    SgForStatement * for_loop = isSgForStatement(body);
    SgFortranDo * do_loop = isSgFortranDo(body);

    SgStatement* loop = (for_loop!=NULL?(SgStatement*)for_loop:(SgStatement*)do_loop);
    ROSE_ASSERT (loop != NULL);

    // make sure this is really a loop affected by "omp target"
    //bool is_target_loop = false;
    SgNode* parent = node->get_parent();
    ROSE_ASSERT (parent != NULL);
    if (isSgBasicBlock(parent)) // skip one possible BB between omp parallel and omp for.
      parent = parent->get_parent();
    SgNode* grand_parent = parent->get_parent();
    ROSE_ASSERT (grand_parent != NULL);
    SgOmpParallelStatement* parent_parallel = isSgOmpParallelStatement (parent) ;
    SgOmpTargetStatement* grand_target = isSgOmpTargetStatement(grand_parent);
    ROSE_ASSERT (parent_parallel !=NULL); 
    ROSE_ASSERT (grand_target !=NULL); 

    // Step 1. Loop normalization
    // For the init statement: for (int i=0;... ) becomes int i; for (i=0;..) 
    // For test expression: i<x is normalized to i<= (x-1) and i>x is normalized to i>= (x+1) 
    // For increment expression: i++ is normalized to i+=1 and i-- is normalized to i+=-1 i-=s is normalized to i+= -s 
    if (for_loop)
      SageInterface::forLoopNormalization(for_loop);
    else if (do_loop)
      SageInterface::doLoopNormalization(do_loop);
    else
    {
      cerr<<"error! transOmpLoop(). loop is neither for_loop nor do_loop. Aborting.."<<endl;
      ROSE_ASSERT (false);
    }

    SgInitializedName * orig_index = NULL;
    SgExpression* orig_lower = NULL;
    SgExpression* orig_upper= NULL;
    SgExpression* orig_stride= NULL;
    bool isIncremental = true; // if the loop iteration space is incremental
    // grab the original loop 's controlling information
    bool is_canonical = false;

    if (for_loop)
      is_canonical = isCanonicalForLoop (for_loop, &orig_index, & orig_lower, &orig_upper, &orig_stride, NULL, &isIncremental);
    else if (do_loop)
      is_canonical = isCanonicalDoLoop (do_loop, &orig_index, & orig_lower, &orig_upper, &orig_stride, NULL, &isIncremental, NULL);
    ROSE_ASSERT(is_canonical == true);

    // loop iteration space: upper - lower + 1
    // This expression will be later used to help generate xomp_get_max1DBlock(VEC_LEN), which needs iteration count to calculate max thread block numbers
    cuda_loop_iter_count_1 = buildAddOp(buildSubtractOp(deepCopy(orig_upper), deepCopy(orig_lower)), buildIntVal(1));

    // also make sure the loop body is a block
    // TODO: we consider peeling off 1 level loop control only, need to be conditional on what the spec. can provide at pragma level
    // TODO: Fortran support later on
    ROSE_ASSERT (for_loop != NULL);
    SgBasicBlock* loop_body = ensureBasicBlockAsBodyOfFor (for_loop);


    //Step 2. Insert a basic block to replace SgOmpForStatement
    // This newly introduced scope is used to hold loop variables ,etc
    SgBasicBlock * bb1 = SageBuilder::buildBasicBlock();
    replaceStatement(target, bb1, true);

    //Step 3. Using device thread id and replace reference of original loop index with the thread index
    // Declare device thread id variable
    //int i = blockDim.x * blockIdx.x + threadIdx.x;
    //SgAssignInitializer* init_idx =  buildAssignInitializer( 
    //                                     buildAddOp( buildMultiplyOp (buildVarRefExp("blockDim.x"), buildVarRefExp("blockIdx.x")) , 
    //                                      buildVarRefExp("threadIdx.x", bb1)));
    //Better build of CUDA variables within a runtime library call so these variables are hidden from the translation
    //  getLoopIndexFromCUDAVariables(1)
    SgAssignInitializer* init_idx =  buildAssignInitializer(buildFunctionCallExp(SgName("getLoopIndexFromCUDAVariables"), buildIntType(),buildExprListExp(buildIntVal(1)),bb1), buildIntType());

    SgVariableDeclaration* dev_i_decl = buildVariableDeclaration("_dev_i", buildIntType(), init_idx, bb1); 
    prependStatement (dev_i_decl, bb1);
    SgVariableSymbol* dev_i_symbol = getFirstVarSym (dev_i_decl);
    ROSE_ASSERT (dev_i_symbol != NULL);

#if 1 // test mysterious replace with _dev_i
    // replace reference to loop index with reference to device i variable
    ROSE_ASSERT (orig_index != NULL);
    SgSymbol * orig_symbol = orig_index ->get_symbol_from_symbol_table () ;
    ROSE_ASSERT (orig_symbol != NULL);

    Rose_STL_Container<SgNode*> nodeList = NodeQuery::querySubTree(loop_body, V_SgVarRefExp);
    for (Rose_STL_Container<SgNode *>::iterator i = nodeList.begin(); i != nodeList.end(); i++)
    {
      SgVarRefExp *vRef = isSgVarRefExp((*i));
      if (vRef->get_symbol() == orig_symbol)
        vRef->set_symbol(dev_i_symbol);
    }
#endif 

    // Step 4. build the if () condition statement, move the loop body into the true body
    // Liao, 2/21/2013. We must be accurate about the range of iterations or the computation may result in WRONG results!!
    // A classic example is the Jacobi iteration: in which the first and last iterations are not executed to make sure elements have boundaries.
    // After normalization, we have inclusive lower and upper bounds of the input loop
    // the condition of if() should look like something: if (_dev_i >=0+1 &&_dev_i <= (n - 1) - 1)  {...}
    SgBasicBlock* true_body = buildBasicBlock();
    SgExprStatement* cond_stmt = NULL;
    if (isIncremental)
    {
      SgExpression* lhs = buildGreaterOrEqualOp (buildVarRefExp(dev_i_symbol), deepCopy(orig_lower));
      SgExpression* rhs = buildLessOrEqualOp (buildVarRefExp(dev_i_symbol), deepCopy(orig_upper));
      cond_stmt = buildExprStatement (buildAndOp(lhs, rhs));
    }
    else
    {
      cerr<<"error. transOmpTargetLoop(): decremental case is not yet handled !"<<endl;
      ROSE_ASSERT (false);
    }
    SgIfStmt * if_stmt = buildIfStmt(cond_stmt, true_body, NULL);
    appendStatement(if_stmt, bb1);
    moveStatementsBetweenBlocks (loop_body, true_body);  
    // Peel off the original loop
    removeStatement (for_loop);

    // handle private variables at this loop level, mostly loop index variables.
    // TODO: this is not very elegant since the outer most loop's loop variable is still translated.
    //for reduction
    per_block_declarations.clear(); // must reset to empty or wrong reference to stale content generated previously
    transOmpVariables(target, bb1,NULL, true);
  }

  //! Translate omp for or omp do loops affected by the "omp target" directive, using a round robin-scheduler Liao 7/10/2014
  /*  Algorithm

  // original loop info. grab from the loop structure
  int orig_start =0;
  int orig_end = n-1; // inclusive upper bound
  int orig_step = 1; 
  int orig_chunk_size = 1;// fixed at 1

  // new lower and upper bound, to be filled out by the loop scheduler
  int _dev_lower;
  int _dev_upper;
  int _dev_loop_chunk_size;
  int _dev_loop_sched_index;
  int _dev_loop_stride;  

  // CUDA thread count and ID for the 1-D block
  int _dev_thread_num = getCUDABlockThreadCount(1);
  int _dev_thread_id = getLoopIndexFromCUDAVariables(1); 

  //initialize scheduler
  XOMP_static_sched_init (orig_start, orig_end, orig_step, orig_chunk_size, _dev_thread_num, _dev_thread_id, \
  & _dev_loop_chunk_size , & _dev_loop_sched_index, & _dev_loop_stride);

  while (XOMP_static_sched_next (&_dev_loop_sched_index, orig_end, orig_step,_dev_loop_stride, _dev_loop_chunk_size, _dev_thread_num, _dev_thread_id, & _dev_lower
  , & _dev_upper))
  {
  for (i= _dev_lower ; i <= _dev_upper; i ++ ) { // rewrite lower and upper bound and step normalized to 1
  // original loop body here
  }
  }
  }

 */
void transOmpTargetLoop_RoundRobin(SgNode* node)
{
  //step 0: Sanity check
  ROSE_ASSERT(node != NULL);
  SgOmpForStatement* target1 = isSgOmpForStatement(node);
  SgOmpDoStatement* target2 = isSgOmpDoStatement(node);

  // the target of the translation is a SgOmpForStatement
  SgOmpClauseBodyStatement* target = (target1!=NULL?(SgOmpClauseBodyStatement*)target1:(SgOmpClauseBodyStatement*)target2);
  ROSE_ASSERT (target != NULL);

  SgScopeStatement* p_scope = target->get_scope();
  ROSE_ASSERT (p_scope != NULL);

  SgStatement * body =  target->get_body();
  ROSE_ASSERT(body != NULL);
  // The OpenMP syntax requires that the omp for pragma is immediately followed by the for loop.
  SgForStatement * for_loop = isSgForStatement(body);
  SgFortranDo * do_loop = isSgFortranDo(body);

  SgStatement* loop = (for_loop!=NULL?(SgStatement*)for_loop:(SgStatement*)do_loop);
  ROSE_ASSERT (loop != NULL);

  // make sure this is really a loop affected by "omp target"
  //bool is_target_loop = false;
  SgNode* parent = node->get_parent();
  ROSE_ASSERT (parent != NULL);
  if (isSgBasicBlock(parent)) // skip one possible BB between omp parallel and omp for.
    parent = parent->get_parent();
  SgNode* grand_parent = parent->get_parent();
  ROSE_ASSERT (grand_parent != NULL);
  SgOmpParallelStatement* parent_parallel = isSgOmpParallelStatement (parent) ;
  SgOmpTargetStatement* grand_target = isSgOmpTargetStatement(grand_parent);
  ROSE_ASSERT (parent_parallel !=NULL);
  ROSE_ASSERT (grand_target !=NULL);

  // Step 1. Loop normalization
  // For the init statement: for (int i=0;... ) becomes int i; for (i=0;..) 
  // For test expression: i<x is normalized to i<= (x-1) and i>x is normalized to i>= (x+1) 
  // For increment expression: i++ is normalized to i+=1 and i-- is normalized to i+=-1 i-=s is normalized to i+= -s 
  if (for_loop)
    SageInterface::forLoopNormalization(for_loop);
  else if (do_loop)
    SageInterface::doLoopNormalization(do_loop);
  else
  {
    cerr<<"error! transOmpLoop(). loop is neither for_loop nor do_loop. Aborting.."<<endl;
    ROSE_ASSERT (false);
  }

  SgInitializedName * orig_index = NULL;
  SgExpression* orig_lower = NULL;
  SgExpression* orig_upper= NULL;
  SgExpression* orig_stride= NULL;
  bool isIncremental = true; // if the loop iteration space is incremental
  // grab the original loop 's controlling information
  bool is_canonical = false;

  if (for_loop)
    is_canonical = isCanonicalForLoop (for_loop, &orig_index, & orig_lower, &orig_upper, &orig_stride, NULL, &isIncremental);
  else if (do_loop)
    is_canonical = isCanonicalDoLoop (do_loop, &orig_index, & orig_lower, &orig_upper, &orig_stride, NULL, &isIncremental, NULL);
  ROSE_ASSERT(is_canonical == true);

  // loop iteration space: upper - lower + 1, not used within this function, but a global variable used later.
  // This expression will be later used to help generate xomp_get_max1DBlock(VEC_LEN), which needs iteration count to calculate max thread block numbers
  cuda_loop_iter_count_1 = buildAddOp(buildSubtractOp(deepCopy(orig_upper), deepCopy(orig_lower)), buildIntVal(1));

  // TODO: Fortran support later on
  ROSE_ASSERT (for_loop != NULL);
  //SgBasicBlock* loop_body = ensureBasicBlockAsBodyOfFor (for_loop);

  //Step 2. Insert a basic block to replace SgOmpForStatement
  // This newly introduced scope is used to hold loop variables ,etc
  SgBasicBlock * bb1 = SageBuilder::buildBasicBlock();
  replaceStatement(target, bb1, true);

  // Insert variables used by the two scheduler functions
  /* int _dev_lower;
     int _dev_upper;
     int _dev_loop_chunk_size;
     int _dev_loop_sched_index;
     int _dev_loop_stride;  
  */
  SgVariableDeclaration* dev_lower_decl = buildVariableDeclaration ("_dev_lower", buildIntType(), NULL, bb1); 
  appendStatement (dev_lower_decl, bb1);
  SgVariableDeclaration* dev_upper_decl = buildVariableDeclaration ("_dev_upper", buildIntType(), NULL, bb1); 
  appendStatement (dev_upper_decl, bb1);
  SgVariableDeclaration* dev_loop_chunk_size_decl = buildVariableDeclaration ("_dev_loop_chunk_size", buildIntType(), NULL, bb1); 
  appendStatement (dev_loop_chunk_size_decl, bb1);
  SgVariableDeclaration* dev_loop_sched_index_decl = buildVariableDeclaration ("_dev_loop_sched_index", buildIntType(), NULL, bb1); 
  appendStatement (dev_loop_sched_index_decl , bb1);
  SgVariableDeclaration* dev_loop_stride_decl = buildVariableDeclaration ("_dev_loop_stride", buildIntType(), NULL, bb1); 
  appendStatement (dev_loop_stride_decl, bb1);

  // Insert CUDA thread id and count declarations
  // int _dev_thread_num = getCUDABlockThreadCount(1);
  SgAssignInitializer* init_idx =  buildAssignInitializer(buildFunctionCallExp(SgName("getCUDABlockThreadCount"), buildIntType(),buildExprListExp(buildIntVal(1)),bb1), buildIntType());
  SgVariableDeclaration* dev_thread_num_decl = buildVariableDeclaration("_dev_thread_num", buildIntType(), init_idx, bb1);
  appendStatement (dev_thread_num_decl, bb1);
  SgVariableSymbol* dev_thread_num_symbol = getFirstVarSym (dev_thread_num_decl);
  ROSE_ASSERT (dev_thread_num_symbol!= NULL);
 
  // int _dev_thread_id = getLoopIndexFromCUDAVariables(1); 
  init_idx =  buildAssignInitializer(buildFunctionCallExp(SgName("getLoopIndexFromCUDAVariables"), buildIntType(),buildExprListExp(buildIntVal(1)),bb1), buildIntType());
  SgVariableDeclaration* dev_thread_id_decl = buildVariableDeclaration("_dev_thread_id", buildIntType(), init_idx, bb1);
  appendStatement (dev_thread_id_decl, bb1);
  SgVariableSymbol* dev_thread_id_symbol = getFirstVarSym (dev_thread_id_decl);
  ROSE_ASSERT (dev_thread_id_symbol!= NULL);
  
  // initialize scheduler
  // XOMP_static_sched_init (orig_start, orig_end, orig_step, orig_chunk_size, _dev_thread_num, _dev_thread_id, 
  //                       & _dev_loop_chunk_size , & _dev_loop_sched_index, & _dev_loop_stride);
  SgExprListExp* parameters  = buildExprListExp(copyExpression (orig_lower), copyExpression (orig_upper), copyExpression(orig_stride), buildIntVal(1), buildVarRefExp(dev_thread_num_symbol), buildVarRefExp (dev_thread_id_symbol) );
  appendExpression (parameters, buildAddressOfOp(buildVarRefExp (getFirstVarSym(dev_loop_chunk_size_decl))) ); 
  appendExpression (parameters, buildAddressOfOp(buildVarRefExp (getFirstVarSym(dev_loop_sched_index_decl))) ); 
  appendExpression (parameters, buildAddressOfOp(buildVarRefExp (getFirstVarSym(dev_loop_stride_decl))) ); 
  SgStatement* call_stmt = buildFunctionCallStmt ("XOMP_static_sched_init", buildVoidType(), parameters, bb1);
  appendStatement (call_stmt, bb1);

  // function call exp as while (condition)
  // XOMP_static_sched_next (&_dev_loop_sched_index, orig_end, orig_step,_dev_loop_stride, _dev_loop_chunk_size, 
  //                       _dev_thread_num, _dev_thread_id, & _dev_lower , & _dev_upper)
  parameters = buildExprListExp (buildAddressOfOp(buildVarRefExp (getFirstVarSym(dev_loop_sched_index_decl))), copyExpression (orig_upper), copyExpression(orig_stride),buildVarRefExp (getFirstVarSym(dev_loop_stride_decl)),  buildVarRefExp (getFirstVarSym(dev_loop_chunk_size_decl)));
  appendExpression (parameters,buildVarRefExp(dev_thread_num_symbol));
  appendExpression (parameters,buildVarRefExp(dev_thread_id_symbol));
  appendExpression (parameters, buildAddressOfOp(buildVarRefExp (getFirstVarSym(dev_lower_decl))) ); 
  appendExpression (parameters, buildAddressOfOp(buildVarRefExp (getFirstVarSym(dev_upper_decl))) ); 
  SgExpression* func_call_exp = buildFunctionCallExp ("XOMP_static_sched_next", buildBoolType(), parameters, bb1);

  SgStatement* new_loop = deepCopy (for_loop);
  SgWhileStmt* w_stmt = buildWhileStmt (func_call_exp, new_loop);
  appendStatement (w_stmt, bb1);
//  moveStatementsBetweenBlocks (loop_body, isSgBasicBlock(w_stmt->get_body()));

  // rewrite upper, lower bounds, TODO how about step? normalized to 1 already ?
  setLoopLowerBound (new_loop, buildVarRefExp (getFirstVarSym(dev_lower_decl)));
  setLoopUpperBound (new_loop, buildVarRefExp (getFirstVarSym(dev_upper_decl)));
  removeStatement (for_loop);
  


  // handle private variables at this loop level, mostly loop index variables.
  // TODO: this is not very elegant since the outer most loop's loop variable is still translated.
  //for reduction
  per_block_declarations.clear(); // must reset to empty or wrong reference to stale content generated previously
  transOmpVariables(target, bb1,NULL, true);

}



  //! Check if an OpenMP statement has a clause of type vt
  Rose_STL_Container<SgOmpClause*> getClause(SgOmpClauseBodyStatement* clause_stmt, const VariantT & vt)
  {
    ROSE_ASSERT(clause_stmt != NULL);
    Rose_STL_Container<SgOmpClause*> p_clause =
      NodeQuery::queryNodeList<SgOmpClause>(clause_stmt->get_clauses(),vt);
    return  p_clause;
  }

  //! Check if an OpenMP statement has a clause of type vt
  bool hasClause(SgOmpClauseBodyStatement* clause_stmt, const VariantT & vt)
  {
    ROSE_ASSERT(clause_stmt != NULL);
    Rose_STL_Container<SgOmpClause*> p_clause =
      NodeQuery::queryNodeList<SgOmpClause>(clause_stmt->get_clauses(),vt);
    return  (p_clause.size()!= 0) ;
  }

//! A helper function to generate implicit or explicit task for either omp parallel or omp task
//  Parameters:  SgNode* node: the OMP Parallel or OMP Parallel
//               std::string& wrapper_name: for C/C++, structure wrapper is used to wrap all parameters. This is to return the struct name
//               ASTtools::VarSymSet_t& syms :  all variables to be passed in/out the outlined function
//               ASTtools::VarSymSet_t&pdSyms3 : variables which must be passed by references, used to guide the creation of struct wrapper: member using base type vs. using pointer type.  The algorithm to generate this set is already very conservative: after transOmpVariables() , the only exclude firstprivate. In the context of OpenMP, it is equivalent to say this is a set of variables which are to be passed by references. 
// Algorithms:
//    Set flags of the outliner to indicate desired behaviors: parameter wrapping or not?
//    translate OpenMP variables (first private, private, reduction, etc) so the code to be outlined is already as simple as possible (without OpenMP-specific semantics)
//
// It calls the ROSE AST outliner internally. 
SgFunctionDeclaration* generateOutlinedTask(SgNode* node, std::string& wrapper_name, ASTtools::VarSymSet_t& syms, ASTtools::VarSymSet_t&pdSyms3)
//SgFunctionDeclaration* generateOutlinedTask(SgNode* node, std::string& wrapper_name, ASTtools::VarSymSet_t& syms, std::set<SgInitializedName*>& readOnlyVars, ASTtools::VarSymSet_t&pdSyms3)
{
  ROSE_ASSERT(node != NULL);
  SgOmpClauseBodyStatement* target = isSgOmpClauseBodyStatement(node);  
  ROSE_ASSERT (target != NULL);

  // must be either omp task or omp parallel
  SgOmpTaskStatement* target1 = isSgOmpTaskStatement(node);
  SgOmpParallelStatement* target2 = isSgOmpParallelStatement(node);
  ROSE_ASSERT (target1 != NULL || target2 != NULL);

  SgStatement * body =  target->get_body();
  ROSE_ASSERT(body != NULL);
  SgFunctionDeclaration* result= NULL;
  //Initialize outliner
  Outliner::enable_classic = false; // we need use parameter wrapping, which is not classic behavior of outlining
  if (SageInterface::is_Fortran_language())
  {
    //We pass one variable per parameter, at least for Fortran 77
    Outliner::useParameterWrapper = false;
//    Outliner::enable_classic = true; // use subroutine's parameters directly
  }
  else 
  {
    // C/C++ : always wrap parameters into a structure for outlining used during OpenMP translation
    Outliner::useParameterWrapper = true; 
    Outliner::useStructureWrapper = true;
  }

  //TODO there should be some semantics check for the regions to be outlined
  //for example, multiple entries or exists are not allowed for OpenMP
  //This is however of low priority since most vendor compilers have this already.
  SgBasicBlock* body_block = Outliner::preprocess(body);

  //---------------------------------------------------------------
  //  Key step: handling special variables BEFORE actual outlining is done!!
  // Variable handling is done after Outliner::preprocess() to ensure a basic block for the body,
  // but before calling the actual outlining 
  // This simplifies the outlining since firstprivate, private variables are replaced 
  //with their local copies before outliner is used 
  transOmpVariables (target, body_block); 

  // variable sets for private, firstprivate, reduction, and pointer dereferencing (pd)
  ASTtools::VarSymSet_t pSyms, fpSyms,reductionSyms, pdSyms;

  string func_name = Outliner::generateFuncName(target);
  SgGlobal* g_scope = SageInterface::getGlobalScope(body_block);
  ROSE_ASSERT(g_scope != NULL);

   //-----------------------------------------------------------------
  // Generic collection of variables to be passed as parameters of the outlined functions
  // semantically equivalent to shared variables in OpenMP
  Outliner::collectVars(body_block, syms);

   // Now decide on the parameter convention for all the parameters: pass-by-value vs. pass-by-reference (pointer dereferencing)
   
  //     SageInterface::collectReadOnlyVariables(body_block,readOnlyVars);
  // We choose to be conservative about the variables needing pointer dereferencing first
  // AllParameters - readOnlyVars  - private -firstprivate 
  // Union ASTtools::collectPointerDereferencingVarSyms(body_block, pdSyms) 

  // Assume all parameters need to be passed by reference/pointers first
  std::copy(syms.begin(), syms.end(), std::inserter(pdSyms,pdSyms.begin()));

  //exclude firstprivate variables: they are read only in fact
  //TODO keep class typed variables!!!  even if they are firstprivate or private!! 
  SgInitializedNamePtrList fp_vars = collectClauseVariables (target, V_SgOmpFirstprivateClause);
  ASTtools::VarSymSet_t fp_syms, pdSyms2;
  convertAndFilter (fp_vars, fp_syms);
  set_difference (pdSyms.begin(), pdSyms.end(),
      fp_syms.begin(), fp_syms.end(),
      std::inserter(pdSyms2, pdSyms2.begin()));
 //  ROSE_ASSERT (pdSyms.size() == pdSyms2.size());  this means the previous set_difference is neccesary !
 
#if 0
  // Similarly , exclude private variable, also read only
  // TODO: is this necessary? private variables should  be handled already in transOmpVariables(). So Outliner::collectVars() will not collect them at all!
  SgInitializedNamePtrList p_vars = collectClauseVariables (target, V_SgOmpPrivateClause);
  ASTtools::VarSymSet_t p_syms; //, pdSyms3;
  convertAndFilter (p_vars, p_syms);
  //TODO keep class typed variables!!!  even if they are firstprivate or private!! 
  set_difference (pdSyms2.begin(), pdSyms2.end(),
      p_syms.begin(), p_syms.end(),
      std::inserter(pdSyms3, pdSyms3.begin()));

  ROSE_ASSERT (pdSyms2.size() == pdSyms3.size());
#endif
  pdSyms3 = pdSyms2;

  // lastprivate and reduction variables cannot be excluded  since write access to their shared copies

  // Sara Royuela 24/04/2012
  // When unpacking array variables in the outlined function, it is needed to have access to the size of the array.
  // When this size is a variable (or a operation containing variables), this variable must be added to the arguments of the outlined function.
  // Example:
  //    Input snippet:                      Outlined function:
  //        int N = 1;                          static void OUT__1__5493__(void *__out_argv) {
  //        int a[N];                               int (*a)[N] = (int (*)[N])(((struct OUT__1__5493___data *)__out_argv) -> a_p);
  //        #pragma omp task shared(a)              ( *a)[0] = 1;
  //            a[0] = 1;                       }
  ASTtools::VarSymSet_t new_syms;
  for (ASTtools::VarSymSet_t::const_iterator i = syms.begin (); i != syms.end (); ++i)
  {
    SgType* i_type = (*i)->get_declaration()->get_type();

    while (isSgArrayType(i_type))
    {
      // Get most significant dimension
      SgExpression* index = ((SgArrayType*) i_type)->get_index();

      // Get the variables used to compute the dimension
      // FIXME We insert a new statement and delete it afterwards in order to use "collectVars" function
      //       Think about implementing an specific function for expressions
      ASTtools::VarSymSet_t a_syms, a_pSyms;
      SgExprStatement* index_stmt = buildExprStatement(index);
      appendStatement(index_stmt, body_block);
      Outliner::collectVars(index_stmt, a_syms);
      SageInterface::removeStatement(index_stmt);
      for(ASTtools::VarSymSet_t::iterator j = a_syms.begin(); j != a_syms.end(); ++j)
      {
        const SgVariableSymbol* s = *j;
        new_syms.insert(s);   // If the symbol is not in the symbol list, it is added
      }
      
      // Advance over the type
      i_type = ((SgArrayType*) i_type)->get_base_type();
    }
  }

  for (ASTtools::VarSymSet_t::const_iterator i = new_syms.begin (); i != new_syms.end (); ++i)
  {
    const SgVariableSymbol* s = *i;
    syms.insert(s);
  }

  
  // a data structure used to wrap parameters
  SgClassDeclaration* struct_decl = NULL; 
  if (SageInterface::is_Fortran_language())
    struct_decl = NULL;  // We cannot use structure for Fortran
  else  
     struct_decl = Outliner::generateParameterStructureDeclaration (body_block, func_name, syms, pdSyms3, g_scope);
  // ROSE_ASSERT (struct_decl != NULL); // can be NULL if no parameters to be passed

  //Generate the outlined function
  /* Parameter list
       SgBasicBlock* s,  // block to be outlined
       const string& func_name_str, // function name
       const ASTtools::VarSymSet_t& syms, // parameter list for all variables to be passed around
       const ASTtools::VarSymSet_t& pdSyms, // variables must use pointer dereferencing (pass-by-reference)
       const ASTtools::VarSymSet_t& psyms, // private or dead variables (not live-in, not live-out)
       SgClassDeclaration* struct_decl,  // an optional wrapper structure for parameters
    Depending on the internal flag, unpacking/unwrapping statements are generated inside the outlined function to use wrapper parameters.
  */
  std::set< SgInitializedName *> restoreVars;
  result = Outliner::generateFunction(body_block, func_name, syms, pdSyms3, restoreVars, struct_decl, g_scope);
  
#if 0
  // special handling for empty variables to be passed: test case helloNested.cpp
  // TODO: move this portion from GenerateFunc.cc variableHandling()
  //For OpenMP lowering, we have to have a void * parameter even if there is no need to pass any parameters 
  //in order to match the gomp runtime lib 's function prototype for function pointers
  SgFile* cur_file = getEnclosingFileNode(result);
  ROSE_ASSERT (cur_file != NULL);
  //if (cur_file->get_openmp_lowering () && ! SageInterface::is_Fortran_language())
  if (cur_file->get_openmp_lowering ())
  {
    if (syms.size() ==0)
    {
      SgFunctionParameterList* params = result->get_parameterList ();
      ROSE_ASSERT (params);
      SgFunctionDefinition* def = result->get_definition ();
      ROSE_ASSERT (def);
      SgBasicBlock* body = def->get_body ();
      ROSE_ASSERT (body);

      SgName var1_name = "__out_argv";
      SgType* ptype= NULL; 
      // A dummy integer parameter for Fortran outlined function
      if (SageInterface::is_Fortran_language() )
      {
        var1_name = "out_argv";
        ptype = buildIntType();
        SgVariableDeclaration *var_decl = buildVariableDeclaration(var1_name,ptype, NULL, body);
        prependStatement(var_decl, body);
      }
      else
      {
        ptype = buildPointerType (buildVoidType());
        ROSE_ASSERT (Outliner::useStructureWrapper);
      }
      SgInitializedName* parameter1=NULL;
      parameter1 = buildInitializedName(var1_name,ptype);
      appendArg(params,parameter1);
    }
  }
  else 
  {
   ROSE_ASSERT (false);
  }
#endif

  Outliner::insert(result, g_scope, body_block);

#if 0 //Liao 12/20/2012 this logic is moved into outliner since using static function is generally a good idea.
   // astOutlining/Insert.cc  GlobalProtoInserter::insertManually() has the code now.
   //
  // A fix from Tristan Ravitch travitch@cs.wisc.edu to make outlined functions static to avoid name conflicts
  if (result->get_definingDeclaration() != NULL)
    SageInterface::setStatic(result->get_definingDeclaration());
  if (result->get_firstNondefiningDeclaration() != NULL)
    SageInterface::setStatic(result->get_firstNondefiningDeclaration());
#endif
  // Generate packing statements
  // must pass target , not body_block to get the right scope in which the declarations are inserted
  if (!SageInterface::is_Fortran_language()) 
    wrapper_name= Outliner::generatePackingStatements(target,syms,pdSyms3, struct_decl);
  ROSE_ASSERT (result != NULL);

  // 12/7/2010
  // For Fortran outlined subroutines, 
  // add INCLUDE 'omp_lib.h' in case OpenMP runtime routines are called within the outlined subroutines
  if (SageInterface::is_Fortran_language() )
  {
    SgBasicBlock * body =  result->get_definition()->get_body();
    ROSE_ASSERT (body != NULL);
    SgFortranIncludeLine * inc_line = buildFortranIncludeLine("omp_lib.h");
    prependStatement(inc_line, body);
  }
  return result;
}

#if 0 // Moved to SageInterface
//! iterate through the statement within a scope, find the last declaration statement (if any) after which 
//  another declaration statement can be inserted.  
// This is useful to find a safe place to insert a declaration statement with special requirements about where it can be inserted.
// e.g. a variable declaration statement should not be inserted before IMPLICIT none in Fortran
// If it returns NULL, a declaration statement should be able to be prepended to the scope
static SgStatement* findLastDeclarationStatement(SgScopeStatement * scope)
{
  SgStatement* rt = NULL;
  ROSE_ASSERT (scope != NULL);

  SgStatementPtrList stmt_list = scope->generateStatementList ();

  for (size_t i = 0; i<stmt_list.size(); i++)
  {
    SgStatement* cur_stmt = stmt_list[i];
    if (isSgDeclarationStatement(cur_stmt))
      rt = cur_stmt;
    //if (isSgImplicitStatement(cur_stmt)) || isSgFortranIncludeLine(cur_stmt) || isSgDeclarationStatement
  }

  return rt;
}
#endif
  /* GCC's libomp uses the following translation method: 
   * 
   * 
#include "libgomp_g.h"
#include <stdio.h>
#include "omp.h"

  //void main_omp_fn_0 (struct _omp_data_s_0* _omp_data_i);
  void main_omp_fn_0 (void ** __out_argv);

  int main (void)
  {
  int i;
  //  struct _omp_data_s_0 _omp_data_o_1;

  i = 0;
  // wrap shared variables
  //  _omp_data_o_1.i = i;
  void *__out_argv1__5876__[1];
  __out_argv1__5876__[0] = ((void *)(&i));

  //GOMP_parallel_start (main_omp_fn_0, &_omp_data_o_1, 0);
  GOMP_parallel_start (main_omp_fn_0, &__out_argv1__5876__, 0); // must use & here!!!
  //main_omp_fn_0 (&_omp_data_o_1);
  //main_omp_fn_0 ((void *)__out_argv1__5876__); //best type match
  main_omp_fn_0 (__out_argv1__5876__);
  GOMP_parallel_end ();

  // grab the changed value
  //  i = _omp_data_o_1.i;
  return 0;
  }

  //void main_omp_fn_0(void *__out_argvp)
  void main_omp_fn_0(void **__out_argv)
  //void OUT__1__5876__(void **__out_argv)
  {
  // void **__out_argv = (void **) __out_argvp;
  int *i = (int *)(__out_argv[0]);
   *i = omp_get_thread_num();
   printf("Hello,world! I am thread %d\n", *i);
   }
   */
  void transOmpParallel (SgNode* node)
  {
    ROSE_ASSERT(node != NULL);
    SgOmpParallelStatement* target = isSgOmpParallelStatement(node);
    ROSE_ASSERT (target != NULL);

// Test if the file info has been corrected transferred to SgOmpParallelStatement
//    target->get_startOfConstruct()->display();
//    target->get_endOfConstruct()->display();
     
    // Liao 12/7/2010
    // For Fortran code, we have to insert EXTERNAL OUTLINED_FUNC into 
    // the function body containing the parallel region
    SgFunctionDefinition * func_def = NULL;
    if (SageInterface::is_Fortran_language() )
    {
      func_def = getEnclosingFunctionDefinition(target);
      ROSE_ASSERT (func_def != NULL);
    }
    SgStatement * body =  target->get_body();
    ROSE_ASSERT(body != NULL);
    // Save preprocessing info as early as possible, avoiding mess up from the outliner
    AttachedPreprocessingInfoType save_buf1, save_buf2, save_buf_inside;
    cutPreprocessingInfo(target, PreprocessingInfo::before, save_buf1) ;
    cutPreprocessingInfo(target, PreprocessingInfo::after, save_buf2) ;
   
    // some #endif may be attached to the body, we should not move it with the body into
    // the outlined funcion!!
     // cutPreprocessingInfo(body, PreprocessingInfo::before, save_buf_body) ;

    // 1/15/2009, Liao, also handle the last #endif, which is attached inside of the target
    cutPreprocessingInfo(target, PreprocessingInfo::inside, save_buf_inside) ;

    //-----------------------------------------------------------------
    // step 1: generated an outlined function as the task
    std::string wrapper_name;
    ASTtools::VarSymSet_t syms; // store all variables in the outlined task ???
    ASTtools::VarSymSet_t pdSyms3; // store all variables which should be passed by references (pd means pointer dereferencing)
    std::set<SgInitializedName*> readOnlyVars; // not used since OpenMP provides all variable controlling details already. side effect analysis is essentially not being used. 
    SgFunctionDeclaration* outlined_func = generateOutlinedTask (node, wrapper_name, syms, pdSyms3);

    if (SageInterface::is_Fortran_language() )
    { // EXTERNAL outlined_function , otherwise the function name will be interpreted as a integer/real variable
      ROSE_ASSERT (func_def != NULL);
      SgBasicBlock * func_body = func_def->get_body();
      ROSE_ASSERT (func_body != NULL);
      SgAttributeSpecificationStatement* external_stmt1 = buildAttributeSpecificationStatement(SgAttributeSpecificationStatement::e_externalStatement); 
      SgFunctionRefExp *func_ref1 = buildFunctionRefExp (outlined_func); 
      external_stmt1->get_parameter_list()->prepend_expression(func_ref1);
      func_ref1->set_parent(external_stmt1->get_parameter_list());
      // must put it into the declaration statement part, after possible implicit/include statements, if any
      SgStatement* l_stmt = findLastDeclarationStatement (func_body); 
      if (l_stmt)
        insertStatementAfter(l_stmt,external_stmt1);
      else  
        prependStatement(external_stmt1, func_body);
    }

    SgScopeStatement * p_scope = target->get_scope();
    ROSE_ASSERT(p_scope != NULL);

    //-----------------------------------------------------------------
    // step 2: generate call to the outlined function
#ifndef ENABLE_XOMP  // direct use of gomp needs an explicit call to the task in the original sequential process
    // generate a function call to it
    SgStatement* func_call = Outliner::generateCall (outlined_func, syms, readOnlyVars, wrapper_name,p_scope);
    ROSE_ASSERT(func_call != NULL);  

    // Replace the parallel region with the function call statement
    // TODO should we introduce another level of scope here?
    SageInterface::replaceStatement(target,func_call, true);
#endif

    // Generate the parameter list for the call to the XOMP runtime function
    SgExprListExp* parameters  = NULL;
    // pass ifClauseValue: set to the expression of if-clause, otherwise set to 1
    SgExpression* ifClauseValue = NULL; 
    if (hasClause(target, V_SgOmpIfClause))
    {
      Rose_STL_Container<SgOmpClause*> clauses = getClause(target, V_SgOmpIfClause);
      ROSE_ASSERT (clauses.size() ==1); // should only have one if ()
      SgOmpIfClause * if_clause = isSgOmpIfClause (clauses[0]);
      ROSE_ASSERT (if_clause->get_expression() != NULL);
      ifClauseValue = copyExpression(if_clause->get_expression());
    }
    else
      ifClauseValue = buildIntVal(1);  
    // pass num_threads_specified: 0 if not, otherwise set to the expression of num_threads clause  
    SgExpression* numThreadsSpecified = NULL;
    if (hasClause(target, V_SgOmpNumThreadsClause))
    {
      Rose_STL_Container<SgOmpClause*> clauses = getClause(target, V_SgOmpNumThreadsClause);
      ROSE_ASSERT (clauses.size() ==1); // should only have one if ()
      SgOmpNumThreadsClause * numThreads_clause = isSgOmpNumThreadsClause (clauses[0]);
      ROSE_ASSERT (numThreads_clause->get_expression() != NULL);
      numThreadsSpecified = copyExpression(numThreads_clause->get_expression());
    }
    else
      numThreadsSpecified = buildIntVal(0);  

    if (SageInterface::is_Fortran_language())
    { // The parameter list for Fortran is little bit different from C/C++'s XOMP interface 
      // since we are forced to pass variables one by one in the parameter list to support Fortran 77
       // void xomp_parallel_start (void (*func) (void *), unsigned * ifClauseValue, unsigned* numThread, int * argcount, ...)
      //e.g. xomp_parallel_start(OUT__1__1527__,0,2,S,K)
      SgExpression * parameter4 = buildIntVal (pdSyms3.size()); //TODO double check if pdSyms3 is the right set of variables to be passed
      parameters = buildExprListExp(buildFunctionRefExp(outlined_func), ifClauseValue, numThreadsSpecified, parameter4);

      ASTtools::VarSymSet_t::iterator iter = pdSyms3.begin();
      for (; iter!=pdSyms3.end(); iter++)
      {
        const SgVariableSymbol * sb = *iter;
        appendExpression (parameters, buildVarRefExp(const_cast<SgVariableSymbol *>(sb)));
      }
    }
    else 
    { 
      // C/C++ case: 
      //add GOMP_parallel_start (OUT_func_xxx, &__out_argv1__5876__, 0);
      // or GOMP_parallel_start (OUT_func_xxx, 0, 0); // if no variables need to be passed
      SgExpression * parameter2 = NULL;
      if (syms.size()==0)
        parameter2 = buildIntVal(0);
      else
        parameter2 =  buildAddressOfOp(buildVarRefExp(wrapper_name, p_scope));
     parameters = buildExprListExp(buildFunctionRefExp(outlined_func), parameter2, ifClauseValue, numThreadsSpecified); 
    }

    ROSE_ASSERT (parameters != NULL);

#ifdef ENABLE_XOMP
  // extern void XOMP_parallel_start (void (*func) (void *), void *data, unsigned ifClauseValue, unsigned numThreadsSpecified);
  // * func: pointer to a function which will be run in parallel
  // * data: pointer to a data segment which will be used as the arguments of func
  // * ifClauseValue: set to if-clause-expression if if-clause exists, or default is 1.
  // * numThreadsSpecified: set to the expression of num_threads clause if the clause exists, or default is 0
  // Liao 3/11/2013, additional file location info, at least for C/C++  for now
  if (!SageInterface::is_Fortran_language())
  {
    string file_name = target->get_startOfConstruct()->get_filenameString();
    int line = target->get_startOfConstruct()->get_line();
    parameters->append_expression(buildStringVal(file_name));
    parameters->append_expression(buildIntVal(line));
  }

    SgExprStatement * s1 = buildFunctionCallStmt("XOMP_parallel_start", buildVoidType(), parameters, p_scope); 
    SageInterface::replaceStatement(target, s1 , true);
#else
   ROSE_ASSERT (false); //This portion of code should never be used anymore. Kept for reference only.
//    SgExprStatement * s1 = buildFunctionCallStmt("GOMP_parallel_start", buildVoidType(), parameters, p_scope); 
//    SageInterface::insertStatementBefore(func_call, s1); 
#endif
    // Keep preprocessing information
    // I have to use cut-paste instead of direct move since 
    // the preprocessing information may be moved to a wrong place during outlining
    // while the destination node is unknown until the outlining is done.
   // SageInterface::moveUpPreprocessingInfo(s1, target, PreprocessingInfo::before); 
   pastePreprocessingInfo(s1, PreprocessingInfo::before, save_buf1); 
    // add GOMP_parallel_end ();
#ifdef ENABLE_XOMP

    SgExprListExp*  parameters2 = buildExprListExp();
    if (!SageInterface::is_Fortran_language())
    {
      string file_name = target->get_endOfConstruct()->get_filenameString();
      int line = target->get_endOfConstruct()->get_line();
      parameters2->append_expression(buildStringVal(file_name));
      parameters2->append_expression(buildIntVal(line));
    }

    //SgExprStatement * s2 = buildFunctionCallStmt("XOMP_parallel_end", buildVoidType(), NULL, p_scope); 
    SgExprStatement * s2 = buildFunctionCallStmt("XOMP_parallel_end", buildVoidType(), parameters2, p_scope); 
    SageInterface::insertStatementAfter(s1, s2);  // insert s2 after s1
#else
    SgExprStatement * s2 = buildFunctionCallStmt("GOMP_parallel_end", buildVoidType(), NULL, p_scope); 
    SageInterface::insertStatementAfter(func_call, s2); 
#endif
   // SageInterface::moveUpPreprocessingInfo(s2, target, PreprocessingInfo::after); 
   pastePreprocessingInfo(s2, PreprocessingInfo::after, save_buf2); 
   // paste the preprocessing info with inside position to the outlined function's body
   pastePreprocessingInfo(outlined_func->get_definition()->get_body(), PreprocessingInfo::inside, save_buf_inside); 

    // some #endif may be attached to the body, we should not move it with the body into
    // the outlined funcion!!
   // move dangling #endif etc from the body to the end of s2
   movePreprocessingInfo(body,s2,PreprocessingInfo::before, PreprocessingInfo::after); 

   // SageInterface::deepDelete(target);
  }
  
//! A helper function to categorize variables collected from map clauses
static   
void categorizeMapClauseVariables( const SgInitializedNamePtrList & all_vars, // all variables collected from map clauses
          std::map<SgSymbol*,  std::vector < std::pair <SgExpression*, SgExpression*> > >&  array_dimensions, // array bounds  info
                                    std::set<SgSymbol*>& array_syms, // variable symbols which are array types (explicit or as a pointer)
                                    std::set<SgSymbol*>& atom_syms) // variable symbols which are non-aggregate types: scalar, pointer, etc
  {
   // categorize the variables:
    for (SgInitializedNamePtrList::const_iterator iter = all_vars.begin(); iter != all_vars.end(); iter ++)
    {
      SgInitializedName* i_name = *iter;
      ROSE_ASSERT (i_name != NULL);

      // In C/C++, an array can have a pointer type or SgArrayType. 
      // We collect SgArrayType for sure. But for pointer type, we consult the array_dimension to decide.
      SgSymbol* sym = i_name ->get_symbol_from_symbol_table ();
      ROSE_ASSERT (sym != NULL);
      SgType * type = sym->get_type ();
      // TODO handle complex types like structure, typedef, cast, etc. here
      if (isSgArrayType(type))
        array_syms.insert (sym);
      else if (isSgPointerType(type))
      {
        if (array_dimensions[sym].size()!=0) // if we have bound information for the pointer type, it represents an array
          array_syms.insert (sym);
        else // otherwise a pointer pointing to non-array types
          atom_syms.insert (sym);
      }
      else if (isScalarType(type))
      {
        atom_syms.insert (sym);
      }
      else
      {
        cerr<<"Error. transOmpMapVariables() of omp_lowering.cpp: unhandled map clause variable type:"<<type->class_name()<<endl;
      }
    }
   // make sure the categorization is complete
    ROSE_ASSERT (all_vars.size() == (array_syms.size() + atom_syms.size()) );
  }

 //! Generate expression calculating the size of a linearized array
 // e.g. row_size * sizeof(double)* column_size
 static
 SgExpression * generateSizeCalculationExpression(SgSymbol* sym, SgType* element_type,  // element's type, used to generate sizeof(type)
                     const std::vector < std::pair <SgExpression*, SgExpression*> >& dimensions) // dimensions of an array, [lower:length] format
{
  SgExpression* result =NULL;
  ROSE_ASSERT (element_type != NULL);
  result = buildSizeOfOp(element_type);

  // situation 1: array section info is explicitly specified by the user code, we grab it.
  if (dimensions.size()>0)
  {
    for (std::vector < std::pair <SgExpression*, SgExpression*> >::const_iterator iter = dimensions.begin(); iter != dimensions.end(); iter++)
    {
      std::pair <SgExpression*, SgExpression*> bound_pair = *iter; 
      //     SgExpression* lower_exp = bound_pair.first;
      SgExpression* length_exp = bound_pair.second;
      //result = buildMultiplyOp(result,  buildSubtractOp (deepCopy(upper_bound), deepCopy(lower_bound)));
      result = buildMultiplyOp(result, deepCopy(length_exp));
    }
  }
  else // situation 2: for static arrays: users do not need to specify array section info. at all. We get from arrayType
  {
    ROSE_ASSERT (sym!= NULL);
    SgType* orig_type = sym->get_type();
    SgArrayType* a_type = isSgArrayType (orig_type);
    ROSE_ASSERT (a_type!= NULL);
    std::vector< SgExpression * > dims = get_C_array_dimensions (a_type);
    for (std::vector < SgExpression* >::const_iterator iter = dims.begin(); iter != dims.end(); iter++)
    {
      SgExpression* length_exp  = *iter; 
      //TODO: get_C_array_dimensions returns one extra null expression somehow.
      if (!isSgNullExpression(length_exp))
        result = buildMultiplyOp(result, deepCopy(length_exp));
    }
  }

  return result; 
}                    

  // Check if a variable is in the clause's variable list
// TODO: move to header
 static bool isInClauseVariableList(SgOmpClause* cls, SgSymbol* var)
{
  ROSE_ASSERT (cls && var); 
  SgOmpVariablesClause* var_cls = isSgOmpVariablesClause(cls);
  ROSE_ASSERT (var_cls); 
  SgVarRefExpPtrList refs = isSgOmpVariablesClause(var_cls)->get_variables();

  std::vector<SgSymbol*> var_list;
  for (size_t j =0; j< refs.size(); j++)
    var_list.push_back(refs[j]->get_symbol());

  if (find(var_list.begin(), var_list.end(), var) != var_list.end() )
    return true;
  else
    return false;
}

 // ! Replace all references to original symbol with references to new symbol
// return the number of references being replaced. 
 // TODO: move to SageInterface
//static int replaceVariableReferences(SgNode* subtree, const SgVariableSymbol* origin_sym, SgVariableSymbol* new_sym )
static int replaceVariableReferences(SgNode* subtree, std::map <SgVariableSymbol*, SgVariableSymbol*> symbol_map)
{
  int result = 0;
  Rose_STL_Container<SgNode*> nodeList = NodeQuery::querySubTree(subtree, V_SgVarRefExp);
  for (Rose_STL_Container<SgNode *>::iterator i = nodeList.begin(); i != nodeList.end(); i++)
  {
    SgVarRefExp *vRef = isSgVarRefExp((*i));
    // skip compiler generated references to the original variables which meant to be kept.
    // TODO: maybe a better way is to match a pattern: if it is the first parameter of xomp_deviceDataEnvironmentPrepareVariable()
    if (preservedHostVarRefs.find(vRef) != preservedHostVarRefs.end())
      continue; 
    SgVariableSymbol * orig_sym = vRef->get_symbol();
    if (symbol_map[orig_sym] != NULL)
    {
      result ++;
      vRef->set_symbol(symbol_map[orig_sym]);
    }
  }
  return result;
}

//TODO: move to sageinterface, the current one has wrong reference type, and has undesired effect!!
// grab the list of dimension sizes for an input array type, store them in the vector container
static void getArrayDimensionSizes(const SgArrayType*  array_type, std::vector<SgExpression*>& result)
{
  ROSE_ASSERT (array_type != NULL);

  const SgType* cur_type = array_type;
  do
  {
    ROSE_ASSERT (isSgArrayType(cur_type) != NULL);
    SgExpression* index_exp = isSgArrayType(cur_type)->get_index();
    result.push_back(index_exp); // could be NULL, especially for the first dimension
    cur_type = isSgArrayType(cur_type)->get_base_type();
  }
  while (isSgArrayType(cur_type));
}


//TODO move to SageInterface
// Liao 2/8/2013
// rewrite array reference using multiple-dimension subscripts to a reference using one-dimension subscripts
// e.g. a[i][j] is changed to a[i*col_size +j]
//      a [i][j][k]  is changed to a [(i*col_size + j)*K_size +k]
// The parameter is the array reference expression to be changed     
// Note the array reference expression must be the top one since there will be inner ones for a multi-dimensional array references in AST.
static void linearizeArrayAccess(SgPntrArrRefExp* top_array_ref)
{
  //Sanity check
  // TODO check language compatibility for C/C++ only: row major storage
  ROSE_ASSERT( top_array_ref != NULL);
  //ROSE_ASSERT (top_array_ref->get_lhs_operand_i() != NULL);
  ROSE_ASSERT (top_array_ref->get_parent() != NULL );
  ROSE_ASSERT (isSgPntrArrRefExp(top_array_ref->get_parent()) == NULL ); // top ==> must not be a child of a higher level array ref exp

  // must be a canonical array reference, not like (a+10)[10]
  SgExpression* arrayNameExp = NULL;
  std::vector<SgExpression*>* subscripts = new vector<SgExpression*>;
  bool is_array_ref = isArrayReference (top_array_ref, &arrayNameExp, &subscripts);
  ROSE_ASSERT (is_array_ref);
  SgInitializedName * i_name = convertRefToInitializedName(arrayNameExp);
  ROSE_ASSERT (i_name != NULL);
  SgType* var_type = i_name->get_type();
  SgArrayType * array_type = isSgArrayType(var_type);
  SgPointerType * pointer_type = isSgPointerType(var_type);
  // pointer type can also be used as pointer[i], which is represented as SgPntrArrRefExp.
  // In this case, we don't need to linearized it any more
  if (pointer_type != NULL)
     return; 
  if (array_type == NULL)
  {
    cerr<<"Error. linearizeArrayAccess() found unhandled variable type:"<<var_type->class_name()<<endl;
  }

  ROSE_ASSERT (array_type!= NULL);

  std::vector <SgExpression*> dimensions ; 
  getArrayDimensionSizes (array_type, dimensions);
  
  ROSE_ASSERT ((*subscripts).size() == dimensions.size());
  ROSE_ASSERT ((*subscripts).size()>1); // we only accept 2-D or above for processing. Caller should check this in advance

  // left hand operand
  SgExpression* new_lhs = buildVarRefExp(i_name);
  SgExpression* new_rhs = deepCopy((*subscripts)[0]); //initialized to be i; 

  // build rhs, like (i*col_size + j)*K_size +k
  for (size_t i =1; i<dimensions.size(); i++) // only repeat dimension count -1 times
  {
     new_rhs = buildAddOp( buildMultiplyOp(new_rhs, deepCopy(dimensions[i]) ) , deepCopy((*subscripts)[i]) ) ; 
  }

  // set new lhs and rhs for the top ref
  deepDelete(top_array_ref->get_lhs_operand_i()) ;  
  deepDelete(top_array_ref->get_rhs_operand_i()) ;  

  top_array_ref->set_lhs_operand_i(new_lhs);
  new_lhs->set_parent(top_array_ref);

  top_array_ref->set_rhs_operand_i(new_rhs);
  new_rhs->set_parent(top_array_ref);

}


// Find all top level array references within the body block, 
// we do the following:
//   if it is within the set of arrays (array_syms) to be rewritten: arrays on map() clause,
//   if it is more than 1-D
//   change it to be linearized subscript access
static void rewriteArraySubscripts(SgBasicBlock* body_block, const std::set<SgSymbol*> mapped_array_syms)
{
  std::vector<SgPntrArrRefExp* > candidate_refs; // store eligible references 
  Rose_STL_Container<SgNode*> nodeList = NodeQuery::querySubTree(body_block, V_SgPntrArrRefExp);
  for (Rose_STL_Container<SgNode *>::iterator i = nodeList.begin(); i != nodeList.end(); i++)
  {
    SgPntrArrRefExp* vRef = isSgPntrArrRefExp((*i));
    ROSE_ASSERT (vRef != NULL);
    SgNode* parent = vRef->get_parent();
    // if it is top level ref?
    if (isSgPntrArrRefExp(parent)) // has a higher level array ref, skip it
      continue;
   //TODO: move this logic into a function in SageInterface   
    // If it is a canonical array reference we can handle?
    vector<SgExpression *>  *subscripts = new vector<SgExpression*>;
    SgExpression* array_name_exp = NULL;
    isArrayReference(vRef, &array_name_exp, &subscripts);
    SgInitializedName* a_name = convertRefToInitializedName (array_name_exp);
    if  (a_name == NULL)
      continue; 
    // if it is within the mapped array set?  
    ROSE_ASSERT (a_name != NULL);
    SgSymbol* array_sym = a_name->get_symbol_from_symbol_table ();
    ROSE_ASSERT (array_sym != NULL);

    if (mapped_array_syms.find(array_sym)!= mapped_array_syms.end()) 
      candidate_refs.push_back(vRef);
  } 

  // To be safe, we use reverse order iteration when changing them
  for (std::vector<SgPntrArrRefExp* >::reverse_iterator riter = candidate_refs.rbegin(); riter != candidate_refs.rend(); riter ++)
  { 
    linearizeArrayAccess (*riter);
  }
}

// Liao, 2/28/2013
// A helper function to collect variables used within a code portion
// To facilitate faster query into the variable collection, we use a map.
// TODO : move to SageInterface ?
std::map <SgVariableSymbol *, bool> collectVariableAppearance (SgNode* root)
{
  std::map <SgVariableSymbol *, bool> result; 
  ROSE_ASSERT (root != NULL);
  Rose_STL_Container<SgNode*> nodeList = NodeQuery::querySubTree(root, V_SgVarRefExp);
  for (Rose_STL_Container<SgNode *>::iterator i = nodeList.begin(); i != nodeList.end(); i++)
  {
    SgVarRefExp *vRef = isSgVarRefExp((*i));
    SgVariableSymbol * sym = vRef -> get_symbol();
    ROSE_ASSERT (sym != NULL);
    result [sym] = true;
  }
  return result;
}

// find different map clauses from the clause list, and all array information
// dimension map is the same for all the map clauses under the same omp target directive
static void extractMapClauses(Rose_STL_Container<SgOmpClause*> map_clauses, 
    std::map<SgSymbol*,  std::vector < std::pair <SgExpression*, SgExpression*> > > & array_dimensions,
    SgOmpMapClause** map_alloc_clause, SgOmpMapClause** map_to_clause, SgOmpMapClause** map_from_clause, SgOmpMapClause** map_tofrom_clause
    )
{
  if ( map_clauses.size() == 0) return; // stop if no map clauses at all

#if 0
  // a map between original symbol and its device version (replacement) 
  std::map <SgVariableSymbol*, SgVariableSymbol*>  cpu_gpu_var_map; 

  // store all variables showing up in any of the map clauses
  SgInitializedNamePtrList all_vars ;
  if (target_data_stmt != NULL)
    all_vars = collectClauseVariables (target_data_stmt, VariantVector(V_SgOmpMapClause)); 
  else 
    all_vars = collectClauseVariables (target_directive_stmt, VariantVector(V_SgOmpMapClause));
#endif 
  for (Rose_STL_Container<SgOmpClause*>::const_iterator iter = map_clauses.begin(); iter != map_clauses.end(); iter++)
  {
    SgOmpMapClause* m_cls = isSgOmpMapClause (*iter);
    ROSE_ASSERT (m_cls != NULL);
    if (iter == map_clauses.begin()) // retrieve once is enough
      array_dimensions = m_cls->get_array_dimensions();

    SgOmpClause::omp_map_operator_enum map_operator = m_cls->get_operation();
    if (map_operator == SgOmpClause::e_omp_map_alloc)
      *map_alloc_clause = m_cls;
    else if (map_operator == SgOmpClause::e_omp_map_to)  
      *map_to_clause = m_cls;
    else if (map_operator == SgOmpClause::e_omp_map_from)  
      *map_from_clause = m_cls;
    else if (map_operator == SgOmpClause::e_omp_map_tofrom)  
      *map_tofrom_clause = m_cls;
    else 
    {
      cerr<<"Error. transOmpMapVariables() from omp_lowering.cpp: found unacceptable map operator type:"<< map_operator <<endl;
      ROSE_ASSERT (false);
    }
  }  // end for
}


// Translated a single mapped array variable, knowing the map clauses , where to insert, etc. 
// Only generate memory allocation, deallocation, copy, functions, not the declaration since decl involves too many variable bookkeeping.
// This is intended to be called by a for loop going through all mapped array variables. 
  //  Essentially, we have to decide if we need to do the following steps for each variable
  //
  //  Data handling: declaration, allocation, and copy
  //    1. declared a pointer type to the device copy : pass by pointer type vs. pass by value
  //    2. allocate device copy using the dimension bound info: for array types (pointers used for linearized arrays)
  //    3. copy the data from CPU to the device (GPU) copy: 
  //       
  //    4. replace references to the CPU copies with references to the GPU copy
  //    5. replace original multidimensional element indexing with linearized address indexing (for 2-D and more dimension arrays) 
  //
  //  Data handling: copy back, de-allocation
  //    6. copy GPU_copy back to CPU variables
  //    7. de-allocate the GPU variables
  //
  //   Step 1,2,3 and 6, 7 should generate statements before or after the SgOmpTargetStatement
  //   Step 4 and 5 should change the body of the affected SgOmpParallelStatement
  // Revised Algorithm (version 3)    1/23/2015, optionally use device data environment (DDE) functions to manage data automatically.
  // Instead of generate explicit data allocation, copy, free functions, using the following three DDE functions:
  //   1. xomp_deviceDataEnvironmentEnter()
  //   2. xomp_deviceDataEnvironmentPrepareVariable ()
  //   3. xomp_deviceDataEnvironmentExit()
  // This is necessary to have a consistent translation for mapped data showing up in both "target data" and "target" directives.
  // These DDE functions internally will keep track of data allocated and try to reuse enclosing data environment.
static void generateMappedArrayMemoryHandling(
    /* the array and the map information */
    SgSymbol* sym, 
    SgOmpMapClause* map_alloc_clause, SgOmpMapClause* map_to_clause, SgOmpMapClause* map_from_clause, SgOmpMapClause* map_tofrom_clause, 
    std::map<SgSymbol*,  std::vector < std::pair <SgExpression*, SgExpression*> > > & array_dimensions, SgExpression* device_expression,
    /*Where to insert generated function calls*/
    SgBasicBlock* insertion_scope, SgStatement* insertion_anchor_stmt, 
    bool need_generate_data_stmt
    )
{
  ROSE_ASSERT (sym != NULL);
  ROSE_ASSERT (device_expression!= NULL); // runtime now needs explicit device ID to work
  SgType* orig_type = sym->get_type();

  // Step 1: declare a pointer type to array variables in map clauses, we linearize all arrays to be a 1-D pointer
  //   Element_type * _dev_var; 
  //   e.g.: double* _dev_array; 
  // I believe that all array variables need allocations on GPUs, regardless their map operations (alloc, to, from, or tofrom)

  // TODO: is this a safe assumption here??
  SgType* element_type = orig_type->findBaseType(); // recursively strip away non-base type to get the bottom type
  string orig_name = (sym->get_name()).getString();
  string dev_var_name = "_dev_"+ orig_name; 

  // Step 2.1  generate linear size calculation based on array dimension info
  // int dev_array_size = sizeof (double) *dim_size1 * dim_size2;
  string dev_var_size_name = "_dev_" + orig_name + "_size";  
  SgVariableDeclaration* dev_var_size_decl = NULL; 

  SgVariableSymbol* dev_var_size_sym = insertion_scope->lookup_variable_symbol(dev_var_size_name);
  if (dev_var_size_sym == NULL)
  {
//    SgExpression* initializer = generateSizeCalculationExpression (sym, element_type, array_dimensions[sym]);
    SgExprListExp* initializer = buildExprListExp();
    for (std::vector < std::pair <SgExpression*, SgExpression*> >::const_iterator iter = array_dimensions[sym].begin(); iter != array_dimensions[sym].end(); iter++)
    {
      std::pair <SgExpression*, SgExpression*> bound_pair = *iter; 
      initializer->append_expression(buildMultiplyOp(buildSizeOfOp(element_type),deepCopy(bound_pair.second)));
    } 
    dev_var_size_decl = buildVariableDeclaration (dev_var_size_name, buildArrayType(buildIntType(),buildIntVal(array_dimensions[sym].size())), buildAggregateInitializer(initializer), insertion_scope); 
    insertStatementBefore (insertion_anchor_stmt, dev_var_size_decl); 
  }
  else
    dev_var_size_decl = isSgVariableDeclaration(dev_var_size_sym->get_declaration()->get_declaration());

  ROSE_ASSERT (dev_var_size_decl != NULL);

  // generate offset array
  string dev_var_offset_name = "_dev_" + orig_name + "_offset";  
  SgVariableDeclaration* dev_var_offset_decl = NULL; 

  SgVariableSymbol* dev_var_offset_sym = insertion_scope->lookup_variable_symbol(dev_var_offset_name);
<<<<<<< HEAD
  // vector to store all offset values
  std::vector<SgExpression*> v_offset;
=======
>>>>>>> 1fcd5e66
  if (dev_var_offset_sym == NULL)
  {
    SgExprListExp* arrayInitializer = buildExprListExp();
    for (std::vector < std::pair <SgExpression*, SgExpression*> >::const_iterator iter = array_dimensions[sym].begin(); iter != array_dimensions[sym].end(); iter++)
    {
      std::pair <SgExpression*, SgExpression*> bound_pair = *iter; 
      arrayInitializer->append_expression(buildMultiplyOp(buildSizeOfOp(element_type),deepCopy(bound_pair.first)));
<<<<<<< HEAD
      v_offset.push_back(deepCopy(bound_pair.first));
=======
>>>>>>> 1fcd5e66
    } 
    dev_var_offset_decl = buildVariableDeclaration (dev_var_offset_name, buildArrayType(buildIntType(),buildIntVal(array_dimensions[sym].size())), buildAggregateInitializer(arrayInitializer), insertion_scope); 
    insertStatementBefore (insertion_anchor_stmt, dev_var_offset_decl); 
  }
  else
    dev_var_offset_decl = isSgVariableDeclaration(dev_var_offset_sym->get_declaration()->get_declaration());

  ROSE_ASSERT (dev_var_offset_decl != NULL);

<<<<<<< HEAD
  offload_array_offset_map[dev_var_name] = v_offset;

=======
>>>>>>> 1fcd5e66
  // generate Dim array
  string dev_var_Dim_name = "_dev_" + orig_name + "_Dim";  
  SgVariableDeclaration* dev_var_Dim_decl = NULL; 

  SgVariableSymbol* dev_var_Dim_sym = insertion_scope->lookup_variable_symbol(dev_var_Dim_name);
  if (dev_var_Dim_sym == NULL)
  {
    SgExprListExp* arrayInitializer = buildExprListExp();
    for (std::vector < std::pair <SgExpression*, SgExpression*> >::const_iterator iter = array_dimensions[sym].begin(); iter != array_dimensions[sym].end(); iter++)
    {
      std::pair <SgExpression*, SgExpression*> bound_pair = *iter; 
<<<<<<< HEAD
      arrayInitializer->append_expression(buildMultiplyOp(buildSizeOfOp(element_type),deepCopy(bound_pair.second)));
=======
      arrayInitializer->append_expression(buildMultiplyOp(buildSizeOfOp(element_type),deepCopy(bound_pair.first)));
>>>>>>> 1fcd5e66
    } 
    dev_var_Dim_decl = buildVariableDeclaration (dev_var_Dim_name, buildArrayType(buildIntType(),buildIntVal(array_dimensions[sym].size())), buildAggregateInitializer(arrayInitializer), insertion_scope); 
    insertStatementBefore (insertion_anchor_stmt, dev_var_Dim_decl); 
  }
  else
    dev_var_Dim_decl = isSgVariableDeclaration(dev_var_Dim_sym->get_declaration()->get_declaration());

  ROSE_ASSERT (dev_var_Dim_decl != NULL);

  // Only if we are in the mode of inserting data handling statements
  if (!need_generate_data_stmt)
    return; 

  bool needCopyTo = false;
  bool needCopyFrom = false;
  if ( ((map_to_clause) && (isInClauseVariableList (map_to_clause,sym))) || 
      ((map_tofrom_clause) && (isInClauseVariableList (map_tofrom_clause,sym))) )
    needCopyTo = true;  

  if (( (map_from_clause) && (isInClauseVariableList (map_from_clause,sym))) ||
      ( (map_tofrom_clause) && (isInClauseVariableList (map_tofrom_clause,sym))))
    needCopyFrom = true;  

  if (useDDE)
  { 
    // a single function call does all things transparently: reuse first, if not then allocation, copy data
    // e.g. float* _dev_u = (float*) xomp_deviceDataEnvironmentPrepareVariable ((void*)u, _dev_u_size, true, false);
    SgExpression* copyToExp= NULL; 
    SgExpression* copyFromExp = NULL; 
    if (needCopyTo) copyToExp = buildBoolValExp(1);
    else copyToExp = buildBoolValExp(0);

    if (needCopyFrom) copyFromExp = buildBoolValExp(1);
    else copyFromExp = buildBoolValExp(0);

    SgVarRefExp* host_var_ref = buildVarRefExp(isSgVariableSymbol(sym));
    preservedHostVarRefs.insert (host_var_ref);
//cout<<"Debug: inserting var ref to be preserved:"<<sym->get_name()<<"@"<<host_var_ref <<endl;    

    SgExprListExp * parameters =
      buildExprListExp(device_expression, buildCastExp( host_var_ref, buildPointerType(buildVoidType()) ),buildIntVal(array_dimensions[sym].size()), 
          buildVarRefExp( dev_var_size_name, insertion_scope), buildVarRefExp( dev_var_offset_name, insertion_scope),
<<<<<<< HEAD
          buildVarRefExp( dev_var_Dim_name, insertion_scope), copyToExp, copyFromExp
=======
          buildVarRefExp( dev_var_offset_name, insertion_scope), copyToExp, copyFromExp
>>>>>>> 1fcd5e66
          );

    SgExprStatement* dde_prep_stmt = buildAssignStatement (buildVarRefExp(dev_var_name, insertion_scope),
        buildCastExp ( buildFunctionCallExp(SgName("xomp_deviceDataEnvironmentPrepareVariable"),
            buildPointerType(buildVoidType()),
            parameters, 
            insertion_scope),
          buildPointerType(element_type)));
    insertStatementBefore (insertion_anchor_stmt, dde_prep_stmt); 

    // should not be done here. Only one call for a whole device data environment
    // Now insert xomp_deviceDataEnvironmentEnter() before xomp_deviceDataEnvironmentPrepareVariable()
    //SgExprStatement* dde_enter_stmt = buildFunctionCallStmt (SgName("xomp_deviceDataEnvironmentEnter"), buildVoidType(), NULL, insertion_scope);
   // insertStatementBefore (dde_prep_stmt, dde_enter_stmt); 
  }
  else
  {
    // Step 2.5 generate memory allocation on GPUs
    // e.g.:  _dev_m1 = (double *)xomp_deviceMalloc (_dev_m1_size);
    SgExprStatement* mem_alloc_stmt = buildAssignStatement(buildVarRefExp(dev_var_name, insertion_scope), 
        buildCastExp ( buildFunctionCallExp(SgName("xomp_deviceMalloc"), 
            buildPointerType(buildVoidType()), 
            buildExprListExp(buildVarRefExp( dev_var_size_name, insertion_scope)),
            insertion_scope), 
          buildPointerType(element_type))); 
    insertStatementBefore (insertion_anchor_stmt, mem_alloc_stmt); 

    // Step 3. copy the data from CPU to GPU
    // Only for variable in map(to:), or map(tofrom:) 
    // e.g. xomp_memcpyHostToDevice ((void*)dev_m1, (const void*)a, array_size);
    if (needCopyTo)
    {
      SgExprListExp * parameters = buildExprListExp (
          buildCastExp(buildVarRefExp(dev_var_name, insertion_scope), buildPointerType(buildVoidType())),
          buildCastExp(buildVarRefExp(orig_name, insertion_scope), buildPointerType(buildConstType(buildVoidType())) ),
          buildVarRefExp(dev_var_size_name, insertion_scope)
          );
      SgExprStatement* mem_copy_to_stmt = buildFunctionCallStmt (SgName("xomp_memcpyHostToDevice"), 
          buildPointerType(buildVoidType()),
          parameters,
          insertion_scope);
      insertStatementBefore (insertion_anchor_stmt, mem_copy_to_stmt); 
    }
  }

  if (useDDE)
  { // call xomp_deviceDataEnvironmentExit() and it will automatically copy back data and deallocate.
    //SgExprStatement* dde_exit_stmt = buildFunctionCallStmt (SgName("xomp_deviceDataEnvironmentExit"), buildVoidType(), NULL, insertion_scope);
    // appendStatement(dde_exit_stmt , insertion_anchor_stmt->get_scope()); 
    // do nothing here or we will get multiple exit() for a single DDE.  
  }
  else 
  { // or explicitly control copy back and deallocation
    // Step 6. copy back data from GPU to CPU, only for variable in map(out:var_list)
    // e.g. xomp_memcpyDeviceToHost ((void*)c, (const void*)dev_m3, array_size);
    // Note: insert this AFTER the target directive stmt
    // SgStatement* prev_stmt = target_parallel_stmt;
    if (needCopyFrom)
    {
      SgExprListExp * parameters = buildExprListExp (
          buildCastExp(buildVarRefExp(orig_name, insertion_scope), buildPointerType(buildVoidType()) ),
          buildCastExp(buildVarRefExp(dev_var_name, insertion_scope), buildPointerType(buildConstType(buildVoidType()))),
          buildVarRefExp( dev_var_size_name, insertion_scope)
          );
      SgExprStatement* mem_copy_back_stmt = buildFunctionCallStmt (SgName("xomp_memcpyDeviceToHost"), 
          buildPointerType(buildVoidType()),
          parameters, 
          insertion_scope);
      appendStatement(mem_copy_back_stmt, insertion_anchor_stmt->get_scope()); 
      // prev_stmt = mem_copy_back_stmt;
    }

    // Step 7, de-allocate GPU memory
    // e.g. xomp_freeDevice(dev_m1);
    // Note: insert this AFTER the target directive stmt or the copy back stmt
    SgExprStatement* mem_dealloc_stmt = 
      buildFunctionCallStmt(SgName("xomp_freeDevice"),
          buildBoolType(),
          buildExprListExp(buildVarRefExp( dev_var_name,insertion_scope)),
          insertion_scope);
    appendStatement(mem_dealloc_stmt, insertion_anchor_stmt->get_scope()); 
  }
}

// trans OpenMP map variables
// return all generated or remaining variables to be passed to the outliner  
  // Liao, 2/4/2013
  // Translate the map clause variables associated with "omp target parallel"
  // We only support combined "target parallel" or "parallel" immediately following "target"
  // So we handle outlining and data handling for two directives at the same time
  // TODO: move to the header
  // Input: 
  //
  //  map(alloc|to|from|tofrom:var_list)
  //  array variable in var_list should have dimension bounds information like [0:N-1][0:K-1]
  //  
  //  Essentially, we have to decide if we need to do the following steps for each variable
  //
  //  Data handling: declaration, allocation, and copy
  //    1. declared a pointer type to the device copy : pass by pointer type vs. pass by value
  //    2. allocate device copy using the dimension bound info: for array types (pointers used for linearized arrays)
  //    3. copy the data from CPU to the device (GPU) copy: 
  //       
  //    4. replace references to the CPU copies with references to the GPU copy
  //    5. replace original multidimensional element indexing with linearized address indexing (for 2-D and more dimension arrays) 
  //
  //  Data handling: copy back, de-allocation
  //    6. copy GPU_copy back to CPU variables
  //    7. de-allocate the GPU variables
  //
  //   Step 1,2,3 and 6, 7 should generate statements before or after the SgOmpTargetStatement
  //   Step 4 and 5 should change the body of the affected SgOmpParallelStatement
  //
  //  Algorithm 1: 
  //   collect all variables in map clauses: they should be either scalar or arrays with bound info.
  //   For each array variable, 
  //       we generate memory handling statements for them: declaration, allocation, copy back-forth, de-allocation
  //   For the use of array variable, 
  //       we replace the original references with references to new pointer typed variables
  //       Linearize the access when 2-D or more dimensions are used.
  //                        
  //   Based on the mapped variables, we output the variables to be passed to the outlined function to be generated later on
  //         variables which will be passed by their original data types
  //         variables which will be passed by their address of type: pointer type pointing to their original data type 
  //
  //  Revised Algorithm (version 2):  To translate "omp target" + "omp parallel for" enclosed within "omp target data" region:
  //  New facts:
  //        the map clauses are now associated with "omp target data" instead of "omp target"
  //        Only a subset of all mapped variables at "omp target data" level will be used within "omp target": 
  //           a single data region contains multiple "omp target" regions
  //        When translating "omp target" + "omp parallel for", we don't need to generate data handling statements
  //            but we need to refer to the declarations for device variables.
  //        Memory declaration, allocation, copy back-forth, de-allocation is generated within the body of the "omp target data" region.
  //            we can still try to generate them when translating "omp parallel for" under "omp target", if not yet generated before.
  //
  // Revised Algorithm (V3): using Device Data Environment (DDE) runtime support to manage nested data regions
  //       To simplify the handling, we assume
  //         1. Both "target data"  and "target parallel for " should have map() clauses
  //         2. Using DDE, the translation is simplified as is identical for both directive
ASTtools::VarSymSet_t transOmpMapVariables(SgStatement* target_data_or_target_parallel_stmt  // either "target data" or "target parallel" statement
                   ) 
{
  ASTtools::VarSymSet_t all_syms;
  ROSE_ASSERT  (target_data_or_target_parallel_stmt !=NULL);
  ROSE_ASSERT  (all_syms.size() == 0); // it should be empty

  SgOmpParallelStatement* target_parallel_stmt = NULL; 
  SgOmpTargetStatement* target_directive_stmt = NULL;
  SgOmpTargetDataStatement * target_data_stmt = NULL; 


  target_parallel_stmt = isSgOmpParallelStatement(target_data_or_target_parallel_stmt);
  target_data_stmt = isSgOmpTargetDataStatement(target_data_or_target_parallel_stmt);
 
  // the parallel directive must be combined with target directive
  if (target_parallel_stmt != NULL)
  {
   // must be a parallel region directly under "omp target"
    SgNode* parent = target_parallel_stmt->get_parent();
    ROSE_ASSERT (parent != NULL);
   if (isSgBasicBlock(parent)) //skip the possible block in between
      parent = parent->get_parent();
    target_directive_stmt = isSgOmpTargetStatement(parent);
    ROSE_ASSERT (target_directive_stmt != NULL);
  }
  // at this point, the body must be a BB now.
  SgBasicBlock* body_block = isSgBasicBlock(target_parallel_stmt->get_body()); // the body of the affected "omp parallel"
  ROSE_ASSERT (body_block!= NULL);

  // collect map clauses and their variables 
  // ----------------------------------------------------------
  // Some notes for the relevant AST input: 
  // we store a map clause for each variant/operator (alloc, to, from, and tofrom), so there should be up to 4 SgOmpMapClause.
  //    SgOmpClause::omp_map_operator_enum
  // each map clause has 
  //   a variable list (SgVarRefExp), accessible through get_variables()
  //   a pointer to array_dimensions, accessible through get_array_dimensions(). the array_dimensions is identical among all map clause of a same "omp target"
  //     std::map<SgSymbol*,  std::vector < std::pair <SgExpression*, SgExpression*> > >  array_dimensions

  Rose_STL_Container<SgOmpClause*> map_clauses; 
  Rose_STL_Container<SgOmpClause*> device_clauses; 
  if (target_data_stmt)
  {
     map_clauses = getClause(target_data_stmt, V_SgOmpMapClause);
     device_clauses = getClause(target_data_stmt, V_SgOmpDeviceClause);
  }
  else if (target_directive_stmt)
  {
     map_clauses = getClause(target_directive_stmt, V_SgOmpMapClause);
     device_clauses = getClause(target_directive_stmt, V_SgOmpDeviceClause);
  }
  else 
    ROSE_ASSERT (false);

  if ( map_clauses.size() == 0) return all_syms; // stop if no map clauses at all

  // store each time of map clause explicitly
  SgOmpMapClause* map_alloc_clause = NULL;
  SgOmpMapClause* map_to_clause = NULL;
  SgOmpMapClause* map_from_clause = NULL;
  SgOmpMapClause* map_tofrom_clause = NULL;
  // dimension map is the same for all the map clauses under the same omp target directive
  std::map<SgSymbol*,  std::vector < std::pair <SgExpression*, SgExpression*> > >  array_dimensions; 

  // a map between original symbol and its device version : used for variable replacement 
  std::map <SgVariableSymbol*, SgVariableSymbol*>  cpu_gpu_var_map; 

  // store all variables showing up in any of the map clauses
  SgInitializedNamePtrList all_mapped_vars ;
  if (target_data_stmt)
    all_mapped_vars = collectClauseVariables (target_data_stmt, VariantVector(V_SgOmpMapClause)); 
  else if (target_directive_stmt)
    all_mapped_vars = collectClauseVariables (target_directive_stmt, VariantVector(V_SgOmpMapClause)); 

  // store all variables showing up in any of the device clauses
  SgExpression* device_expression ;
  if (target_data_stmt)
    device_expression = getClauseExpression (target_data_stmt, VariantVector(V_SgOmpDeviceClause)); 
  else if (target_directive_stmt)
    device_expression = getClauseExpression (target_directive_stmt, VariantVector(V_SgOmpDeviceClause));

 
  extractMapClauses (map_clauses, array_dimensions, &map_alloc_clause, &map_to_clause, &map_from_clause, &map_tofrom_clause);
  std::set<SgSymbol*> array_syms; // store clause variable symbols which are array types (explicit or as a pointer)
  std::set<SgSymbol*> atom_syms; // store clause variable symbols which are non-aggregate types: scalar, pointer, etc

  // categorize the variables:
  categorizeMapClauseVariables (all_mapped_vars, array_dimensions, array_syms, atom_syms);

  // set the scope and anchor statement we will focus on based on the availability of an enclosing target data region
  SgBasicBlock* insertion_scope = NULL; // the body 
  SgStatement* insertion_anchor_stmt = NULL; // the single statement within the body
 if (target_data_stmt != NULL)
 {
   // at this point, the body should already be normalized to be a BB
   SgBasicBlock * body_block = ensureBasicBlockAsBodyOfOmpBodyStmt(target_data_stmt);
   ROSE_ASSERT (body_block!= NULL);

   SgStatement* target_data_child_stmt = NULL;
   // We cannot assert this since the body of "omp target data" may already be expanded as part of a previous translation    
   //    ROSE_ASSERT( (target_data_stmt_body->get_statements()).size() ==1);
   target_data_child_stmt = (body_block->get_statements())[0];

   insertion_scope = body_block;
   insertion_anchor_stmt = target_data_child_stmt;
 }
  else if (target_directive_stmt != NULL)
  {
   insertion_scope= isSgBasicBlock(target_directive_stmt->get_body());
   insertion_anchor_stmt = target_parallel_stmt;
  }

  ROSE_ASSERT (insertion_scope!= NULL);
  ROSE_ASSERT (insertion_anchor_stmt!= NULL);

  // collect used variables in the insertion scope
  std::map <SgVariableSymbol *, bool> variable_map = collectVariableAppearance (insertion_scope);

  // Now insert xomp_deviceDataEnvironmentEnter() before xomp_deviceDataEnvironmentPrepareVariable()
  SgExprListExp* argumentList = NULL;
  if(device_expression)
  {
    argumentList = buildExprListExp(deepCopy(device_expression)); 
  }
<<<<<<< HEAD
=======
  else  // use default device ID 0 if device_expression is NULL
  {
    device_expression = buildIntVal(0);
    argumentList = buildExprListExp(device_expression);
  }

>>>>>>> 1fcd5e66
  SgExprStatement* dde_enter_stmt = buildFunctionCallStmt (SgName("xomp_deviceDataEnvironmentEnter"), buildVoidType(), argumentList, insertion_scope);
  prependStatement(dde_enter_stmt, insertion_scope); 

  // handle array variables showing up in the map clauses:   
  for (std::set<SgSymbol*>::const_iterator iter = array_syms.begin(); iter != array_syms.end(); iter ++)
  {
    SgSymbol* sym = *iter; 
    ROSE_ASSERT (sym != NULL);
    SgType* orig_type = sym->get_type();

    // Step 1: declare a pointer type to array variables in map clauses, we linearize all arrays to be a 1-D pointer
    //   Element_type * _dev_var; 
    //   e.g.: double* _dev_array; 
    // I believe that all array variables need allocations on GPUs, regardless their map operations (alloc, to, from, or tofrom)

    // TODO: is this a safe assumption here??
    SgType* element_type = orig_type->findBaseType(); // recursively strip away non-base type to get the bottom type
    string orig_name = (sym->get_name()).getString();
    string dev_var_name = "_dev_"+ orig_name; 

    SgVariableDeclaration* dev_var_decl = NULL; 
    dev_var_decl = buildVariableDeclaration(dev_var_name, buildPointerType(element_type), NULL, insertion_scope);
    insertStatementBefore (insertion_anchor_stmt, dev_var_decl); 
    ROSE_ASSERT (dev_var_decl != NULL);

    SgVariableSymbol* orig_sym = isSgVariableSymbol(sym);
    ROSE_ASSERT (orig_sym != NULL);
    SgVariableSymbol* new_sym = getFirstVarSym(dev_var_decl);
    cpu_gpu_var_map[orig_sym]= new_sym; // store the mapping, this is always needed to guide the outlining

    // Not all map variables from "omp target data" will be used within the current parallel region
    // We only need to find out the used one only.

    // linearized array pointers should be directly passed to the outliner later on, without adding & operator in front of them
    // we assume AST is normalized and all target regions have explicit and correct map() clauses
    // Still some transformation like loop collapse will change the variables
        if (variable_map[orig_sym])
          all_syms.insert(new_sym);
    // generate memory allocation, copy, free function calls.
    generateMappedArrayMemoryHandling (sym, map_alloc_clause, map_to_clause, map_from_clause, map_tofrom_clause,array_dimensions, device_expression, 
        insertion_scope, insertion_anchor_stmt, true);
  }  // end for

  // Generate a single DDE enter() call
  SgExprStatement* dde_exit_stmt = buildFunctionCallStmt (SgName("xomp_deviceDataEnvironmentExit"), buildVoidType(), argumentList, insertion_scope);
  appendStatement(dde_exit_stmt , insertion_anchor_stmt->get_scope()); 

  // Step 5. TODO  replace indexing element access with address calculation (only needed for 2/3 -D)
  // We switch the order of 4 and 5 since we want to rewrite the subscripts before the arrays are replaced
  rewriteArraySubscripts (insertion_scope, array_syms); 

  // Step 4. replace references to old with new variables, 
  replaceVariableReferences (insertion_scope , cpu_gpu_var_map);

  // TODO handle scalar, separate or merged into previous loop ?

  // store remaining variables so outliner can readily use this information
  // for pointers to linearized arrays, they should passed by their original form, not using & operator, regardless the map operator types (to|from|alloc|tofrom)
  // for a scalar, two cases: to vs. from | tofrom
  // if in only, pass by value is good
  // if either from or tofrom:  
  // two possible solutions:
  // 1) we need to treat it as an array of size 1 or any other choices. TODO!!
  //  we also have to replace the reference to scalar to the array element access: be cautious about using by value (a) vs. using by address  (&a)
  // 2) try to still pass by value, but copy the final value back to the CPU version 
  // right now we assume they are not on from|tofrom, until we face a real input applications with map(from:scalar_a)
  // For all scalars, we directly copy them into all_syms for now
  for (std::set<SgSymbol*> ::iterator iter = atom_syms.begin(); iter != atom_syms.end(); iter ++)
  {
    SgVariableSymbol * var_sym = isSgVariableSymbol(*iter);
    if (variable_map[var_sym] == true) // we should only collect map variables which show up in the current parallel region
      all_syms.insert (var_sym);
  }

  //Pei-Hung: subtract offset from the subscript in the offloaded array reference
  Rose_STL_Container<SgNode*> nodeList = NodeQuery::querySubTree(body_block, V_SgVarRefExp);
  for (Rose_STL_Container<SgNode *>::iterator i = nodeList.begin(); i != nodeList.end(); i++)
  {
    SgVarRefExp *vRef = isSgVarRefExp((*i));
    if(offload_array_offset_map.find(vRef->get_symbol()->get_name().getString()) != offload_array_offset_map.end())
    {
      std::vector<SgExpression*> v_offset = offload_array_offset_map.find(vRef->get_symbol()->get_name().getString())->second;
      if(isSgPntrArrRefExp(vRef->get_parent()) == NULL)
        continue;
std::cout << "finding susbscript " << vRef->get_symbol()->get_name().getString() << " in " << offload_array_offset_map.size() << std::endl;
      SgPntrArrRefExp* pntrArrRef = isSgPntrArrRefExp(vRef->get_parent());
      for(std::vector<SgExpression*>::reverse_iterator ir = v_offset.rbegin(); ir != v_offset.rend(); ir++)
      {
        SgExpression* subscript = pntrArrRef->get_rhs_operand();  
        SgExpression* newsubscript = buildSubtractOp(deepCopy(subscript),deepCopy(*ir));
        replaceExpression(subscript,newsubscript,true); 
        pntrArrRef = isSgPntrArrRefExp(pntrArrRef->get_parent()); 
      } 
    }
  }
  return all_syms;
} // end transOmpMapVariables() for omp target data's map clauses for now


// old version: kept to occasionally see previous translation results.
// generating explicit data handling function calls
 void transOmpMapVariables_v1(
                         SgOmpParallelStatement* target_parallel_stmt, //the "omp parallel" with enclosing "omp target", or combined "target parallel"
                         ASTtools::VarSymSet_t & all_syms // collect all generated or remaining variables to be passed to the outliner
                        )
  {
    ROSE_ASSERT (target_parallel_stmt!= NULL);
    
   // must be a parallel region directly under "omp target"
    SgNode* parent = target_parallel_stmt->get_parent();
    ROSE_ASSERT (parent != NULL);
   if (isSgBasicBlock(parent)) //skip the possible block in between
      parent = parent->get_parent();
    SgOmpTargetStatement* target_directive_stmt = isSgOmpTargetStatement(parent);
    ROSE_ASSERT (target_directive_stmt != NULL);

   // at this point, the body must be a BB now.
   SgBasicBlock* body_block = isSgBasicBlock(target_parallel_stmt->get_body()); // the body of the affected "omp parallel"
    ROSE_ASSERT (body_block!= NULL);
   // we should use inner scope , instead of the scope of target-directive-stmt.
   // this will avoid name collisions when there are multiple "omp target" within one big scope
    SgScopeStatement* target_directive_body = isSgScopeStatement(target_directive_stmt->get_body()); 
    ROSE_ASSERT (target_directive_body != NULL);
    ROSE_ASSERT (isSgBasicBlock (target_directive_body));

    std::map <SgVariableSymbol *, bool> variable_map = collectVariableAppearance (target_parallel_stmt);
#if 1
    // two cases: map variables are provided by 
    // case 1: "omp target" 
    // case 2: "omp target data"
    // we have to figure which case is true for the current affected "omp parallel"
    SgOmpTargetDataStatement* target_data_stmt = getEnclosingNode <SgOmpTargetDataStatement> (target_directive_stmt);
    SgBasicBlock * target_data_stmt_body = NULL;
    SgStatement* target_data_child_stmt = NULL;
    if (!useDDE) // only in the old, explicit data management mode, we translate map variables differently depending on context
      if (target_data_stmt != NULL)
      {
        target_data_stmt_body = ensureBasicBlockAsBodyOfOmpBodyStmt (target_data_stmt);
        ROSE_ASSERT (target_data_stmt_body != NULL);
        // We cannot assert this since the body of "omp target data" may already be expanded as part of a previous translation    
        //    ROSE_ASSERT( (target_data_stmt_body->get_statements()).size() ==1);
        target_data_child_stmt = (target_data_stmt_body->get_statements())[0];
      }
#endif
    // collect map clauses and their variables 
    // ----------------------------------------------------------
    // Some notes for the relevant AST input: 
    // we store a map clause for each variant/operator (alloc, to, from, and tofrom), so there should be up to 4 SgOmpMapClause.
    //    SgOmpClause::omp_map_operator_enum
    // each map clause has 
    //   a variable list (SgVarRefExp), accessible through get_variables()
    //   a pointer to array_dimensions, accessible through get_array_dimensions(). the array_dimensions is identical among all map clause of a same "omp target"
    //     std::map<SgSymbol*,  std::vector < std::pair <SgExpression*, SgExpression*> > >  array_dimensions
    Rose_STL_Container<SgOmpClause*> map_clauses; 
#if 1
    if (target_data_stmt != NULL && !useDDE)
    {
      map_clauses = getClause(target_data_stmt, V_SgOmpMapClause);
    }
    else   
#endif
     map_clauses = getClause(target_directive_stmt, V_SgOmpMapClause);

    if ( map_clauses.size() == 0) return; // stop if no map clauses at all

    // store each time of map clause explicitly
    SgOmpMapClause* map_alloc_clause = NULL;
    SgOmpMapClause* map_to_clause = NULL;
    SgOmpMapClause* map_from_clause = NULL;
    SgOmpMapClause* map_tofrom_clause = NULL;
    // dimension map is the same for all the map clauses under the same omp target directive
    std::map<SgSymbol*,  std::vector < std::pair <SgExpression*, SgExpression*> > >  array_dimensions; 

   // a map between original symbol and its device version (replacement) 
   std::map <SgVariableSymbol*, SgVariableSymbol*>  cpu_gpu_var_map; 
    
    // store all variables showing up in any of the map clauses
    SgInitializedNamePtrList all_mapped_vars ;
#if 1
    if (target_data_stmt != NULL && !useDDE)
      all_mapped_vars = collectClauseVariables (target_data_stmt, VariantVector(V_SgOmpMapClause)); 
    else 
#endif
  all_mapped_vars = collectClauseVariables (target_directive_stmt, VariantVector(V_SgOmpMapClause));

    extractMapClauses (map_clauses, array_dimensions, &map_alloc_clause, &map_to_clause, &map_from_clause, &map_tofrom_clause);
    std::set<SgSymbol*> array_syms; // store clause variable symbols which are array types (explicit or as a pointer)
    std::set<SgSymbol*> atom_syms; // store clause variable symbols which are non-aggregate types: scalar, pointer, etc

   // categorize the variables:
   categorizeMapClauseVariables (all_mapped_vars, array_dimensions, array_syms, atom_syms);

   // set the scope and anchor statement we will focus on based on the availability of an enclosing target data region
   SgBasicBlock* insertion_scope = NULL; // the body 
   SgStatement* insertion_anchor_stmt = NULL; // the single statement within the body
   bool need_generate_data_stmt  = false; // We don't always need to generate the declaration, allocation, copy, de-allocation of device data.
#if 1
   if (target_data_stmt != NULL && !useDDE)
   {
     insertion_scope = target_data_stmt_body;
     insertion_anchor_stmt = target_data_child_stmt;
   } 
   else
#endif
   {
     insertion_scope = isSgBasicBlock(target_directive_body);
     insertion_anchor_stmt = target_parallel_stmt;
   }
   ROSE_ASSERT (insertion_scope!= NULL);
   ROSE_ASSERT (insertion_anchor_stmt!= NULL);

  if (useDDE)
  {
    // Now insert xomp_deviceDataEnvironmentEnter() before xomp_deviceDataEnvironmentPrepareVariable()
    SgExprStatement* dde_enter_stmt = buildFunctionCallStmt (SgName("xomp_deviceDataEnvironmentEnter"), buildVoidType(), NULL, insertion_scope);
    prependStatement(dde_enter_stmt, insertion_scope); 
   }
  // handle array variables showing up in the map clauses:   
  for (std::set<SgSymbol*>::const_iterator iter = array_syms.begin(); iter != array_syms.end(); iter ++)
  {
    SgSymbol* sym = *iter; 
    ROSE_ASSERT (sym != NULL);
    SgType* orig_type = sym->get_type();

    // Step 1: declare a pointer type to array variables in map clauses, we linearize all arrays to be a 1-D pointer
    //   Element_type * _dev_var; 
    //   e.g.: double* _dev_array; 
    // I believe that all array variables need allocations on GPUs, regardless their map operations (alloc, to, from, or tofrom)

    // TODO: is this a safe assumption here??
    SgType* element_type = orig_type->findBaseType(); // recursively strip away non-base type to get the bottom type
    string orig_name = (sym->get_name()).getString();
    string dev_var_name = "_dev_"+ orig_name; 

    // Again, two cases: map clauses come from 1) omp target vs. 2) omp target data 
    // For the combined "omp target" + "omp parallel for " code portion
    // We generate declarations within the body of "omp target". So we don't concerned about name conflicts. 
    //
    // For "omp target data", 
    // It is possible that there are two consecutive "omp target"+"omp parallel for" regions.
    // Blindly generate data handling statements will introduce redundant definition and handling. 
    // So we have to check the existence of a declaration before creating a brand new one.
    SgVariableDeclaration* dev_var_decl = NULL; 
    SgVariableSymbol* dev_var_sym = insertion_scope ->lookup_variable_symbol(dev_var_name);
    if (dev_var_sym == NULL)
    {
      need_generate_data_stmt = true; // this will trigger a set to data handling statements to be generated later on
      dev_var_decl = buildVariableDeclaration(dev_var_name, buildPointerType(element_type), NULL, insertion_scope);
      insertStatementBefore (insertion_anchor_stmt, dev_var_decl); 
    }
    else 
      dev_var_decl = isSgVariableDeclaration(dev_var_sym->get_declaration()->get_declaration());

    ROSE_ASSERT (dev_var_decl != NULL);

    SgVariableSymbol* orig_sym = isSgVariableSymbol(sym);
    ROSE_ASSERT (orig_sym != NULL);
    SgVariableSymbol* new_sym = getFirstVarSym(dev_var_decl);
    cpu_gpu_var_map[orig_sym]= new_sym; // store the mapping, this is always needed to guide the outlining

    // Not all map variables from "omp target data" will be used within the current parallel region
    // We only need to find out the used one only.
#if 1
    // linearized array pointers should be directly passed to the outliner later on, without adding & operator in front of them
    if (target_data_stmt != NULL && !useDDE)
    {
      if (variable_map[orig_sym]) // this condition may miss out the temp variables generated for loop collapsing in DDE translation mode
        all_syms.insert(new_sym);
    }
    else
#endif
    {
      all_syms.insert(new_sym);
      ROSE_ASSERT (variable_map[orig_sym] == true);// the map variable must show up within the parallel region
    }

    // generate memory allocation, copy, free function calls.
    generateMappedArrayMemoryHandling (sym, map_alloc_clause, map_to_clause, map_from_clause, map_tofrom_clause,array_dimensions, NULL,  
        insertion_scope, insertion_anchor_stmt, need_generate_data_stmt);
  }  // end for

  // Generate a single DDE enter() call
  if (useDDE)
  {
    SgExprStatement* dde_exit_stmt = buildFunctionCallStmt (SgName("xomp_deviceDataEnvironmentExit"), buildVoidType(), NULL, insertion_scope);
    appendStatement(dde_exit_stmt , insertion_anchor_stmt->get_scope()); 
  }

   // Step 5. TODO  replace indexing element access with address calculation (only needed for 2/3 -D)
   // We switch the order of 4 and 5 since we want to rewrite the subscripts before the arrays are replaced
    rewriteArraySubscripts (body_block, array_syms); 
   
   // Step 4. replace references to old with new variables, 
    replaceVariableReferences (body_block, cpu_gpu_var_map);

   // TODO handle scalar, separate or merged into previous loop ?
    
   // prepare things  for outliner: 
  // store remaining variables so outliner can readily use this information
   // for pointers to linearized arrays, they should passed by their original form, not using & operator, regardless the map operator types (to|from|alloc|tofrom)
   // for a scalar, two cases: to vs. from | tofrom
   // if in only, pass by value is good
   // if either from or tofrom:  
   // two possible solutions:
   // 1) we need to treat it as an array of size 1 or any other choices. TODO!!
   //  we also have to replace the reference to scalar to the array element access: be cautious about using by value (a) vs. using by address  (&a)
   // 2) try to still pass by value, but copy the final value back to the CPU version 
   // right now we assume they are not on from|tofrom, until we face a real input applications with map(from:scalar_a)
   // For all scalars, we directly copy them into all_syms for now
   for (std::set<SgSymbol*> ::iterator iter = atom_syms.begin(); iter != atom_syms.end(); iter ++)
   {
     SgVariableSymbol * var_sym = isSgVariableSymbol(*iter);
     if (variable_map[var_sym] == true) // we should only collect map variables which show up in the current parallel region
     all_syms.insert (var_sym);
   }

  } // end transOmpMapVariables()

  // Translate a parallel region under "omp target"
  /*
    
   call customized outlining, the generateTask() for omp task or regular omp parallel is not compatible
   since we want to use the classic outlining support: each variable is passed as a separate parameter.

   We also use the revised generateFunc() to explicitly specify pass by original type vs. pass using pointer type

   */
  void transOmpTargetParallel (SgNode* node)
  {
    // Sanity check first
    ROSE_ASSERT(node != NULL);
    SgOmpParallelStatement* target = isSgOmpParallelStatement(node);
    ROSE_ASSERT (target != NULL);

    // must be a parallel region directly under "omp target"
    SgNode* parent = node->get_parent();
    ROSE_ASSERT (parent != NULL);
   if (isSgBasicBlock(parent)) //skip the possible block in between
      parent = parent->get_parent();
    SgOmpTargetStatement* target_directive_stmt = isSgOmpTargetStatement(parent);
    ROSE_ASSERT (target_directive_stmt != NULL);

<<<<<<< HEAD
    // device expression
    SgExpression* device_expression ;
    device_expression = getClauseExpression (target_directive_stmt, VariantVector(V_SgOmpDeviceClause));
=======
    // device expression 
    SgExpression* device_expression =NULL ;
    device_expression = getClauseExpression (target_directive_stmt, VariantVector(V_SgOmpDeviceClause));
    // If not found, use the default ID 0
    if (device_expression == NULL)
      device_expression = buildIntVal(0); 
>>>>>>> 1fcd5e66

    // Now we need to ensure that "omp target " has a basic block as its body
   // so we can insert declarations into an inner block, instead of colliding declarations within the scope of "omp target"
   // This is important since we often have consecutive "omp target" regions within one big scope
   // We cannot just insert things into that big scope.
    SgBasicBlock* omp_target_stmt_body_block = ensureBasicBlockAsBodyOfOmpBodyStmt (target_directive_stmt);
    ROSE_ASSERT (isSgBasicBlock(target_directive_stmt->get_body()));
    ROSE_ASSERT (node->get_parent() == target_directive_stmt->get_body()); // OMP PARALLEL should be within the body block now

//    SgFunctionDefinition * func_def = NULL;

    // For Fortran code, we have to insert EXTERNAL OUTLINED_FUNC into 
    // the function body containing the parallel region
#if 0
    if (SageInterface::is_Fortran_language() )
    {
      cerr<<"Error. transOmpTargetParallel() does not support Fortran yet. "<<endl; 
      ROSE_ASSERT (false);
      func_def = getEnclosingFunctionDefinition(target);
      ROSE_ASSERT (func_def != NULL);
    }
#endif
    SgStatement * body =  target->get_body();
    ROSE_ASSERT(body != NULL);
    // Save preprocessing info as early as possible, avoiding mess up from the outliner
    AttachedPreprocessingInfoType save_buf1, save_buf2, save_buf_inside;
    cutPreprocessingInfo(target, PreprocessingInfo::before, save_buf1) ;
    cutPreprocessingInfo(target, PreprocessingInfo::after, save_buf2) ;

    // 1/15/2009, Liao, also handle the last #endif, which is attached inside of the target
    cutPreprocessingInfo(target, PreprocessingInfo::inside, save_buf_inside) ;

    //-----------------------------------------------------------------
    // step 1: generated an outlined function and make it a CUDA function
    SgOmpClauseBodyStatement * target_parallel_stmt = isSgOmpClauseBodyStatement(node);
    ROSE_ASSERT (target_parallel_stmt);

    // Prepare the outliner
    Outliner::enable_classic = true;
//    Outliner::useParameterWrapper = false; //TODO: better handling of the dependence among flags
    SgBasicBlock* body_block = Outliner::preprocess(body);
    // translator OpenMP 3.0 and earlier variables.
    transOmpVariables (target, body_block);

    ASTtools::VarSymSet_t all_syms; // all generated or remaining variables to be passed to the outliner
  // This addressOf_syms does not apply to CUDA kernel generation: since we cannot use pass-by-reference for CUDA kernel.
  // If we want to copy back value, we have to use memory copy  since they are in two different memory spaces. 
    ASTtools::VarSymSet_t addressOf_syms; // generated or remaining variables should be passed by using their addresses

    if (!useDDE)
    {   
      //transOmpMapVariables (target_directive_stmt, target, body_block, all_syms); //, addressOf_syms);
      transOmpMapVariables_v1 (target, all_syms); //, addressOf_syms);
    } else
      all_syms = transOmpMapVariables (target); //, addressOf_syms);

    ASTtools::VarSymSet_t per_block_reduction_syms; // translation generated per block reduction symbols with name like _dev_per_block within the enclosed for loop

    // collect possible per block reduction variables introduced by transOmpTargetLoop()
    // we rely on the pattern of such variables: _dev_per_block_*     
    // these variables are arrays already, we pass them by their original types, not addressOf types
    Rose_STL_Container<SgNode*> nodeList = NodeQuery::querySubTree(body_block,V_SgVarRefExp);
    for (Rose_STL_Container<SgNode *>::iterator i = nodeList.begin(); i != nodeList.end(); i++)
    {
      SgVarRefExp *vRef = isSgVarRefExp((*i));
      SgName var_name = vRef-> get_symbol()->get_name();
      string var_name_str = var_name.getString();
      if (var_name_str.find("_dev_per_block_",0) == 0)
      {
        all_syms.insert( vRef-> get_symbol());
        per_block_reduction_syms.insert (vRef-> get_symbol());
      }
    }

    string func_name = Outliner::generateFuncName(target);
    SgGlobal* g_scope = SageInterface::getGlobalScope(body_block);
    ROSE_ASSERT(g_scope != NULL);

    std::set< SgInitializedName *> restoreVars;
    SgFunctionDeclaration* result = Outliner::generateFunction(body_block, func_name, all_syms, addressOf_syms, restoreVars, NULL, g_scope);
    SgFunctionDeclaration* result_decl = isSgFunctionDeclaration(result->get_firstNondefiningDeclaration());
    ROSE_ASSERT (result_decl != NULL);
    result_decl->get_functionModifier().setCudaKernel(); // add __global__ modifier

    result->get_functionModifier().setCudaKernel();

     // This one is not desired. It inserts the function to the end and prepend a prototype
    // Outliner::insert(result, g_scope, body_block); 
    // TODO: better interface to specify where exactly to insert the function!
    //Custom insertion:  insert right before the enclosing function of "omp target"
    SgFunctionDeclaration* target_func = const_cast<SgFunctionDeclaration *>
       (SageInterface::getEnclosingFunctionDeclaration (target));
     ROSE_ASSERT(target_func!= NULL);
    insertStatementBefore (target_func, result);
    // TODO: this really should be done within Outliner::generateFunction()
    // TODO: we have to patch up first nondefining function declaration since custom insertion is used
    SgGlobal* glob_scope = getGlobalScope(target);
    ROSE_ASSERT (glob_scope!= NULL);
    SgFunctionSymbol * func_symbol = glob_scope->lookup_function_symbol(result->get_name());
    ROSE_ASSERT (func_symbol != NULL);
    //SgFunctionDeclaration * proto_decl = func_symbol->get_declaration();
    //ROSE_ASSERT (proto_decl != NULL);
    //ROSE_ASSERT (proto_decl != result );
    //result->set_firstNondefiningDeclaration(proto_decl);


#if 0 // it turns out we don't need satic keyword for CUDA kernel
    if (result->get_definingDeclaration() != NULL)
      SageInterface::setStatic(result->get_definingDeclaration());
    if (result->get_firstNondefiningDeclaration() != NULL)
      SageInterface::setStatic(result->get_firstNondefiningDeclaration());
#endif 

    //SgScopeStatement * p_scope = target_directive_stmt ->get_scope(); // the scope of "omp parallel" will be destroyed later, so we use scope of "omp target"
    SgScopeStatement * p_scope = omp_target_stmt_body_block ; // the scope of "omp parallel" will be destroyed later, so we use scope of "omp target"
    ROSE_ASSERT(p_scope != NULL);
   // insert dim3 threadsPerBlock(xomp_get_maxThreadsPerBlock()); 
   // TODO: for 1-D mapping, int type is enough,  //TODO: a better interface accepting expression as initializer!!
    SgVariableDeclaration* threads_per_block_decl = buildVariableDeclaration ("_threads_per_block_", buildIntType(), 
                  buildAssignInitializer(buildFunctionCallExp("xomp_get_maxThreadsPerBlock",buildIntType(), buildExprListExp(device_expression), p_scope)), 
                  p_scope);
    //insertStatementBefore (target_directive_stmt, threads_per_block_decl);
    insertStatementBefore (target, threads_per_block_decl);
    attachComment(threads_per_block_decl, string("Launch CUDA kernel ..."));

    // dim3 numBlocks (xomp_get_max1DBlock(VEC_LEN));
    // TODO: handle 2-D or 3-D using dim type
    ROSE_ASSERT (cuda_loop_iter_count_1 != NULL);
    SgVariableDeclaration* num_blocks_decl = buildVariableDeclaration ("_num_blocks_", buildIntType(), 
                  buildAssignInitializer(buildFunctionCallExp("xomp_get_max1DBlock",buildIntType(), buildExprListExp(device_expression, cuda_loop_iter_count_1), p_scope)),
                  p_scope);
    //insertStatementBefore (target_directive_stmt, num_blocks_decl);
    insertStatementBefore (target, num_blocks_decl);

    // Now we have num_block declaration, we can insert the per block declaration used for reduction variables
    SgExpression* shared_data = NULL; // shared data size expression for CUDA kernel execution configuration
    for (std::vector<SgVariableDeclaration*>::iterator iter = per_block_declarations.begin(); iter != per_block_declarations.end(); iter++)
    {
       SgVariableDeclaration* decl = *iter;
       insertStatementAfter (num_blocks_decl, decl);
       SgVariableSymbol* sym = getFirstVarSym (decl);
       SgPointerType * pointer_type = isSgPointerType(sym->get_type());
       ROSE_ASSERT (pointer_type != NULL);
       SgType* base_type = pointer_type->get_base_type();
       if (per_block_declarations.size()>1)
       {
        cerr<<"Error. multiple reduction variables are not yet handled."<<endl;
         ROSE_ASSERT (false);
         // threadsPerBlock.x*sizeof(REAL)  //TODO: how to handle multiple shared data blocks, each for a reduction variable??   
       }
       shared_data = buildMultiplyOp (buildVarRefExp(threads_per_block_decl), buildSizeOfOp (base_type) );
    }

    // generate the cuda kernel launch statement
    //e.g.  axpy_ompacc_cuda <<<numBlocks, threadsPerBlock>>>(dev_x,  dev_y, VEC_LEN, a);
   
    //func_symbol = isSgFunctionSymbol(result->get_firstNondefiningDeclaration()->get_symbol_from_symbol_table ());
    ROSE_ASSERT (func_symbol != NULL);
    SgExprListExp* exp_list_exp = SageBuilder::buildExprListExp();

    std::set<SgInitializedName*>  varsUsingOriginalForm; 
    for (ASTtools::VarSymSet_t::const_iterator iter = all_syms.begin(); iter != all_syms.end(); iter ++)
    {
      const SgVariableSymbol * current_symbol = *iter;
  // this addressOf_syms does not apply to CUDA kernel generation: since we cannot use pass-by-reference for CUDA kernel.
  // If we want to copy back value, we have to use memory copy  since they are in two different memory spaces. 
  // So all variables should use original form in this context. 
      if (addressOf_syms.find(current_symbol) == addressOf_syms.end()) // not found in Address Of variable set
        varsUsingOriginalForm.insert (current_symbol->get_declaration());
    }
    // TODO: alternative mirror form using varUsingAddress as parameter
    Outliner::appendIndividualFunctionCallArgs (all_syms, varsUsingOriginalForm, exp_list_exp);
    // TODO: builder interface without _nfi, and match function call exp builder interface convention: 

    SgCudaKernelExecConfig * cuda_exe_conf = buildCudaKernelExecConfig_nfi (buildVarRefExp(num_blocks_decl), buildVarRefExp(threads_per_block_decl), shared_data, NULL);
    setOneSourcePositionForTransformation (cuda_exe_conf);
    // SgExpression* is not clear, change to SgFunctionRefExp at least!!
    SgExprStatement* cuda_call_stmt = buildExprStatement(buildCudaKernelCallExp_nfi (buildFunctionRefExp(result), exp_list_exp, cuda_exe_conf) );
    setSourcePositionForTransformation (cuda_call_stmt);
    //insertStatementBefore (target_directive_stmt, cuda_call_stmt);
    insertStatementBefore (target, cuda_call_stmt);

   // insert the beyond block level reduction statement
   // error = xomp_beyond_block_reduction_float (per_block_results, numBlocks.x, XOMP_REDUCTION_PLUS);
    for (ASTtools::VarSymSet_t::const_iterator iter = per_block_reduction_syms.begin(); iter != per_block_reduction_syms.end(); iter ++)
    {
      const SgVariableSymbol * current_symbol = *iter;
      SgPointerType* pointer_type = isSgPointerType(current_symbol->get_type());// must be a pointer to simple type
      ROSE_ASSERT (pointer_type != NULL);
      SgType * orig_type = pointer_type->get_base_type();
      ROSE_ASSERT (orig_type != NULL);

      string per_block_var_name = (current_symbol->get_name()).getString();
      // get the original var name by stripping of the leading "_dev_per_block_"
      string leading_pattern = string("_dev_per_block_");
      string orig_var_name = per_block_var_name.substr(leading_pattern.length(), per_block_var_name.length() - leading_pattern.length());
//      cout<<"debug: "<<per_block_var_name <<" after "<< orig_var_name <<endl;
      SgExprListExp * parameter_list = buildExprListExp (buildVarRefExp(const_cast<SgVariableSymbol*>(current_symbol)), buildVarRefExp("_num_blocks_",target_directive_stmt->get_scope()), buildIntVal(per_block_reduction_map[const_cast<SgVariableSymbol*>(current_symbol)]) );
      SgFunctionCallExp* func_call_exp = buildFunctionCallExp ("xomp_beyond_block_reduction_"+ orig_type->unparseToString(), buildVoidType(), parameter_list, target_directive_stmt->get_scope()); 
     //insertStatementBefore (target_directive_stmt, buildExprStatement(func_call_exp));
      SgStatement* assign_stmt = buildAssignStatement (buildVarRefExp(orig_var_name, omp_target_stmt_body_block )  ,func_call_exp);
     ROSE_ASSERT (target->get_scope () == target_directive_stmt->get_body()); // there is a block in between 
     ROSE_ASSERT (omp_target_stmt_body_block  == target_directive_stmt->get_body()); // just to make sure
     //insertStatementBefore (target_directive_stmt, buildExprStatement(func_call_exp2));
     insertStatementBefore (target, assign_stmt );

     // insert memory free for the _dev_per_block_variables
     // TODO: need runtime support to automatically free memory 
      SgFunctionCallExp* func_call_exp2 = buildFunctionCallExp ("xomp_freeDevice", buildVoidType(), buildExprListExp(buildVarRefExp(const_cast<SgVariableSymbol*>(current_symbol))),  omp_target_stmt_body_block);
     //insertStatementBefore (target_directive_stmt, buildExprStatement(func_call_exp2));
     insertStatementBefore (target, buildExprStatement(func_call_exp2));
    }

    // num_blocks is referenced before the declaration is inserted. So we must fix it, otherwise the symbol of unkown type will be cleaned up later.
    SageInterface::fixVariableReferences(num_blocks_decl->get_scope());
    //------------now remove omp parallel since everything within it has been outlined to a function
    removeStatement (target);
  }


  /*
   * Expected AST layout: 
   *  SgOmpSectionsStatement
   *    SgBasicBlock
   *      SgOmpSectionStatement (1 or more section statements here)
   *        SgBasicBlock
   *          SgStatement 
   *
   * Example translated code: 
      int _section_1 = XOMP_sections_init_next (3);
      while (_section_1 >=0) // This while loop is a must
      {
        switch (_section_1) {
          case 0:
            printf("hello from section 1\n");
            break;
          case 1:
            printf("hello from section 2\n");
            break;
          case 2:
            printf("hello from section 3\n");
            break;
          default:
            printf("fatal error: XOMP_sections_?_next() returns illegal value %d\n", _section_1);
            abort();
        }
        _section_1 = XOMP_sections_next ();  // next round for the current thread: deal with possible number of threads < number of sections
     }
    
      XOMP_sections_end();   // Or  XOMP_sections_end_nowait ();    
   * */
  void transOmpSections(SgNode* node)
  {
//    cout<<"Entering transOmpSections() ..."<<endl;
    ROSE_ASSERT(node != NULL );
    // verify the AST is expected
    SgOmpSectionsStatement * target = isSgOmpSectionsStatement(node); 
    ROSE_ASSERT(target != NULL );
    SgScopeStatement * scope = target->get_scope();
    ROSE_ASSERT(scope != NULL );
    SgStatement * body = target->get_body();
    ROSE_ASSERT(body != NULL);

    SgBasicBlock *  bb1 = buildBasicBlock();
   
    SgBasicBlock * sections_block = isSgBasicBlock(body);
    ROSE_ASSERT (sections_block != NULL);
       // verify each statement under sections is SgOmpSectionStatement
    SgStatementPtrList section_list = sections_block-> get_statements();
    int section_count = section_list.size();
    for  (int i =0; i<section_count; i++)
    {
      SgStatement* stmt = section_list[i];
      ROSE_ASSERT (isSgOmpSectionStatement(stmt));
    }
   
    // int _section_1 = XOMP_sections_init_next (3);
    std::string sec_var_name;
    if (SageInterface::is_Fortran_language() )
      sec_var_name ="_section_";
    else  
      sec_var_name ="xomp_section_";

    sec_var_name += StringUtility::numberToString(++gensym_counter);
    
    SgAssignInitializer* initializer = buildAssignInitializer (
                         buildFunctionCallExp("XOMP_sections_init_next", buildIntType(),buildExprListExp(buildIntVal(section_count)), scope), 
                                        buildIntType());
    replaceStatement(target, bb1, true);
    //Declare a variable to store the current section id
    //Only used to support lastprivate
    SgVariableDeclaration* sec_var_decl_save = NULL;
    if (hasClause(target, V_SgOmpLastprivateClause))
    {
      sec_var_decl_save = buildVariableDeclaration(sec_var_name+"_save", buildIntType(), NULL, bb1);
      appendStatement(sec_var_decl_save, bb1);
    }

    SgVariableDeclaration* sec_var_decl = buildVariableDeclaration(sec_var_name, buildIntType(), initializer, bb1);
    appendStatement(sec_var_decl, bb1);

    // while (_section_1 >=0) {}
    SgWhileStmt * while_stmt = buildWhileStmt(buildGreaterOrEqualOp(buildVarRefExp(sec_var_decl), buildIntVal(0)), buildBasicBlock()); 
    insertStatementAfter(sec_var_decl, while_stmt);
    // switch () {}
    SgSwitchStatement* switch_stmt = buildSwitchStatement (buildExprStatement(buildVarRefExp(sec_var_decl)) , buildBasicBlock()); 
    appendStatement(switch_stmt, isSgBasicBlock(while_stmt->get_body()));
    // case 0, case 1, ...
    for (int i= 0; i<section_count; i++)
    {
      SgCaseOptionStmt* option_stmt = buildCaseOptionStmt (buildIntVal(i), buildBasicBlock());
      // Move SgOmpSectionStatement's body to Case OptionStmt's body
      SgOmpSectionStatement* section_statement = isSgOmpSectionStatement(section_list[i]);
      // Sara Royuela (Nov 19th, 2012)
      // The section statement might not be a Basic Block if there is only one statement and it is not wrapped with braces
      // In that case, we build here the Basic Block
      SgBasicBlock * src_bb = isSgBasicBlock(section_statement->get_body());
      if( src_bb == NULL )
      {
          src_bb = ensureBasicBlockAsBodyOfOmpBodyStmt( section_statement );
      }
      SgBasicBlock * target_bb =  isSgBasicBlock(option_stmt->get_body());
      moveStatementsBetweenBlocks(src_bb , target_bb);
      appendStatement (buildBreakStmt(), target_bb);

      // cout<<"source BB address:"<<isSgBasicBlock(isSgOmpSectionStatement(section_list[i])->get_body())<<endl;
      // Now we have to delete the source BB since its symbol table is moved into the target BB.
      SgBasicBlock * fake_src_bb = buildBasicBlock(); 
      isSgOmpSectionStatement(section_list[i])->set_body(fake_src_bb); 
      fake_src_bb->set_parent(section_list[i]);
      delete (src_bb);

      appendStatement (option_stmt,  isSgBasicBlock(switch_stmt->get_body()));
    } // end case 0, 1, ...  
    // default option: 
    SgDefaultOptionStmt* default_stmt = buildDefaultOptionStmt(buildBasicBlock(buildFunctionCallStmt("abort", buildVoidType(), NULL, scope))); 
    appendStatement (default_stmt,  isSgBasicBlock(switch_stmt->get_body()));

    // save the current section id before checking for next available one
    // This is only useful to support lastprivate clause
    if (hasClause(target, V_SgOmpLastprivateClause))
    {
      SgStatement* save_stmt = buildAssignStatement (buildVarRefExp(sec_var_decl_save), buildVarRefExp(sec_var_decl)); 
      appendStatement(save_stmt , isSgBasicBlock(while_stmt->get_body()));
    }
    // _section_1 = XOMP_sections_next ();
    SgStatement* assign_stmt = buildAssignStatement(buildVarRefExp(sec_var_decl), 
                                 buildFunctionCallExp("XOMP_sections_next", buildIntType(), buildExprListExp(), scope) ); 
    appendStatement(assign_stmt, isSgBasicBlock(while_stmt->get_body()));

    transOmpVariables(target, bb1, buildIntVal(section_count - 1)); // This should happen before the barrier is inserted.

    // XOMP_sections_end() or XOMP_sections_end_nowait ();
    SgExprStatement* end_call = NULL; 
    if (hasClause(target, V_SgOmpNowaitClause))
      end_call = buildFunctionCallStmt("XOMP_sections_end_nowait", buildVoidType(), NULL, scope);
    else
      end_call = buildFunctionCallStmt("XOMP_sections_end", buildVoidType(), NULL, scope);

    appendStatement(end_call,bb1);
//    removeStatement(target);
  }

  // Two ways 
  //1. builtin function TODO
  //    __sync_fetch_and_add_4(&shared, (unsigned int)local);
  //2. using atomic runtime call: 
  //    GOMP_atomic_start (); // void GOMP_atomic_start (void); 
  //    shared = shared op local;
  //    GOMP_atomic_end (); // void GOMP_atomic_end (void); 
  // We use the 2nd method only for now, for simplicity and portability
  void transOmpAtomic(SgNode* node)
  {
    ROSE_ASSERT(node != NULL );
    SgOmpAtomicStatement* target = isSgOmpAtomicStatement(node);
    ROSE_ASSERT(target != NULL );
    SgScopeStatement * scope = target->get_scope();
    ROSE_ASSERT(scope != NULL );
    SgStatement * body = target->get_body();
    ROSE_ASSERT(body != NULL);
    
    replaceStatement(target, body, true);
#ifdef ENABLE_XOMP
    SgExprStatement* func_call_stmt1 = buildFunctionCallStmt("XOMP_atomic_start", buildVoidType(), NULL, scope);
    SgExprStatement* func_call_stmt2 = buildFunctionCallStmt("XOMP_atomic_end", buildVoidType(), NULL, scope);
#else
    SgExprStatement* func_call_stmt1 = buildFunctionCallStmt("GOMP_atomic_start", buildVoidType(), NULL, scope);
    SgExprStatement* func_call_stmt2 = buildFunctionCallStmt("GOMP_atomic_end", buildVoidType(), NULL, scope);
#endif
    insertStatementBefore(body, func_call_stmt1);
    // this is actually sensitive to the type of preprocessing Info
    // In most cases, we want to move up them (such as #ifdef etc)
    moveUpPreprocessingInfo (func_call_stmt1, body, PreprocessingInfo::before); 
    insertStatementAfter(body, func_call_stmt2);
  }


  //! Translate omp task
  /*
  The translation of omp task is similar to the one for omp parallel
  Please remember to call patchUpFirstprivateVariables() before this function to make implicit firstprivate
  variables explicit. 
  
  The gomp runtime function for omp task is:
  extern void GOMP_task (void (*fn) (void *), void *data, void (*cpyfn) (void *, void *), long arg_size, long arg_align, bool if_clause, unsigned flags) 
      1. void (*fn) (void *): the generated outlined function for the task body
      2. void *data: the parameters for the outlined function
      3. void (*cpyfn) (void *, void *): copy function to replace the default memcpy() from function data to each task's data
      4. long arg_size: specify the size of data
      5. long arg_align: alignment of the data
      6. bool if_clause: the value of if_clause. true --> 1, false -->0; default is set to 1 by GCC
      7. unsigned flags: untied (1) or not (0) 

   Since we use the ROSE outliner to generate the outlined function. The parameters are wrapped into an array of pointers to them
  So the calculation of data(parameter) size/align is simplified . They are all pointer types.
  */
  void transOmpTask(SgNode* node)
  {
    ROSE_ASSERT(node != NULL);
    SgOmpTaskStatement* target = isSgOmpTaskStatement(node);
    ROSE_ASSERT (target != NULL);

    // Liao 1/24/2011
    // For Fortran code, we have to insert EXTERNAL OUTLINED_FUNC into 
    // the function body containing the parallel region
    // TODO verify this is also necessary for OMP TASK
    SgFunctionDefinition * func_def = NULL;
    if (SageInterface::is_Fortran_language() )
    {
      func_def = getEnclosingFunctionDefinition(target);
      ROSE_ASSERT (func_def != NULL);
    }

    SgStatement * body =  target->get_body();
    ROSE_ASSERT(body != NULL);
    // Save preprocessing info as early as possible, avoiding mess up from the outliner
    AttachedPreprocessingInfoType save_buf1, save_buf2;
    cutPreprocessingInfo(target, PreprocessingInfo::before, save_buf1) ;
    cutPreprocessingInfo(target, PreprocessingInfo::after, save_buf2) ;

    // generate and insert an outlined function as a task
    std::string wrapper_name;
    ASTtools::VarSymSet_t syms;
    ASTtools::VarSymSet_t pdSyms3; // store all variables which should be passed by reference
    std::set<SgInitializedName*> readOnlyVars;
    SgFunctionDeclaration* outlined_func = generateOutlinedTask (node, wrapper_name, syms, pdSyms3);

    if (SageInterface::is_Fortran_language() )
    { // EXTERNAL outlined_function , otherwise the function name will be interpreted as a integer/real variable
      ROSE_ASSERT (func_def != NULL);
      // There could be an enclosing parallel region
      //SgBasicBlock * func_body = func_def->get_body();
      SgBasicBlock * enclosing_body = getEnclosingRegionOrFuncDefinition (target);
      ROSE_ASSERT (enclosing_body != NULL);
      SgAttributeSpecificationStatement* external_stmt1 = buildAttributeSpecificationStatement(SgAttributeSpecificationStatement::e_externalStatement)
;
      SgFunctionRefExp *func_ref1 = buildFunctionRefExp (outlined_func);
      external_stmt1->get_parameter_list()->prepend_expression(func_ref1);
      func_ref1->set_parent(external_stmt1->get_parameter_list());
      // must put it into the declaration statement part, after possible implicit/include statements, if any
      SgStatement* l_stmt = findLastDeclarationStatement (enclosing_body);
      if (l_stmt)
        insertStatementAfter(l_stmt,external_stmt1);
      else
        prependStatement(external_stmt1, enclosing_body);
    }


    SgScopeStatement * p_scope = target->get_scope();
    ROSE_ASSERT(p_scope != NULL);
    // Generate a call to it
   
    SgExprListExp* parameters =  NULL;
    //SgStatement* func_call = Outliner::generateCall (outlined_func, syms, readOnlyVars, wrapper_name,p_scope);
    //ROSE_ASSERT(func_call != NULL);

    // Replace the parallel region with the function call statement
    // TODO should we introduce another level of scope here?
    // SageInterface::replaceStatement(target,func_call, true);
    // hide this from the unparser TODO this call statement is not really necessary, only the call expression is needed
    //  Sg_File_Info* file_info = type_decl->get_file_info();
    //      file_info->unsetOutputInCodeGeneration ();
    //
    //func_call->get_file_info()->unsetOutputInCodeGeneration (); 
    SgExpression * parameter_data = NULL;
    SgExpression * parameter_cpyfn = NULL;
    SgExpression * parameter_arg_size = NULL;
    SgExpression * parameter_arg_align = NULL;
    SgExpression * parameter_if_clause =  NULL;
    SgExpression * parameter_untied = NULL;
    SgExpression * parameter_argcount = NULL;
    size_t parameter_count = syms.size();
   
    if (SageInterface::is_Fortran_language())
    { // Fortran case
    //  void xomp_task (void (*fn) (void *), void (*cpyfn) (void *, void *), int * arg_size, int * arg_align, 
    //                  int * if_clause, int * untied, int * argcount, ...)
      
        parameter_cpyfn=buildIntVal(0); // no special copy function for array of pointers
        parameter_arg_size = buildIntVal( parameter_count * sizeof(void*) );
        //  TODO get right alignment
        parameter_arg_align = buildIntVal(4);
    }
    else // C/C++ case
    //  void GOMP_task (void (*fn) (void *), void *data, void (*cpyfn) (void *, void *), long arg_size, long arg_align, 
    //                  bool if_clause, unsigned flags)
    { 
      if ( parameter_count == 0) // No parameters to be passed at all
      {
        parameter_data = buildIntVal(0);
        parameter_cpyfn=buildIntVal(0); // no copy function is needed
        parameter_arg_size = buildIntVal(0);
        parameter_arg_align = buildIntVal(0);
      }
      else
      {
        SgVarRefExp * data_ref = buildVarRefExp(wrapper_name, p_scope);
        ROSE_ASSERT (data_ref != NULL);
        SgType * data_type = data_ref->get_type();
        parameter_data =  buildAddressOfOp(data_ref);
        parameter_cpyfn=buildIntVal(0); // no special copy function for array of pointers
        // arg size of array of pointers = pointer_count * pointer_size
        // ROSE does not support cross compilation so sizeof(void*) can use as a workaround for now
        //we now use a structure containing pointers or non-pointer typed members to wrap parameters
        parameter_arg_size =  buildSizeOfOp(data_type);
        //  parameter_arg_size = buildIntVal( parameter_count* sizeof(void*));
        //  TODO get right alignment
        parameter_arg_align = buildIntVal(4);
        //parameter_arg_align = buildIntVal(sizeof(void*));
      }

    }

    if (hasClause(target, V_SgOmpIfClause))
    {
      Rose_STL_Container<SgOmpClause*> clauses = getClause(target, V_SgOmpIfClause);
      ROSE_ASSERT (clauses.size() ==1); // should only have one if ()
      SgOmpIfClause * if_clause = isSgOmpIfClause (clauses[0]);
      ROSE_ASSERT (if_clause->get_expression() != NULL);
      parameter_if_clause = copyExpression(if_clause->get_expression());
    }
    else
      parameter_if_clause = buildIntVal(1);

    if (hasClause(target, V_SgOmpUntiedClause))
      parameter_untied = buildIntVal(1);
    else  
      parameter_untied = buildIntVal(0);

    
   // parameters are different between Fortran and C/C++
   // To support pass-by-value and pass-by-reference in the XOMP runtime
   // We use a triplet for each parameter to be passed to XOMP
   // <pass_by_value-ref, value-size, parameter-address>
   // e.g. if a integer i is intended to be passed by value in the task
   //   we generate three argument for it: 1, sizeof(int), i
    // similarly, for an array item[10], passed by reference in the task
    //   we generate: 0, sizeof(void*), item
    //   As a result, the variable length argument list is 3 times the count of original parameters long
    if (SageInterface::is_Fortran_language())
    {
      parameters = buildExprListExp(buildFunctionRefExp(outlined_func),
        parameter_cpyfn, parameter_arg_size, parameter_arg_align, parameter_if_clause, parameter_untied);

      parameter_argcount =  buildIntVal (syms.size()*3);
      appendExpression (parameters,parameter_argcount);
      ASTtools::VarSymSet_t::iterator iter = syms.begin();
      for (; iter!=syms.end(); iter++)
      {
        const SgVariableSymbol * sb = *iter;
        bool b_pass_value = true;
        // Assumption: 
        //   transOmpVariables() should already handled most private, reduction variables
        //    Anything left should be passed by reference by default , except for loop index variables. 
        // We check if a variable is a loop index, and pass it by value. 
        //   
        // TODO more accurate way to decide on pass-by-value or pass-by-reference in patchUpPrivateVariables()
        //    and patchUpFirstprivateVariables()
        if (isLoopIndexVariable (sb->get_declaration(), target))
        {
          b_pass_value = true;
          appendExpression (parameters,buildIntVal(1));
        }
        else
        { // all other should be treated as shared variables ( pass-by-reference )
          b_pass_value = false;
          appendExpression (parameters,buildIntVal(0));
        }

        //2nd of the triplet, the size of the parameter type, 
        // if pass-by-value, the actual size
        // if pass-by-reference, the pointer size
        if (b_pass_value)
        { //TODO accurate calculation of type size for Fortran, assume integer for now
           // Provide an interface function for this.
          // Is it feasible to calculate all sizes during compilation time ??
          SgType * s_type = sb->get_type();
          if (isSgTypeInt(s_type))
            appendExpression (parameters,buildIntVal(sizeof(int)));
          else
          {
            printf("Error. transOmpTask(): unhandled Fortran type  (%s) for pass-by-value.\n",s_type->class_name().c_str());
            ROSE_ASSERT (false);
          }
        }
        else  
        { // get target platform's pointer size 
          appendExpression (parameters,buildIntVal(sizeof(void*)));
        }
        
        // the third of the triplet
        appendExpression (parameters, buildVarRefExp(const_cast<SgVariableSymbol *>(sb)));
      }
    }  
    else
    {
      parameters = buildExprListExp(buildFunctionRefExp(outlined_func),
        parameter_data, parameter_cpyfn, parameter_arg_size, parameter_arg_align, parameter_if_clause, parameter_untied);
    }

#ifdef ENABLE_XOMP
    SgExprStatement * s1 = buildFunctionCallStmt("XOMP_task", buildVoidType(), parameters, p_scope);
#else    
    SgExprStatement * s1 = buildFunctionCallStmt("GOMP_task", buildVoidType(), parameters, p_scope);
#endif
    SageInterface::replaceStatement(target,s1, true);

    // Keep preprocessing information
    // I have to use cut-paste instead of direct move since 
    // the preprocessing information may be moved to a wrong place during outlining
    // while the destination node is unknown until the outlining is done.
    pastePreprocessingInfo(s1, PreprocessingInfo::before, save_buf1);
    pastePreprocessingInfo(s1, PreprocessingInfo::after, save_buf2);
  }

  //! Translate the ordered directive, (not the ordered clause)
  void transOmpOrdered(SgNode* node)
  {
    ROSE_ASSERT(node != NULL );
    SgOmpOrderedStatement* target = isSgOmpOrderedStatement(node);
    ROSE_ASSERT(target != NULL );
    SgScopeStatement * scope = target->get_scope();
    ROSE_ASSERT(scope != NULL );
    SgStatement * body = target->get_body();
    ROSE_ASSERT(body != NULL);

    replaceStatement(target, body,true);
#ifdef ENABLE_XOMP
    SgExprStatement* func_call_stmt1 = buildFunctionCallStmt("XOMP_ordered_start", buildVoidType(), NULL, scope);
    SgExprStatement* func_call_stmt2 = buildFunctionCallStmt("XOMP_ordered_end", buildVoidType(), NULL, scope);
#else
    SgExprStatement* func_call_stmt1 = buildFunctionCallStmt("GOMP_ordered_start", buildVoidType(), NULL, scope);
    SgExprStatement* func_call_stmt2 = buildFunctionCallStmt("GOMP_ordered_end", buildVoidType(), NULL, scope);
#endif
    insertStatementBefore(body, func_call_stmt1);
    insertStatementAfter(body, func_call_stmt2);
  }

  // Two cases:
  // unnamed one
  //   GOMP_critical_start ();
  //   work()
  //   GOMP_critical_end ();
  //
  // named one: 
  //  static gomp_mutex_t  &gomp_critical_user_aaa;
  //  GOMP_critical_name_start (&gomp_critical_user_aaa);
  //  work()
  //  GOMP_critical_name_end (&gomp_critical_user_aaa);
  //
  void transOmpCritical(SgNode* node)
  {
    ROSE_ASSERT(node != NULL );
    SgOmpCriticalStatement* target = isSgOmpCriticalStatement(node);
    ROSE_ASSERT(target != NULL );
    SgScopeStatement * scope = target->get_scope();
    ROSE_ASSERT(scope != NULL );

    SgStatement * body = target->get_body();
    ROSE_ASSERT(body != NULL);

    replaceStatement(target, body,true);

    SgExprStatement* func_call_stmt1=NULL, * func_call_stmt2 =NULL;
    string c_name = target->get_name().getString();
#ifdef ENABLE_XOMP    
    // assign a default name for the unnamed critical to simplify the translation
    // GOMP actually have a dedicated function to support unnamed critical
    // We generate a default name for it and use the named critical support function instead to
    // be consistent with OMNI
      string g_lock_name = "xomp_critical_user_" + c_name;
      SgGlobal* global = getGlobalScope(target);
      ROSE_ASSERT(global!=NULL);
      // the lock variable may already be declared.
      SgVariableSymbol* sym = lookupVariableSymbolInParentScopes(SgName(g_lock_name),global); 
      if (sym == NULL)
      {
        SgVariableDeclaration* vardecl = buildVariableDeclaration(g_lock_name, buildPointerType(buildVoidType()), NULL, global);
        setStatic(vardecl);
        prependStatement(vardecl,global);
        sym = getFirstVarSym(vardecl);
      }

      SgExprListExp * param1= buildExprListExp(buildAddressOfOp(buildVarRefExp(sym)));
      SgExprListExp * param2= buildExprListExp(buildAddressOfOp(buildVarRefExp(sym)));

      func_call_stmt1 = buildFunctionCallStmt("XOMP_critical_start", buildVoidType(), param1, scope);
      func_call_stmt2 = buildFunctionCallStmt("XOMP_critical_end", buildVoidType(), param2, scope);
#else    
    if (c_name.length()==0)
    {
      func_call_stmt1 = buildFunctionCallStmt("GOMP_critical_start", buildVoidType(), NULL, scope);
      func_call_stmt2 = buildFunctionCallStmt("GOMP_critical_end", buildVoidType(), NULL, scope);
    }
    else
    {
      string g_lock_name = "gomp_critical_user_" + c_name;
      SgGlobal* global = getGlobalScope(target);
      ROSE_ASSERT(global!=NULL);
      // gomp_mutex_t is not declared by the RTL header. We use int instead.
      SgVariableDeclaration* vardecl = buildVariableDeclaration(g_lock_name, buildPointerType(buildVoidType()), NULL, global);
      //SgVariableDeclaration* vardecl = buildVariableDeclaration(g_lock_name, buildOpaqueType("gomp_mutex_t",global), NULL, global);
      setStatic(vardecl);
      prependStatement(vardecl,global);
      SgExprListExp * param1= buildExprListExp(buildAddressOfOp(buildVarRefExp(vardecl)));
      SgExprListExp * param2= buildExprListExp(buildAddressOfOp(buildVarRefExp(vardecl)));
      func_call_stmt1 = buildFunctionCallStmt("GOMP_critical_name_start", buildVoidType(), param1, scope);
      func_call_stmt2 = buildFunctionCallStmt("GOMP_critical_name_end", buildVoidType(), param2, scope);
    }
#endif    

    insertStatementBefore(body, func_call_stmt1);
    insertStatementAfter(body, func_call_stmt2);
  }

  //! Simply replace the pragma with a function call to void GOMP_taskwait(void); 
  void transOmpTaskwait(SgNode * node)
  {
    ROSE_ASSERT(node != NULL );
    SgOmpTaskwaitStatement* target = isSgOmpTaskwaitStatement(node);
    ROSE_ASSERT(target != NULL );
    SgScopeStatement * scope = target->get_scope();
    ROSE_ASSERT(scope != NULL );
#ifdef ENABLE_XOMP
    SgExprStatement* func_call_stmt = buildFunctionCallStmt("XOMP_taskwait", buildVoidType(), NULL, scope);
#else    
    SgExprStatement* func_call_stmt = buildFunctionCallStmt("GOMP_taskwait", buildVoidType(), NULL, scope);
#endif
    replaceStatement(target, func_call_stmt, true);
  }

  //! Simply replace the pragma with a function call to void GOMP_barrier (void); 
  void transOmpBarrier(SgNode * node)
  {
    ROSE_ASSERT(node != NULL );
    SgOmpBarrierStatement* target = isSgOmpBarrierStatement(node);
    ROSE_ASSERT(target != NULL );
    SgScopeStatement * scope = target->get_scope();
    ROSE_ASSERT(scope != NULL );

#ifdef ENABLE_XOMP // test new translation targeting a middle layer of runtime library
    SgExprStatement* func_call_stmt = buildFunctionCallStmt("XOMP_barrier", buildVoidType(), NULL, scope);
#else
    SgExprStatement* func_call_stmt = buildFunctionCallStmt("GOMP_barrier", buildVoidType(), NULL, scope);
#endif    
    replaceStatement(target, func_call_stmt, true);
  }

  //! Simply replace the pragma with a function call to __sync_synchronize ();
  void transOmpFlush(SgNode * node)
  {
    ROSE_ASSERT(node != NULL );
    SgOmpFlushStatement* target = isSgOmpFlushStatement(node);
    ROSE_ASSERT(target != NULL );
    SgScopeStatement * scope = target->get_scope();
    ROSE_ASSERT(scope != NULL );

#ifdef ENABLE_XOMP
    SgExprStatement* func_call_stmt = buildFunctionCallStmt("XOMP_flush_all", buildVoidType(), NULL, scope);
#else
    SgExprStatement* func_call_stmt = buildFunctionCallStmt("__sync_synchronize", buildVoidType(), NULL, scope);
#endif
    replaceStatement(target, func_call_stmt, true);
  }

  //! Simply move the body up and remove omp target directive since nothing to be done at this level
  // We essentially only support combined omp target parallel .... , even the code uses separated styles
  // outlining and data handling are handled by transOmpTargetParallel()
  void transOmpTarget(SgNode * node)
  {
    ROSE_ASSERT(node != NULL );
    SgOmpTargetStatement* target = isSgOmpTargetStatement(node);
    ROSE_ASSERT(target != NULL );

    SgScopeStatement * scope = target->get_scope();
    ROSE_ASSERT(scope != NULL );

    SgBasicBlock* body = isSgBasicBlock(target->get_body());
    ROSE_ASSERT(body != NULL );
    body->set_parent(NULL);
    target->set_body(NULL);

    replaceStatement (target, body, true); 
   // removeStatement(target);
  }

  //! Simply move the body up and remove omp target data directive since nothing to be done at this level for now
  //  all map() clauses should already be handled when translating the inner "omp parallel" region
  // TODO: translate if() and device() clauses
  void transOmpTargetData(SgNode * node)
  {
    ROSE_ASSERT(node != NULL );
    SgOmpTargetDataStatement* target = isSgOmpTargetDataStatement(node);
    ROSE_ASSERT(target != NULL );

    SgScopeStatement * scope = target->get_scope();
    ROSE_ASSERT(scope != NULL );

    if (useDDE)
      transOmpMapVariables (target);

    SgBasicBlock* body = isSgBasicBlock(target->get_body());
    ROSE_ASSERT(body != NULL );
    body->set_parent(NULL);
    target->set_body(NULL);


    replaceStatement (target, body, true); 
    attachComment (body, "Translated from #pragma omp target data ...");
   // removeStatement(target);
  }


  //! Add __thread for each threadprivate variable's declaration statement and remove the #pragma omp threadprivate(...) 
  void transOmpThreadprivate(SgNode * node)
  {
    ROSE_ASSERT(node != NULL );
    SgOmpThreadprivateStatement* target = isSgOmpThreadprivateStatement(node);
    ROSE_ASSERT(target != NULL );

    SgVarRefExpPtrList nameList = target->get_variables ();
    for (size_t i = 0; i<nameList.size(); i++)
    {
      SgInitializedName* init_name = nameList[i]->get_symbol()->get_declaration();
      ROSE_ASSERT(init_name != NULL);
      SgVariableDeclaration*  decl = isSgVariableDeclaration(init_name-> get_declaration());
      ROSE_ASSERT (decl != NULL);
     // cout<<"setting TLS for decl:"<<decl->unparseToString()<< endl;
      decl->get_declarationModifier().get_storageModifier().set_thread_local_storage(true);
      // choice between set TLS to declaration or init_name (not working) ?
     // init_name-> get_storageModifier ().set_thread_local_storage (true); 
    }

    // 6/8/2010, handling #if attached to #pragma omp threadprivate
    SgStatement* n_stmt = getNextStatement(target);
    if (n_stmt == NULL) 
    {
      cerr<<"Warning: found an omp threadprivate directive without a following statement."<<endl;
      cerr<<"Warning: the attached preprocessing information to the directive may get lost during translation!"<<endl;
    }
    else
    {
      // preserve preprocessing information attached to the pragma,
      // by moving it to the beginning of the preprocessing info list of the next statement .
      movePreprocessingInfo(target, n_stmt, PreprocessingInfo::before, PreprocessingInfo::before, true);
    }

    removeStatement(target);
  }


  //! Collect variables from OpenMP clauses: including private, firstprivate, lastprivate, reduction, etc.
  SgInitializedNamePtrList collectClauseVariables (SgOmpClauseBodyStatement * clause_stmt, const VariantT & vt)
  {
    return collectClauseVariables(clause_stmt, VariantVector(vt));
  }

  // Collect variables from an OpenMP clause: including private, firstprivate, lastprivate, reduction, etc.
  SgInitializedNamePtrList collectClauseVariables (SgOmpClauseBodyStatement * clause_stmt, const VariantVector & vvt)
  {
    SgInitializedNamePtrList result, result2;
    ROSE_ASSERT(clause_stmt != NULL);
    Rose_STL_Container<SgOmpClause*> p_clause =
      NodeQuery::queryNodeList<SgOmpClause>(clause_stmt->get_clauses(),vvt);
    for (size_t i =0; i< p_clause.size(); i++) // can have multiple reduction clauses of different reduction operations
    {  
      //result2 = isSgOmpVariablesClause(p_clause[i])->get_variables();  
      // get initialized name from varRefExp
      SgVarRefExpPtrList refs = isSgOmpVariablesClause(p_clause[i])->get_variables();
      result2.clear();
      for (size_t j =0; j< refs.size(); j++)
         result2.push_back(refs[j]->get_symbol()->get_declaration()); 
      std::copy(result2.begin(), result2.end(), back_inserter(result));
    }
    return result;
  }

  SgExpression* getClauseExpression(SgOmpClauseBodyStatement * clause_stmt, const VariantVector & vvt)
  {
     SgExpression* expr = NULL;
     ROSE_ASSERT(clause_stmt != NULL);
     Rose_STL_Container<SgOmpClause*> p_clause = 
       NodeQuery::queryNodeList<SgOmpClause>(clause_stmt->get_clauses(),vvt);
<<<<<<< HEAD
     expr = isSgOmpExpressionClause(p_clause[0])->get_expression();
=======
     //It is possible that the requested clauses are not found. We allow returning NULL expression.  
     //Liao, 6/16/2015
     if (p_clause.size()>=1)
       expr = isSgOmpExpressionClause(p_clause[0])->get_expression();
>>>>>>> 1fcd5e66
     return expr; 
  }

  //! Collect all variables from OpenMP clauses associated with an omp statement: private, reduction, etc 
  SgInitializedNamePtrList collectAllClauseVariables (SgOmpClauseBodyStatement * clause_stmt)
  {
    ROSE_ASSERT(clause_stmt != NULL);

    VariantVector vvt = VariantVector(V_SgOmpCopyinClause);
    vvt.push_back(V_SgOmpCopyprivateClause);
    vvt.push_back(V_SgOmpFirstprivateClause);
    vvt.push_back(V_SgOmpLastprivateClause);
    vvt.push_back(V_SgOmpPrivateClause);
    vvt.push_back(V_SgOmpReductionClause);
    // TODO : do we care about shared(var_list)?

    return collectClauseVariables(clause_stmt, vvt);
  }

  bool isInClauseVariableList(SgInitializedName* var, SgOmpClauseBodyStatement * clause_stmt, const VariantVector& vvt)
  {
    SgInitializedNamePtrList var_list = collectClauseVariables (clause_stmt, vvt);
    if (find(var_list.begin(), var_list.end(), var) != var_list.end() )
      return true;
    else
      return false;
  }

   //! Return a reduction variable's reduction operation type
   SgOmpClause::omp_reduction_operator_enum getReductionOperationType(SgInitializedName* init_name, SgOmpClauseBodyStatement* clause_stmt)
   {
     SgOmpClause::omp_reduction_operator_enum result = SgOmpClause::e_omp_reduction_unknown;
     bool found = false;
     ROSE_ASSERT(init_name != NULL);
     ROSE_ASSERT(clause_stmt!= NULL);
     Rose_STL_Container<SgOmpClause*> p_clause =
       NodeQuery::queryNodeList<SgOmpClause>(clause_stmt->get_clauses(),V_SgOmpReductionClause);
     ROSE_ASSERT(p_clause.size() >0); // must be have at least reduction clause

     for (size_t i =0; i< p_clause.size(); i++) // can have multiple reduction clauses of different reduction operations
     {
       SgOmpReductionClause* r_clause = isSgOmpReductionClause(p_clause[i]);
       ROSE_ASSERT(r_clause != NULL );
       SgVarRefExpPtrList refs = isSgOmpVariablesClause(r_clause)->get_variables();
       SgInitializedNamePtrList var_list ; //= isSgOmpVariablesClause(r_clause)->get_variables();
       for (size_t j=0; j< refs.size(); j++)
         var_list.push_back (refs[j]->get_symbol()->get_declaration());
       SgInitializedNamePtrList::const_iterator iter = find (var_list.begin(), var_list.end(), init_name);
       if (iter != var_list.end())
       {
         result = r_clause->get_operation();
         found = true;
         break;
       }
     }
     // Must have a hit
     ROSE_ASSERT(found == true);
     return result;
   }  

   //! Create an initial value according to reduction operator type
   SgExpression* createInitialValueExp(SgOmpClause::omp_reduction_operator_enum r_operator)
   {
     SgExpression * result = NULL;
     switch (r_operator )
     {
       // 0: + - ! ^ ||  ior ieor
       case SgOmpClause::e_omp_reduction_plus:
       case SgOmpClause::e_omp_reduction_minus:
       case SgOmpClause::e_omp_reduction_bitor:
       case SgOmpClause::e_omp_reduction_bitxor:
       case SgOmpClause::e_omp_reduction_or:
       case SgOmpClause::e_omp_reduction_ior:
       case SgOmpClause::e_omp_reduction_ieor:
          result = buildIntVal(0);
          break;
       // 1: * &&
       case SgOmpClause::e_omp_reduction_mul:
       case SgOmpClause::e_omp_reduction_bitand:
          result = buildIntVal(1);
          break;
        // TODO
       case SgOmpClause::e_omp_reduction_logand:
       case SgOmpClause::e_omp_reduction_logor:
       case SgOmpClause::e_omp_reduction_and:
       case SgOmpClause::e_omp_reduction_eqv:
       case SgOmpClause::e_omp_reduction_neqv:
       case SgOmpClause::e_omp_reduction_max:
       case SgOmpClause::e_omp_reduction_min:
       case SgOmpClause::e_omp_reduction_iand:
          
       case SgOmpClause::e_omp_reduction_unknown:
       case SgOmpClause::e_omp_reduction_last:
       default:
         cerr<<"Illegal or unhandled reduction operator kind: "<< r_operator <<endl;
         ROSE_ASSERT(false);
     }

     return result; 
   }

  //! Check if a variable is in a variable list of a given clause type
  bool isInClauseVariableList(SgInitializedName* var, SgOmpClauseBodyStatement * clause_stmt, const VariantT& vt)
  {
    return isInClauseVariableList(var, clause_stmt, VariantVector(vt));
  }

 // lastprivate can be used with loop constructs or sections.
   /* if (i is the last iteration)
   *   *shared_i_p = local_i
   *
   * The judge of last iteration is based on the iteration space increment direction and loop stop conditions
   * Incremental loops
   *      < upper:   last iteration ==> i >= upper
   *      <=     :                      i> upper
   * Decremental loops     
   *      > upper:   last iteration ==> i <= upper
   *      >=     :                      i < upper
   * AST: Orphaned worksharing OmpStatement is SgOmpForStatement->get_body() is SgForStatement
   *     
   *  We use bottom up traversal, the inner omp for loop has already been translated, so we have to get the original upper bound via parameter
   *
   *  Another tricky case is that when some threads don't get any iterations to work on, the initial _p_index may still trigger the lastprivate 's 
   *     if (_p_index>orig_bound) statement
   *  We add a condition to test if the thread really worked on at least on iteration before compare the _p_index and the original boundary
   *     if (_p_index != p_lower_ && _p_index>orig_bound) 
   *       statement
   *
   *  Parameters:
   *    ompStmt: the OpenMP statement node with a lastprivate clause
   *    end_stmt_list: a list of statement which will be append to the end of bb1. The generated if-stmt will be added to the end of this list
   *    bb1: the basic block affected by the lastprivate clause
   *    orig_var: the initialized name for the original lastprivate variable. Necessary since transOmpLoop will replace loop index with changed one
   *    local_decl: the variable declaration for the local copy of the lastprivate variable
   *    orig_loop_upper: the worksharing construct's upper limit: 
   *       for-loop: the loop upper value, 
   *       sections: the section count - 1
   *
   * */
static void insertOmpLastprivateCopyBackStmts(SgStatement* ompStmt, vector <SgStatement* >& end_stmt_list,  SgBasicBlock* bb1, 
                              SgInitializedName* orig_var, SgVariableDeclaration* local_decl, SgExpression* orig_loop_upper)
{
  SgStatement* save_stmt = NULL;
  if (isSgOmpForStatement(ompStmt))
  {
    ROSE_ASSERT (orig_loop_upper != NULL);
    Rose_STL_Container <SgNode*> loops = NodeQuery::querySubTree (bb1, V_SgForStatement);
    ROSE_ASSERT (loops.size() != 0); // there must be 1 for loop under SgOmpForStatement
    SgForStatement* top_loop = isSgForStatement(loops[0]);
    ROSE_ASSERT (top_loop != NULL);
    //Get essential loop information
    SgInitializedName* loop_index;
    SgExpression* loop_lower, *loop_upper, *loop_step;
    SgStatement* loop_body;
    bool  isIncremental;
    bool isInclusiveBound;
    bool isCanonical = SageInterface::isCanonicalForLoop (top_loop, &loop_index, & loop_lower, & loop_upper, & loop_step, &loop_body, & isIncremental, & isInclusiveBound);
    ROSE_ASSERT (isCanonical == true);
    SgExpression* if_cond= NULL;
    SgStatement* if_cond_stmt = NULL;
    // we need the original upper bound!!
    if (isIncremental)
    {
      if (isInclusiveBound) // <= --> >
      {
        if_cond= buildGreaterThanOp(buildVarRefExp(loop_index, bb1), copyExpression(orig_loop_upper));
      }
      else // < --> >=
      {
        if_cond= buildGreaterOrEqualOp(buildVarRefExp(loop_index, bb1), copyExpression(orig_loop_upper));
      }
    }
    else
    { // decremental loop
      if (isInclusiveBound) // >= --> <
      {
        if_cond= buildLessThanOp(buildVarRefExp(loop_index, bb1), copyExpression(orig_loop_upper));
      }
      else // > --> <=
      {
        if_cond= buildLessOrEqualOp(buildVarRefExp(loop_index, bb1), copyExpression(orig_loop_upper));
      }
    }
    // Add (_p_index != _p_lower) as another condition, making sure the current thread really worked on at least one iteration
    // Otherwise some thread which does not run any iteration may have a big initial _p_index and trigger the if statement's condition
    if_cond_stmt = buildExprStatement(buildAndOp(buildNotEqualOp(buildVarRefExp(loop_index, bb1), copyExpression(loop_lower)), if_cond)) ;
    SgStatement* true_body = buildAssignStatement(buildVarRefExp(orig_var, bb1), buildVarRefExp(local_decl));
    save_stmt = buildIfStmt(if_cond_stmt, true_body, NULL);
  }
  else if (isSgOmpSectionsStatement(ompStmt))
  {
    ROSE_ASSERT (orig_loop_upper != NULL);
    Rose_STL_Container <SgNode*> while_stmts = NodeQuery::querySubTree (bb1, V_SgWhileStmt);
    ROSE_ASSERT  (while_stmts.size()!=0);
    SgWhileStmt * top_while_stmt = isSgWhileStmt(while_stmts[0]);
    ROSE_ASSERT(top_while_stmt != NULL);
    //Get the section id variable from while-stmt  while(section_id >= 0) {}
    // SgWhileStmt -> SgExprStatement -> SgGreaterOrEqualOp-> SgVarRefExp
    SgExprStatement* exp_stmt = isSgExprStatement(top_while_stmt->get_condition());
    ROSE_ASSERT (exp_stmt != NULL);
    SgGreaterOrEqualOp* ge_op = isSgGreaterOrEqualOp(exp_stmt->get_expression());
    ROSE_ASSERT (ge_op != NULL);
    SgVarRefExp* var_ref = isSgVarRefExp(ge_op->get_lhs_operand()); 
    ROSE_ASSERT (var_ref != NULL);
    string switch_index_name = (var_ref->get_symbol()->get_name()).getString();
    SgExpression* if_cond= NULL;
    SgStatement* if_cond_stmt = NULL;
    if_cond= buildEqualityOp(buildVarRefExp((switch_index_name+"_save"), bb1), orig_loop_upper);// no need copy orig_loop_upper here
    if_cond_stmt = buildExprStatement(if_cond) ;
    SgStatement* true_body = buildAssignStatement(buildVarRefExp(orig_var, bb1), buildVarRefExp(local_decl));
    save_stmt = buildIfStmt(if_cond_stmt, true_body, NULL);
  }
  else  
  {
    cerr<<"Illegal SgOmpxx for lastprivate variable: \nOmpStatement is:"<< ompStmt->class_name()<<endl;
    cerr<<"lastprivate variable is:"<<orig_var->get_name().getString()<<endl;
    ROSE_ASSERT (false);
  }
  end_stmt_list.push_back(save_stmt);

}

  //!Generate copy-back statements for reduction variables
  // end_stmt_list: the statement lists to be appended
  // bb1: the affected code block by the reduction clause
  // orig_var: the reduction variable's original copy
  // local_decl: the local copy of the reduction variable
  // Two ways to do the reduction operation: 
  //1. builtin function TODO
  //    __sync_fetch_and_add_4(&shared, (unsigned int)local);
  //2. using atomic runtime call: 
  //    GOMP_atomic_start ();
  //    shared = shared op local;
  //    GOMP_atomic_end ();
  // We use the 2nd method only for now for simplicity and portability
static void insertOmpReductionCopyBackStmts (SgOmpClause::omp_reduction_operator_enum r_operator, vector <SgStatement* >& end_stmt_list,  SgBasicBlock* bb1, SgInitializedName* orig_var, SgVariableDeclaration* local_decl)
{
#ifdef ENABLE_XOMP
  SgExprStatement* atomic_start_stmt = buildFunctionCallStmt("XOMP_atomic_start", buildVoidType(), NULL, bb1); 
#else  
  SgExprStatement* atomic_start_stmt = buildFunctionCallStmt("GOMP_atomic_start", buildVoidType(), NULL, bb1); 
#endif  
  end_stmt_list.push_back(atomic_start_stmt);   
  SgExpression* r_exp = NULL;
  switch (r_operator) 
  {
    case SgOmpClause::e_omp_reduction_plus:
      r_exp = buildAddOp(buildVarRefExp(orig_var, bb1), buildVarRefExp(local_decl)); 
      break;
    case SgOmpClause::e_omp_reduction_mul:
      r_exp = buildMultiplyOp(buildVarRefExp(orig_var, bb1), buildVarRefExp(local_decl)); 
      break;
    case SgOmpClause::e_omp_reduction_minus:
      r_exp = buildSubtractOp(buildVarRefExp(orig_var, bb1), buildVarRefExp(local_decl)); 
      break;
    case SgOmpClause::e_omp_reduction_bitand:
      r_exp = buildBitAndOp(buildVarRefExp(orig_var, bb1), buildVarRefExp(local_decl)); 
      break;
    case SgOmpClause::e_omp_reduction_bitor:
      r_exp = buildBitOrOp(buildVarRefExp(orig_var, bb1), buildVarRefExp(local_decl)); 
      break;
    case SgOmpClause::e_omp_reduction_bitxor: 
      r_exp = buildBitXorOp(buildVarRefExp(orig_var, bb1), buildVarRefExp(local_decl)); 
      break;
    case SgOmpClause::e_omp_reduction_logand:
      r_exp = buildAndOp(buildVarRefExp(orig_var, bb1), buildVarRefExp(local_decl)); 
      break;
    case SgOmpClause::e_omp_reduction_logor:
      r_exp = buildOrOp(buildVarRefExp(orig_var, bb1), buildVarRefExp(local_decl)); 
      break;
      // TODO Fortran operators.   
    case SgOmpClause::e_omp_reduction_and: // Fortran .and.
    case SgOmpClause::e_omp_reduction_or: // Fortran .or.
    case SgOmpClause::e_omp_reduction_eqv: 
    case SgOmpClause::e_omp_reduction_neqv:
    case SgOmpClause::e_omp_reduction_max:
    case SgOmpClause::e_omp_reduction_min:
    case SgOmpClause::e_omp_reduction_iand:
    case SgOmpClause::e_omp_reduction_ior:
    case SgOmpClause::e_omp_reduction_ieor:
    case SgOmpClause::e_omp_reduction_unknown: 
    case SgOmpClause::e_omp_reduction_last:
    default:
        cerr<<"Illegal or unhandled reduction operator type:"<< r_operator<<endl;
    }
    SgStatement* reduction_stmt = buildAssignStatement(buildVarRefExp(orig_var, bb1), r_exp);
    end_stmt_list.push_back(reduction_stmt);   
#ifdef ENABLE_XOMP
    SgExprStatement* atomic_end_stmt = buildFunctionCallStmt("XOMP_atomic_end", buildVoidType(), NULL, bb1);  
#else    
    SgExprStatement* atomic_end_stmt = buildFunctionCallStmt("GOMP_atomic_end", buildVoidType(), NULL, bb1);  
#endif    
    end_stmt_list.push_back(atomic_end_stmt);   
  }

//! Liao 2/12/2013. Insert the thread-block inner level reduction statement into the end of the end_stmt_list
// e.g.  xomp_inner_block_reduction_float (local_error, per_block_error, XOMP_REDUCTION_PLUS);
static void insertInnerThreadBlockReduction(SgOmpClause::omp_reduction_operator_enum r_operator, vector <SgStatement* >& end_stmt_list,  SgBasicBlock* bb1
, SgInitializedName* orig_var, SgVariableDeclaration* local_decl, SgVariableDeclaration* per_block_decl)
{
   ROSE_ASSERT (bb1 && orig_var && local_decl && per_block_decl);  
   // the integer value representing different reduction operations, defined within libxomp.h for accelerator model
   // TODO refactor the code to have a function converting operand types to integers
  int op_value = -1;
  switch (r_operator)
  {
    case SgOmpClause::e_omp_reduction_plus:
      op_value = 6;
      break;
    case SgOmpClause::e_omp_reduction_minus:
      op_value = 7;
      break;
    case SgOmpClause::e_omp_reduction_mul:
      op_value = 8;
      break;
    case SgOmpClause::e_omp_reduction_bitand:
      op_value = 9;
      break;
    case SgOmpClause::e_omp_reduction_bitor:
      op_value = 10;
      break;
    case SgOmpClause::e_omp_reduction_bitxor:
      op_value = 11;
      break;
    case SgOmpClause::e_omp_reduction_logand:
      op_value = 12;
      break;
    case SgOmpClause::e_omp_reduction_logor:
      op_value = 13;
      break;
      //TODO: more operation types
    case SgOmpClause::e_omp_reduction_and: // Fortran .and.
    case SgOmpClause::e_omp_reduction_or: // Fortran .or.
    case SgOmpClause::e_omp_reduction_eqv:
    case SgOmpClause::e_omp_reduction_neqv:
    case SgOmpClause::e_omp_reduction_max:
    case SgOmpClause::e_omp_reduction_min:
    case SgOmpClause::e_omp_reduction_iand:
    case SgOmpClause::e_omp_reduction_ior:
    case SgOmpClause::e_omp_reduction_ieor:
    case SgOmpClause::e_omp_reduction_unknown:
    case SgOmpClause::e_omp_reduction_last:
    default:
      cerr<<"Error. insertThreadBlockReduction() in omp_lowering.cpp: Illegal or unhandled reduction operator type:"<< r_operator<<endl;
  }

  SgVariableSymbol* var_sym = getFirstVarSym(per_block_decl);
  ROSE_ASSERT (var_sym != NULL);
  SgPointerType* var_type = isSgPointerType(var_sym->get_type());
  ROSE_ASSERT (var_type != NULL);
  //TODO: this could be risky. It is better to have our own conversion function to have full control over it.
  string type_str = var_type->get_base_type()->unparseToString();
  per_block_reduction_map[var_sym] = op_value; // save the per block symbol and its corresponding reduction integer value defined in the libxomp.h 
  SgIntVal* reduction_op = buildIntVal (op_value);
  SgExprListExp * parameter_list = buildExprListExp (buildVarRefExp(local_decl), buildVarRefExp(per_block_decl), reduction_op);
  SgStatement* func_call_stmt = buildFunctionCallStmt("xomp_inner_block_reduction_"+type_str, buildVoidType(),parameter_list ,bb1);
  end_stmt_list.push_back(func_call_stmt);
}
   //TODO move to sageInterface advanced transformation ???
   //! Generate element-by-element assignment from a right-hand array to left_hand array variable. 
   //
   //e.g.  for int a[M][N], b[M][N],  a=b is implemented as follows:
   //
   //  int element_count = ...;
   //  int *a_ap = (int *)a;
   //  int *b_ap = (int *)b;
   //  int i;
   //  for (i=0;i<element_count; i++) 
   //    *(b_ap+i) = *(a_ap+i);
   //
   static  SgBasicBlock* generateArrayAssignmentStatements
   (SgInitializedName* left_operand, SgInitializedName* right_operand, SgScopeStatement* scope)
   {
     // parameter validation
      ROSE_ASSERT(scope != NULL); // enforce top-down AST construction here for simplicity
      ROSE_ASSERT (left_operand != NULL);
      ROSE_ASSERT (right_operand != NULL);

      SgType* left_type = left_operand->get_type();
      SgType* right_type = right_operand->get_type();
      SgArrayType* left_array_type = isSgArrayType(left_type);
      SgArrayType* right_array_type = isSgArrayType(right_type);

      ROSE_ASSERT (left_array_type != NULL);
      ROSE_ASSERT (right_array_type != NULL);
      // make sure two array are compatible: same dimension, bounds, and element types, etc.
      ROSE_ASSERT (getElementType(left_array_type) == getElementType(right_array_type));
      int dim_count = getDimensionCount(left_array_type);
      ROSE_ASSERT (dim_count == getDimensionCount(right_array_type));
      int element_count = getArrayElementCount (left_array_type); 
      ROSE_ASSERT (element_count == (int) getArrayElementCount (right_array_type));

     SgBasicBlock* bb = buildBasicBlock();
       // front_stmt_list.push_back() will handle this later on.
       // Keep this will cause duplicated appendStatement()
      // appendStatement(bb, scope);
     
         // int *a_ap = (int*) a;
      string right_name = right_operand->get_name().getString(); 
      string right_name_p = right_name+"_ap"; // array pointer (ap)
      SgType* elementPointerType = buildPointerType(buildIntType());
      SgAssignInitializer * initor = buildAssignInitializer
             (buildCastExp(buildVarRefExp(right_operand,scope),elementPointerType),elementPointerType);
      SgVariableDeclaration* decl_right = buildVariableDeclaration (right_name_p, elementPointerType, initor, bb );
     appendStatement(decl_right, bb);
      
      // int *b_ap = (int*) b;
      string left_name = left_operand->get_name().getString(); 
      string left_name_p = left_name+"_ap";
      SgAssignInitializer * initor2 = buildAssignInitializer
             (buildCastExp(buildVarRefExp(left_operand,scope),elementPointerType),elementPointerType);
      SgVariableDeclaration* decl_left = buildVariableDeclaration (left_name_p, elementPointerType, initor2, bb );
     appendStatement(decl_left, bb);
   
     // int i;
     SgVariableDeclaration* decl_i = buildVariableDeclaration("_p_i", buildIntType(), NULL, bb);
     appendStatement(decl_i, bb);

   //  for (i=0;i<element_count; i++) 
   //    *(b_ap+i) = *(a_ap+i);
    SgStatement* init_stmt = buildAssignStatement(buildVarRefExp(decl_i), buildIntVal(0));
    SgStatement* test_stmt = buildExprStatement(buildLessThanOp(buildVarRefExp(decl_i),buildIntVal(element_count)));
    SgExpression* incr_exp = buildPlusPlusOp(buildVarRefExp(decl_i),SgUnaryOp::postfix);
    SgStatement* loop_body = buildAssignStatement(
         buildPointerDerefExp(buildAddOp(buildVarRefExp(decl_left),buildVarRefExp(decl_i))),
         buildPointerDerefExp(buildAddOp(buildVarRefExp(decl_right),buildVarRefExp(decl_i)))
          );
    SgForStatement* for_stmt = buildForStatement(init_stmt, test_stmt, incr_exp, loop_body);
     appendStatement(for_stmt, bb);

     return bb;
   }

  //SgBasicBlock * getEnclosingRegionOrFuncDefinition(SgBasicBlock *orig_scope)
  SgBasicBlock * getEnclosingRegionOrFuncDefinition(SgNode *orig_scope)
  {
    ROSE_ASSERT (SageInterface::is_Fortran_language() == true);
    // find the right scope (target body) to insert the declaration, start from the original scope
    SgBasicBlock* t_body = NULL;
  
    //find enclosing parallel region's body
    SgOmpParallelStatement * omp_stmt = isSgOmpParallelStatement(getEnclosingNode<SgOmpParallelStatement>(orig_scope));
    if (omp_stmt)
    {
      SgBasicBlock * omp_body = isSgBasicBlock(omp_stmt->get_body());
      ROSE_ASSERT(omp_body != NULL);
      t_body = omp_body;
    }
    else
    {
      // Find enclosing function body
      SgFunctionDefinition* func_def = getEnclosingProcedure (orig_scope);
      ROSE_ASSERT (func_def != NULL);
      SgBasicBlock * f_body = func_def->get_body();
      ROSE_ASSERT(f_body!= NULL);
      t_body = f_body;
    }
    ROSE_ASSERT (t_body != NULL);
    return t_body;
  }
#if 0 // moved to sageInterface.C
   // Insert a statement right after the last declaration with a target block.
   // Useful to insert the last declaration or the first non-declaration statement
   // to conform Fortran standard.
   void insertStatementAfterLastDeclaration(SgStatement* stmt, SgBasicBlock * target_block)
{
  // Insert to be the declaration after current declaration sequence, if any
  SgStatement* l_stmt = findLastDeclarationStatement (target_block);
  if (l_stmt)
    insertStatementAfter(l_stmt,stmt);
  else
    prependStatement(stmt, target_block);
}
// Insert a set of statement after the last declaration of a target block
// TODO refactor to SageInterface
    void insertStatementAfterLastDeclaration (std::vector<SgStatement*> stmt_list, SgBasicBlock * target_block)
{
  vector <SgStatement* >::iterator iter;
  SgStatement* prev_stmt = NULL;
  for (iter= stmt_list.begin(); iter != stmt_list.end(); iter++)
  {
    if (iter == stmt_list.begin())
    {
      insertStatementAfterLastDeclaration (*iter, target_block);
    }
    else
    {
      ROSE_ASSERT (prev_stmt != NULL);
      insertStatementAfter (prev_stmt, *iter);
    }
    prev_stmt = *iter; 
  }
}
#endif

//! This is a highly specialized operation which can find the right place to insert a Fortran variable declaration
//  during OpenMP lowering.
//
//  The reasons are: 
//    1)Fortran (at least F77) requires declaration statements to be consecutive within an enclosing function definition.
//    The C99-style generation of 'int loop_index' within a SgBasicBlock in the middle of some executable statement is illegal
//     for Fortran. We have to find the enclosing function body, located the declaration sequence, and add the new declaration 
//     after it. 
//
//    2) When translating OpenMP constructs within a parallel region, the declaration (such as those for private variables of the construct ) 
//       should be inserted into the declaration part of the body of the parallel region, which will become function body of the outlined
//       function when translating the region later on.
//       Insert the declaration to the current enclosing function definition is not correct. 
//
// Liao 1/12/2011
  SgVariableDeclaration * buildAndInsertDeclarationForOmp(const std::string &name, SgType *type, SgInitializer *varInit, SgBasicBlock *orig_scope)
{
  ROSE_ASSERT (SageInterface::is_Fortran_language() == true);
  SgVariableDeclaration * result = NULL;

  // find the right scope (target body) to insert the declaration, start from the original scope

  SgBasicBlock* t_body = NULL; 

#if 0
  //find enclosing parallel region's body
  SgOmpParallelStatement * omp_stmt = isSgOmpParallelStatement(getEnclosingNode<SgOmpParallelStatement>(orig_scope));
  if (omp_stmt)
  {
    SgBasicBlock * omp_body = isSgBasicBlock(omp_stmt->get_body());
    ROSE_ASSERT(omp_body != NULL);
    t_body = omp_body; 
  }
  else
  {
    // Find enclosing function body
    SgFunctionDefinition* func_def = getEnclosingProcedure (orig_scope);
    ROSE_ASSERT (func_def != NULL);
    SgBasicBlock * f_body = func_def->get_body();
    ROSE_ASSERT(f_body!= NULL);
    t_body = f_body; 
  }
  ROSE_ASSERT (t_body != NULL);  
#else
   t_body = getEnclosingRegionOrFuncDefinition(orig_scope);
#endif
  // Build the required variable declaration
  result = buildVariableDeclaration (name, type, varInit, t_body);

  // Insert to be the declaration after current declaration sequence, if any
#if 0 
  SgStatement* l_stmt = findLastDeclarationStatement (t_body);
  if (l_stmt)
    insertStatementAfter(l_stmt,result);
  else
    prependStatement(result, t_body);
#else
    insertStatementAfterLastDeclaration (result, t_body);
#endif    
  ROSE_ASSERT (result != NULL);
  return result;
}
    //! Translate clauses with variable lists, such as private, firstprivate, lastprivate, reduction, etc.
    //bb1 is the affected code block by the clause.
    //Command steps are: insert local declarations for the variables:(all)
    //                   initialize the local declaration:(firstprivate, reduction)
    //                   variable substitution for the variables:(all)
    //                   save local copy back to its global one:(reduction, lastprivate)
    // Note that a variable could be both firstprivate and lastprivate                  
    // Parameters:
    //     ompStmt: the OpenMP statement node with variable clauses
    //     bb1: the translation-generated basic block to implement ompStmt
    //     orig_loop_upper: 
    //       if ompStmt is loop construct, pass the original loop upper bound
    //       if ompStmt is omp sections, pass the section count - 1
    // This function is later extended to support OpenMP accelerator model. In this model,
    //    We have no concept of firstprivate or lastprivate
    //    reduction is implemented using a two-level reduction algorithm
    void transOmpVariables(SgStatement* ompStmt, SgBasicBlock* bb1, SgExpression * orig_loop_upper/*= NULL*/, bool isAcceleratorModel /*= false*/)
    {
      ROSE_ASSERT( ompStmt != NULL);
      ROSE_ASSERT( bb1 != NULL);
      SgOmpClauseBodyStatement* clause_stmt = isSgOmpClauseBodyStatement(ompStmt);
      ROSE_ASSERT( clause_stmt!= NULL);

      // collect variables 
     SgInitializedNamePtrList var_list = collectAllClauseVariables(clause_stmt);
     // Only keep the unique ones
     sort (var_list.begin(), var_list.end());;
     SgInitializedNamePtrList:: iterator new_end = unique (var_list.begin(), var_list.end());
     var_list.erase(new_end, var_list.end());
     VariableSymbolMap_t var_map; 
     ASTtools::VarSymSet_t var_set;
     
     vector <SgStatement* > front_stmt_list, end_stmt_list, front_init_list;  
    
// this is call by both transOmpTargetParallel and transOmpTargetLoop, we should move this to the correct caller place 
//      per_block_declarations.clear(); // must reset to empty or wrong reference to stale content generated previously
     for (size_t i=0; i< var_list.size(); i++)
     {
       SgInitializedName* orig_var = var_list[i];
       ROSE_ASSERT(orig_var != NULL);
       string orig_name = orig_var->get_name().getString();
       SgType* orig_type =  orig_var->get_type();
       SgVariableSymbol* orig_symbol = isSgVariableSymbol(orig_var->get_symbol_from_symbol_table());
       ROSE_ASSERT(orig_symbol!= NULL);

       VariantVector vvt (V_SgOmpPrivateClause);
       vvt.push_back(V_SgOmpReductionClause);

      //TODO: No such concept of firstprivate and lastprivate in accelerator model??
       if (!isAcceleratorModel) // we actually already has enable_accelerator, but it is too global for handling both CPU and GPU translation
       {
         vvt.push_back(V_SgOmpFirstprivateClause);
         vvt.push_back(V_SgOmpLastprivateClause);
       }
   
      // a local private copy
      SgVariableDeclaration* local_decl = NULL;
      SgOmpClause::omp_reduction_operator_enum r_operator = SgOmpClause::e_omp_reduction_unknown  ;
      bool isReductionVar = isInClauseVariableList(orig_var, clause_stmt,V_SgOmpReductionClause);

      // step 1. Insert local declaration for private, firstprivate, lastprivate and reduction
      // Sara, 5/31/2013: if variable is in Function Scope ( a parameter ) and array, 
      // we don't want a private copy, since the only thing private is the pointer, not the pointed data
      // We had a variable passed as private that has to be used as shared
      // We create a pointer to the variable and replace all the occurrences of the variable by the pointer
      // Example:
      // source code: 
      // void outlining( int M[10][10] ) {
      //   #pragma omp task firstprivate( M )
      //   M[0][0] = 4;
      // }
      // outlined parameters struct
      // struct OUT__17__7038___data {
      //   int (*M)[10UL];
      // };
      // outlined function:
      // static void OUT__17__7038__(void *__out_argv) {
      //   int (**M)[10UL] = (int (**)[10UL])(&(((struct OUT__17__7038___data *)__out_argv) -> M));
      //   (*M)[0][0] = 4;
      // }
      if (isInClauseVariableList(orig_var, clause_stmt, vvt))
      {
        if( !(isSgArrayType(orig_type) && isSgFunctionDefinition (orig_var->get_scope ())) )
        {
          SgInitializer * init = NULL;
          // use copy constructor for firstprivate on C++ class object variables
          // For simplicity, we handle C and C++ scalar variables the same way
          //
          // But here is one exception: an array type firstprivate variable should
          // be initialized element-by-element
          // Liao, 4/12/2010
          if (isInClauseVariableList(orig_var, clause_stmt,V_SgOmpFirstprivateClause) && !isSgArrayType(orig_type) )
          {  
            init = buildAssignInitializer(buildVarRefExp(orig_var, bb1));
          }
          
          string private_name;
          if (SageInterface::is_Fortran_language() )
          {
            // leading _ is not allowed in Fortran
            private_name = "i_"+orig_name;
            nCounter ++; // Fortran does not have basic block as a scope at source level
            // I have to generated all declarations at the same flat level under function definitions
            // So a name counter is needed to avoid name collision
            private_name = private_name + "_" + StringUtility::numberToString(nCounter);

            // Special handling for variable declarations in Fortran
            local_decl = buildAndInsertDeclarationForOmp (private_name, orig_type, init, bb1);
          }
          else
          {
            private_name = "_p_"+orig_name;
            local_decl = buildVariableDeclaration(private_name, orig_type, init, bb1);
            //ROSE_ASSERT (getFirst);isSgFunctionDefinition (orig_var->get_scope (
            //   prependStatement(local_decl, bb1);
            front_stmt_list.push_back(local_decl);   
          }
          // record the map from old to new symbol
          var_map.insert( VariableSymbolMap_t::value_type( orig_symbol, getFirstVarSym(local_decl)) ); 
        }
        else
        {
            var_set.insert(orig_symbol);
        }
      }
      // step 2. Initialize the local copy for array-type firstprivate variables TODO copyin, copyprivate
#if 1
      if (isInClauseVariableList(orig_var, clause_stmt,V_SgOmpFirstprivateClause) && 
          isSgArrayType(orig_type) && !isSgFunctionDefinition (orig_var->get_scope ()))
      {
        // SgExprStatement* init_stmt = buildAssignStatement(buildVarRefExp(local_decl), buildVarRefExp(orig_var, bb1));
        SgInitializedName* leftArray = getFirstInitializedName(local_decl); 
        SgBasicBlock* arrayAssign = generateArrayAssignmentStatements (leftArray, orig_var, bb1); 
       front_stmt_list.push_back(arrayAssign);   
      } 
#endif    
      if (isReductionVar) // create initial value assignment for the local reduction variable
      {
        r_operator = getReductionOperationType(orig_var, clause_stmt);
        SgExprStatement* init_stmt = buildAssignStatement(buildVarRefExp(local_decl), createInitialValueExp(r_operator));
        if (SageInterface::is_Fortran_language() )
        {
          // Fortran initialization statements  cannot be interleaved with declaration statements.
          // We save them here and insert them after all declaration statements are inserted.
          front_init_list.push_back(init_stmt);
        }
        else
        {
          front_stmt_list.push_back(init_stmt);   
        }
     }

      // Liao, 2/12/2013. For an omp for loop within "omp target". We translate its reduction variable by using 
      // a two-level reduction method: thread-block level (within kernel) and beyond-block level (done on CPU side).
      // So we have to insert a pointer to the array of per-block reduction results right before its enclosing "omp target" directive
      // The insertion point is decided so that the outliner invoked by transOmpTargetParallel() can later catch this newly introduced variable
      // and handle it in the parameter list properly. 
      //
      // e.g. REAL* per_block_results = (REAL *)xomp_deviceMalloc (numBlocks.x* sizeof(REAL));
       SgVariableDeclaration* per_block_decl = NULL; 
      if (isReductionVar && isAcceleratorModel)
      {
        SgOmpParallelStatement* enclosing_omp_parallel = getEnclosingNode<SgOmpParallelStatement> (ompStmt);
        ROSE_ASSERT (enclosing_omp_parallel!= NULL);
        //SgScopeStatement* scope_for_insertion = enclosing_omp_target->get_scope();
        SgScopeStatement* scope_for_insertion = isSgScopeStatement(enclosing_omp_parallel->get_scope());
        ROSE_ASSERT (scope_for_insertion != NULL);
        SgVarRefExp* blk_ref = buildVarRefExp("_num_blocks_", scope_for_insertion);
        SgExpression* multi_exp = buildMultiplyOp( blk_ref, buildSizeOfOp(orig_type) );
        SgExprListExp* parameter_list = buildExprListExp(multi_exp);
        SgExpression* init_exp = buildCastExp(buildFunctionCallExp(SgName("xomp_deviceMalloc"), buildPointerType(buildVoidType()), parameter_list, scope_for_insertion),  
                                              buildPointerType(orig_type));
       // the prefix of "_dev_per_block_" is important for later handling when calling outliner: add them into the parameter list
        per_block_decl = buildVariableDeclaration ("_dev_per_block_"+orig_name, buildPointerType(orig_type), buildAssignInitializer(init_exp), scope_for_insertion);
        // this statement refers to _num_blocks_, which will be declared later on when translating "omp parallel" enclosed in "omp target"
        // so we insert it  later when the kernel launch statement is inserted. 
        // insertStatementAfter(enclosing_omp_parallel, per_block_decl);
        per_block_declarations.push_back(per_block_decl);
        // store all reduction variables at the loop level, they will be used later when translating the enclosing "omp target" to help decide on the variables being passed
      }

      // step 3. Save the value back for lastprivate and reduction
      if (isInClauseVariableList(orig_var, clause_stmt,V_SgOmpLastprivateClause))
      {
        insertOmpLastprivateCopyBackStmts (ompStmt, end_stmt_list, bb1, orig_var, local_decl, orig_loop_upper);
      } else if (isReductionVar)
      {
        // two-level reduction is used for accelerator model 
        if (isAcceleratorModel)
          insertInnerThreadBlockReduction (r_operator, end_stmt_list, bb1, orig_var, local_decl, per_block_decl); 
        else 
          insertOmpReductionCopyBackStmts(r_operator, end_stmt_list, bb1, orig_var, local_decl);
      }

     } // end for (each variable)

   // step 4. Variable replacement for all original bb1
   replaceVariableReferences(bb1, var_map); 
   replaceVariablesWithPointerDereference(bb1, var_set); // Variables that must be replaced by a pointer to the variable

   // We delay the insertion of declaration, initialization , and save-back statements until variable replacement is done
   // in order to avoid replacing variables of these newly generated statements.
   prependStatementList(front_stmt_list, bb1); 
   // Fortran: add initialization statements after all front statements are inserted
  if (SageInterface::is_Fortran_language() )
  {
    SgBasicBlock * target_bb = getEnclosingRegionOrFuncDefinition (bb1);
    insertStatementAfterLastDeclaration (front_init_list, target_bb);
  }
   else
   {
     ROSE_ASSERT (front_init_list.size() ==0);
   }
   appendStatementList(end_stmt_list, bb1); 
#if 1
   // Liao 1/7/2010 , add assertion here, useful when generating outlined functions by moving statements to a function body
   SgStatementPtrList & srcStmts = bb1->get_statements(); 
   for (SgStatementPtrList::iterator i = srcStmts.begin(); i != srcStmts.end(); i++)
   {
     SgDeclarationStatement* declaration = isSgDeclarationStatement(*i);
     if (declaration != NULL)
       switch(declaration->variantT())
       {
         case V_SgVariableDeclaration:
           {
             // Reset the scopes on any SgInitializedName objects.
             SgVariableDeclaration* varDecl = isSgVariableDeclaration(declaration);
             SgInitializedNamePtrList & l = varDecl->get_variables();
             for (SgInitializedNamePtrList::iterator i = l.begin(); i != l.end(); i++)
             {
               // This might be an issue for extern variable declaration that have a scope
               // in a separate namespace of a static class member defined external to
               // its class, etc. I don't want to worry about those cases right now.
               ROSE_ASSERT((*i)->get_scope() == bb1);
             }
             break;
           }

         default:
           break;
       }

   } // end for
#endif    
  } // end void transOmpVariables()

  //  if (omp_get_thread_num () == 0) 
  //     { ... }
  //  Or if (XOMP_master())   
  //     { ...  }
  void transOmpMaster(SgNode * node)
  {
    ROSE_ASSERT(node != NULL );
    SgOmpMasterStatement* target = isSgOmpMasterStatement(node);
    ROSE_ASSERT(target != NULL );
    SgScopeStatement * scope = target->get_scope();
    ROSE_ASSERT(scope != NULL );
    bool isLast = isLastStatement(target); // check this now before any transformation

    SgStatement* body = target->get_body();
    ROSE_ASSERT(body!= NULL );

#ifdef ENABLE_XOMP
   SgFunctionCallExp * func_call = buildFunctionCallExp("XOMP_master", buildIntType(), NULL, scope); 
   SgIfStmt* if_stmt = NULL; 
   if (SageInterface::is_Fortran_language())
      if_stmt = buildIfStmt(buildEqualityOp(func_call,buildIntVal(1)), body, NULL); 
   else   
      if_stmt = buildIfStmt(func_call, body, NULL); 
#else
    SgExpression* func_exp = buildFunctionCallExp("omp_get_thread_num", buildIntType(), NULL, scope);
    SgIfStmt* if_stmt = buildIfStmt(buildEqualityOp(func_exp,buildIntVal(0)), body, NULL); 
#endif
    replaceStatement(target, if_stmt,true);
    moveUpPreprocessingInfo (if_stmt, target, PreprocessingInfo::before);
    if (isLast) // the preprocessing info after the last statement may be attached to the inside of its parent scope
    {
  //    cout<<"Found a last stmt. scope is: "<<scope->class_name()<<endl;
  //    dumpPreprocInfo(scope);
  // move preprecessing info. from inside position to an after position    
      moveUpPreprocessingInfo (if_stmt, scope, PreprocessingInfo::inside, PreprocessingInfo::after);
    }
  }


  // Two cases: without or with copyprivate clause
  // without it: 
  //  if (GOMP_single_start ()) //bool GOMP_single_start (void)
  //     { ...       }
  // with it: TODO
  // TODO other clauses
  void transOmpSingle(SgNode * node)
  {
    ROSE_ASSERT(node != NULL );
    SgOmpSingleStatement* target = isSgOmpSingleStatement(node);
    ROSE_ASSERT(target != NULL );
    SgScopeStatement * scope = target->get_scope();
    ROSE_ASSERT(scope != NULL );

    SgStatement* body = target->get_body();
    ROSE_ASSERT(body!= NULL );

   SgIfStmt* if_stmt = NULL; 

   if (SageInterface::is_Fortran_language())
   {
#ifdef ENABLE_XOMP
     SgExpression* func_exp = buildFunctionCallExp("XOMP_single", buildIntType(), NULL, scope);
#else
     //     SgExpression* func_exp = buildFunctionCallExp("GOMP_single_start", buildIntType(), NULL, scope);
     cerr<<"Fortran with Omni runtime is not yet implemented!"<<endl;
     ROSE_ASSERT (false);
#endif

     if_stmt = buildIfStmt(buildEqualityOp(func_exp,buildIntVal(1)), body, NULL); 
   }
   else // C/C++
   {
#ifdef ENABLE_XOMP
     SgExpression* func_exp = buildFunctionCallExp("XOMP_single", buildBoolType(), NULL, scope);
#else
     SgExpression* func_exp = buildFunctionCallExp("GOMP_single_start", buildBoolType(), NULL, scope);
#endif

     if_stmt = buildIfStmt(func_exp, body, NULL); 
   }

   replaceStatement(target, if_stmt,true);
    SgBasicBlock* true_body = ensureBasicBlockAsTrueBodyOfIf (if_stmt);
   if (SageInterface::is_Fortran_language())
     insert_libxompf_h (if_stmt); // need prototype for xomp runtime function
    transOmpVariables(target, true_body);
    // handle nowait 
    if (!hasClause(target, V_SgOmpNowaitClause))
    {
#ifdef ENABLE_XOMP
      SgExprStatement* barrier_call= buildFunctionCallStmt("XOMP_barrier", buildVoidType(), NULL, scope);
#else
      SgExprStatement* barrier_call= buildFunctionCallStmt("GOMP_barrier", buildVoidType(), NULL, scope);
#endif
      insertStatementAfter(if_stmt, barrier_call);
    }
  }

  // two cases: omp parallel and  omp task
  // Reused Outliner for this. 
  // void SgFunctionDeclaration* generateOutlinedFunction(SgNode* node)
  // {
  //   
  // }
  //
  //! Translation driver
  void translationDriver::visit(SgNode* node)
  {
#if 0 // not in use
    switch (node->variantT())
    {
      case V_SgOmpParallelStatement:
        {
          transOmpParallel(node);
          break;
        }
      case V_SgOmpForStatement:
        {
          transOmpFor(node);
          break;
        }
      case V_SgOmpBarrierStatement:
        {
          transOmpBarrier(node);
          break;
        }
      case V_SgOmpSingleStatement:
        {
          transOmpSingle(node);
          break;
        }

      default:
        {
          // do nothing here    
        }
    }// switch
#endif

  }//translationDriver::visit()

 //! Build a non-reduction variable clause for a given OpenMP directive. It directly returns the clause if the clause already exists
  SgOmpVariablesClause* buildOmpVariableClause(SgOmpClauseBodyStatement * clause_stmt, const VariantT& vt)
  {
    SgOmpVariablesClause* result = NULL;
    ROSE_ASSERT(clause_stmt != NULL);
    ROSE_ASSERT(vt != V_SgOmpReductionClause);
    Rose_STL_Container<SgOmpClause*> clauses = getClause(clause_stmt,vt);

    if (clauses.size()==0)
    {
      switch(vt)
      {
        case V_SgOmpCopyinClause:
          result = new SgOmpCopyinClause();
          break;
        case V_SgOmpCopyprivateClause:
          result = new SgOmpCopyprivateClause();
          break;
        case V_SgOmpFirstprivateClause:
          result = new SgOmpFirstprivateClause();
          break;
        case V_SgOmpLastprivateClause:
          result = new SgOmpLastprivateClause();
          break;
        case V_SgOmpPrivateClause:
          result = new SgOmpPrivateClause();
          break;
        case V_SgOmpSharedClause:
          result = new SgOmpSharedClause();
          break;
        case V_SgOmpReductionClause:
        default:
          cerr<<"Unacceptable clause type in OmpSupport::buildOmpVariableClause(): "<<vt<<endl;
          ROSE_ASSERT(false);
      }
    }
    else
    {
      result = isSgOmpVariablesClause(clauses[0]);
    }
    ROSE_ASSERT(result != NULL); 
    setOneSourcePositionForTransformation(result);

    clause_stmt->get_clauses().push_back(result);
    result->set_parent(clause_stmt); // is This right?

    return result;
  }

  //! Remove one or more clauses of type vt
  int removeClause (SgOmpClauseBodyStatement * clause_stmt, const VariantT& vt)
  {
    ROSE_ASSERT(clause_stmt != NULL);
    SgOmpClausePtrList& clause_list= clause_stmt->get_clauses ();  
    std::vector< Rose_STL_Container<SgOmpClause*>::iterator > iter_vec; 
    Rose_STL_Container<SgOmpClause*>::iterator iter ;
    // collect iterators pointing the matching clauses
    for (iter = clause_list.begin(); iter != clause_list.end(); iter ++)
    {
      SgOmpClause* c_clause = *iter;
      if (c_clause->variantT() == vt)
        iter_vec.push_back(iter);
    }

    //erase them one by one
   std::vector< Rose_STL_Container<SgOmpClause*>::iterator >::reverse_iterator r_iter;
   for (r_iter = iter_vec.rbegin(); r_iter!= iter_vec.rend();r_iter ++)
     clause_list.erase (*r_iter);
   return iter_vec.size();  
  }
   
  //! Add a variable into a non-reduction clause of an OpenMP statement, create the clause transparently if it does not exist
    void addClauseVariable(SgInitializedName* var, SgOmpClauseBodyStatement * clause_stmt, const VariantT& vt)
    {
      ROSE_ASSERT(var != NULL);
      ROSE_ASSERT(clause_stmt!= NULL);
      ROSE_ASSERT(vt != V_SgOmpReductionClause);
      Rose_STL_Container<SgOmpClause*> clauses = getClause(clause_stmt,vt );
      SgOmpVariablesClause* target_clause = NULL;
       // create the clause if it does not exist
      if (clauses.size()==0)
      {
        target_clause = buildOmpVariableClause (clause_stmt, vt);
      }
      else
      {
        target_clause = isSgOmpVariablesClause(clauses[0]);
      }
      ROSE_ASSERT(target_clause != NULL);

      // Insert only if the variable is not in the list
      if (!isInClauseVariableList(var, clause_stmt, vt)) 
      {
        target_clause->get_variables().push_back(buildVarRefExp(var));
      }
    }
// Patch up private variables for a single OpenMP For or DO loop    
// return the number of private variables added.
int patchUpPrivateVariables(SgStatement* omp_loop)
{
  int result = 0;
  ROSE_ASSERT ( omp_loop != NULL);
  SgOmpForStatement* for_node = isSgOmpForStatement(omp_loop);
  SgOmpDoStatement* do_node = isSgOmpDoStatement(omp_loop);
  if (for_node)
    omp_loop = for_node;
  else if (do_node)
    omp_loop = do_node;
  else
    ROSE_ASSERT (false);

  SgScopeStatement* directive_scope = omp_loop->get_scope();
  ROSE_ASSERT(directive_scope != NULL);
  // Collected nested loops and their indices
  // skip the top level loop?
  Rose_STL_Container<SgNode*> loops;
  if (for_node)
    loops = NodeQuery::querySubTree(for_node->get_body(), V_SgForStatement);
  else if (do_node)
    loops = NodeQuery::querySubTree(do_node->get_body(), V_SgFortranDo);
  else
    ROSE_ASSERT (false);
  // For all loops within the OpenMP loop
  Rose_STL_Container<SgNode*>::iterator loopIter = loops.begin();
  for (; loopIter!= loops.end(); loopIter++)
  {
    SgInitializedName* index_var = getLoopIndexVariable(*loopIter);
    ROSE_ASSERT (index_var != NULL);
    SgScopeStatement* var_scope = index_var->get_scope();
    // Only loop index variables declared in higher  or the same scopes matter
    if (isAncestor(var_scope, directive_scope) || var_scope==directive_scope)
    {
      // Grab possible enclosing parallel region
      bool isPrivateInRegion = false;
      SgOmpParallelStatement * omp_stmt = isSgOmpParallelStatement(getEnclosingNode<SgOmpParallelStatement>(omp_loop));
      if (omp_stmt)
      {
        isPrivateInRegion = isInClauseVariableList(index_var, isSgOmpClauseBodyStatement(omp_stmt), V_SgOmpPrivateClause);
      }
      // add it into the private variable list only if it is not specified as private in both the loop and region levels. 
      if (! isPrivateInRegion && !isInClauseVariableList(index_var, isSgOmpClauseBodyStatement(omp_loop), V_SgOmpPrivateClause))
      {
        result ++;
        addClauseVariable(index_var,isSgOmpClauseBodyStatement(omp_loop), V_SgOmpPrivateClause);
      }
    }

  } // end for loops
  return result;
} 
  //! Patch up private variables for omp for. The reason is that loop indices should be private by default and this function will make this explicit. This should happen before the actual translation is done.
  int patchUpPrivateVariables(SgFile* file)
  {
    int result = 0;
    ROSE_ASSERT(file != NULL);
    Rose_STL_Container<SgNode*> nodeList = NodeQuery::querySubTree(file, V_SgOmpForStatement);
    Rose_STL_Container<SgNode*> nodeList2 = NodeQuery::querySubTree(file, V_SgOmpDoStatement);
    
    Rose_STL_Container<SgNode*> nodeList_merged (nodeList.size() + nodeList2.size()) ;
    
    std::sort(nodeList.begin(), nodeList.end());
    std::sort(nodeList2.begin(), nodeList2.end());
    std::merge (nodeList.begin(), nodeList.end(), nodeList2.begin(), nodeList2.end(), nodeList_merged.begin());

    Rose_STL_Container<SgNode*>::iterator nodeListIterator = nodeList_merged.begin();
    // For each omp for/do statement
    for ( ;nodeListIterator !=nodeList_merged.end();  ++nodeListIterator)
    {
      SgStatement * omp_loop = NULL;
      SgOmpForStatement* for_node = isSgOmpForStatement(*nodeListIterator);
      SgOmpDoStatement* do_node = isSgOmpDoStatement(*nodeListIterator);
      if (for_node)
        omp_loop = for_node;
      else if (do_node)
        omp_loop = do_node;
      else
        ROSE_ASSERT (false);
    result +=  patchUpPrivateVariables (omp_loop);
#if 0
      SgScopeStatement* directive_scope = omp_loop->get_scope();
      ROSE_ASSERT(directive_scope != NULL);
      // Collected nested loops and their indices
      // skip the top level loop?
      Rose_STL_Container<SgNode*> loops; 
      if (for_node)
        loops = NodeQuery::querySubTree(for_node->get_body(), V_SgForStatement);
      else if (do_node)
        loops = NodeQuery::querySubTree(do_node->get_body(), V_SgFortranDo);
      else
        ROSE_ASSERT (false);

      Rose_STL_Container<SgNode*>::iterator loopIter = loops.begin();
      for (; loopIter!= loops.end(); loopIter++)
      {
        SgInitializedName* index_var = getLoopIndexVariable(*loopIter);
        ROSE_ASSERT (index_var != NULL);
        SgScopeStatement* var_scope = index_var->get_scope();
        // Only loop index variables declared in higher  or the same scopes matter
        if (isAncestor(var_scope, directive_scope) || var_scope==directive_scope)
        {
          // Grab possible enclosing parallel region
          bool isPrivateInRegion = false; 
          SgOmpParallelStatement * omp_stmt = isSgOmpParallelStatement(getEnclosingNode<SgOmpParallelStatement>(omp_loop)); 
          if (omp_stmt)
          {
            isPrivateInRegion = isInClauseVariableList(index_var, isSgOmpClauseBodyStatement(omp_stmt), V_SgOmpPrivateClause);
          }
          // add it into the private variable list only if it is not specified as private in both the loop and region levels. 
          if (! isPrivateInRegion && !isInClauseVariableList(index_var, isSgOmpClauseBodyStatement(omp_loop), V_SgOmpPrivateClause)) 
          {
            result ++;
            addClauseVariable(index_var,isSgOmpClauseBodyStatement(omp_loop), V_SgOmpPrivateClause);
          }
        }

      } // end for loops
#endif
    }// end for omp for statments
   return result;
  } // end patchUpPrivateVariables()

   //! Collect threadprivate variables within the current project, return a set to avoid duplicated elements
   std::set<SgInitializedName*> collectThreadprivateVariables()
   {
     // Do the actual collection only once
     static bool calledOnce = false;
     static set<SgInitializedName*> result;

     if (calledOnce)
       return result;
     calledOnce = true;
     std::vector<SgOmpThreadprivateStatement*> tp_stmts = getSgNodeListFromMemoryPool<SgOmpThreadprivateStatement> ();
     std::vector<SgOmpThreadprivateStatement*>::const_iterator c_iter;
     for (c_iter = tp_stmts.begin(); c_iter != tp_stmts.end(); c_iter ++)
     {
       SgVarRefExpPtrList refs = (*c_iter)->get_variables();
       SgInitializedNamePtrList var_list; // = (*c_iter)->get_variables();
       for (size_t j =0; j<refs.size(); j++)
         var_list.push_back(refs[j]->get_symbol()->get_declaration());
       std::copy(var_list.begin(), var_list.end(), std::inserter(result, result.end()));
     }
     return result;
   }
     
//Check if a variable that is determined to be shared in all enclosing constructs, up to and including the innermost enclosing
//parallel construct, is shared
// start_stmt is the start point to find enclosing OpenMP constructs. It is excluded as an enclosing construct for itself.
// TODO: we only check if it is shared to the innermost enclosing parallel construct for now
  static bool isSharedInEnclosingConstructs (SgInitializedName* init_var, SgStatement* start_stmt) 
  {
    bool result = false;
    ROSE_ASSERT(init_var != NULL);
    ROSE_ASSERT(start_stmt != NULL);
    SgScopeStatement* var_scope = init_var->get_scope();
//    SgScopeStatement* directive_scope = start_stmt->get_scope();
    // locally declared variables are private to the start_stmt
    // We should not do this here. It is irrelevant to this function.
   // if (isAncestor(start_stmt, init_var))
   //   return false;

//   cout<<"Debug omp_lowering.cpp isSharedInEnclosingConstructs() SgInitializedName name = "<<init_var->get_name().getString()<<endl;
    SgOmpParallelStatement* enclosing_par_stmt  = getEnclosingNode<SgOmpParallelStatement> (start_stmt, false);
    // Lexically nested within a parallel region
    if (enclosing_par_stmt)
    {
      // locally declared variables are private to enclosing_par_stmt
      SgScopeStatement* enclosing_construct_scope = enclosing_par_stmt->get_scope();
      ROSE_ASSERT(enclosing_construct_scope != NULL);
      if (isAncestor(enclosing_construct_scope, var_scope))
        return false;

      // Explicitly declared as a shared variable
      if (isInClauseVariableList(init_var, enclosing_par_stmt, V_SgOmpSharedClause))
        result = true;
      else
      {// shared by default
        VariantVector vv(V_SgOmpPrivateClause);
        vv.push_back(V_SgOmpFirstprivateClause);
        vv.push_back(V_SgOmpCopyinClause);
        vv.push_back(V_SgOmpReductionClause);
        if (isInClauseVariableList(init_var, enclosing_par_stmt,vv))
          result = false;
        else
          result = true;
      }
    }
    else 
     //the variable is in an orphaned construct
     // The variable could be
     // 1. a function parameter: it is private to its enclosing parallel region
     // 2. a global variable: either a threadprivate variable or shared by default
     // 3. is a variable declared within an orphaned function: it is private to its enclosing parallel region
     // ?? any other cases?? TODO
    {
      SgFunctionDefinition* func_def = getEnclosingFunctionDefinition(start_stmt);
      ROSE_ASSERT (func_def != NULL);
      if (isSgGlobal(var_scope))
      {
        set<SgInitializedName*> tp_vars = collectThreadprivateVariables();
        if (tp_vars.find(init_var)!= tp_vars.end())
          result = false; // is threadprivate
        else 
          result = true; // otherwise
      }
      else if (isSgFunctionParameterList(init_var->get_parent()))
      {
        // function parameters are private to its dynamically (non-lexically) nested parallel regions.
        result = false;
      }
      else if (isAncestor(func_def,var_scope))
      {
         // declared within an orphaned function, should be private
          result = false;
      } else
      {
#if 1
        cerr<<"Error: OmpSupport::isSharedInEnclosingConstructs() \n Unhandled variables within an orphaned construct:"<<endl;
        cerr<<"SgInitializedName name = "<<init_var->get_name().getString()<<endl;
        dumpInfo(init_var);
        init_var->get_file_info()->display("tttt");
        ROSE_ASSERT(false);
#endif        
      }
    }
    return result;
  } // end isSharedInEnclosingConstructs()

//! Patch up firstprivate variables for omp task. The reason is that the specification 3.0 defines rules for implicitly determined data-sharing attributes and this function will make the implicit firstprivate variable of omp task explicit.
/*
variables used in task block: 

2.9.1.1 Data-sharing Attribute Rules for Variables Referenced in a Construct
Ref. OMP 3.0 page 79 
A variable is firstprivate to the task (default) , if
** not explicitly specified by default(), shared(),private(), firstprivate() clauses
** not shared in enclosing constructs

It should also satisfy the restriction defined in specification 3.0 page 93  TODO
* cannot be a variable which is part of another variable (as an array or structure element)
* cannot be private, reduction
* must have an accessible, unambiguous copy constructor for the class type
* must not have a const-qualified type unless it is of class type with a mutable member
* must not have an incomplete C/C++ type or a reference type
*
I decided to exclude variables which are used by addresses when recognizing firstprivate variables 
      The reason is that in real code, it is often to have private variables first then use their
      address later.   Skipping the replacement will result in wrong semantics.
       e.g. from Allan Porterfield
          void    create_seq( double seed, double a )
      {
             double x, s;
             int    i, k;
     
      #pragma omp parallel private(x,s,i,k)
         { 
              // ..... 
             // here s is private 
             s = find_my_seed( myid, num_procs,
                               (long)4*NUM_KEYS, seed, a );
     
             for (i=k1; i<k2; i++)
             {
                 x = randlc(&s, &a); // here s is used by its address
     
             }
         }
      }   
If not, wrong code will be generated later on. The reason follows:
   * Considering nested omp tasks: 
         #pragma omp task untied
            {
              int j =100;
              // i is firstprivate, item is shared
              {
                for (i = 0; i < LARGE_NUMBER; i++)
                {
      #pragma omp task if(1) 
                  process (item[i],&j);
                }
              }
            }
   * the variable j will be firstprivate by default 
   * however, it is used by its address within a nested task (&j)
   * replacing it with its local copy will not get the right, original address.
   *
   * Even worse: the replacement will cause some later translation (outlining) to 
   * access the address of a parent task's local variable. 
   * It seems (not 100% certain!!!) that GOMP implements tasks as independent entities.
   * As a result a parent task's local stack will not be always accessible to its nested tasks.
   * A segmentation fault will occur when the lexically nested task tries to obtain the address of
   * its parent task's local variable. 
   * An example mistaken translation is shown below
       int main()
      {
        GOMP_parallel_start(OUT__3__1527__,0,0);
        OUT__3__1527__();
        GOMP_parallel_end();
        return 0;
      }
      
      void OUT__3__1527__()
      {
        if (GOMP_single_start()) {
          int i;
          printf(("Using %d threads.\n"),omp_get_num_threads());
          void *__out_argv2__1527__[1];
          __out_argv2__1527__[0] = ((void *)(&i));
          GOMP_task(OUT__2__1527__,&__out_argv2__1527__,0,4,4,1,1);
          //GOMP_task(OUT__2__1527__,&__out_argv2__1527__,0,4,4,1,0); //untied or not, no difference
        }
      }
      
      void OUT__2__1527__(void **__out_argv)
{
  int *i = (int *)(__out_argv[0]);
  //  int _p_i;
  //  _p_i =  *i;
  //  for (_p_i = 0; _p_i < 1000; _p_i++) {
  for (*i = 0; *i < 1000; (*i)++) {
    void *__out_argv1__1527__[1];
    // cannot access auto variable from the stack of another task instance!!
    //__out_argv1__1527__[0] = ((void *)(&_p_i));
    __out_argv1__1527__[0] = ((void *)(&(*i)));// this is the right translation
    GOMP_task(OUT__1__1527__,&__out_argv1__1527__,0,4,4,1,0);
  }
}
void OUT__1__1527__(void **__out_argv)
{
  int *i = (int *)(__out_argv[0]);
  int _p_i;
  _p_i =  *i;
  assert(_p_i>=0);
  assert(_p_i<10000);

  process((item[_p_i]));
}
*
  */
int patchUpFirstprivateVariables(SgFile*  file)
{
  int result = 0;
  ROSE_ASSERT(file != NULL);
  Rose_STL_Container<SgNode*> nodeList = NodeQuery::querySubTree(file, V_SgOmpTaskStatement);
  Rose_STL_Container<SgNode*>::iterator iter = nodeList.begin();
  for (; iter != nodeList.end(); iter ++)
  {
    SgOmpTaskStatement * target = isSgOmpTaskStatement(*iter);
    SgScopeStatement* directive_scope = target->get_scope();
    SgStatement* body = target->get_body();
    ROSE_ASSERT(body != NULL);

    // Find all variable references from the task's body
    Rose_STL_Container<SgNode*> refList = NodeQuery::querySubTree(body, V_SgVarRefExp);
    Rose_STL_Container<SgNode*>::iterator var_iter = refList.begin();
    for (; var_iter != refList.end(); var_iter ++)
    {
      SgVarRefExp * var_ref = isSgVarRefExp(*var_iter);
      ROSE_ASSERT(var_ref->get_symbol() != NULL);
      SgInitializedName* init_var = var_ref->get_symbol()->get_declaration();
      ROSE_ASSERT(init_var != NULL);
      SgScopeStatement* var_scope = init_var->get_scope();
      ROSE_ASSERT(var_scope != NULL);

      // Variables with automatic storage duration that are declared in 
      // a scope inside the construct are private. Skip them
      if (isAncestor(directive_scope, var_scope))
        continue;

      if (SageInterface::isUseByAddressVariableRef(var_ref))
        continue;
      // Skip variables already with explicit data-sharing attributes
      VariantVector vv (V_SgOmpDefaultClause);
      vv.push_back(V_SgOmpPrivateClause);
      vv.push_back(V_SgOmpSharedClause);
      vv.push_back(V_SgOmpFirstprivateClause);
      if (isInClauseVariableList(init_var, target ,vv)) 
        continue;
      // Skip variables which are class/structure members: part of another variable
      if (isSgClassDefinition(init_var->get_scope()))
        continue;
      // Skip variables which are shared in enclosing constructs  
      if(isSharedInEnclosingConstructs(init_var, target))
        continue;
      // Now it should be a firstprivate variable   
      addClauseVariable(init_var, target, V_SgOmpFirstprivateClause);
      result ++;
    } // end for each variable reference
  } // end for each SgOmpTaskStatement
  return result;
} // end patchUpFirstprivateVariables()


/*
 * Winnie, Handle collapse clause before openmp and openmp accelerator
 * add new variables inserted by SageInterface::loopCollasping() into mapin clause
 *
 * This function passes target for loop of collpase clause and the collapse factor to the function SageInterface::loopCollapse.
 * After return from SageInterface::loopCollapse, this function will insert new variables(generated by loopCollapse()) into map to
 * or map tofrom clause, if the collapse clause comes with target directive.
 *
 */
void transOmpCollapse(SgOmpClauseBodyStatement * node)
{

  SgStatement * body =  node->get_body();
  ROSE_ASSERT(body != NULL);

  // The OpenMP syntax requires that the omp for pragma is immediately followed by the for loop.
  SgForStatement * for_loop = isSgForStatement(body);
  //SgStatement * loop = for_loop;

  if(for_loop == NULL)
    return;

  ROSE_ASSERT(getScope(for_loop)->get_parent()->get_parent() != NULL);

  Rose_STL_Container<SgOmpClause*> collapse_clauses = getClause(node, V_SgOmpCollapseClause);

  int collapse_factor = atoi(isSgOmpCollapseClause(collapse_clauses[0])->get_expression()->unparseToString().c_str());
  SgExprListExp * new_var_list = SageInterface::loopCollapsing(for_loop, collapse_factor);

  // remove the collapse clause
  removeClause(node,V_SgOmpCollapseClause);
  // we need to insert the loop index variable of the collapsed loop into the private() clause 
  patchUpPrivateVariables (node);

  /*
   *Winnie, we need to add the new variables into the map in list, if there is a SgOmpTargetStatement
   */
  /*For OmpTarget, we need to create SgOmpMapClause if there is no such clause in the original code.
   *   target_stmt, #pragma omp target
   *                or, #pragma omp parallel, when is not OmpTarget
   *   inside this if condition, ompacc=false means there is no map clause, we need to create one
   *   outside this if condition, ompacc=false means, no need to add new variables in the map in clause
   *   TODO: adding the variables into the map() clause is not sufficient.
   *         we have to move the corresponding variable declarations to be in front of the directive containing map(). 
   */
  SgStatement * target_stmt = isSgStatement(node->get_parent()->get_parent());
  if(isSgOmpTargetStatement(target_stmt))
  {
    Rose_STL_Container<SgOmpClause*> map_clauses;
    SgOmpMapClause * map_to;

    /*get the data clause of this target statement*/
    SgOmpClauseBodyStatement * target_clause_body = isSgOmpClauseBodyStatement(target_stmt); 

    map_clauses = target_clause_body->get_clauses();
    if(map_clauses.size() == 0 ) 
    {
      SgOmpTargetDataStatement * target_data_stmt = getEnclosingNode<SgOmpTargetDataStatement>(target_stmt);

      target_clause_body = isSgOmpClauseBodyStatement(target_data_stmt);
      map_clauses = target_clause_body->get_clauses();
    }

    assert(map_clauses.size() != 0);

    for(Rose_STL_Container<SgOmpClause*>::const_iterator iter = map_clauses.begin(); iter != map_clauses.end(); iter++)
    {
      SgOmpMapClause * temp_map_clause = isSgOmpMapClause(*iter);
      if(temp_map_clause != NULL) //Winnie, look for the map(to) or map(tofrom) clause
      {
        SgOmpClause::omp_map_operator_enum map_operator = temp_map_clause->get_operation();
        if(map_operator == SgOmpClause::e_omp_map_to || map_operator == SgOmpClause::e_omp_map_tofrom)
        {
          map_to = temp_map_clause;
          break;
        }
      }
    }

    if(map_to == NULL)
    {
      cerr <<"prepare to create a map in clause" << endl;
    }

    SgVarRefExpPtrList & mapto_var_list = map_to->get_variables();
    SgExpressionPtrList new_vars = new_var_list->get_expressions();
    for(size_t i = 0; i < new_vars.size(); i++)
    {
      mapto_var_list.push_back(deepCopy(isSgVarRefExp(new_vars[i])));
    }

    // TODO We also have to move the relevant variable declarations to sit in front of the map() clause
    // Liao 7/9/2014

  } // end if target
}//Winnie, end of loop collapse




//! Bottom-up processing AST tree to translate all OpenMP constructs
// the major interface of omp_lowering
// We now operation on scoped OpenMP regions and blocks
//    SgBasicBlock
//      /                   #
//     /                    #
// SgOmpParallelStatement   #
//          \               #
//           \              #
//           SgBasicBlock   #
//               \          #
//                \         #
//                SgOmpParallelStatement
void lower_omp(SgSourceFile* file)
{
  ROSE_ASSERT(file != NULL);

  patchUpPrivateVariables(file); // the order of these two functions matter! We want to patch up private variable first!
  patchUpFirstprivateVariables(file);
  // Liao 12/2/2010, Fortran does not require function prototypes
  if (!SageInterface::is_Fortran_language() )
    insertRTLHeaders(file);
  if (!enable_accelerator)
    insertRTLinitAndCleanCode(file);
  else
    insertAcceleratorInit(file);
  //    translationDriver driver;
  // SgOmpXXXStatment is compiler-generated and has no file info
  //driver.traverseWithinFile(file,postorder);
  //  driver.traverse(file,postorder);
  // AST manipulation with postorder traversal is not reliable,
  // We record nodes first then do changes to them

  Rose_STL_Container<SgNode*> nodeList = NodeQuery::querySubTree(file, V_SgStatement);
  Rose_STL_Container<SgNode*>::reverse_iterator nodeListIterator = nodeList.rbegin();
  for ( ;nodeListIterator !=nodeList.rend();  ++nodeListIterator)
  {
    SgStatement* node = isSgStatement(*nodeListIterator);
    ROSE_ASSERT(node != NULL);
    //debug the order of the statements
    //    cout<<"Debug lower_omp(). stmt:"<<node<<" "<<node->class_name() <<" "<< node->get_file_info()->get_line()<<endl;


    /*Winnie, handle Collapse clause.*/
    if(  isSgOmpClauseBodyStatement(node) != NULL && hasClause(isSgOmpClauseBodyStatement(node), V_SgOmpCollapseClause))
      transOmpCollapse(isSgOmpClauseBodyStatement(node));
#if 1 // debugging code after collapsing the loops     
    switch (node->variantT())
    {
      case V_SgOmpParallelStatement:
        {
          // check if this parallel region is under "omp target"
          SgNode* parent = node->get_parent();
          ROSE_ASSERT (parent != NULL);
          if (isSgBasicBlock(parent)) // skip the padding block in between.
            parent= parent->get_parent();
          if (isSgOmpTargetStatement(parent))
            transOmpTargetParallel(node);
          else  
            transOmpParallel(node);
          break;
        }
      case V_SgOmpSectionsStatement:
        {
          transOmpSections(node);
          break;
        }

      case V_SgOmpTaskStatement:
        {
          transOmpTask(node);
          break;
        }
      case V_SgOmpForStatement:
      case V_SgOmpDoStatement:
        {
          // check if the loop is part of the combined "omp parallel for" under the "omp target" directive
          // TODO: more robust handling of this logic, not just fixed AST form
          bool is_target_loop = false;
          SgNode* parent = node->get_parent();
          ROSE_ASSERT (parent != NULL);
          // skip a possible BB between omp parallel and omp for, especially when the omp parallel has multiple omp for loops 
          if (isSgBasicBlock(parent))
            parent = parent->get_parent();
          SgNode* grand_parent = parent->get_parent();
          ROSE_ASSERT (grand_parent != NULL);

          if (isSgOmpParallelStatement (parent) && isSgOmpTargetStatement(grand_parent) ) 
            is_target_loop = true;

          if (is_target_loop)
          {
            //            transOmpTargetLoop (node);
            // use round-robin scheduler for larger iteration space and better performance
            transOmpTargetLoop_RoundRobin(node);
          }
          else  
          { 
            transOmpLoop(node);
          }
          break;
        }
        //          {
        //            transOmpDo(node);
        //            break;
        //          }
      case V_SgOmpBarrierStatement:
        {
          transOmpBarrier(node);
          break;
        }
      case V_SgOmpFlushStatement:
        {
          transOmpFlush(node);
          break;
        }

      case V_SgOmpThreadprivateStatement:
        {
          transOmpThreadprivate(node);
          break;
        }
      case V_SgOmpTaskwaitStatement:
        {
          transOmpTaskwait(node);
          break;
        }
      case V_SgOmpSingleStatement:
        {
          transOmpSingle(node);
          break;
        }
      case V_SgOmpMasterStatement:
        {
          transOmpMaster(node);
          break;
        }
      case V_SgOmpAtomicStatement:
        {
          transOmpAtomic(node);
          break;
        }
      case V_SgOmpOrderedStatement:
        {
          transOmpOrdered(node);
          break;
        }
      case V_SgOmpCriticalStatement:
        {
          transOmpCritical(node);
          break;
        }
      case V_SgOmpTargetStatement:
        {
          transOmpTarget(node);
          break;
        }
      case V_SgOmpTargetDataStatement:
        {
          transOmpTargetData(node);
          break;
        }

      default:
        {
          // do nothing here    
        }
    }// switch

#endif

  } 

#if 0
  //3. Special handling for files with main() 
  // rename main() to user_main()
  SgFunctionDeclaration * mainFunc = findMain(cur_file);
  if (mainFunc) 
  {
    renameMainToUserMain(mainFunc);
  }
#endif

}

} // end namespace<|MERGE_RESOLUTION|>--- conflicted
+++ resolved
@@ -2520,11 +2520,8 @@
   SgVariableDeclaration* dev_var_offset_decl = NULL; 
 
   SgVariableSymbol* dev_var_offset_sym = insertion_scope->lookup_variable_symbol(dev_var_offset_name);
-<<<<<<< HEAD
   // vector to store all offset values
   std::vector<SgExpression*> v_offset;
-=======
->>>>>>> 1fcd5e66
   if (dev_var_offset_sym == NULL)
   {
     SgExprListExp* arrayInitializer = buildExprListExp();
@@ -2532,10 +2529,7 @@
     {
       std::pair <SgExpression*, SgExpression*> bound_pair = *iter; 
       arrayInitializer->append_expression(buildMultiplyOp(buildSizeOfOp(element_type),deepCopy(bound_pair.first)));
-<<<<<<< HEAD
       v_offset.push_back(deepCopy(bound_pair.first));
-=======
->>>>>>> 1fcd5e66
     } 
     dev_var_offset_decl = buildVariableDeclaration (dev_var_offset_name, buildArrayType(buildIntType(),buildIntVal(array_dimensions[sym].size())), buildAggregateInitializer(arrayInitializer), insertion_scope); 
     insertStatementBefore (insertion_anchor_stmt, dev_var_offset_decl); 
@@ -2545,11 +2539,8 @@
 
   ROSE_ASSERT (dev_var_offset_decl != NULL);
 
-<<<<<<< HEAD
   offload_array_offset_map[dev_var_name] = v_offset;
 
-=======
->>>>>>> 1fcd5e66
   // generate Dim array
   string dev_var_Dim_name = "_dev_" + orig_name + "_Dim";  
   SgVariableDeclaration* dev_var_Dim_decl = NULL; 
@@ -2561,11 +2552,7 @@
     for (std::vector < std::pair <SgExpression*, SgExpression*> >::const_iterator iter = array_dimensions[sym].begin(); iter != array_dimensions[sym].end(); iter++)
     {
       std::pair <SgExpression*, SgExpression*> bound_pair = *iter; 
-<<<<<<< HEAD
       arrayInitializer->append_expression(buildMultiplyOp(buildSizeOfOp(element_type),deepCopy(bound_pair.second)));
-=======
-      arrayInitializer->append_expression(buildMultiplyOp(buildSizeOfOp(element_type),deepCopy(bound_pair.first)));
->>>>>>> 1fcd5e66
     } 
     dev_var_Dim_decl = buildVariableDeclaration (dev_var_Dim_name, buildArrayType(buildIntType(),buildIntVal(array_dimensions[sym].size())), buildAggregateInitializer(arrayInitializer), insertion_scope); 
     insertStatementBefore (insertion_anchor_stmt, dev_var_Dim_decl); 
@@ -2608,11 +2595,7 @@
     SgExprListExp * parameters =
       buildExprListExp(device_expression, buildCastExp( host_var_ref, buildPointerType(buildVoidType()) ),buildIntVal(array_dimensions[sym].size()), 
           buildVarRefExp( dev_var_size_name, insertion_scope), buildVarRefExp( dev_var_offset_name, insertion_scope),
-<<<<<<< HEAD
           buildVarRefExp( dev_var_Dim_name, insertion_scope), copyToExp, copyFromExp
-=======
-          buildVarRefExp( dev_var_offset_name, insertion_scope), copyToExp, copyFromExp
->>>>>>> 1fcd5e66
           );
 
     SgExprStatement* dde_prep_stmt = buildAssignStatement (buildVarRefExp(dev_var_name, insertion_scope),
@@ -2877,15 +2860,12 @@
   {
     argumentList = buildExprListExp(deepCopy(device_expression)); 
   }
-<<<<<<< HEAD
-=======
   else  // use default device ID 0 if device_expression is NULL
   {
     device_expression = buildIntVal(0);
     argumentList = buildExprListExp(device_expression);
   }
 
->>>>>>> 1fcd5e66
   SgExprStatement* dde_enter_stmt = buildFunctionCallStmt (SgName("xomp_deviceDataEnvironmentEnter"), buildVoidType(), argumentList, insertion_scope);
   prependStatement(dde_enter_stmt, insertion_scope); 
 
@@ -3228,18 +3208,12 @@
     SgOmpTargetStatement* target_directive_stmt = isSgOmpTargetStatement(parent);
     ROSE_ASSERT (target_directive_stmt != NULL);
 
-<<<<<<< HEAD
-    // device expression
-    SgExpression* device_expression ;
-    device_expression = getClauseExpression (target_directive_stmt, VariantVector(V_SgOmpDeviceClause));
-=======
     // device expression 
     SgExpression* device_expression =NULL ;
     device_expression = getClauseExpression (target_directive_stmt, VariantVector(V_SgOmpDeviceClause));
     // If not found, use the default ID 0
     if (device_expression == NULL)
       device_expression = buildIntVal(0); 
->>>>>>> 1fcd5e66
 
     // Now we need to ensure that "omp target " has a basic block as its body
    // so we can insert declarations into an inner block, instead of colliding declarations within the scope of "omp target"
@@ -4143,14 +4117,10 @@
      ROSE_ASSERT(clause_stmt != NULL);
      Rose_STL_Container<SgOmpClause*> p_clause = 
        NodeQuery::queryNodeList<SgOmpClause>(clause_stmt->get_clauses(),vvt);
-<<<<<<< HEAD
-     expr = isSgOmpExpressionClause(p_clause[0])->get_expression();
-=======
      //It is possible that the requested clauses are not found. We allow returning NULL expression.  
      //Liao, 6/16/2015
      if (p_clause.size()>=1)
        expr = isSgOmpExpressionClause(p_clause[0])->get_expression();
->>>>>>> 1fcd5e66
      return expr; 
   }
 
