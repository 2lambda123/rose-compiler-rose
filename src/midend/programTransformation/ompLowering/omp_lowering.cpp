
// tps (01/14/2010) : Switching from rose.h to sage3.
#include "sage3basic.h"
#include "sageBuilder.h"
#include "Outliner.hh"
#include "omp_lowering.h"

using namespace std;
using namespace SageInterface;
using namespace SageBuilder;

// This is a hack to pass the number of CUDA loop iteration count around
// When translating "omp target" , we need to calculate the number of thread blocks needed.
// To do that, we need to know how many CUDA threads are needed.
// We think the number of CUDA threads is the iteration count of the parallelized CUDA loop (peeled off), assuming increment is always 1
//TODO  Also, the incremental value should be irrevelvant?
// The loop will be transformed away when we call transOmpTargtLoop since we use bottom-up translation
// So the loop iteration count needs to be stored globally before transOmpTarget() is called. 
static SgExpression* cuda_loop_iter_count_1 = NULL;

// this is another hack to pass the reduction variables for accelerator model directives
// We use bottom-up translation for AST with both omp parallel and omp for.
// reduction is implemented using a two level reduction method: inner thread block level + beyond block level
// We save the per-block variable and its reduction type integer into a map when generating inner block level reduction.
// We use the map to help generate beyond block level reduction
static std::map<SgVariableSymbol* , int> per_block_reduction_map;

// we don't know where to insert the declarations when they are generated as part of transOmpTargetLoop
// we have to save them and insert them later when kernel launch statement is generated as part of transOmpTargetParallel
static std::vector<SgVariableDeclaration*> per_block_declarations;

static std::map<string , std::vector<SgExpression*> > offload_array_offset_map;
static std::map<string , std::vector<SgExpression*> > offload_array_size_map;

// Liao 1/23/2015
// when translating mapped variables using xomp_deviceDataEnvironmentPrepareVariable(), the original variable reference will be used as
// a parameter. 
// However, later replaceVariablesWithPointerDereference () will find it and replace it with a device version reference, which is not desired.
// In order to avoid this, we keep track of these few references to the original Host CPU side variables and don't replace them later on.
// This may not be elegant, but let's get something working first.
static set<SgVarRefExp* > preservedHostVarRefs; 

#define ENABLE_XOMP 1  // Enable the middle layer (XOMP) of OpenMP runtime libraries
  //! Generate a symbol set from an initialized name list, 
  //filter out struct/class typed names
static void convertAndFilter (const SgInitializedNamePtrList input, ASTtools::VarSymSet_t& output)
  {
    for (SgInitializedNamePtrList::const_iterator iter =  input.begin(); iter != input.end(); iter++)
    {
      const SgInitializedName * iname = *iter;
      SgVariableSymbol* symbol = isSgVariableSymbol(iname->get_symbol_from_symbol_table ()); 
      ROSE_ASSERT (symbol != NULL);
      if (! isSgClassType(symbol->get_type()))
        output.insert(symbol);
    }
  }

namespace OmpSupport
{ 
  omp_rtl_enum rtl_type = e_gomp; /* default to  generate code targetting gcc's gomp */
  bool enable_accelerator = false; /* default is to not recognize and lowering OpenMP accelerator directives */

  // A flag to control if device data environment runtime functions are used to automatically manage data as much as possible.
  // instead of generating explicit data allocation, copy, free functions. 
  bool useDDE = true; 

  unsigned int nCounter = 0;
  //------------------------------------
  // Add include "xxxx.h" into source files, right before the first statement from users
  // Lazy approach: assume all files will contain OpenMP runtime library calls
  // TODO: (low priority) a better way is to only insert Headers when OpenMP is used.
  // 2/1/2008, try to use MiddleLevelRewrite to parse the content of the header, which
  //  should generate function symbols used for runtime function calls 
  //  But it is not stable!

  //! This makeDataSharingExplicit() is added by Hongyi on July/23/2012. 
  //! Consider private, firstprivate, lastprivate, shared, reduction  is it correct?@Leo
  //TODO: consider the initialized name of variable in function call or definitions  

  /** Algorithm for patchUpSharedVariables edited by Hongyi Ma on August 7th 2012
   *   1. find all variables references in  parallel region
   *   2. find all varibale declarations in this parallel region
   *   3. check whether these variables has been in private or shared clause already
   *   4. if not, add them into shared clause
   */

  //! function prototypes for  patch up shared variables 

  /*    Get name of varrefexp  */
  string getName( SgNode * n )
  {
    string name;
    SgVarRefExp * var = isSgVarRefExp( n );
    if ( var )
      name = var->get_symbol()->get_name().getString();

    return name;
  }

  /*    Remove duplicate list entries  */
  void getUnique( Rose_STL_Container< SgNode* > & list )
  {
    Rose_STL_Container< SgNode* >::iterator start = list.begin();
    unsigned int size = list.size();
    unsigned int i, j;

    if ( size > 1 )
    {
      for ( i = 0; i < size - 1; i++ )
      {
        j = i + 1;
        while ( j < size )
        {
          SgVarRefExp* iis = isSgVarRefExp( list.at(i) );
          SgVarRefExp* jjs = isSgVarRefExp( list.at(j) );

          SgInitializedName* is = isSgInitializedName( iis->get_symbol()->get_declaration() );
          SgInitializedName* js = isSgInitializedName( jjs->get_symbol()->get_declaration() );
          if ( is == js )
          {
            list.erase( start + j );
            size--;
            continue;
          }

          j++;
        }
      }
    }
  }
  /* the end of getUnique name */

  /* gather varaible references from remaining expressions */


  void gatherReferences( const Rose_STL_Container< SgNode* >& expr, Rose_STL_Container< SgNode* >& vars)
  {
    Rose_STL_Container< SgNode* >::const_iterator iter = expr.begin();

    while (iter != expr.end() )
    {

      Rose_STL_Container< SgNode* > tempList = NodeQuery::querySubTree(*iter, V_SgVarRefExp );

      Rose_STL_Container< SgNode* >::iterator ti = tempList.begin();
      while ( ti != tempList.end() )
      {
        vars.push_back( *ti );
        ti++;
      }
      iter++;


    }
    /* then remove the duplicate variables */

    getUnique( vars );



  } 

  /* the end of gatherReferences function*/

  //! end of function prototypes for patch up shared variables

  //! patch up all variables to make them explicit in data-sharing explicit 

  int patchUpSharedVariables(SgFile* file)
  {


    int result = 0; // record for the number of shared variables added

    ROSE_ASSERT( file != NULL );
    Rose_STL_Container< SgNode* > allParallelRegion = NodeQuery::querySubTree( file, V_SgOmpParallelStatement );
    Rose_STL_Container< SgNode* >::iterator  allParallelRegionItr = allParallelRegion.begin();

    for( ; allParallelRegionItr != allParallelRegion.end(); allParallelRegionItr++ )
    {
      //! gather all expressions statements
      Rose_STL_Container< SgNode* > expressions = NodeQuery::querySubTree( *allParallelRegionItr, V_SgExprStatement );
      //! store all variable references
      Rose_STL_Container< SgNode* > allRef;   
      gatherReferences(expressions, allRef );

      //!find all local variables in parallel region 
      Rose_STL_Container< SgNode* > localVariables = NodeQuery::querySubTree( *allParallelRegionItr, V_SgVariableDeclaration );

      //! check variables are not local, not variables in clauses already

      Rose_STL_Container< SgNode* >::iterator allRefItr = allRef.begin();
      while( allRefItr != allRef.end() )
      {
        SgVarRefExp* item = isSgVarRefExp( *allRefItr );
        string varName = item->get_symbol()->get_name().getString();

        Rose_STL_Container< SgNode* >::iterator localVariablesItr = localVariables.begin();

        bool isLocal = false; // record whether this variable should be added into shared clause

        while( localVariablesItr != localVariables.end() )
        {
          SgInitializedNamePtrList vars = ((SgVariableDeclaration*)(*localVariablesItr))->get_variables();

          string localName = vars.at(0)->get_name().getString();
          if( varName == localName )
          {
            isLocal = true;
          }             
          localVariablesItr++;

        }

        bool isInPrivate = false;
        SgInitializedName* reg = isSgInitializedName( item->get_symbol()->get_declaration() );

        isInPrivate = isInClauseVariableList( reg, isSgOmpClauseBodyStatement( *allParallelRegionItr ), V_SgOmpPrivateClause);

        bool isInShared = false;

        isInShared = isInClauseVariableList( reg, isSgOmpClauseBodyStatement( *allParallelRegionItr ), V_SgOmpSharedClause );

        bool isInFirstprivate = false;

        isInFirstprivate = isInClauseVariableList( reg, isSgOmpClauseBodyStatement( *allParallelRegionItr ), V_SgOmpFirstprivateClause );

        bool isInReduction = false;

        isInReduction = isInClauseVariableList( reg, isSgOmpClauseBodyStatement( *allParallelRegionItr ), V_SgOmpReductionClause );

        if( !isLocal && !isInShared && !isInPrivate && !isInFirstprivate && ! isInReduction )
        {
          std::cout<<" the insert variable is: "<<item->unparseToString()<<std::endl;
          addClauseVariable( reg, isSgOmpClauseBodyStatement( * allParallelRegionItr ), V_SgOmpSharedClause );
          result++; 
          std::cout<<" successfully !"<<std::endl;
        }
        allRefItr++;                 
      }          


    } // end of all parallel region  

    return result;
  } // the end of patchUpSharedVariables()











  //! make all data-sharing attribute explicit 

  int makeDataSharingExplicit(SgFile* file)
  {
    int result = 0; // to record the number of varbaile added 
    ROSE_ASSERT(file != NULL );

    int p = patchUpPrivateVariables(file); // private variable first

    int f = patchUpFirstprivateVariables(file);// then firstprivate variable

    int s = patchUpSharedVariables(file);// consider shared variables 


    //TODO:  patchUpDefaultVariables(file);  


    result = p + f  + s;
    return result;

  }  //! the end of makeDataSharingExplicit() 


  void insertRTLHeaders(SgSourceFile* file)
  {
    ROSE_ASSERT(file != NULL);    
    SgGlobal* globalscope = file->get_globalScope() ; //isSgGlobal(*i);
    ROSE_ASSERT (globalscope != NULL);
#ifdef ENABLE_XOMP
    SageInterface::insertHeader("libxomp.h",PreprocessingInfo::after,false,globalscope);
    if (enable_accelerator)  // include inlined CUDA device codes
      SageInterface::insertHeader("xomp_cuda_lib_inlined.cu",PreprocessingInfo::after,false,globalscope);
#else    
    if (rtl_type == e_omni)
      SageInterface::insertHeader("ompcLib.h",PreprocessingInfo::after,false,globalscope);
    else if (rtl_type == e_gomp)
      SageInterface::insertHeader("libgomp_g.h",PreprocessingInfo::after,false,globalscope);
    else
      ROSE_ASSERT(false);
#endif      
  }

  void insertAcceleratorInit(SgSourceFile* sgfile)
  {
#ifdef ENABLE_XOMP
    bool hasMain= false;
    //find the main entry
    SgFunctionDefinition* mainDef=NULL;
    string mainName = "::main";
    ROSE_ASSERT(sgfile != NULL);

    SgFunctionDeclaration * mainDecl=findMain(sgfile);
    if (mainDecl!= NULL)
    {
      // printf ("Found main function setting hasMain == true \n");
      mainDef = mainDecl->get_definition();
      hasMain = true;
    }

    //TODO declare pointers for threadprivate variables and global lock
    //addGlobalOmpDeclarations(ompfrontend, sgfile->get_globalScope(), hasMain );

    if (! hasMain) return ;
    ROSE_ASSERT (mainDef!= NULL); // Liao, at this point, we expect a defining declaration of main() is 
    // look up symbol tables for symbols
    SgScopeStatement * currentscope = mainDef->get_body();

    SgExprStatement * expStmt=  buildFunctionCallStmt (SgName("xomp_acc_init"),
        buildVoidType(), NULL,currentscope);
    prependStatement(expStmt,currentscope);
#endif  // ENABLE_XOMP

    return;
  }

  //----------------------------
  //tasks:
  // * find the main entry for the application
  // * add (int argc, char *argv[]) if not exist(?)
  // * add runtime system init code at the begin 
  // * find all return points and append cleanup code
  // * add global declarations for threadprivate variables
  // * add global declarations for lock variables

  void insertRTLinitAndCleanCode(SgSourceFile* sgfile)
  {
#ifdef ENABLE_XOMP
    bool hasMain= false;
    //find the main entry
    SgFunctionDefinition* mainDef=NULL;
    string mainName = "::main";
    ROSE_ASSERT(sgfile != NULL);

    SgFunctionDeclaration * mainDecl=findMain(sgfile);
    if (mainDecl!= NULL)
    {
      // printf ("Found main function setting hasMain == true \n");
      mainDef = mainDecl->get_definition();
      hasMain = true;
    }

    //TODO declare pointers for threadprivate variables and global lock
    //addGlobalOmpDeclarations(ompfrontend, sgfile->get_globalScope(), hasMain );

    if (! hasMain) return ;
    ROSE_ASSERT (mainDef!= NULL); // Liao, at this point, we expect a defining declaration of main() is found
    // add parameter  int argc , char* argv[] if not exist
    SgInitializedNamePtrList args = mainDef->get_declaration()->get_args();
    SgType * intType=  SgTypeInt::createType();
    SgType *charType=  SgTypeChar::createType();

#if 1   //patch up argc, argv if they do not exit yet
    if (args.size()==0){
      SgFunctionParameterList *parameterList = mainDef->get_declaration()->get_parameterList();
      ROSE_ASSERT(parameterList);

      // int argc
      SgName name1("argc");
      SgInitializedName *arg1 = buildInitializedName(name1,intType);

      //char** argv
      SgName name2("argv");
      SgPointerType *pType1= buildPointerType(charType);
      SgPointerType *pType2= buildPointerType(pType1);
      SgInitializedName *arg2 = buildInitializedName(name2,pType2);

      appendArg(parameterList,arg1);
      appendArg(parameterList,arg2);

    } // end if (args.size() ==0)
#endif
    // add statements to prepare the runtime system
    //int status=0;
    SgIntVal * intVal = buildIntVal(0);

    SgAssignInitializer * init2=buildAssignInitializer(intVal);
    SgName *name1 = new SgName("status"); 
    SgVariableDeclaration* varDecl1 = buildVariableDeclaration(*name1, SgTypeInt::createType(),init2, mainDef->get_body());

    // cout<<"debug:"<<varDecl1->unparseToString()<<endl;

    //_ompc_init(argc, argv);
    SgType* voidtype =SgTypeVoid::createType();
    SgFunctionType *myFuncType= new SgFunctionType(voidtype,false);
    ROSE_ASSERT(myFuncType != NULL);

    //SgExprListExp, two parameters (argc, argv)
    // look up symbol tables for symbols
    SgScopeStatement * currentscope = mainDef->get_body();

    SgInitializedNamePtrList mainArgs = mainDef->get_declaration()->get_parameterList()->get_args();
    Rose_STL_Container <SgInitializedName*>::iterator i= mainArgs.begin();
    ROSE_ASSERT(mainArgs.size()==2);

    SgExprListExp * exp_list_exp = buildExprListExp();
    if (!SageInterface::is_Fortran_language())
    {
      SgVarRefExp *var1 = buildVarRefExp(isSgInitializedName(*i), mainDef->get_body());
      SgVarRefExp *var2 = buildVarRefExp(isSgInitializedName(*++i), mainDef->get_body());

      appendExpression(exp_list_exp,var1);
      appendExpression(exp_list_exp,var2);
    }

    SgExprStatement * expStmt=  buildFunctionCallStmt (SgName("XOMP_init"),
        buildVoidType(), exp_list_exp,currentscope);
    //  cout<<"debug:"<<expStmt->unparseToString()<<endl;
    //prepend to main body
    // Liao 1/5/2011
    // This is not safe since it cannot be prepended to an implicit none statement in fortran
    //prependStatement(expStmt,currentscope);
    //prependStatement(varDecl1,currentscope);
    if (SageInterface::is_Fortran_language())
    {
      SgStatement *l_stmt = findLastDeclarationStatement(currentscope);
      if (l_stmt != NULL)
        insertStatementAfter (l_stmt, varDecl1);
      else
        prependStatement(varDecl1,currentscope);
    }
    else // C/C++, we can always prepend it.
      prependStatement(varDecl1,currentscope);

    insertStatementAfter (varDecl1, expStmt);
    //---------------------- termination part

    //  cout<<"debug:"<<mainDef->unparseToString()<<endl;

    // search all return statements and add terminate() before them
    //the body of this function is empty in the runtime library
    // _ompc_terminate(status);

    //SgExprListExp, 1 parameters (status) 
    SgInitializedName *initName1= varDecl1->get_decl_item(*name1);
    ROSE_ASSERT(initName1);

    SgVarRefExp *var3 = buildVarRefExp(initName1,currentscope);
    SgExprListExp * exp_list_exp2 = buildExprListExp();
    appendExpression(exp_list_exp2,var3);

    //build call exp stmt
    SgExprStatement * expStmt2= buildFunctionCallStmt (SgName("XOMP_terminate"),
        buildVoidType(),exp_list_exp2,mainDef->get_body());
    // find return statement, insert before it
    Rose_STL_Container<SgNode*> rtList = NodeQuery::querySubTree(mainDef, V_SgReturnStmt);
    if (rtList.size()>0)
    {
      for(Rose_STL_Container<SgNode*>::iterator i= rtList.begin();i!=rtList.end();i++)
      {
        SgStatement *targetBB= isSgStatement((*i)->get_parent());
        ROSE_ASSERT(targetBB != NULL);
        if (i!=rtList.begin()) // for 2nd, 3rd, etc occurrences. We should always build a new statement instead of sharing a statement! 
        {
          expStmt2= buildFunctionCallStmt (SgName("XOMP_terminate"),
              buildVoidType(),exp_list_exp2,mainDef->get_body());
        }
        insertStatement(isSgStatement(*i),expStmt2);
      }
    }
    else //if not found append to function body
    {
      appendStatement(expStmt2,currentscope);
    }
    // cout<<"debug terminate:"<<expStmt2->unparseToString()<<endl;
    //   AstPostProcessing(mainDef->get_declaration());
#endif  // ENABLE_XOMP

    return;
  }

  //! Replace references to oldVar within root with references to newVar
  int replaceVariableReferences(SgNode* root, SgVariableSymbol* oldVar, SgVariableSymbol* newVar)
  {
    ROSE_ASSERT(oldVar != NULL);
    ROSE_ASSERT(newVar!= NULL);

    VariableSymbolMap_t varRemap;
    varRemap.insert(  VariableSymbolMap_t::value_type(oldVar, newVar));
    return replaceVariableReferences(root, varRemap);
  }

  //! Replace variable references within root based on a map from old symbols to new symbols
  /* This function is mostly used by transOmpVariables() to handle private, firstprivate, reduction, etc.
   *  
   *   
   */
  int replaceVariableReferences(SgNode* root, VariableSymbolMap_t varRemap)
  {
    int result =0;
    typedef Rose_STL_Container<SgNode *> NodeList_t;
    NodeList_t refs = NodeQuery::querySubTree (root, V_SgVarRefExp);
    for (NodeList_t::iterator i = refs.begin (); i != refs.end (); ++i)
    {
      SgVarRefExp* ref_orig = isSgVarRefExp (*i);
      ROSE_ASSERT (ref_orig);
#if 0 // Liao 6/9/2010  , 
      if (SageInterface::isUseByAddressVariableRef(ref_orig))
      {
        //  cout<<"Skipping a variable replacement because the variable is used by its address:"<< ref_orig->unparseToString()<<endl;
        continue; //skip the replacement for variable used by addresses
      }
#endif      
      VariableSymbolMap_t::const_iterator iter = varRemap.find(ref_orig->get_symbol()); 
      if (iter != varRemap.end())
      {
        SgVariableSymbol* newSym = iter->second; 
        ref_orig->set_symbol( newSym);
        result ++;
      }
    }
    return result;
  }

  int replaceVariablesWithPointerDereference(SgNode* root, ASTtools::VarSymSet_t vars)
  {
    int result = 0;
    typedef Rose_STL_Container<SgNode *> NodeList_t;
    NodeList_t refs = NodeQuery::querySubTree (root, V_SgVarRefExp);
    for (NodeList_t::iterator i = refs.begin (); i != refs.end (); ++i)
    {
      SgVarRefExp* ref_orig = isSgVarRefExp (*i);
      ROSE_ASSERT (ref_orig);
      ASTtools::VarSymSet_t::const_iterator ii = vars.find( ref_orig->get_symbol( ) );
      if( ii != vars.end( ) )
      {
        SgExpression * ptr_ref = buildPointerDerefExp( copyExpression(ref_orig) );
        ptr_ref->set_need_paren(true);
        SageInterface::replaceExpression( ref_orig, ptr_ref );
        result ++;
      }
    }
    return result;
  }

  //! Create a stride expression from an existing stride expression based on the loop iteration's order (incremental or decremental)
  // The assumption is orig_stride is just the raw operand of the condition expression of a loop
  // so it has to be adjusted to reflect the real stride: *(-1) if decremental
  static SgExpression* createAdjustedStride(SgExpression* orig_stride, bool isIncremental)
  {
    ROSE_ASSERT(orig_stride);
    if (isIncremental)
      return copyExpression(orig_stride); // never share expressions
    else
    {
      /*  I changed the normalization phase to generate consistent incremental expressions
       *  it should be i+= -1  for decremental loops 
       *   no need to adjust it anymore.
       *  */
      //      printf("Found a decremental case: orig_stride is\n");
      //      cout<<"\t"<<orig_stride->unparseToString()<<endl;
      return copyExpression(orig_stride);
      //return buildMultiplyOp(buildIntVal(-1),copyExpression(orig_stride));
    }
  }

  //! check if an omp for/do loop use static schedule or not
  // Static schedule include: default schedule, or schedule(static[,chunk_size]) 
  bool useStaticSchedule(SgOmpClauseBodyStatement* omp_loop)
  {
    ROSE_ASSERT(omp_loop);
    bool result= false; 
    Rose_STL_Container<SgOmpClause*> clauses = getClause(omp_loop, V_SgOmpScheduleClause);
    if (clauses.size()==0)
    {
      result = true; // default schedule is static
    }else
    {
      ROSE_ASSERT(clauses.size() ==1); 
      SgOmpScheduleClause* s_clause = isSgOmpScheduleClause(clauses[0]);
      ROSE_ASSERT(s_clause);
      if (s_clause->get_kind() == SgOmpClause::e_omp_schedule_static)
        result = true;
    }
    return result;
  }

  // Chunk size  for dynamic and guided schedule should be 1 if not specified.
  static SgExpression* createAdjustedChunkSize(SgExpression* orig_chunk_size )
  {
    SgExpression* result = NULL;
    if (orig_chunk_size)
      result = copyExpression(orig_chunk_size);
    else
      result = buildIntVal(1);
    ROSE_ASSERT(result != NULL);  
    return result;
  }
  // Convert a schedule kind enum value to a small case string
  string toString(SgOmpClause::omp_schedule_kind_enum s_kind)
  {
    string result ;
    if (s_kind == SgOmpClause::e_omp_schedule_static)
    {
      result = "static";
    } else if (s_kind == SgOmpClause::e_omp_schedule_dynamic)
    {
      result = "dynamic";
    }
    else if (s_kind == SgOmpClause::e_omp_schedule_guided)
    {
      result = "guided";
    }
    else if (s_kind == SgOmpClause::e_omp_schedule_runtime)
    {
      result = "runtime";
    }
    else if (s_kind == SgOmpClause::e_omp_schedule_auto)
    {
      //      cerr<<"GOMP does not provide an implementation for schedule(auto)....."<<endl;
      result = "auto";
    } else
    {
      cerr<<"Error: illegal or unhandled schedule kind:"<< s_kind<<endl;
      ROSE_ASSERT(false);
    }
    return result;
  }
#ifdef ENABLE_XOMP 
  //! Generate XOMP loop schedule init function's name, union from OMNI's 
  string generateGOMPLoopInitFuncName (bool isOrdered, SgOmpClause::omp_schedule_kind_enum s_kind)
  {
    // XOMP_loop_static_init() 
    // XOMP_loop_ordered_static_init ()
    // XOMP_loop_dynamic_init () 
    // XOMP_loop_ordered_dynamic_init ()
    // .....
    string result;
    result = "XOMP_loop_";
    //Handled ordered
    if (isOrdered)
      result +="ordered_";
    result += toString(s_kind);  
    result += "_init"; 
    return result;
  }
#endif

  //! Generate GOMP loop schedule start function's name
  string generateGOMPLoopStartFuncName (bool isOrdered, SgOmpClause::omp_schedule_kind_enum s_kind)
  {
    // GOMP_loop_static_start () 
    // GOMP_loop_ordered_static_start ()
    // GOMP_loop_dynamic_start () 
    // GOMP_loop_ordered_dynamic_start ()
    // .....
    string result;
#ifdef ENABLE_XOMP 
    result = "XOMP_loop_";
#else    
    result = "GOMP_loop_";
#endif    
    // Handled ordered
    if (isOrdered)
      result +="ordered_";
    result += toString(s_kind);  
    result += "_start"; 
    return result;
  }

  //! Generate GOMP loop schedule next function's name
  string generateGOMPLoopNextFuncName (bool isOrdered, SgOmpClause::omp_schedule_kind_enum s_kind)
  {
    string result;
    // GOMP_loop_static_next() 
    // GOMP_loop_ordered_static_next ()
    // GOMP_loop_dynamic_next () 
    // GOMP_loop_ordered_dynamic_next()
    // .....

#ifdef ENABLE_XOMP 
    result = "XOMP_loop_";
#else
    result = "GOMP_loop_";
#endif    
    if (isOrdered)
      result +="ordered_";
    result += toString(s_kind);  
    result += "_next"; 
    return result;
  }

  //! Fortran only action: insert include "libxompf.h" into the function body with calls to XOMP_loop_* functions
  // This is necessary since XOMP_loop_* functions will be treated as returning REAL by implicit rules (starting with X)
  // This function finds the function definition enclosing a start node, check if there is any existing include 'libxompf.h'
  // then insert one if there is none.
  static void insert_libxompf_h(SgNode* startNode)
  {
    ROSE_ASSERT (startNode != NULL);
    // This function should not be used for other than Fortran
    ROSE_ASSERT (SageInterface::is_Fortran_language()  == true);
    // we don't expect input node is a func def already
    ROSE_ASSERT (isSgFunctionDefinition(startNode)  == NULL);

#if 0
    //find enclosing parallel region's body
    SgBasicBlock * omp_body = NULL;
    SgOmpParallelStatement * omp_stmt = isSgOmpParallelStatement(getEnclosingNode<SgOmpParallelStatement>(startNode));
    if (omp_stmt)
    {
      omp_body= isSgBasicBlock(omp_stmt->get_body());
      ROSE_ASSERT(omp_body != NULL);
    }

    // Find enclosing function body
    SgFunctionDefinition* func_def = getEnclosingProcedure (startNode);
    ROSE_ASSERT (func_def != NULL);
    SgBasicBlock * f_body = func_def->get_body();

    SgBasicBlock* t_body = (omp_body!=NULL)?omp_body:f_body;
#endif  
    SgBasicBlock* t_body = getEnclosingRegionOrFuncDefinition (startNode);
    ROSE_ASSERT (t_body != NULL);
    // Try to find an existing include 'libxompf.h'
    // Assumptions: 
    //   1. It only shows up at the top level, not within other SgBasicBlock
    //   2. The startNode is after the include line
    SgStatement * s_include = NULL ; // existing include 
    SgStatementPtrList stmt_list = t_body->get_statements();
    SgStatementPtrList::iterator iter;
    for (iter = stmt_list.begin(); iter != stmt_list.end(); iter ++)
    {
      SgStatement* stmt = *iter;
      ROSE_ASSERT (stmt != NULL);
      SgFortranIncludeLine * f_inc = isSgFortranIncludeLine(stmt);
      if (f_inc)
      {
        string f_name = StringUtility::stripPathFromFileName(f_inc->get_filename());
        if (f_name == "libxompf.h")
        {
          s_include = f_inc;
          break;
        }
      } 
    }
    if (s_include == NULL)
    {
      s_include = buildFortranIncludeLine ("libxompf.h");
      SgStatement* l_stmt = findLastDeclarationStatement (t_body);
      if (l_stmt)
        insertStatementAfter(l_stmt,s_include);
      else
        prependStatement(s_include, t_body);
    } 
  }
  //! Translate an omp for loop with non-static scheduling clause or with ordered clause ()
  // bb1 is the basic block to insert the translated loop
  // bb1 already has compiler-generated variable declarations for new loop control variables
  /*
   * start, end, incremental, chunk_size, own_start, own_end            
   XOMP_loop_static_init(int lower, int upper, int stride, int chunk_size);

   if (GOMP_loop_dynamic_start (orig_lower, orig_upper, adj_stride, orig_chunk, &_p_lower, &_p_upper)) 
  //  if (GOMP_loop_ordered_dynamic_start (S, E, INCR, CHUNK, &_p_lower, &_p_upper))  
  { 
  do                                                       
  {                                                      
  for (_p_index = _p_lower; _p_index < _p_upper; _p_index += orig_stride)
  set_data (_p_index, iam);                                 
  }                                                      
  while (GOMP_loop_dynamic_next (&_p_lower, &_p_upper));                
  // while (GOMP_loop_ordered_dynamic_next (&_p_lower, &_p_upper));     
  }
  GOMP_loop_end ();                                          
  //  GOMP_loop_end_nowait (); 
  //
  // More explanation: -------------------------------------------
  // Omni uses the following translation 
  _ompc_dynamic_sched_init(_p_loop_lower,_p_loop_upper,_p_loop_stride,5);
  while(_ompc_dynamic_sched_next(&_p_loop_lower,&_p_loop_upper)){
  for (_p_loop_index = _p_loop_lower; (_p_loop_index) < _p_loop_upper; _p_loop_index += _p_loop_stride) {
  k_3++;
  }
  }
  // In order to merge two kinds of translations into one scheme.
  // we split 
  while(_ompc_dynamic_sched_next(&_p_loop_lower,&_p_loop_upper)){
  for (_p_loop_index = _p_loop_lower; (_p_loop_index) < _p_loop_upper; _p_loop_index += _p_loop_stride) {
  k_3++;
  }
  }

  // to 
  if (_ompc_dynamic_sched_next(&_p_loop_lower,&_p_loop_upper)){
  do {
  for (_p_loop_index = _p_loop_lower; (_p_loop_index) < _p_loop_upper; _p_loop_index += _p_loop_stride) {
  k_3++;
  }
  } while (_ompc_dynamic_sched_next(&_p_loop_lower,&_p_loop_upper));
  }
  // and XOMP layer will compensate for the difference.
  */
  static void transOmpLoop_others(SgOmpClauseBodyStatement* target,  
      SgVariableDeclaration* index_decl, SgVariableDeclaration* lower_decl,  SgVariableDeclaration* upper_decl, 
      SgBasicBlock* bb1)
  {
    ROSE_ASSERT (target != NULL);
    ROSE_ASSERT (index_decl != NULL);
    ROSE_ASSERT (lower_decl != NULL);
    ROSE_ASSERT (upper_decl != NULL);
    ROSE_ASSERT (bb1 != NULL);

    SgScopeStatement* p_scope = target->get_scope();
    ROSE_ASSERT (p_scope != NULL);
    SgStatement * body =  target->get_body();
    ROSE_ASSERT(body != NULL);
    // The OpenMP syntax requires that the omp for pragma is immediately followed by the for loop.
    SgForStatement * for_loop = isSgForStatement(body);
    SgFortranDo* do_loop = isSgFortranDo(body);
    SgStatement * loop = for_loop!=NULL? (SgStatement*)for_loop:(SgStatement*)do_loop;

    SgInitializedName* orig_index; 
    SgExpression* orig_lower, * orig_upper, * orig_stride; 
    bool isIncremental = true; // if the loop iteration space is incremental
    // grab the original loop 's controlling information
    bool is_canonical = false;
    if (for_loop)
      is_canonical = isCanonicalForLoop (for_loop, &orig_index, & orig_lower, &orig_upper, &orig_stride, NULL, &isIncremental);
    else if (do_loop)
    {
      is_canonical = isCanonicalDoLoop (do_loop, &orig_index, & orig_lower, &orig_upper, &orig_stride, NULL, &isIncremental, NULL);
      insert_libxompf_h (do_loop);
    }
    else
    {
      cerr<<"error! transOmpLoop_others(). loop is neither for_loop nor do_loop. Aborting.."<<endl;
      ROSE_ASSERT (false);
    }  
    ROSE_ASSERT(is_canonical == true);

    Rose_STL_Container<SgOmpClause*> clauses = getClause(target, V_SgOmpScheduleClause);

    // the case of with the ordered schedule, but without any schedule policy specified
    // treat it as (static, 0) based on GCC's translation
    SgOmpClause::omp_schedule_kind_enum s_kind = SgOmpClause::e_omp_schedule_static;
    SgExpression* orig_chunk_size = NULL;
    bool hasOrder = false;
    if (hasClause(target, V_SgOmpOrderedClause))
      hasOrder = true;
    ROSE_ASSERT(hasOrder || clauses.size() !=0);
    // Most cases: with schedule(kind,chunk_size)
    if (clauses.size() !=0)
    {  
      ROSE_ASSERT(clauses.size() ==1);
      SgOmpScheduleClause* s_clause = isSgOmpScheduleClause(clauses[0]);
      ROSE_ASSERT(s_clause);
      s_kind = s_clause->get_kind();
      orig_chunk_size = s_clause->get_chunk_size();

      // chunk size is 1 for dynamic and guided schedule, if not specified. 
      if (s_kind == SgOmpClause::e_omp_schedule_dynamic|| s_kind == SgOmpClause::e_omp_schedule_guided)
      {
        orig_chunk_size = createAdjustedChunkSize(orig_chunk_size);
      }
    }
    else
      orig_chunk_size = buildIntVal(0);

    // schedule(auto) does not have chunk size 
    if (s_kind != SgOmpClause::e_omp_schedule_auto  && s_kind != SgOmpClause::e_omp_schedule_runtime)
      ROSE_ASSERT(orig_chunk_size != NULL);
    // (GOMP_loop_static_start (orig_lower, orig_upper, adj_stride, orig_chunk, &_p_lower, &_p_upper)) 
    // (GOMP_loop_ordered_static_start (orig_lower, orig_upper, adj_stride, orig_chunk, &_p_lower, &_p_upper)) 
    string func_start_name= generateGOMPLoopStartFuncName(hasOrder, s_kind);
    // Assembling function call expression's parameters
    // first three are identical for all cases: 
    // we generate inclusive upper (-1) bounds after loop normalization, gomp runtime calls expect exclusive upper bounds
    // so we +1 to adjust it back to exclusive.

#if 0 // Liao 1/11/2011. I changed XOMP loop functions to use inclusive upper bounds. All adjustments are done within XOMP from now on
    int upper_adjust = 1;  // we use inclusive bounds, adjust them accordingly 
    if (!isIncremental) 
      upper_adjust = -1;
#endif 

#ifdef ENABLE_XOMP
    // build function init stmt
    //  _ompc_dynamic_sched_init(_p_loop_lower,_p_loop_upper,_p_loop_stride,5);
    SgExprListExp* para_list_i = buildExprListExp(copyExpression(orig_lower), 
        //buildAddOp(copyExpression(orig_upper), buildIntVal(upper_adjust)),
        copyExpression(orig_upper), 
        createAdjustedStride(orig_stride, isIncremental)); 
    if (s_kind != SgOmpClause::e_omp_schedule_auto && s_kind != SgOmpClause::e_omp_schedule_runtime)
    {
      appendExpression(para_list_i, copyExpression(orig_chunk_size));
    }

    string func_init_name= generateGOMPLoopInitFuncName(hasOrder, s_kind);
    SgExprStatement* func_init_stmt = buildFunctionCallStmt(func_init_name, buildVoidType(), para_list_i, bb1);
    appendStatement(func_init_stmt, bb1);
#endif    
    //build function start
    SgExprListExp* para_list = buildExprListExp(copyExpression(orig_lower), 
        //buildAddOp(copyExpression(orig_upper), buildIntVal(upper_adjust)),
        copyExpression(orig_upper),
        createAdjustedStride(orig_stride, isIncremental)); 
    if (s_kind != SgOmpClause::e_omp_schedule_auto && s_kind != SgOmpClause::e_omp_schedule_runtime)
    {
      appendExpression(para_list, orig_chunk_size);
      //appendExpression(para_list, copyExpression(orig_chunk_size));
    }
    if (for_loop)
    {
      appendExpression(para_list, buildAddressOfOp(buildVarRefExp(lower_decl)));
      appendExpression(para_list, buildAddressOfOp(buildVarRefExp(upper_decl)));
    }
    else if (do_loop)
    {
      appendExpression(para_list, buildVarRefExp(lower_decl));
      appendExpression(para_list, buildVarRefExp(upper_decl));
    }
    SgFunctionCallExp* func_start_exp = NULL;
    SgBasicBlock * true_body = buildBasicBlock();
    SgIfStmt* if_stmt = NULL; 
    if (SageInterface::is_Fortran_language())
    {
      // Note for Fortran, we treat the function as returning integer, same type as the rhs of .eq.
      // Otherwise, unparser will complain.
      func_start_exp  = buildFunctionCallExp(func_start_name, buildIntType(), para_list, bb1);
      if_stmt = buildIfStmt(buildEqualityOp(func_start_exp,buildIntVal(1)), true_body, NULL);
      // if_stmt->set_use_then_keyword(true); 
      // if_stmt->set_has_end_statement(true); 
    }
    else 
    {
      func_start_exp  = buildFunctionCallExp(func_start_name, buildBoolType(), para_list, bb1);
      if_stmt = buildIfStmt(func_start_exp, true_body, NULL);
    }

    appendStatement(if_stmt, bb1);
    SgExprListExp * n_exp_list = NULL;
    if (for_loop)
    {
      n_exp_list = buildExprListExp(buildAddressOfOp(buildVarRefExp(lower_decl)), buildAddressOfOp(buildVarRefExp(upper_decl)));
    }
    else if (do_loop)
    {
      n_exp_list = buildExprListExp(buildVarRefExp(lower_decl), buildVarRefExp(upper_decl));
    }
    ROSE_ASSERT (n_exp_list!=NULL);
    SgExpression* func_next_exp = NULL; 

    // do {} while (GOMP_loop_static_next (&_p_lower, &_p_upper))
    if (for_loop)
    { 

      func_next_exp =buildFunctionCallExp(generateGOMPLoopNextFuncName(hasOrder, s_kind), buildBoolType(),
          n_exp_list, bb1);
      SgBasicBlock * do_body = buildBasicBlock();
      SgDoWhileStmt * do_while_stmt = buildDoWhileStmt(do_body, func_next_exp);
      appendStatement(do_while_stmt, true_body);
      // insert the loop into do-while
      appendStatement(loop, do_body);
    } 
    // Liao 1/7/2011, Fortran does not support SgDoWhileStmt
    // We use the following control flow as an alternative:  
    //   label  continue
    //          loop_here 
    //          if (GOMP_loop_static_next (&_p_lower, &_p_upper)) 
    //             goto label  
    else if (do_loop)
    {
      SgFunctionDefinition * funcDef = getEnclosingFunctionDefinition(bb1);
      ROSE_ASSERT (funcDef != NULL);
      // label  CONTINUE
      SgLabelStatement * label_stmt_1 = buildLabelStatement("", NULL);
      appendStatement(label_stmt_1, true_body);
      int l_val = suggestNextNumericLabel(funcDef);
      setFortranNumericLabel(label_stmt_1, l_val);
      // loop here
      appendStatement(loop, true_body);
      // if () goto label
      func_next_exp =buildFunctionCallExp(generateGOMPLoopNextFuncName(hasOrder, s_kind), buildIntType(),
          n_exp_list, bb1);
      SgIfStmt * if_stmt_2 = buildIfStmt(buildEqualityOp(func_next_exp,buildIntVal(1)), buildBasicBlock(), buildBasicBlock());
      SgGotoStatement* gt_stmt = buildGotoStatement(label_stmt_1->get_numeric_label()->get_symbol());
      appendStatement (gt_stmt, isSgScopeStatement(if_stmt_2->get_true_body()));
      appendStatement(if_stmt_2,true_body);
      // assertion from unparser
      SgStatementPtrList & statementList = isSgBasicBlock(if_stmt_2->get_true_body())->get_statements();
      ROSE_ASSERT(statementList.size() == 1);
    }

    // Rewrite loop control variables
    replaceVariableReferences(loop,isSgVariableSymbol(orig_index->get_symbol_from_symbol_table ()), 
        getFirstVarSym(index_decl));
#if 0 // Liao 1/11/2011. I changed XOMP loop functions to use inclusive upper bounds. All adjustments are done within XOMP from now on
    int upperAdjust;
    if (isIncremental)  // adjust the bounds again, inclusive bound so -1 for incremental loop
      upperAdjust = -1;
    else 
      upperAdjust = 1;
#endif      
    SageInterface::setLoopLowerBound(loop, buildVarRefExp(lower_decl));
    //SageInterface::setLoopUpperBound(loop, buildAddOp(buildVarRefExp(upper_decl),buildIntVal(upperAdjust)));
    SageInterface::setLoopUpperBound(loop, buildVarRefExp(upper_decl));
    ROSE_ASSERT (orig_upper != NULL);
    transOmpVariables(target, bb1, orig_upper); // This should happen before the barrier is inserted.
    // GOMP_loop_end ();  or GOMP_loop_end_nowait (); 
#ifdef ENABLE_XOMP
    string func_loop_end_name = "XOMP_loop_end"; 
#else    
    string func_loop_end_name = "GOMP_loop_end"; 
#endif    
    if (hasClause(target, V_SgOmpNowaitClause)) 
    {
      func_loop_end_name+= "_nowait";
    }
    SgExprStatement* end_func_stmt = buildFunctionCallStmt(func_loop_end_name, buildVoidType(), NULL, bb1);
    appendStatement(end_func_stmt, bb1);
  }

  // Expected AST
  // * SgOmpForStatement
  // ** SgForStatement
  // Algorithm:
  // Loop normalization first  for stop condition expressions
  //   <: for (i= 0;i <20; i++) --> for (i= 0;i <20; i+=1)  [0,20, +1] to pass to runtime calls
  //  <=: for (i= 0;i<=20; i++) --> for (i= 0;i <21; i+=1) 
  //   >: for (i=20;i >-1; i--) --> for (i=20;i >-1; i-=1) [20, -1, -1]
  //  >=: for (i=20;i>= 0; i--) --> for (i=20;i >-1; i-=1)
  // We have a SageInterface::forLoopNormalization() which does the opposite (normalizing a C loop to a Fortran style loop)
  // < --> <= and > --> >=, 
  // GCC-GOMP use compiler-generated statements to schedule loop iterations using static schedule
  // All other schedule policies use runtime calls instead.
  // We translate static schedule here and non-static ones in transOmpLoop_others()
  // 
  // Static schedule, including:
  //1. default (static even) case
  //2. schedule(static[, chunk_size]): == static even if chunk_size is not specified
  // gomp does not provide a runtime call to calculate loop control values 
  // for the default (static even) scheduling
  // compilers have to generate the statements to do this. I HATE THIS!!!
  // the loop scheduling algorithm for the default case is
  /*
  // calculate loop iteration count from lower, upper and stride , no -1 if upper is an inclusive bound
  int _p_iter_count = (stride + -1 + upper - lower )/stride;  
  // calculate a proper chunk size
  // two cases: evenly divisible  20/5 =4
  //   not evenly divisible 20/3= 6
  // Initial candidate  

  int _p_num_threads = omp_get_num_threads ();
  _p_chunk_size = _p_iter_count / _p_num_threads;
  int _p_ck_temp = (_p_chunk_size * _p_num_threads) != _p_iter_count;
  // increase the chunk size by 1 if not evenly divisible
  _p_chunk_size = _p_ck_temp + _p_chunk_size;

  // decide on the lower and upper bound for the current thread
  int _p_thread_id = omp_get_thread_num ();
  _p_lower = lower + _p_chunk_size * _p_thread_id * stride;a
  // -1 if upper is an inclusive bound
  _p_upper = _p_lower + _p_chunk_size * stride;

  // adjust the upper bound
  _p_upper = MIN_EXPR <_p_upper, upper>;
  // _p_upper = _p_upper<upper? _p_upper: upper; 
  // Note: decremental iteration space needs some minor changes to the algorithm above.
  // stride should be negated 
  // MIN_EXP should be MAX_EXP
  // upper bound adjustment should be +1 instead of -1
  */
  void transOmpLoop(SgNode* node)
    //void transOmpFor(SgNode* node)
  {
    ROSE_ASSERT(node != NULL);
    SgOmpForStatement* target1 = isSgOmpForStatement(node);
    SgOmpDoStatement* target2 = isSgOmpDoStatement(node);

    SgOmpClauseBodyStatement* target = (target1!=NULL?(SgOmpClauseBodyStatement*)target1:(SgOmpClauseBodyStatement*)target2);
    ROSE_ASSERT (target != NULL);

    SgScopeStatement* p_scope = target->get_scope();
    ROSE_ASSERT (p_scope != NULL);

    SgStatement * body =  target->get_body();
    ROSE_ASSERT(body != NULL);
    // The OpenMP syntax requires that the omp for pragma is immediately followed by the for loop.
    SgForStatement * for_loop = isSgForStatement(body);
    SgFortranDo * do_loop = isSgFortranDo(body);

    SgStatement* loop = (for_loop!=NULL?(SgStatement*)for_loop:(SgStatement*)do_loop);
    ROSE_ASSERT (loop != NULL);
    // Step 1. Loop normalization
    // we reuse the normalization from SageInterface, though it is different from what gomp expects.
    // the point is to have a consistent loop form. We can adjust the difference later on.
    if (for_loop) 
      SageInterface::forLoopNormalization(for_loop);
    else if (do_loop)
      SageInterface::doLoopNormalization(do_loop);
    else
    {
      cerr<<"error! transOmpLoop(). loop is neither for_loop nor do_loop. Aborting.."<<endl;
      ROSE_ASSERT (false); 
    }

    SgInitializedName * orig_index = NULL;
    SgExpression* orig_lower = NULL;
    SgExpression* orig_upper= NULL;
    SgExpression* orig_stride= NULL;
    bool isIncremental = true; // if the loop iteration space is incremental
    // grab the original loop 's controlling information
    bool is_canonical = false;
    if (for_loop)
      is_canonical = isCanonicalForLoop (for_loop, &orig_index, & orig_lower, &orig_upper, &orig_stride, NULL, &isIncremental);
    else if (do_loop)
      is_canonical = isCanonicalDoLoop (do_loop, &orig_index, & orig_lower, &orig_upper, &orig_stride, NULL, &isIncremental, NULL);
    ROSE_ASSERT(is_canonical == true);

    // step 2. Insert a basic block to replace SgOmpForStatement
    // This newly introduced scope is used to hold loop variables, private variables ,etc
    SgBasicBlock * bb1 = SageBuilder::buildBasicBlock(); 


    //   fprintf(stderr, "target: %s\n", target->unparseToString().c_str() );

    replaceStatement(target, bb1, true);

    //TODO handle preprocessing information
    // Save some preprocessing information for later restoration. 
    //  AttachedPreprocessingInfoType ppi_before, ppi_after;
    //  ASTtools::cutPreprocInfo (s, PreprocessingInfo::before, ppi_before);
    //  ASTtools::cutPreprocInfo (s, PreprocessingInfo::after, ppi_after);

    // Declare local loop control variables: _p_loop_index _p_loop_lower _p_loop_upper , no change to the original stride
    SgType* loop_var_type  = NULL ;
#if 0    
    if (sizeof(void*) ==8 ) // xomp interface expects long* for some runtime calls. 
      loop_var_type = buildLongType();
    else 
      loop_var_type = buildIntType();
#endif
    // xomp interface expects long for some runtime calls now, 6/9/2010
    if (for_loop) 
      loop_var_type = buildLongType();
    else if (do_loop)  // No long integer in Fortran
      loop_var_type = buildIntType();
    SgVariableDeclaration* index_decl =  NULL; 
    SgVariableDeclaration* lower_decl =  NULL; 
    SgVariableDeclaration* upper_decl =  NULL;

    if (SageInterface::is_Fortran_language() )
    {// special rules to insert variable declarations in Fortran
      // They have to be inserted to enclosing function body or enclosing parallel region body
      // and after existing declaration statement sequence, if any.
      nCounter ++;
      index_decl = buildAndInsertDeclarationForOmp("p_index_"+StringUtility::numberToString(nCounter), loop_var_type , NULL,bb1); 
      lower_decl = buildAndInsertDeclarationForOmp("p_lower_"+StringUtility::numberToString(nCounter), loop_var_type , NULL,bb1); 
      upper_decl = buildAndInsertDeclarationForOmp("p_upper_"+StringUtility::numberToString(nCounter), loop_var_type , NULL,bb1); 
    }
    else
    {  
      index_decl = buildVariableDeclaration("p_index_", loop_var_type , NULL,bb1); 
      lower_decl = buildVariableDeclaration("p_lower_", loop_var_type , NULL,bb1); 
      upper_decl = buildVariableDeclaration("p_upper_", loop_var_type , NULL,bb1); 

      appendStatement(index_decl, bb1);
      appendStatement(lower_decl, bb1);
      appendStatement(upper_decl, bb1);
    } 

    bool hasOrder = false;
    if (hasClause(target, V_SgOmpOrderedClause))
      hasOrder = true;

    // Grab or calculate chunk_size
    SgExpression* my_chunk_size = NULL; 
    bool hasSpecifiedSize = false;
    Rose_STL_Container<SgOmpClause*> clauses = getClause(target, V_SgOmpScheduleClause);
    if (clauses.size() !=0)
    {
      SgOmpScheduleClause* s_clause = isSgOmpScheduleClause(clauses[0]);
      ROSE_ASSERT(s_clause);
      //SgOmpClause::omp_schedule_kind_enum s_kind = s_clause->get_kind();
      // ROSE_ASSERT(s_kind == SgOmpClause::e_omp_schedule_static);
      SgExpression* orig_chunk_size = s_clause->get_chunk_size();  
      //  ROSE_ASSERT(orig_chunk_size->get_parent() != NULL);
      if (orig_chunk_size)
      {
        hasSpecifiedSize = true;
        my_chunk_size = orig_chunk_size;
      }
    }

    //  step 3. Translation for omp for 
    //if (hasClause(target, V_SgOmpScheduleClause)) 
    if (!useStaticSchedule(target) || hasOrder || hasSpecifiedSize) 
    {
      transOmpLoop_others( target,   index_decl, lower_decl,   upper_decl, bb1);
    }
    else 
    {
      //void XOMP_loop_default(int lower, int upper, int stride, long *n_lower, long * n_upper)
      // XOMP_loop_default (lower, upper, stride, &_p_lower, &_p_upper );
      // lower:  copyExpression(orig_lower)
      // upper: copyExpression(orig_upper)
      // stride: copyExpression(orig_stride)
      // n_lower: buildVarRefExp(lower_decl)
      // n_upper: buildVarRefExp(upper_decl)
      SgExpression* e4 = NULL; 
      SgExpression* e5 = NULL; 
      if (for_loop)
      {
        e4= buildAddressOfOp(buildVarRefExp(lower_decl));
        e5= buildAddressOfOp(buildVarRefExp(upper_decl));
      }
      else if (do_loop)
      {// Fortran, pass-by-reference by default
        e4= buildVarRefExp(lower_decl);
        e5= buildVarRefExp(upper_decl);
      }
      ROSE_ASSERT (e4&&e5);
      SgExprListExp* call_parameters = buildExprListExp(copyExpression(orig_lower), copyExpression(orig_upper), copyExpression(orig_stride), 
          e4, e5);
      SgStatement * call_stmt =  buildFunctionCallStmt ("XOMP_loop_default", buildVoidType(), call_parameters, bb1);
      appendStatement(call_stmt, bb1);

      // add loop here
      appendStatement(loop, bb1); 
      // replace loop index with the new one
      replaceVariableReferences(loop,
          isSgVariableSymbol(orig_index->get_symbol_from_symbol_table()), getFirstVarSym(index_decl))    ; 
      // rewrite the lower and upper bounds
      SageInterface::setLoopLowerBound(loop, buildVarRefExp(lower_decl)); 
      SageInterface::setLoopUpperBound(loop, buildVarRefExp(upper_decl)); 

      transOmpVariables(target, bb1,orig_upper); // This should happen before the barrier is inserted.
      // insert barrier if there is no nowait clause
      if (!hasClause(target, V_SgOmpNowaitClause)) 
      {
        //insertStatementAfter(for_loop, buildFunctionCallStmt("GOMP_barrier", buildVoidType(), NULL, bb1));
#ifdef ENABLE_XOMP
        appendStatement(buildFunctionCallStmt("XOMP_barrier", buildVoidType(), NULL, bb1), bb1);
#else   
        appendStatement(buildFunctionCallStmt("GOMP_barrier", buildVoidType(), NULL, bb1), bb1);
#endif  
      }
    }

    // handle variables 
    // transOmpVariables(target, bb1); // This should happen before the barrier is inserted.
  } // end trans omp for


  //! Translate omp for or omp do loops affected by the "omp target" directive, Liao 1/28/2013
  /*

Example: 
  // for (i = 0; i < N; i++)
  { // top level block, prepare to be outlined.
  // int i ; // = blockDim.x * blockIdx.x + threadIdx.x; // this CUDA declaration can be inserted later
  i = getLoopIndexFromCUDAVariables(1); 

  if (i<SIZE)  // boundary checking to avoid invalid memory accesses
  {
  for (j = 0; j < M; j++)
  for (k = 0; k < K; k++)
  c[i][j]= c[i][j]+a[i][k]*b[k][j];
  }
  } // end of top level block

Algorithm:
   * check if it is a OmpTargetLoop
   * loop normalization
   * replace OmpForStatement with a block: bb1
   * declare int _dev_i within bb1;  replace for loop body’s loop index with _dev_i;
   * build if stmt with correct condition
   * move loop body to if-stmt’s true body
   * remove for_loop
   */
  void transOmpTargetLoop(SgNode* node)
  {
    //step 0: Sanity check
    ROSE_ASSERT(node != NULL);
    SgOmpForStatement* target1 = isSgOmpForStatement(node);
    SgOmpDoStatement* target2 = isSgOmpDoStatement(node);

    SgOmpClauseBodyStatement* target = (target1!=NULL?(SgOmpClauseBodyStatement*)target1:(SgOmpClauseBodyStatement*)target2);
    ROSE_ASSERT (target != NULL);

    SgScopeStatement* p_scope = target->get_scope();
    ROSE_ASSERT (p_scope != NULL);

    SgStatement * body =  target->get_body();
    ROSE_ASSERT(body != NULL);
    // The OpenMP syntax requires that the omp for pragma is immediately followed by the for loop.
    SgForStatement * for_loop = isSgForStatement(body);
    SgFortranDo * do_loop = isSgFortranDo(body);

    SgStatement* loop = (for_loop!=NULL?(SgStatement*)for_loop:(SgStatement*)do_loop);
    ROSE_ASSERT (loop != NULL);

    // make sure this is really a loop affected by "omp target"
    //bool is_target_loop = false;
    SgNode* parent = node->get_parent();
    ROSE_ASSERT (parent != NULL);
    if (isSgBasicBlock(parent)) // skip one possible BB between omp parallel and omp for.
      parent = parent->get_parent();
    SgNode* grand_parent = parent->get_parent();
    ROSE_ASSERT (grand_parent != NULL);
    SgOmpParallelStatement* parent_parallel = isSgOmpParallelStatement (parent) ;
    SgOmpTargetStatement* grand_target = isSgOmpTargetStatement(grand_parent);
    ROSE_ASSERT (parent_parallel !=NULL); 
    ROSE_ASSERT (grand_target !=NULL); 

    // Step 1. Loop normalization
    // For the init statement: for (int i=0;... ) becomes int i; for (i=0;..) 
    // For test expression: i<x is normalized to i<= (x-1) and i>x is normalized to i>= (x+1) 
    // For increment expression: i++ is normalized to i+=1 and i-- is normalized to i+=-1 i-=s is normalized to i+= -s 
    if (for_loop)
      SageInterface::forLoopNormalization(for_loop);
    else if (do_loop)
      SageInterface::doLoopNormalization(do_loop);
    else
    {
      cerr<<"error! transOmpLoop(). loop is neither for_loop nor do_loop. Aborting.."<<endl;
      ROSE_ASSERT (false);
    }

    SgInitializedName * orig_index = NULL;
    SgExpression* orig_lower = NULL;
    SgExpression* orig_upper= NULL;
    SgExpression* orig_stride= NULL;
    bool isIncremental = true; // if the loop iteration space is incremental
    // grab the original loop 's controlling information
    bool is_canonical = false;

    if (for_loop)
      is_canonical = isCanonicalForLoop (for_loop, &orig_index, & orig_lower, &orig_upper, &orig_stride, NULL, &isIncremental);
    else if (do_loop)
      is_canonical = isCanonicalDoLoop (do_loop, &orig_index, & orig_lower, &orig_upper, &orig_stride, NULL, &isIncremental, NULL);
    ROSE_ASSERT(is_canonical == true);

    // loop iteration space: upper - lower + 1
    // This expression will be later used to help generate xomp_get_max1DBlock(VEC_LEN), which needs iteration count to calculate max thread block numbers
    cuda_loop_iter_count_1 = buildAddOp(buildSubtractOp(deepCopy(orig_upper), deepCopy(orig_lower)), buildIntVal(1));

    // also make sure the loop body is a block
    // TODO: we consider peeling off 1 level loop control only, need to be conditional on what the spec. can provide at pragma level
    // TODO: Fortran support later on
    ROSE_ASSERT (for_loop != NULL);
    SgBasicBlock* loop_body = ensureBasicBlockAsBodyOfFor (for_loop);


    //Step 2. Insert a basic block to replace SgOmpForStatement
    // This newly introduced scope is used to hold loop variables ,etc
    SgBasicBlock * bb1 = SageBuilder::buildBasicBlock();
    replaceStatement(target, bb1, true);

    //Step 3. Using device thread id and replace reference of original loop index with the thread index
    // Declare device thread id variable
    //int i = blockDim.x * blockIdx.x + threadIdx.x;
    //SgAssignInitializer* init_idx =  buildAssignInitializer( 
    //                                     buildAddOp( buildMultiplyOp (buildVarRefExp("blockDim.x"), buildVarRefExp("blockIdx.x")) , 
    //                                      buildVarRefExp("threadIdx.x", bb1)));
    //Better build of CUDA variables within a runtime library call so these variables are hidden from the translation
    //  getLoopIndexFromCUDAVariables(1)
    SgAssignInitializer* init_idx =  buildAssignInitializer(buildFunctionCallExp(SgName("getLoopIndexFromCUDAVariables"), buildIntType(),buildExprListExp(buildIntVal(1)),bb1), buildIntType());

    SgVariableDeclaration* dev_i_decl = buildVariableDeclaration("_dev_i", buildIntType(), init_idx, bb1); 
    prependStatement (dev_i_decl, bb1);
    SgVariableSymbol* dev_i_symbol = getFirstVarSym (dev_i_decl);
    ROSE_ASSERT (dev_i_symbol != NULL);

#if 1 // test mysterious replace with _dev_i
    // replace reference to loop index with reference to device i variable
    ROSE_ASSERT (orig_index != NULL);
    SgSymbol * orig_symbol = orig_index ->get_symbol_from_symbol_table () ;
    ROSE_ASSERT (orig_symbol != NULL);

    Rose_STL_Container<SgNode*> nodeList = NodeQuery::querySubTree(loop_body, V_SgVarRefExp);
    for (Rose_STL_Container<SgNode *>::iterator i = nodeList.begin(); i != nodeList.end(); i++)
    {
      SgVarRefExp *vRef = isSgVarRefExp((*i));
      if (vRef->get_symbol() == orig_symbol)
        vRef->set_symbol(dev_i_symbol);
    }
#endif 

    // Step 4. build the if () condition statement, move the loop body into the true body
    // Liao, 2/21/2013. We must be accurate about the range of iterations or the computation may result in WRONG results!!
    // A classic example is the Jacobi iteration: in which the first and last iterations are not executed to make sure elements have boundaries.
    // After normalization, we have inclusive lower and upper bounds of the input loop
    // the condition of if() should look like something: if (_dev_i >=0+1 &&_dev_i <= (n - 1) - 1)  {...}
    SgBasicBlock* true_body = buildBasicBlock();
    SgExprStatement* cond_stmt = NULL;
    if (isIncremental)
    {
      SgExpression* lhs = buildGreaterOrEqualOp (buildVarRefExp(dev_i_symbol), deepCopy(orig_lower));
      SgExpression* rhs = buildLessOrEqualOp (buildVarRefExp(dev_i_symbol), deepCopy(orig_upper));
      cond_stmt = buildExprStatement (buildAndOp(lhs, rhs));
    }
    else
    {
      cerr<<"error. transOmpTargetLoop(): decremental case is not yet handled !"<<endl;
      ROSE_ASSERT (false);
    }
    SgIfStmt * if_stmt = buildIfStmt(cond_stmt, true_body, NULL);
    appendStatement(if_stmt, bb1);
    moveStatementsBetweenBlocks (loop_body, true_body);  
    // Peel off the original loop
    removeStatement (for_loop);

    // handle private variables at this loop level, mostly loop index variables.
    // TODO: this is not very elegant since the outer most loop's loop variable is still translated.
    //for reduction
    per_block_declarations.clear(); // must reset to empty or wrong reference to stale content generated previously
    transOmpVariables(target, bb1,NULL, true);
  }

  //! Translate omp for or omp do loops affected by the "omp target" directive, using a round robin-scheduler Liao 7/10/2014
  /*  Algorithm

  // original loop info. grab from the loop structure
  int orig_start =0;
  int orig_end = n-1; // inclusive upper bound
  int orig_step = 1; 
  int orig_chunk_size = 1;// fixed at 1

  // new lower and upper bound, to be filled out by the loop scheduler
  int _dev_lower;
  int _dev_upper;
  int _dev_loop_chunk_size;
  int _dev_loop_sched_index;
  int _dev_loop_stride;  

  // CUDA thread count and ID for the 1-D block
  int _dev_thread_num = getCUDABlockThreadCount(1);
  int _dev_thread_id = getLoopIndexFromCUDAVariables(1); 

  //initialize scheduler
  XOMP_static_sched_init (orig_start, orig_end, orig_step, orig_chunk_size, _dev_thread_num, _dev_thread_id, \
  & _dev_loop_chunk_size , & _dev_loop_sched_index, & _dev_loop_stride);

  while (XOMP_static_sched_next (&_dev_loop_sched_index, orig_end, orig_step,_dev_loop_stride, _dev_loop_chunk_size, _dev_thread_num, _dev_thread_id, & _dev_lower
  , & _dev_upper))
  {
  for (i= _dev_lower ; i <= _dev_upper; i ++ ) { // rewrite lower and upper bound and step normalized to 1
  // original loop body here
  }
  }
  }

 */
void transOmpTargetLoop_RoundRobin(SgNode* node)
{
  //step 0: Sanity check
  ROSE_ASSERT(node != NULL);
  SgOmpForStatement* target1 = isSgOmpForStatement(node);
  SgOmpDoStatement* target2 = isSgOmpDoStatement(node);

  // the target of the translation is a SgOmpForStatement
  SgOmpClauseBodyStatement* target = (target1!=NULL?(SgOmpClauseBodyStatement*)target1:(SgOmpClauseBodyStatement*)target2);
  ROSE_ASSERT (target != NULL);

  SgScopeStatement* p_scope = target->get_scope();
  ROSE_ASSERT (p_scope != NULL);

  SgStatement * body =  target->get_body();
  ROSE_ASSERT(body != NULL);
  // The OpenMP syntax requires that the omp for pragma is immediately followed by the for loop.
  SgForStatement * for_loop = isSgForStatement(body);
  SgFortranDo * do_loop = isSgFortranDo(body);

  SgStatement* loop = (for_loop!=NULL?(SgStatement*)for_loop:(SgStatement*)do_loop);
  ROSE_ASSERT (loop != NULL);

  // make sure this is really a loop affected by "omp target"
  //bool is_target_loop = false;
  SgNode* parent = node->get_parent();
  ROSE_ASSERT (parent != NULL);
  if (isSgBasicBlock(parent)) // skip one possible BB between omp parallel and omp for.
    parent = parent->get_parent();
  SgNode* grand_parent = parent->get_parent();
  ROSE_ASSERT (grand_parent != NULL);
  SgOmpParallelStatement* parent_parallel = isSgOmpParallelStatement (parent) ;
  SgOmpTargetStatement* grand_target = isSgOmpTargetStatement(grand_parent);
  ROSE_ASSERT (parent_parallel !=NULL);
  ROSE_ASSERT (grand_target !=NULL);

  // Step 1. Loop normalization
  // For the init statement: for (int i=0;... ) becomes int i; for (i=0;..) 
  // For test expression: i<x is normalized to i<= (x-1) and i>x is normalized to i>= (x+1) 
  // For increment expression: i++ is normalized to i+=1 and i-- is normalized to i+=-1 i-=s is normalized to i+= -s 
  if (for_loop)
    SageInterface::forLoopNormalization(for_loop);
  else if (do_loop)
    SageInterface::doLoopNormalization(do_loop);
  else
  {
    cerr<<"error! transOmpLoop(). loop is neither for_loop nor do_loop. Aborting.."<<endl;
    ROSE_ASSERT (false);
  }

  SgInitializedName * orig_index = NULL;
  SgExpression* orig_lower = NULL;
  SgExpression* orig_upper= NULL;
  SgExpression* orig_stride= NULL;
  bool isIncremental = true; // if the loop iteration space is incremental
  // grab the original loop 's controlling information
  bool is_canonical = false;

  if (for_loop)
    is_canonical = isCanonicalForLoop (for_loop, &orig_index, & orig_lower, &orig_upper, &orig_stride, NULL, &isIncremental);
  else if (do_loop)
    is_canonical = isCanonicalDoLoop (do_loop, &orig_index, & orig_lower, &orig_upper, &orig_stride, NULL, &isIncremental, NULL);
  ROSE_ASSERT(is_canonical == true);

  // loop iteration space: upper - lower + 1, not used within this function, but a global variable used later.
  // This expression will be later used to help generate xomp_get_max1DBlock(VEC_LEN), which needs iteration count to calculate max thread block numbers
  cuda_loop_iter_count_1 = buildAddOp(buildSubtractOp(deepCopy(orig_upper), deepCopy(orig_lower)), buildIntVal(1));

  // TODO: Fortran support later on
  ROSE_ASSERT (for_loop != NULL);
  //SgBasicBlock* loop_body = ensureBasicBlockAsBodyOfFor (for_loop);

  //Step 2. Insert a basic block to replace SgOmpForStatement
  // This newly introduced scope is used to hold loop variables ,etc
  SgBasicBlock * bb1 = SageBuilder::buildBasicBlock();
  replaceStatement(target, bb1, true);

  // Insert variables used by the two scheduler functions
  /* int _dev_lower;
     int _dev_upper;
     int _dev_loop_chunk_size;
     int _dev_loop_sched_index;
     int _dev_loop_stride;  
  */
  SgVariableDeclaration* dev_lower_decl = buildVariableDeclaration ("_dev_lower", buildIntType(), NULL, bb1); 
  appendStatement (dev_lower_decl, bb1);
  SgVariableDeclaration* dev_upper_decl = buildVariableDeclaration ("_dev_upper", buildIntType(), NULL, bb1); 
  appendStatement (dev_upper_decl, bb1);
  SgVariableDeclaration* dev_loop_chunk_size_decl = buildVariableDeclaration ("_dev_loop_chunk_size", buildIntType(), NULL, bb1); 
  appendStatement (dev_loop_chunk_size_decl, bb1);
  SgVariableDeclaration* dev_loop_sched_index_decl = buildVariableDeclaration ("_dev_loop_sched_index", buildIntType(), NULL, bb1); 
  appendStatement (dev_loop_sched_index_decl , bb1);
  SgVariableDeclaration* dev_loop_stride_decl = buildVariableDeclaration ("_dev_loop_stride", buildIntType(), NULL, bb1); 
  appendStatement (dev_loop_stride_decl, bb1);

  // Insert CUDA thread id and count declarations
  // int _dev_thread_num = getCUDABlockThreadCount(1);
  SgAssignInitializer* init_idx =  buildAssignInitializer(buildFunctionCallExp(SgName("getCUDABlockThreadCount"), buildIntType(),buildExprListExp(buildIntVal(1)),bb1), buildIntType());
  SgVariableDeclaration* dev_thread_num_decl = buildVariableDeclaration("_dev_thread_num", buildIntType(), init_idx, bb1);
  appendStatement (dev_thread_num_decl, bb1);
  SgVariableSymbol* dev_thread_num_symbol = getFirstVarSym (dev_thread_num_decl);
  ROSE_ASSERT (dev_thread_num_symbol!= NULL);
 
  // int _dev_thread_id = getLoopIndexFromCUDAVariables(1); 
  init_idx =  buildAssignInitializer(buildFunctionCallExp(SgName("getLoopIndexFromCUDAVariables"), buildIntType(),buildExprListExp(buildIntVal(1)),bb1), buildIntType());
  SgVariableDeclaration* dev_thread_id_decl = buildVariableDeclaration("_dev_thread_id", buildIntType(), init_idx, bb1);
  appendStatement (dev_thread_id_decl, bb1);
  SgVariableSymbol* dev_thread_id_symbol = getFirstVarSym (dev_thread_id_decl);
  ROSE_ASSERT (dev_thread_id_symbol!= NULL);
  
  // initialize scheduler
  // XOMP_static_sched_init (orig_start, orig_end, orig_step, orig_chunk_size, _dev_thread_num, _dev_thread_id, 
  //                       & _dev_loop_chunk_size , & _dev_loop_sched_index, & _dev_loop_stride);
  SgExprListExp* parameters  = buildExprListExp(copyExpression (orig_lower), copyExpression (orig_upper), copyExpression(orig_stride), buildIntVal(1), buildVarRefExp(dev_thread_num_symbol), buildVarRefExp (dev_thread_id_symbol) );
  appendExpression (parameters, buildAddressOfOp(buildVarRefExp (getFirstVarSym(dev_loop_chunk_size_decl))) ); 
  appendExpression (parameters, buildAddressOfOp(buildVarRefExp (getFirstVarSym(dev_loop_sched_index_decl))) ); 
  appendExpression (parameters, buildAddressOfOp(buildVarRefExp (getFirstVarSym(dev_loop_stride_decl))) ); 
  SgStatement* call_stmt = buildFunctionCallStmt ("XOMP_static_sched_init", buildVoidType(), parameters, bb1);
  appendStatement (call_stmt, bb1);

  // function call exp as while (condition)
  // XOMP_static_sched_next (&_dev_loop_sched_index, orig_end, orig_step,_dev_loop_stride, _dev_loop_chunk_size, 
  //                       _dev_thread_num, _dev_thread_id, & _dev_lower , & _dev_upper)
  parameters = buildExprListExp (buildAddressOfOp(buildVarRefExp (getFirstVarSym(dev_loop_sched_index_decl))), copyExpression (orig_upper), copyExpression(orig_stride),buildVarRefExp (getFirstVarSym(dev_loop_stride_decl)),  buildVarRefExp (getFirstVarSym(dev_loop_chunk_size_decl)));
  appendExpression (parameters,buildVarRefExp(dev_thread_num_symbol));
  appendExpression (parameters,buildVarRefExp(dev_thread_id_symbol));
  appendExpression (parameters, buildAddressOfOp(buildVarRefExp (getFirstVarSym(dev_lower_decl))) ); 
  appendExpression (parameters, buildAddressOfOp(buildVarRefExp (getFirstVarSym(dev_upper_decl))) ); 
  SgExpression* func_call_exp = buildFunctionCallExp ("XOMP_static_sched_next", buildBoolType(), parameters, bb1);

  SgStatement* new_loop = deepCopy (for_loop);
  SgWhileStmt* w_stmt = buildWhileStmt (func_call_exp, new_loop);
  appendStatement (w_stmt, bb1);
//  moveStatementsBetweenBlocks (loop_body, isSgBasicBlock(w_stmt->get_body()));

  // rewrite upper, lower bounds, TODO how about step? normalized to 1 already ?
  setLoopLowerBound (new_loop, buildVarRefExp (getFirstVarSym(dev_lower_decl)));
  setLoopUpperBound (new_loop, buildVarRefExp (getFirstVarSym(dev_upper_decl)));
  removeStatement (for_loop);
  


  // handle private variables at this loop level, mostly loop index variables.
  // TODO: this is not very elegant since the outer most loop's loop variable is still translated.
  //for reduction
  per_block_declarations.clear(); // must reset to empty or wrong reference to stale content generated previously
  transOmpVariables(target, bb1,NULL, true);

}



  //! Check if an OpenMP statement has a clause of type vt
  Rose_STL_Container<SgOmpClause*> getClause(SgOmpClauseBodyStatement* clause_stmt, const VariantT & vt)
  {
    ROSE_ASSERT(clause_stmt != NULL);
    Rose_STL_Container<SgOmpClause*> p_clause =
      NodeQuery::queryNodeList<SgOmpClause>(clause_stmt->get_clauses(),vt);
    return  p_clause;
  }

  //! Check if an OpenMP statement has a clause of type vt
  bool hasClause(SgOmpClauseBodyStatement* clause_stmt, const VariantT & vt)
  {
    ROSE_ASSERT(clause_stmt != NULL);
    Rose_STL_Container<SgOmpClause*> p_clause =
      NodeQuery::queryNodeList<SgOmpClause>(clause_stmt->get_clauses(),vt);
    return  (p_clause.size()!= 0) ;
  }

//! A helper function to generate implicit or explicit task for either omp parallel or omp task
//  Parameters:  SgNode* node: the OMP Parallel or OMP Parallel
//               std::string& wrapper_name: for C/C++, structure wrapper is used to wrap all parameters. This is to return the struct name
//               ASTtools::VarSymSet_t& syms :  all variables to be passed in/out the outlined function
//               ASTtools::VarSymSet_t&pdSyms3 : variables which must be passed by references, used to guide the creation of struct wrapper: member using base type vs. using pointer type.  The algorithm to generate this set is already very conservative: after transOmpVariables() , the only exclude firstprivate. In the context of OpenMP, it is equivalent to say this is a set of variables which are to be passed by references. 
// Algorithms:
//    Set flags of the outliner to indicate desired behaviors: parameter wrapping or not?
//    translate OpenMP variables (first private, private, reduction, etc) so the code to be outlined is already as simple as possible (without OpenMP-specific semantics)
//
// It calls the ROSE AST outliner internally. 
SgFunctionDeclaration* generateOutlinedTask(SgNode* node, std::string& wrapper_name, ASTtools::VarSymSet_t& syms, ASTtools::VarSymSet_t&pdSyms3)
//SgFunctionDeclaration* generateOutlinedTask(SgNode* node, std::string& wrapper_name, ASTtools::VarSymSet_t& syms, std::set<SgInitializedName*>& readOnlyVars, ASTtools::VarSymSet_t&pdSyms3)
{
  ROSE_ASSERT(node != NULL);
  SgOmpClauseBodyStatement* target = isSgOmpClauseBodyStatement(node);  
  ROSE_ASSERT (target != NULL);

  // must be either omp task or omp parallel
  SgOmpTaskStatement* target1 = isSgOmpTaskStatement(node);
  SgOmpParallelStatement* target2 = isSgOmpParallelStatement(node);
  ROSE_ASSERT (target1 != NULL || target2 != NULL);

  SgStatement * body =  target->get_body();
  ROSE_ASSERT(body != NULL);
  SgFunctionDeclaration* result= NULL;
  //Initialize outliner
  Outliner::enable_classic = false; // we need use parameter wrapping, which is not classic behavior of outlining
  if (SageInterface::is_Fortran_language())
  {
    //We pass one variable per parameter, at least for Fortran 77
    Outliner::useParameterWrapper = false;
//    Outliner::enable_classic = true; // use subroutine's parameters directly
  }
  else 
  {
    // C/C++ : always wrap parameters into a structure for outlining used during OpenMP translation
    Outliner::useParameterWrapper = true; 
    Outliner::useStructureWrapper = true;
  }

  //TODO there should be some semantics check for the regions to be outlined
  //for example, multiple entries or exists are not allowed for OpenMP
  //This is however of low priority since most vendor compilers have this already.
  SgBasicBlock* body_block = Outliner::preprocess(body);

  //---------------------------------------------------------------
  //  Key step: handling special variables BEFORE actual outlining is done!!
  // Variable handling is done after Outliner::preprocess() to ensure a basic block for the body,
  // but before calling the actual outlining 
  // This simplifies the outlining since firstprivate, private variables are replaced 
  //with their local copies before outliner is used 
  transOmpVariables (target, body_block); 

  // variable sets for private, firstprivate, reduction, and pointer dereferencing (pd)
  ASTtools::VarSymSet_t pSyms, fpSyms,reductionSyms, pdSyms;

  string func_name = Outliner::generateFuncName(target);
  SgGlobal* g_scope = SageInterface::getGlobalScope(body_block);
  ROSE_ASSERT(g_scope != NULL);

   //-----------------------------------------------------------------
  // Generic collection of variables to be passed as parameters of the outlined functions
  // semantically equivalent to shared variables in OpenMP
  Outliner::collectVars(body_block, syms);

   // Now decide on the parameter convention for all the parameters: pass-by-value vs. pass-by-reference (pointer dereferencing)
   
  //     SageInterface::collectReadOnlyVariables(body_block,readOnlyVars);
  // We choose to be conservative about the variables needing pointer dereferencing first
  // AllParameters - readOnlyVars  - private -firstprivate 
  // Union ASTtools::collectPointerDereferencingVarSyms(body_block, pdSyms) 

  // Assume all parameters need to be passed by reference/pointers first
  std::copy(syms.begin(), syms.end(), std::inserter(pdSyms,pdSyms.begin()));

  //exclude firstprivate variables: they are read only in fact
  //TODO keep class typed variables!!!  even if they are firstprivate or private!! 
  SgInitializedNamePtrList fp_vars = collectClauseVariables (target, V_SgOmpFirstprivateClause);
  ASTtools::VarSymSet_t fp_syms, pdSyms2;
  convertAndFilter (fp_vars, fp_syms);
  set_difference (pdSyms.begin(), pdSyms.end(),
      fp_syms.begin(), fp_syms.end(),
      std::inserter(pdSyms2, pdSyms2.begin()));
 //  ROSE_ASSERT (pdSyms.size() == pdSyms2.size());  this means the previous set_difference is neccesary !
 
#if 0
  // Similarly , exclude private variable, also read only
  // TODO: is this necessary? private variables should  be handled already in transOmpVariables(). So Outliner::collectVars() will not collect them at all!
  SgInitializedNamePtrList p_vars = collectClauseVariables (target, V_SgOmpPrivateClause);
  ASTtools::VarSymSet_t p_syms; //, pdSyms3;
  convertAndFilter (p_vars, p_syms);
  //TODO keep class typed variables!!!  even if they are firstprivate or private!! 
  set_difference (pdSyms2.begin(), pdSyms2.end(),
      p_syms.begin(), p_syms.end(),
      std::inserter(pdSyms3, pdSyms3.begin()));

  ROSE_ASSERT (pdSyms2.size() == pdSyms3.size());
#endif
  pdSyms3 = pdSyms2;

  // lastprivate and reduction variables cannot be excluded  since write access to their shared copies

  // Sara Royuela 24/04/2012
  // When unpacking array variables in the outlined function, it is needed to have access to the size of the array.
  // When this size is a variable (or a operation containing variables), this variable must be added to the arguments of the outlined function.
  // Example:
  //    Input snippet:                      Outlined function:
  //        int N = 1;                          static void OUT__1__5493__(void *__out_argv) {
  //        int a[N];                               int (*a)[N] = (int (*)[N])(((struct OUT__1__5493___data *)__out_argv) -> a_p);
  //        #pragma omp task shared(a)              ( *a)[0] = 1;
  //            a[0] = 1;                       }
  ASTtools::VarSymSet_t new_syms;
  for (ASTtools::VarSymSet_t::const_iterator i = syms.begin (); i != syms.end (); ++i)
  {
    SgType* i_type = (*i)->get_declaration()->get_type();

    while (isSgArrayType(i_type))
    {
      // Get most significant dimension
      SgExpression* index = ((SgArrayType*) i_type)->get_index();

      // Get the variables used to compute the dimension
      // FIXME We insert a new statement and delete it afterwards in order to use "collectVars" function
      //       Think about implementing an specific function for expressions
      ASTtools::VarSymSet_t a_syms, a_pSyms;
      SgExprStatement* index_stmt = buildExprStatement(index);
      appendStatement(index_stmt, body_block);
      Outliner::collectVars(index_stmt, a_syms);
      SageInterface::removeStatement(index_stmt);
      for(ASTtools::VarSymSet_t::iterator j = a_syms.begin(); j != a_syms.end(); ++j)
      {
        const SgVariableSymbol* s = *j;
        new_syms.insert(s);   // If the symbol is not in the symbol list, it is added
      }
      
      // Advance over the type
      i_type = ((SgArrayType*) i_type)->get_base_type();
    }
  }

  for (ASTtools::VarSymSet_t::const_iterator i = new_syms.begin (); i != new_syms.end (); ++i)
  {
    const SgVariableSymbol* s = *i;
    syms.insert(s);
  }

  
  // a data structure used to wrap parameters
  SgClassDeclaration* struct_decl = NULL; 
  if (SageInterface::is_Fortran_language())
    struct_decl = NULL;  // We cannot use structure for Fortran
  else  
     struct_decl = Outliner::generateParameterStructureDeclaration (body_block, func_name, syms, pdSyms3, g_scope);
  // ROSE_ASSERT (struct_decl != NULL); // can be NULL if no parameters to be passed

  //Generate the outlined function
  /* Parameter list
       SgBasicBlock* s,  // block to be outlined
       const string& func_name_str, // function name
       const ASTtools::VarSymSet_t& syms, // parameter list for all variables to be passed around
       const ASTtools::VarSymSet_t& pdSyms, // variables must use pointer dereferencing (pass-by-reference)
       const ASTtools::VarSymSet_t& psyms, // private or dead variables (not live-in, not live-out)
       SgClassDeclaration* struct_decl,  // an optional wrapper structure for parameters
    Depending on the internal flag, unpacking/unwrapping statements are generated inside the outlined function to use wrapper parameters.
  */
  std::set< SgInitializedName *> restoreVars;
  result = Outliner::generateFunction(body_block, func_name, syms, pdSyms3, restoreVars, struct_decl, g_scope);
  
#if 0
  // special handling for empty variables to be passed: test case helloNested.cpp
  // TODO: move this portion from GenerateFunc.cc variableHandling()
  //For OpenMP lowering, we have to have a void * parameter even if there is no need to pass any parameters 
  //in order to match the gomp runtime lib 's function prototype for function pointers
  SgFile* cur_file = getEnclosingFileNode(result);
  ROSE_ASSERT (cur_file != NULL);
  //if (cur_file->get_openmp_lowering () && ! SageInterface::is_Fortran_language())
  if (cur_file->get_openmp_lowering ())
  {
    if (syms.size() ==0)
    {
      SgFunctionParameterList* params = result->get_parameterList ();
      ROSE_ASSERT (params);
      SgFunctionDefinition* def = result->get_definition ();
      ROSE_ASSERT (def);
      SgBasicBlock* body = def->get_body ();
      ROSE_ASSERT (body);

      SgName var1_name = "__out_argv";
      SgType* ptype= NULL; 
      // A dummy integer parameter for Fortran outlined function
      if (SageInterface::is_Fortran_language() )
      {
        var1_name = "out_argv";
        ptype = buildIntType();
        SgVariableDeclaration *var_decl = buildVariableDeclaration(var1_name,ptype, NULL, body);
        prependStatement(var_decl, body);
      }
      else
      {
        ptype = buildPointerType (buildVoidType());
        ROSE_ASSERT (Outliner::useStructureWrapper);
      }
      SgInitializedName* parameter1=NULL;
      parameter1 = buildInitializedName(var1_name,ptype);
      appendArg(params,parameter1);
    }
  }
  else 
  {
   ROSE_ASSERT (false);
  }
#endif

  Outliner::insert(result, g_scope, body_block);

#if 0 //Liao 12/20/2012 this logic is moved into outliner since using static function is generally a good idea.
   // astOutlining/Insert.cc  GlobalProtoInserter::insertManually() has the code now.
   //
  // A fix from Tristan Ravitch travitch@cs.wisc.edu to make outlined functions static to avoid name conflicts
  if (result->get_definingDeclaration() != NULL)
    SageInterface::setStatic(result->get_definingDeclaration());
  if (result->get_firstNondefiningDeclaration() != NULL)
    SageInterface::setStatic(result->get_firstNondefiningDeclaration());
#endif
  // Generate packing statements
  // must pass target , not body_block to get the right scope in which the declarations are inserted
  if (!SageInterface::is_Fortran_language()) 
    wrapper_name= Outliner::generatePackingStatements(target,syms,pdSyms3, struct_decl);
  ROSE_ASSERT (result != NULL);

  // 12/7/2010
  // For Fortran outlined subroutines, 
  // add INCLUDE 'omp_lib.h' in case OpenMP runtime routines are called within the outlined subroutines
  if (SageInterface::is_Fortran_language() )
  {
    SgBasicBlock * body =  result->get_definition()->get_body();
    ROSE_ASSERT (body != NULL);
    SgFortranIncludeLine * inc_line = buildFortranIncludeLine("omp_lib.h");
    prependStatement(inc_line, body);
  }
  return result;
}

#if 0 // Moved to SageInterface
//! iterate through the statement within a scope, find the last declaration statement (if any) after which 
//  another declaration statement can be inserted.  
// This is useful to find a safe place to insert a declaration statement with special requirements about where it can be inserted.
// e.g. a variable declaration statement should not be inserted before IMPLICIT none in Fortran
// If it returns NULL, a declaration statement should be able to be prepended to the scope
static SgStatement* findLastDeclarationStatement(SgScopeStatement * scope)
{
  SgStatement* rt = NULL;
  ROSE_ASSERT (scope != NULL);

  SgStatementPtrList stmt_list = scope->generateStatementList ();

  for (size_t i = 0; i<stmt_list.size(); i++)
  {
    SgStatement* cur_stmt = stmt_list[i];
    if (isSgDeclarationStatement(cur_stmt))
      rt = cur_stmt;
    //if (isSgImplicitStatement(cur_stmt)) || isSgFortranIncludeLine(cur_stmt) || isSgDeclarationStatement
  }

  return rt;
}
#endif
  /* GCC's libomp uses the following translation method: 
   * 
   * 
#include "libgomp_g.h"
#include <stdio.h>
#include "omp.h"

  //void main_omp_fn_0 (struct _omp_data_s_0* _omp_data_i);
  void main_omp_fn_0 (void ** __out_argv);

  int main (void)
  {
  int i;
  //  struct _omp_data_s_0 _omp_data_o_1;

  i = 0;
  // wrap shared variables
  //  _omp_data_o_1.i = i;
  void *__out_argv1__5876__[1];
  __out_argv1__5876__[0] = ((void *)(&i));

  //GOMP_parallel_start (main_omp_fn_0, &_omp_data_o_1, 0);
  GOMP_parallel_start (main_omp_fn_0, &__out_argv1__5876__, 0); // must use & here!!!
  //main_omp_fn_0 (&_omp_data_o_1);
  //main_omp_fn_0 ((void *)__out_argv1__5876__); //best type match
  main_omp_fn_0 (__out_argv1__5876__);
  GOMP_parallel_end ();

  // grab the changed value
  //  i = _omp_data_o_1.i;
  return 0;
  }

  //void main_omp_fn_0(void *__out_argvp)
  void main_omp_fn_0(void **__out_argv)
  //void OUT__1__5876__(void **__out_argv)
  {
  // void **__out_argv = (void **) __out_argvp;
  int *i = (int *)(__out_argv[0]);
   *i = omp_get_thread_num();
   printf("Hello,world! I am thread %d\n", *i);
   }
   */
  void transOmpParallel (SgNode* node)
  {
    ROSE_ASSERT(node != NULL);
    SgOmpParallelStatement* target = isSgOmpParallelStatement(node);
    ROSE_ASSERT (target != NULL);

// Test if the file info has been corrected transferred to SgOmpParallelStatement
//    target->get_startOfConstruct()->display();
//    target->get_endOfConstruct()->display();
     
    // Liao 12/7/2010
    // For Fortran code, we have to insert EXTERNAL OUTLINED_FUNC into 
    // the function body containing the parallel region
    SgFunctionDefinition * func_def = NULL;
    if (SageInterface::is_Fortran_language() )
    {
      func_def = getEnclosingFunctionDefinition(target);
      ROSE_ASSERT (func_def != NULL);
    }
    SgStatement * body =  target->get_body();
    ROSE_ASSERT(body != NULL);
    // Save preprocessing info as early as possible, avoiding mess up from the outliner
    AttachedPreprocessingInfoType save_buf1, save_buf2, save_buf_inside;
    cutPreprocessingInfo(target, PreprocessingInfo::before, save_buf1) ;
    cutPreprocessingInfo(target, PreprocessingInfo::after, save_buf2) ;
   
    // some #endif may be attached to the body, we should not move it with the body into
    // the outlined funcion!!
     // cutPreprocessingInfo(body, PreprocessingInfo::before, save_buf_body) ;

    // 1/15/2009, Liao, also handle the last #endif, which is attached inside of the target
    cutPreprocessingInfo(target, PreprocessingInfo::inside, save_buf_inside) ;

    //-----------------------------------------------------------------
    // step 1: generated an outlined function as the task
    std::string wrapper_name;
    ASTtools::VarSymSet_t syms; // store all variables in the outlined task ???
    ASTtools::VarSymSet_t pdSyms3; // store all variables which should be passed by references (pd means pointer dereferencing)
    std::set<SgInitializedName*> readOnlyVars; // not used since OpenMP provides all variable controlling details already. side effect analysis is essentially not being used. 
    SgFunctionDeclaration* outlined_func = generateOutlinedTask (node, wrapper_name, syms, pdSyms3);

    if (SageInterface::is_Fortran_language() )
    { // EXTERNAL outlined_function , otherwise the function name will be interpreted as a integer/real variable
      ROSE_ASSERT (func_def != NULL);
      SgBasicBlock * func_body = func_def->get_body();
      ROSE_ASSERT (func_body != NULL);
      SgAttributeSpecificationStatement* external_stmt1 = buildAttributeSpecificationStatement(SgAttributeSpecificationStatement::e_externalStatement); 
      SgFunctionRefExp *func_ref1 = buildFunctionRefExp (outlined_func); 
      external_stmt1->get_parameter_list()->prepend_expression(func_ref1);
      func_ref1->set_parent(external_stmt1->get_parameter_list());
      // must put it into the declaration statement part, after possible implicit/include statements, if any
      SgStatement* l_stmt = findLastDeclarationStatement (func_body); 
      if (l_stmt)
        insertStatementAfter(l_stmt,external_stmt1);
      else  
        prependStatement(external_stmt1, func_body);
    }

    SgScopeStatement * p_scope = target->get_scope();
    ROSE_ASSERT(p_scope != NULL);

    //-----------------------------------------------------------------
    // step 2: generate call to the outlined function
#ifndef ENABLE_XOMP  // direct use of gomp needs an explicit call to the task in the original sequential process
    // generate a function call to it
    SgStatement* func_call = Outliner::generateCall (outlined_func, syms, readOnlyVars, wrapper_name,p_scope);
    ROSE_ASSERT(func_call != NULL);  

    // Replace the parallel region with the function call statement
    // TODO should we introduce another level of scope here?
    SageInterface::replaceStatement(target,func_call, true);
#endif

    // Generate the parameter list for the call to the XOMP runtime function
    SgExprListExp* parameters  = NULL;
    // pass ifClauseValue: set to the expression of if-clause, otherwise set to 1
    SgExpression* ifClauseValue = NULL; 
    if (hasClause(target, V_SgOmpIfClause))
    {
      Rose_STL_Container<SgOmpClause*> clauses = getClause(target, V_SgOmpIfClause);
      ROSE_ASSERT (clauses.size() ==1); // should only have one if ()
      SgOmpIfClause * if_clause = isSgOmpIfClause (clauses[0]);
      ROSE_ASSERT (if_clause->get_expression() != NULL);
      ifClauseValue = copyExpression(if_clause->get_expression());
    }
    else
      ifClauseValue = buildIntVal(1);  
    // pass num_threads_specified: 0 if not, otherwise set to the expression of num_threads clause  
    SgExpression* numThreadsSpecified = NULL;
    if (hasClause(target, V_SgOmpNumThreadsClause))
    {
      Rose_STL_Container<SgOmpClause*> clauses = getClause(target, V_SgOmpNumThreadsClause);
      ROSE_ASSERT (clauses.size() ==1); // should only have one if ()
      SgOmpNumThreadsClause * numThreads_clause = isSgOmpNumThreadsClause (clauses[0]);
      ROSE_ASSERT (numThreads_clause->get_expression() != NULL);
      numThreadsSpecified = copyExpression(numThreads_clause->get_expression());
    }
    else
      numThreadsSpecified = buildIntVal(0);  

    if (SageInterface::is_Fortran_language())
    { // The parameter list for Fortran is little bit different from C/C++'s XOMP interface 
      // since we are forced to pass variables one by one in the parameter list to support Fortran 77
       // void xomp_parallel_start (void (*func) (void *), unsigned * ifClauseValue, unsigned* numThread, int * argcount, ...)
      //e.g. xomp_parallel_start(OUT__1__1527__,0,2,S,K)
      SgExpression * parameter4 = buildIntVal (pdSyms3.size()); //TODO double check if pdSyms3 is the right set of variables to be passed
      parameters = buildExprListExp(buildFunctionRefExp(outlined_func), ifClauseValue, numThreadsSpecified, parameter4);

      ASTtools::VarSymSet_t::iterator iter = pdSyms3.begin();
      for (; iter!=pdSyms3.end(); iter++)
      {
        const SgVariableSymbol * sb = *iter;
        appendExpression (parameters, buildVarRefExp(const_cast<SgVariableSymbol *>(sb)));
      }
    }
    else 
    { 
      // C/C++ case: 
      //add GOMP_parallel_start (OUT_func_xxx, &__out_argv1__5876__, 0);
      // or GOMP_parallel_start (OUT_func_xxx, 0, 0); // if no variables need to be passed
      SgExpression * parameter2 = NULL;
      if (syms.size()==0)
        parameter2 = buildIntVal(0);
      else
        parameter2 =  buildAddressOfOp(buildVarRefExp(wrapper_name, p_scope));
     parameters = buildExprListExp(buildFunctionRefExp(outlined_func), parameter2, ifClauseValue, numThreadsSpecified); 
    }

    ROSE_ASSERT (parameters != NULL);

#ifdef ENABLE_XOMP
  // extern void XOMP_parallel_start (void (*func) (void *), void *data, unsigned ifClauseValue, unsigned numThreadsSpecified);
  // * func: pointer to a function which will be run in parallel
  // * data: pointer to a data segment which will be used as the arguments of func
  // * ifClauseValue: set to if-clause-expression if if-clause exists, or default is 1.
  // * numThreadsSpecified: set to the expression of num_threads clause if the clause exists, or default is 0
  // Liao 3/11/2013, additional file location info, at least for C/C++  for now
  if (!SageInterface::is_Fortran_language())
  {
    string file_name = target->get_startOfConstruct()->get_filenameString();
    int line = target->get_startOfConstruct()->get_line();
    parameters->append_expression(buildStringVal(file_name));
    parameters->append_expression(buildIntVal(line));
  }

    SgExprStatement * s1 = buildFunctionCallStmt("XOMP_parallel_start", buildVoidType(), parameters, p_scope); 
    SageInterface::replaceStatement(target, s1 , true);
#else
   ROSE_ASSERT (false); //This portion of code should never be used anymore. Kept for reference only.
//    SgExprStatement * s1 = buildFunctionCallStmt("GOMP_parallel_start", buildVoidType(), parameters, p_scope); 
//    SageInterface::insertStatementBefore(func_call, s1); 
#endif
    // Keep preprocessing information
    // I have to use cut-paste instead of direct move since 
    // the preprocessing information may be moved to a wrong place during outlining
    // while the destination node is unknown until the outlining is done.
   // SageInterface::moveUpPreprocessingInfo(s1, target, PreprocessingInfo::before); 
   pastePreprocessingInfo(s1, PreprocessingInfo::before, save_buf1); 
    // add GOMP_parallel_end ();
#ifdef ENABLE_XOMP

    SgExprListExp*  parameters2 = buildExprListExp();
    if (!SageInterface::is_Fortran_language())
    {
      string file_name = target->get_endOfConstruct()->get_filenameString();
      int line = target->get_endOfConstruct()->get_line();
      parameters2->append_expression(buildStringVal(file_name));
      parameters2->append_expression(buildIntVal(line));
    }

    //SgExprStatement * s2 = buildFunctionCallStmt("XOMP_parallel_end", buildVoidType(), NULL, p_scope); 
    SgExprStatement * s2 = buildFunctionCallStmt("XOMP_parallel_end", buildVoidType(), parameters2, p_scope); 
    SageInterface::insertStatementAfter(s1, s2);  // insert s2 after s1
#else
    SgExprStatement * s2 = buildFunctionCallStmt("GOMP_parallel_end", buildVoidType(), NULL, p_scope); 
    SageInterface::insertStatementAfter(func_call, s2); 
#endif
   // SageInterface::moveUpPreprocessingInfo(s2, target, PreprocessingInfo::after); 
   pastePreprocessingInfo(s2, PreprocessingInfo::after, save_buf2); 
   // paste the preprocessing info with inside position to the outlined function's body
   pastePreprocessingInfo(outlined_func->get_definition()->get_body(), PreprocessingInfo::inside, save_buf_inside); 

    // some #endif may be attached to the body, we should not move it with the body into
    // the outlined funcion!!
   // move dangling #endif etc from the body to the end of s2
   movePreprocessingInfo(body,s2,PreprocessingInfo::before, PreprocessingInfo::after); 

   // SageInterface::deepDelete(target);
  }
  
//! A helper function to categorize variables collected from map clauses
static   
void categorizeMapClauseVariables( const SgInitializedNamePtrList & all_vars, // all variables collected from map clauses
          std::map<SgSymbol*,  std::vector < std::pair <SgExpression*, SgExpression*> > >&  array_dimensions, // array bounds  info
                                    std::set<SgSymbol*>& array_syms, // variable symbols which are array types (explicit or as a pointer)
                                    std::set<SgSymbol*>& atom_syms) // variable symbols which are non-aggregate types: scalar, pointer, etc
  {
   // categorize the variables:
    for (SgInitializedNamePtrList::const_iterator iter = all_vars.begin(); iter != all_vars.end(); iter ++)
    {
      SgInitializedName* i_name = *iter;
      ROSE_ASSERT (i_name != NULL);

      // In C/C++, an array can have a pointer type or SgArrayType. 
      // We collect SgArrayType for sure. But for pointer type, we consult the array_dimension to decide.
      SgSymbol* sym = i_name ->get_symbol_from_symbol_table ();
      ROSE_ASSERT (sym != NULL);
      SgType * type = sym->get_type ();
      // TODO handle complex types like structure, typedef, cast, etc. here
      if (isSgArrayType(type))
        array_syms.insert (sym);
      else if (isSgPointerType(type))
      {
        if (array_dimensions[sym].size()!=0) // if we have bound information for the pointer type, it represents an array
          array_syms.insert (sym);
        else // otherwise a pointer pointing to non-array types
          atom_syms.insert (sym);
      }
      else if (isScalarType(type))
      {
        atom_syms.insert (sym);
      }
      else
      {
        cerr<<"Error. transOmpMapVariables() of omp_lowering.cpp: unhandled map clause variable type:"<<type->class_name()<<endl;
      }
    }
   // make sure the categorization is complete
    ROSE_ASSERT (all_vars.size() == (array_syms.size() + atom_syms.size()) );
  }

 //! Generate expression calculating the size of a linearized array
 // e.g. row_size * sizeof(double)* column_size
 static
 SgExpression * generateSizeCalculationExpression(SgSymbol* sym, SgType* element_type,  // element's type, used to generate sizeof(type)
                     const std::vector < std::pair <SgExpression*, SgExpression*> >& dimensions) // dimensions of an array, [lower:length] format
{
  SgExpression* result =NULL;
  ROSE_ASSERT (element_type != NULL);
  result = buildSizeOfOp(element_type);

  // situation 1: array section info is explicitly specified by the user code, we grab it.
  if (dimensions.size()>0)
  {
    for (std::vector < std::pair <SgExpression*, SgExpression*> >::const_iterator iter = dimensions.begin(); iter != dimensions.end(); iter++)
    {
      std::pair <SgExpression*, SgExpression*> bound_pair = *iter; 
      //     SgExpression* lower_exp = bound_pair.first;
      SgExpression* length_exp = bound_pair.second;
      //result = buildMultiplyOp(result,  buildSubtractOp (deepCopy(upper_bound), deepCopy(lower_bound)));
      result = buildMultiplyOp(result, deepCopy(length_exp));
    }
  }
  else // situation 2: for static arrays: users do not need to specify array section info. at all. We get from arrayType
  {
    ROSE_ASSERT (sym!= NULL);
    SgType* orig_type = sym->get_type();
    SgArrayType* a_type = isSgArrayType (orig_type);
    ROSE_ASSERT (a_type!= NULL);
    std::vector< SgExpression * > dims = get_C_array_dimensions (a_type);
    for (std::vector < SgExpression* >::const_iterator iter = dims.begin(); iter != dims.end(); iter++)
    {
      SgExpression* length_exp  = *iter; 
      //TODO: get_C_array_dimensions returns one extra null expression somehow.
      if (!isSgNullExpression(length_exp))
        result = buildMultiplyOp(result, deepCopy(length_exp));
    }
  }

  return result; 
}                    

  // Check if a variable is in the clause's variable list
// TODO: move to header
 static bool isInClauseVariableList(SgOmpClause* cls, SgSymbol* var)
{
  ROSE_ASSERT (cls && var); 
  SgOmpVariablesClause* var_cls = isSgOmpVariablesClause(cls);
  ROSE_ASSERT (var_cls); 
  SgVarRefExpPtrList refs = isSgOmpVariablesClause(var_cls)->get_variables();

  std::vector<SgSymbol*> var_list;
  for (size_t j =0; j< refs.size(); j++)
    var_list.push_back(refs[j]->get_symbol());

  if (find(var_list.begin(), var_list.end(), var) != var_list.end() )
    return true;
  else
    return false;
}

 // ! Replace all references to original symbol with references to new symbol
// return the number of references being replaced. 
 // TODO: move to SageInterface
//static int replaceVariableReferences(SgNode* subtree, const SgVariableSymbol* origin_sym, SgVariableSymbol* new_sym )
static int replaceVariableReferences(SgNode* subtree, std::map <SgVariableSymbol*, SgVariableSymbol*> symbol_map)
{
  int result = 0;
  Rose_STL_Container<SgNode*> nodeList = NodeQuery::querySubTree(subtree, V_SgVarRefExp);
  for (Rose_STL_Container<SgNode *>::iterator i = nodeList.begin(); i != nodeList.end(); i++)
  {
    SgVarRefExp *vRef = isSgVarRefExp((*i));
    // skip compiler generated references to the original variables which meant to be kept.
    // TODO: maybe a better way is to match a pattern: if it is the first parameter of xomp_deviceDataEnvironmentPrepareVariable()
    if (preservedHostVarRefs.find(vRef) != preservedHostVarRefs.end())
      continue; 
    SgVariableSymbol * orig_sym = vRef->get_symbol();
    if (symbol_map[orig_sym] != NULL)
    {
      result ++;
      vRef->set_symbol(symbol_map[orig_sym]);
    }
  }
  return result;
}

//TODO: move to sageinterface, the current one has wrong reference type, and has undesired effect!!
// grab the list of dimension sizes for an input array type, store them in the vector container
static void getArrayDimensionSizes(const SgArrayType*  array_type, std::vector<SgExpression*>& result)
{
  ROSE_ASSERT (array_type != NULL);

  const SgType* cur_type = array_type;
  do
  {
    ROSE_ASSERT (isSgArrayType(cur_type) != NULL);
    SgExpression* index_exp = isSgArrayType(cur_type)->get_index();
    result.push_back(index_exp); // could be NULL, especially for the first dimension
    cur_type = isSgArrayType(cur_type)->get_base_type();
  }
  while (isSgArrayType(cur_type));
}


//TODO move to SageInterface
// Liao 2/8/2013
// rewrite array reference using multiple-dimension subscripts to a reference using one-dimension subscripts
// e.g. a[i][j] is changed to a[i*col_size +j]
//      a [i][j][k]  is changed to a [(i*col_size + j)*K_size +k]
// The parameter is the array reference expression to be changed     
// Note the array reference expression must be the top one since there will be inner ones for a multi-dimensional array references in AST.
static void linearizeArrayAccess(SgPntrArrRefExp* top_array_ref)
{
  //Sanity check
  // TODO check language compatibility for C/C++ only: row major storage
  ROSE_ASSERT( top_array_ref != NULL);
  //ROSE_ASSERT (top_array_ref->get_lhs_operand_i() != NULL);
  ROSE_ASSERT (top_array_ref->get_parent() != NULL );
  ROSE_ASSERT (isSgPntrArrRefExp(top_array_ref->get_parent()) == NULL ); // top ==> must not be a child of a higher level array ref exp

  // must be a canonical array reference, not like (a+10)[10]
  SgExpression* arrayNameExp = NULL;
  std::vector<SgExpression*>* subscripts = new vector<SgExpression*>;
  bool is_array_ref = isArrayReference (top_array_ref, &arrayNameExp, &subscripts);
  ROSE_ASSERT (is_array_ref);
  SgInitializedName * i_name = convertRefToInitializedName(arrayNameExp);
  ROSE_ASSERT (i_name != NULL);
  SgType* var_type = i_name->get_type();
  SgArrayType * array_type = isSgArrayType(var_type);
  SgPointerType * pointer_type = isSgPointerType(var_type);
  // pointer type can also be used as pointer[i], which is represented as SgPntrArrRefExp.
  // In this case, we don't need to linearized it any more
  if (pointer_type != NULL)
     return; 
  if (array_type == NULL)
  {
    cerr<<"Error. linearizeArrayAccess() found unhandled variable type:"<<var_type->class_name()<<endl;
  }

  ROSE_ASSERT (array_type!= NULL);

  std::vector <SgExpression*> dimensions ; 
  getArrayDimensionSizes (array_type, dimensions);
  
  ROSE_ASSERT ((*subscripts).size() == dimensions.size());
  ROSE_ASSERT ((*subscripts).size()>1); // we only accept 2-D or above for processing. Caller should check this in advance

  // left hand operand
  SgExpression* new_lhs = buildVarRefExp(i_name);
  SgExpression* new_rhs = deepCopy((*subscripts)[0]); //initialized to be i; 

  // build rhs, like (i*col_size + j)*K_size +k
  for (size_t i =1; i<dimensions.size(); i++) // only repeat dimension count -1 times
  {
     new_rhs = buildAddOp( buildMultiplyOp(new_rhs, deepCopy(dimensions[i]) ) , deepCopy((*subscripts)[i]) ) ; 
  }

  // set new lhs and rhs for the top ref
  deepDelete(top_array_ref->get_lhs_operand_i()) ;  
  deepDelete(top_array_ref->get_rhs_operand_i()) ;  

  top_array_ref->set_lhs_operand_i(new_lhs);
  new_lhs->set_parent(top_array_ref);

  top_array_ref->set_rhs_operand_i(new_rhs);
  new_rhs->set_parent(top_array_ref);

}


// Find all top level array references within the body block, 
// we do the following:
//   if it is within the set of arrays (array_syms) to be rewritten: arrays on map() clause,
//   if it is more than 1-D
//   change it to be linearized subscript access
static void rewriteArraySubscripts(SgBasicBlock* body_block, const std::set<SgSymbol*> mapped_array_syms)
{
  std::vector<SgPntrArrRefExp* > candidate_refs; // store eligible references 
  Rose_STL_Container<SgNode*> nodeList = NodeQuery::querySubTree(body_block, V_SgPntrArrRefExp);
  for (Rose_STL_Container<SgNode *>::iterator i = nodeList.begin(); i != nodeList.end(); i++)
  {
    SgPntrArrRefExp* vRef = isSgPntrArrRefExp((*i));
    ROSE_ASSERT (vRef != NULL);
    SgNode* parent = vRef->get_parent();
    // if it is top level ref?
    if (isSgPntrArrRefExp(parent)) // has a higher level array ref, skip it
      continue;
   //TODO: move this logic into a function in SageInterface   
    // If it is a canonical array reference we can handle?
    vector<SgExpression *>  *subscripts = new vector<SgExpression*>;
    SgExpression* array_name_exp = NULL;
    isArrayReference(vRef, &array_name_exp, &subscripts);
    SgInitializedName* a_name = convertRefToInitializedName (array_name_exp);
    if  (a_name == NULL)
      continue; 
    // if it is within the mapped array set?  
    ROSE_ASSERT (a_name != NULL);
    SgSymbol* array_sym = a_name->get_symbol_from_symbol_table ();
    ROSE_ASSERT (array_sym != NULL);

    if (mapped_array_syms.find(array_sym)!= mapped_array_syms.end()) 
      candidate_refs.push_back(vRef);
  } 

  // To be safe, we use reverse order iteration when changing them
  for (std::vector<SgPntrArrRefExp* >::reverse_iterator riter = candidate_refs.rbegin(); riter != candidate_refs.rend(); riter ++)
  { 
    linearizeArrayAccess (*riter);
  }
}

// Liao, 2/28/2013
// A helper function to collect variables used within a code portion
// To facilitate faster query into the variable collection, we use a map.
// TODO : move to SageInterface ?
std::map <SgVariableSymbol *, bool> collectVariableAppearance (SgNode* root)
{
  std::map <SgVariableSymbol *, bool> result; 
  ROSE_ASSERT (root != NULL);
  Rose_STL_Container<SgNode*> nodeList = NodeQuery::querySubTree(root, V_SgVarRefExp);
  for (Rose_STL_Container<SgNode *>::iterator i = nodeList.begin(); i != nodeList.end(); i++)
  {
    SgVarRefExp *vRef = isSgVarRefExp((*i));
    SgVariableSymbol * sym = vRef -> get_symbol();
    ROSE_ASSERT (sym != NULL);
    result [sym] = true;
  }
  return result;
}

// find different map clauses from the clause list, and all array information
// dimension map is the same for all the map clauses under the same omp target directive
static void extractMapClauses(Rose_STL_Container<SgOmpClause*> map_clauses, 
    std::map<SgSymbol*,  std::vector < std::pair <SgExpression*, SgExpression*> > > & array_dimensions,
    SgOmpMapClause** map_alloc_clause, SgOmpMapClause** map_to_clause, SgOmpMapClause** map_from_clause, SgOmpMapClause** map_tofrom_clause
    )
{
  if ( map_clauses.size() == 0) return; // stop if no map clauses at all

#if 0
  // a map between original symbol and its device version (replacement) 
  std::map <SgVariableSymbol*, SgVariableSymbol*>  cpu_gpu_var_map; 

  // store all variables showing up in any of the map clauses
  SgInitializedNamePtrList all_vars ;
  if (target_data_stmt != NULL)
    all_vars = collectClauseVariables (target_data_stmt, VariantVector(V_SgOmpMapClause)); 
  else 
    all_vars = collectClauseVariables (target_directive_stmt, VariantVector(V_SgOmpMapClause));
#endif 
  for (Rose_STL_Container<SgOmpClause*>::const_iterator iter = map_clauses.begin(); iter != map_clauses.end(); iter++)
  {
    SgOmpMapClause* m_cls = isSgOmpMapClause (*iter);
    ROSE_ASSERT (m_cls != NULL);
    if (iter == map_clauses.begin()) // retrieve once is enough
      array_dimensions = m_cls->get_array_dimensions();

    SgOmpClause::omp_map_operator_enum map_operator = m_cls->get_operation();
    if (map_operator == SgOmpClause::e_omp_map_alloc)
      *map_alloc_clause = m_cls;
    else if (map_operator == SgOmpClause::e_omp_map_to)  
      *map_to_clause = m_cls;
    else if (map_operator == SgOmpClause::e_omp_map_from)  
      *map_from_clause = m_cls;
    else if (map_operator == SgOmpClause::e_omp_map_tofrom)  
      *map_tofrom_clause = m_cls;
    else 
    {
      cerr<<"Error. transOmpMapVariables() from omp_lowering.cpp: found unacceptable map operator type:"<< map_operator <<endl;
      ROSE_ASSERT (false);
    }
  }  // end for
}


// Translated a single mapped array variable, knowing the map clauses , where to insert, etc. 
// Only generate memory allocation, deallocation, copy, functions, not the declaration since decl involves too many variable bookkeeping.
// This is intended to be called by a for loop going through all mapped array variables. 
  //  Essentially, we have to decide if we need to do the following steps for each variable
  //
  //  Data handling: declaration, allocation, and copy
  //    1. declared a pointer type to the device copy : pass by pointer type vs. pass by value
  //    2. allocate device copy using the dimension bound info: for array types (pointers used for linearized arrays)
  //    3. copy the data from CPU to the device (GPU) copy: 
  //       
  //    4. replace references to the CPU copies with references to the GPU copy
  //    5. replace original multidimensional element indexing with linearized address indexing (for 2-D and more dimension arrays) 
  //
  //  Data handling: copy back, de-allocation
  //    6. copy GPU_copy back to CPU variables
  //    7. de-allocate the GPU variables
  //
  //   Step 1,2,3 and 6, 7 should generate statements before or after the SgOmpTargetStatement
  //   Step 4 and 5 should change the body of the affected SgOmpParallelStatement
  // Revised Algorithm (version 3)    1/23/2015, optionally use device data environment (DDE) functions to manage data automatically.
  // Instead of generate explicit data allocation, copy, free functions, using the following three DDE functions:
  //   1. xomp_deviceDataEnvironmentEnter()
  //   2. xomp_deviceDataEnvironmentPrepareVariable ()
  //   3. xomp_deviceDataEnvironmentExit()
  // This is necessary to have a consistent translation for mapped data showing up in both "target data" and "target" directives.
  // These DDE functions internally will keep track of data allocated and try to reuse enclosing data environment.
static void generateMappedArrayMemoryHandling(
    /* the array and the map information */
    SgSymbol* sym, 
    SgOmpMapClause* map_alloc_clause, SgOmpMapClause* map_to_clause, SgOmpMapClause* map_from_clause, SgOmpMapClause* map_tofrom_clause, 
    std::map<SgSymbol*,  std::vector < std::pair <SgExpression*, SgExpression*> > > & array_dimensions, SgExpression* device_expression,
    /*Where to insert generated function calls*/
    SgBasicBlock* insertion_scope, SgStatement* insertion_anchor_stmt, 
    bool need_generate_data_stmt
    )
{
  ROSE_ASSERT (sym != NULL);
  ROSE_ASSERT (device_expression!= NULL); // runtime now needs explicit device ID to work
  SgType* orig_type = sym->get_type();

  // Step 1: declare a pointer type to array variables in map clauses, we linearize all arrays to be a 1-D pointer
  //   Element_type * _dev_var; 
  //   e.g.: double* _dev_array; 
  // I believe that all array variables need allocations on GPUs, regardless their map operations (alloc, to, from, or tofrom)

  // TODO: is this a safe assumption here??
  SgType* element_type = orig_type->findBaseType(); // recursively strip away non-base type to get the bottom type
  string orig_name = (sym->get_name()).getString();
  string dev_var_name = "_dev_"+ orig_name; 

  // Step 2.1  generate linear size calculation based on array dimension info
  // int dev_array_size = sizeof (double) *dim_size1 * dim_size2;
  string dev_var_size_name = "_dev_" + orig_name + "_size";  
  SgVariableDeclaration* dev_var_size_decl = NULL; 

  SgVariableSymbol* dev_var_size_sym = insertion_scope->lookup_variable_symbol(dev_var_size_name);
  std::vector<SgExpression*> v_size;
  int dimSize = 0;
  if (dev_var_size_sym == NULL)
  {
//    SgExpression* initializer = generateSizeCalculationExpression (sym, element_type, array_dimensions[sym]);
    SgExprListExp* initializer = buildExprListExp();
<<<<<<< HEAD
    for (std::vector < std::pair <SgExpression*, SgExpression*> >::const_iterator iter = array_dimensions[sym].begin(); iter != array_dimensions[sym].end(); iter++)
    {
      std::pair <SgExpression*, SgExpression*> bound_pair = *iter; 
      initializer->append_expression(buildMultiplyOp(buildSizeOfOp(element_type),deepCopy(bound_pair.second)));
    } 
    dev_var_size_decl = buildVariableDeclaration (dev_var_size_name, buildArrayType(buildIntType(),buildIntVal(array_dimensions[sym].size())), buildAggregateInitializer(initializer), insertion_scope); 
=======
    if(array_dimensions[sym].size() > 0){
      dimSize = array_dimensions[sym].size();
      for (std::vector < std::pair <SgExpression*, SgExpression*> >::const_iterator iter = array_dimensions[sym].begin(); iter != array_dimensions[sym].end(); iter++)
      {
        std::pair <SgExpression*, SgExpression*> bound_pair = *iter; 
        initializer->append_expression(deepCopy(bound_pair.second));
        v_size.push_back(deepCopy(bound_pair.second));
      } 
    }
    else
    {
      ROSE_ASSERT (sym!= NULL);
      SgArrayType* a_type = isSgArrayType (orig_type);
      ROSE_ASSERT (a_type!= NULL);
      std::vector< SgExpression * > dims = get_C_array_dimensions (a_type);
      for (std::vector < SgExpression* >::const_iterator iter = dims.begin(); iter != dims.end(); iter++)
      {
        SgExpression* length_exp  = *iter; 
        //TODO: get_C_array_dimensions returns one extra null expression somehow.
        if (!isSgNullExpression(length_exp))
        {
          dimSize++;
          initializer->append_expression(deepCopy(length_exp));
          v_size.push_back(deepCopy(length_exp));
        }
      }
    }
    dev_var_size_decl = buildVariableDeclaration (dev_var_size_name, buildArrayType(buildIntType(),buildIntVal(dimSize)), buildAggregateInitializer(initializer), insertion_scope); 
>>>>>>> f063ff34
    insertStatementBefore (insertion_anchor_stmt, dev_var_size_decl); 
  }
  else
    dev_var_size_decl = isSgVariableDeclaration(dev_var_size_sym->get_declaration()->get_declaration());

  ROSE_ASSERT (dev_var_size_decl != NULL);

<<<<<<< HEAD
=======

>>>>>>> f063ff34
  // generate offset array
  string dev_var_offset_name = "_dev_" + orig_name + "_offset";  
  SgVariableDeclaration* dev_var_offset_decl = NULL; 

  SgVariableSymbol* dev_var_offset_sym = insertion_scope->lookup_variable_symbol(dev_var_offset_name);
<<<<<<< HEAD
  if (dev_var_offset_sym == NULL)
  {
    SgExprListExp* arrayInitializer = buildExprListExp();
    for (std::vector < std::pair <SgExpression*, SgExpression*> >::const_iterator iter = array_dimensions[sym].begin(); iter != array_dimensions[sym].end(); iter++)
    {
      std::pair <SgExpression*, SgExpression*> bound_pair = *iter; 
      arrayInitializer->append_expression(buildMultiplyOp(buildSizeOfOp(element_type),deepCopy(bound_pair.first)));
    } 
    dev_var_offset_decl = buildVariableDeclaration (dev_var_offset_name, buildArrayType(buildIntType(),buildIntVal(array_dimensions[sym].size())), buildAggregateInitializer(arrayInitializer), insertion_scope); 
=======
  // vector to store all offset values
  std::vector<SgExpression*> v_offset;
  if (dev_var_offset_sym == NULL)
  {
    SgExprListExp* arrayInitializer = buildExprListExp();
    if(array_dimensions[sym].size() > 0){
      for (std::vector < std::pair <SgExpression*, SgExpression*> >::const_iterator iter = array_dimensions[sym].begin(); iter != array_dimensions[sym].end(); iter++)
      {
        std::pair <SgExpression*, SgExpression*> bound_pair = *iter; 
        arrayInitializer->append_expression(deepCopy(bound_pair.first));
        v_offset.push_back(deepCopy(bound_pair.first));
      } 
    }
    else
    {
      for (int i=0; i < dimSize; ++i)
      {
        arrayInitializer->append_expression(buildIntVal(0));
        v_offset.push_back(buildIntVal(0));
      } 
    }
    dev_var_offset_decl = buildVariableDeclaration (dev_var_offset_name, buildArrayType(buildIntType(),buildIntVal(dimSize)), buildAggregateInitializer(arrayInitializer), insertion_scope); 
>>>>>>> f063ff34
    insertStatementBefore (insertion_anchor_stmt, dev_var_offset_decl); 
  }
  else
    dev_var_offset_decl = isSgVariableDeclaration(dev_var_offset_sym->get_declaration()->get_declaration());

  ROSE_ASSERT (dev_var_offset_decl != NULL);

<<<<<<< HEAD
=======
  offload_array_offset_map[dev_var_name] = v_offset;

>>>>>>> f063ff34
  // generate Dim array
  string dev_var_Dim_name = "_dev_" + orig_name + "_Dim";  
  SgVariableDeclaration* dev_var_Dim_decl = NULL; 

  SgVariableSymbol* dev_var_Dim_sym = insertion_scope->lookup_variable_symbol(dev_var_Dim_name);
<<<<<<< HEAD
  if (dev_var_Dim_sym == NULL)
  {
    SgExprListExp* arrayInitializer = buildExprListExp();
    for (std::vector < std::pair <SgExpression*, SgExpression*> >::const_iterator iter = array_dimensions[sym].begin(); iter != array_dimensions[sym].end(); iter++)
    {
      std::pair <SgExpression*, SgExpression*> bound_pair = *iter; 
      arrayInitializer->append_expression(buildMultiplyOp(buildSizeOfOp(element_type),deepCopy(bound_pair.first)));
    } 
    dev_var_Dim_decl = buildVariableDeclaration (dev_var_Dim_name, buildArrayType(buildIntType(),buildIntVal(array_dimensions[sym].size())), buildAggregateInitializer(arrayInitializer), insertion_scope); 
=======
  std::vector<SgExpression*> v_dimSize;
  if (dev_var_Dim_sym == NULL)
  {
    SgExprListExp* arrayInitializer = buildExprListExp();
    {
      ROSE_ASSERT (sym!= NULL);
      SgArrayType* a_type = isSgArrayType (orig_type);
      if(a_type != NULL){
        std::vector< SgExpression * > dims = get_C_array_dimensions (a_type);
        for (std::vector < SgExpression* >::const_iterator iter = dims.begin(); iter != dims.end(); iter++)
        {
          SgExpression* length_exp  = *iter; 
          //TODO: get_C_array_dimensions returns one extra null expression somehow.
          if (!isSgNullExpression(length_exp))
          {
            arrayInitializer->append_expression(deepCopy(length_exp));
            v_dimSize.push_back(deepCopy(length_exp));
          }
        }
      }
      else
      {
        for (int i=0; i < dimSize; ++i)
        {
          arrayInitializer->append_expression(deepCopy(v_size[i]));
          v_dimSize.push_back(deepCopy(v_size[i]));
        } 
      }
    }
    dev_var_Dim_decl = buildVariableDeclaration (dev_var_Dim_name, buildArrayType(buildIntType(),buildIntVal(dimSize)), buildAggregateInitializer(arrayInitializer), insertion_scope); 
>>>>>>> f063ff34
    insertStatementBefore (insertion_anchor_stmt, dev_var_Dim_decl); 
  }
  else
    dev_var_Dim_decl = isSgVariableDeclaration(dev_var_Dim_sym->get_declaration()->get_declaration());

  ROSE_ASSERT (dev_var_Dim_decl != NULL);
<<<<<<< HEAD
=======
  offload_array_size_map[dev_var_name] = v_dimSize;
>>>>>>> f063ff34

  // Only if we are in the mode of inserting data handling statements
  if (!need_generate_data_stmt)
    return; 

  bool needCopyTo = false;
  bool needCopyFrom = false;
  if ( ((map_to_clause) && (isInClauseVariableList (map_to_clause,sym))) || 
      ((map_tofrom_clause) && (isInClauseVariableList (map_tofrom_clause,sym))) )
    needCopyTo = true;  

  if (( (map_from_clause) && (isInClauseVariableList (map_from_clause,sym))) ||
      ( (map_tofrom_clause) && (isInClauseVariableList (map_tofrom_clause,sym))))
    needCopyFrom = true;  

  if (useDDE)
  { 
    // a single function call does all things transparently: reuse first, if not then allocation, copy data
    // e.g. float* _dev_u = (float*) xomp_deviceDataEnvironmentPrepareVariable ((void*)u, _dev_u_size, true, false);
    SgExpression* copyToExp= NULL; 
    SgExpression* copyFromExp = NULL; 
    if (needCopyTo) copyToExp = buildBoolValExp(1);
    else copyToExp = buildBoolValExp(0);

    if (needCopyFrom) copyFromExp = buildBoolValExp(1);
    else copyFromExp = buildBoolValExp(0);

    SgVarRefExp* host_var_ref = buildVarRefExp(isSgVariableSymbol(sym));
    preservedHostVarRefs.insert (host_var_ref);
//cout<<"Debug: inserting var ref to be preserved:"<<sym->get_name()<<"@"<<host_var_ref <<endl;    

    SgExprListExp * parameters =
<<<<<<< HEAD
      buildExprListExp(buildCastExp( host_var_ref, buildPointerType(buildVoidType()) ),buildIntVal(array_dimensions[sym].size()), 
          buildVarRefExp( dev_var_size_name, insertion_scope), buildVarRefExp( dev_var_offset_name, insertion_scope),
          buildVarRefExp( dev_var_offset_name, insertion_scope), copyToExp, copyFromExp
=======
      buildExprListExp(device_expression, buildCastExp( host_var_ref, buildPointerType(buildVoidType()) ),buildIntVal(dimSize),buildSizeOfOp(element_type), 
          buildVarRefExp( dev_var_size_name, insertion_scope), buildVarRefExp( dev_var_offset_name, insertion_scope),
          buildVarRefExp( dev_var_Dim_name, insertion_scope), copyToExp, copyFromExp
>>>>>>> f063ff34
          );

    SgExprStatement* dde_prep_stmt = buildAssignStatement (buildVarRefExp(dev_var_name, insertion_scope),
        buildCastExp ( buildFunctionCallExp(SgName("xomp_deviceDataEnvironmentPrepareVariable"),
            buildPointerType(buildVoidType()),
            parameters, 
            insertion_scope),
          buildPointerType(element_type)));
    insertStatementBefore (insertion_anchor_stmt, dde_prep_stmt); 

    // should not be done here. Only one call for a whole device data environment
    // Now insert xomp_deviceDataEnvironmentEnter() before xomp_deviceDataEnvironmentPrepareVariable()
    //SgExprStatement* dde_enter_stmt = buildFunctionCallStmt (SgName("xomp_deviceDataEnvironmentEnter"), buildVoidType(), NULL, insertion_scope);
   // insertStatementBefore (dde_prep_stmt, dde_enter_stmt); 
  }
  else
  {
    // Step 2.5 generate memory allocation on GPUs
    // e.g.:  _dev_m1 = (double *)xomp_deviceMalloc (_dev_m1_size);
    SgExprStatement* mem_alloc_stmt = buildAssignStatement(buildVarRefExp(dev_var_name, insertion_scope), 
        buildCastExp ( buildFunctionCallExp(SgName("xomp_deviceMalloc"), 
            buildPointerType(buildVoidType()), 
            buildExprListExp(buildVarRefExp( dev_var_size_name, insertion_scope)),
            insertion_scope), 
          buildPointerType(element_type))); 
    insertStatementBefore (insertion_anchor_stmt, mem_alloc_stmt); 

    // Step 3. copy the data from CPU to GPU
    // Only for variable in map(to:), or map(tofrom:) 
    // e.g. xomp_memcpyHostToDevice ((void*)dev_m1, (const void*)a, array_size);
    if (needCopyTo)
    {
      SgExprListExp * parameters = buildExprListExp (
          buildCastExp(buildVarRefExp(dev_var_name, insertion_scope), buildPointerType(buildVoidType())),
          buildCastExp(buildVarRefExp(orig_name, insertion_scope), buildPointerType(buildConstType(buildVoidType())) ),
          buildVarRefExp(dev_var_size_name, insertion_scope)
          );
      SgExprStatement* mem_copy_to_stmt = buildFunctionCallStmt (SgName("xomp_memcpyHostToDevice"), 
          buildPointerType(buildVoidType()),
          parameters,
          insertion_scope);
      insertStatementBefore (insertion_anchor_stmt, mem_copy_to_stmt); 
    }
  }

  if (useDDE)
  { // call xomp_deviceDataEnvironmentExit() and it will automatically copy back data and deallocate.
    //SgExprStatement* dde_exit_stmt = buildFunctionCallStmt (SgName("xomp_deviceDataEnvironmentExit"), buildVoidType(), NULL, insertion_scope);
    // appendStatement(dde_exit_stmt , insertion_anchor_stmt->get_scope()); 
    // do nothing here or we will get multiple exit() for a single DDE.  
  }
  else 
  { // or explicitly control copy back and deallocation
    // Step 6. copy back data from GPU to CPU, only for variable in map(out:var_list)
    // e.g. xomp_memcpyDeviceToHost ((void*)c, (const void*)dev_m3, array_size);
    // Note: insert this AFTER the target directive stmt
    // SgStatement* prev_stmt = target_parallel_stmt;
    if (needCopyFrom)
    {
      SgExprListExp * parameters = buildExprListExp (
          buildCastExp(buildVarRefExp(orig_name, insertion_scope), buildPointerType(buildVoidType()) ),
          buildCastExp(buildVarRefExp(dev_var_name, insertion_scope), buildPointerType(buildConstType(buildVoidType()))),
          buildVarRefExp( dev_var_size_name, insertion_scope)
          );
      SgExprStatement* mem_copy_back_stmt = buildFunctionCallStmt (SgName("xomp_memcpyDeviceToHost"), 
          buildPointerType(buildVoidType()),
          parameters, 
          insertion_scope);
      appendStatement(mem_copy_back_stmt, insertion_anchor_stmt->get_scope()); 
      // prev_stmt = mem_copy_back_stmt;
    }

    // Step 7, de-allocate GPU memory
    // e.g. xomp_freeDevice(dev_m1);
    // Note: insert this AFTER the target directive stmt or the copy back stmt
    SgExprStatement* mem_dealloc_stmt = 
      buildFunctionCallStmt(SgName("xomp_freeDevice"),
          buildBoolType(),
          buildExprListExp(buildVarRefExp( dev_var_name,insertion_scope)),
          insertion_scope);
    appendStatement(mem_dealloc_stmt, insertion_anchor_stmt->get_scope()); 
  }
}

// trans OpenMP map variables
// return all generated or remaining variables to be passed to the outliner  
  // Liao, 2/4/2013
  // Translate the map clause variables associated with "omp target parallel"
  // We only support combined "target parallel" or "parallel" immediately following "target"
  // So we handle outlining and data handling for two directives at the same time
  // TODO: move to the header
  // Input: 
  //
  //  map(alloc|to|from|tofrom:var_list)
  //  array variable in var_list should have dimension bounds information like [0:N-1][0:K-1]
  //  
  //  Essentially, we have to decide if we need to do the following steps for each variable
  //
  //  Data handling: declaration, allocation, and copy
  //    1. declared a pointer type to the device copy : pass by pointer type vs. pass by value
  //    2. allocate device copy using the dimension bound info: for array types (pointers used for linearized arrays)
  //    3. copy the data from CPU to the device (GPU) copy: 
  //       
  //    4. replace references to the CPU copies with references to the GPU copy
  //    5. replace original multidimensional element indexing with linearized address indexing (for 2-D and more dimension arrays) 
  //
  //  Data handling: copy back, de-allocation
  //    6. copy GPU_copy back to CPU variables
  //    7. de-allocate the GPU variables
  //
  //   Step 1,2,3 and 6, 7 should generate statements before or after the SgOmpTargetStatement
  //   Step 4 and 5 should change the body of the affected SgOmpParallelStatement
  //
  //  Algorithm 1: 
  //   collect all variables in map clauses: they should be either scalar or arrays with bound info.
  //   For each array variable, 
  //       we generate memory handling statements for them: declaration, allocation, copy back-forth, de-allocation
  //   For the use of array variable, 
  //       we replace the original references with references to new pointer typed variables
  //       Linearize the access when 2-D or more dimensions are used.
  //                        
  //   Based on the mapped variables, we output the variables to be passed to the outlined function to be generated later on
  //         variables which will be passed by their original data types
  //         variables which will be passed by their address of type: pointer type pointing to their original data type 
  //
  //  Revised Algorithm (version 2):  To translate "omp target" + "omp parallel for" enclosed within "omp target data" region:
  //  New facts:
  //        the map clauses are now associated with "omp target data" instead of "omp target"
  //        Only a subset of all mapped variables at "omp target data" level will be used within "omp target": 
  //           a single data region contains multiple "omp target" regions
  //        When translating "omp target" + "omp parallel for", we don't need to generate data handling statements
  //            but we need to refer to the declarations for device variables.
  //        Memory declaration, allocation, copy back-forth, de-allocation is generated within the body of the "omp target data" region.
  //            we can still try to generate them when translating "omp parallel for" under "omp target", if not yet generated before.
  //
  // Revised Algorithm (V3): using Device Data Environment (DDE) runtime support to manage nested data regions
  //       To simplify the handling, we assume
  //         1. Both "target data"  and "target parallel for " should have map() clauses
  //         2. Using DDE, the translation is simplified as is identical for both directive
ASTtools::VarSymSet_t transOmpMapVariables(SgStatement* target_data_or_target_parallel_stmt  // either "target data" or "target parallel" statement
                   ) 
{
  ASTtools::VarSymSet_t all_syms;
  ROSE_ASSERT  (target_data_or_target_parallel_stmt !=NULL);
  ROSE_ASSERT  (all_syms.size() == 0); // it should be empty

  SgOmpParallelStatement* target_parallel_stmt = NULL; 
  SgOmpTargetStatement* target_directive_stmt = NULL;
  SgOmpTargetDataStatement * target_data_stmt = NULL; 


  target_parallel_stmt = isSgOmpParallelStatement(target_data_or_target_parallel_stmt);
  target_data_stmt = isSgOmpTargetDataStatement(target_data_or_target_parallel_stmt);
 
  // the parallel directive must be combined with target directive
  if (target_parallel_stmt != NULL)
  {
   // must be a parallel region directly under "omp target"
    SgNode* parent = target_parallel_stmt->get_parent();
    ROSE_ASSERT (parent != NULL);
   if (isSgBasicBlock(parent)) //skip the possible block in between
      parent = parent->get_parent();
    target_directive_stmt = isSgOmpTargetStatement(parent);
    ROSE_ASSERT (target_directive_stmt != NULL);
  }

  // collect map clauses and their variables 
  // ----------------------------------------------------------
  // Some notes for the relevant AST input: 
  // we store a map clause for each variant/operator (alloc, to, from, and tofrom), so there should be up to 4 SgOmpMapClause.
  //    SgOmpClause::omp_map_operator_enum
  // each map clause has 
  //   a variable list (SgVarRefExp), accessible through get_variables()
  //   a pointer to array_dimensions, accessible through get_array_dimensions(). the array_dimensions is identical among all map clause of a same "omp target"
  //     std::map<SgSymbol*,  std::vector < std::pair <SgExpression*, SgExpression*> > >  array_dimensions

  Rose_STL_Container<SgOmpClause*> map_clauses; 
  Rose_STL_Container<SgOmpClause*> device_clauses; 
  if (target_data_stmt)
  {
     map_clauses = getClause(target_data_stmt, V_SgOmpMapClause);
     device_clauses = getClause(target_data_stmt, V_SgOmpDeviceClause);
  }
  else if (target_directive_stmt)
  {
     map_clauses = getClause(target_directive_stmt, V_SgOmpMapClause);
     device_clauses = getClause(target_directive_stmt, V_SgOmpDeviceClause);
  }
  else 
    ROSE_ASSERT (false);

  if ( map_clauses.size() == 0) return all_syms; // stop if no map clauses at all

  // store each time of map clause explicitly
  SgOmpMapClause* map_alloc_clause = NULL;
  SgOmpMapClause* map_to_clause = NULL;
  SgOmpMapClause* map_from_clause = NULL;
  SgOmpMapClause* map_tofrom_clause = NULL;
  // dimension map is the same for all the map clauses under the same omp target directive
  std::map<SgSymbol*,  std::vector < std::pair <SgExpression*, SgExpression*> > >  array_dimensions; 

  // a map between original symbol and its device version : used for variable replacement 
  std::map <SgVariableSymbol*, SgVariableSymbol*>  cpu_gpu_var_map; 

  // store all variables showing up in any of the map clauses
  SgInitializedNamePtrList all_mapped_vars ;
  if (target_data_stmt)
    all_mapped_vars = collectClauseVariables (target_data_stmt, VariantVector(V_SgOmpMapClause)); 
  else if (target_directive_stmt)
    all_mapped_vars = collectClauseVariables (target_directive_stmt, VariantVector(V_SgOmpMapClause)); 

  // store all variables showing up in any of the device clauses
  SgExpression* device_expression ;
  if (target_data_stmt)
    device_expression = getClauseExpression (target_data_stmt, VariantVector(V_SgOmpDeviceClause)); 
  else if (target_directive_stmt)
    device_expression = getClauseExpression (target_directive_stmt, VariantVector(V_SgOmpDeviceClause));

 
  extractMapClauses (map_clauses, array_dimensions, &map_alloc_clause, &map_to_clause, &map_from_clause, &map_tofrom_clause);
  std::set<SgSymbol*> array_syms; // store clause variable symbols which are array types (explicit or as a pointer)
  std::set<SgSymbol*> atom_syms; // store clause variable symbols which are non-aggregate types: scalar, pointer, etc

  // categorize the variables:
  categorizeMapClauseVariables (all_mapped_vars, array_dimensions, array_syms, atom_syms);

  // set the scope and anchor statement we will focus on based on the availability of an enclosing target data region
  SgBasicBlock* insertion_scope = NULL; // the body 
  SgStatement* insertion_anchor_stmt = NULL; // the single statement within the body
 if (target_data_stmt != NULL)
 {
   // at this point, the body should already be normalized to be a BB
   SgBasicBlock * body_block = ensureBasicBlockAsBodyOfOmpBodyStmt(target_data_stmt);
   ROSE_ASSERT (body_block!= NULL);

   SgStatement* target_data_child_stmt = NULL;
   // We cannot assert this since the body of "omp target data" may already be expanded as part of a previous translation    
   //    ROSE_ASSERT( (target_data_stmt_body->get_statements()).size() ==1);
   target_data_child_stmt = (body_block->get_statements())[0];

   insertion_scope = body_block;
   insertion_anchor_stmt = target_data_child_stmt;
 }
  else if (target_directive_stmt != NULL)
  {
   insertion_scope= isSgBasicBlock(target_directive_stmt->get_body());
   insertion_anchor_stmt = target_parallel_stmt;
  }

  ROSE_ASSERT (insertion_scope!= NULL);
  ROSE_ASSERT (insertion_anchor_stmt!= NULL);

  // collect used variables in the insertion scope
  std::map <SgVariableSymbol *, bool> variable_map = collectVariableAppearance (insertion_scope);

  // Now insert xomp_deviceDataEnvironmentEnter() before xomp_deviceDataEnvironmentPrepareVariable()
  SgExprListExp* argumentList = NULL;
  if(device_expression)
  {
    argumentList = buildExprListExp(deepCopy(device_expression)); 
  }
  else  // use default device ID 0 if device_expression is NULL
  {
    device_expression = buildIntVal(0);
    argumentList = buildExprListExp(device_expression);
  }

  SgExprStatement* dde_enter_stmt = buildFunctionCallStmt (SgName("xomp_deviceDataEnvironmentEnter"), buildVoidType(), argumentList, insertion_scope);
  prependStatement(dde_enter_stmt, insertion_scope); 

  // handle array variables showing up in the map clauses:   
  for (std::set<SgSymbol*>::const_iterator iter = array_syms.begin(); iter != array_syms.end(); iter ++)
  {
    SgSymbol* sym = *iter; 
    ROSE_ASSERT (sym != NULL);
    SgType* orig_type = sym->get_type();

    // Step 1: declare a pointer type to array variables in map clauses, we linearize all arrays to be a 1-D pointer
    //   Element_type * _dev_var; 
    //   e.g.: double* _dev_array; 
    // I believe that all array variables need allocations on GPUs, regardless their map operations (alloc, to, from, or tofrom)

    // TODO: is this a safe assumption here??
    SgType* element_type = orig_type->findBaseType(); // recursively strip away non-base type to get the bottom type
    string orig_name = (sym->get_name()).getString();
    string dev_var_name = "_dev_"+ orig_name; 

    SgVariableDeclaration* dev_var_decl = NULL; 
    dev_var_decl = buildVariableDeclaration(dev_var_name, buildPointerType(element_type), NULL, insertion_scope);
    insertStatementBefore (insertion_anchor_stmt, dev_var_decl); 
    ROSE_ASSERT (dev_var_decl != NULL);

    SgVariableSymbol* orig_sym = isSgVariableSymbol(sym);
    ROSE_ASSERT (orig_sym != NULL);
    SgVariableSymbol* new_sym = getFirstVarSym(dev_var_decl);
    cpu_gpu_var_map[orig_sym]= new_sym; // store the mapping, this is always needed to guide the outlining

    // Not all map variables from "omp target data" will be used within the current parallel region
    // We only need to find out the used one only.

    // linearized array pointers should be directly passed to the outliner later on, without adding & operator in front of them
    // we assume AST is normalized and all target regions have explicit and correct map() clauses
    // Still some transformation like loop collapse will change the variables
        if (variable_map[orig_sym])
          all_syms.insert(new_sym);
    // generate memory allocation, copy, free function calls.
    generateMappedArrayMemoryHandling (sym, map_alloc_clause, map_to_clause, map_from_clause, map_tofrom_clause,array_dimensions, device_expression, 
        insertion_scope, insertion_anchor_stmt, true);
  }  // end for

  // Generate a single DDE enter() call
  SgExprStatement* dde_exit_stmt = buildFunctionCallStmt (SgName("xomp_deviceDataEnvironmentExit"), buildVoidType(), argumentList, insertion_scope);
  appendStatement(dde_exit_stmt , insertion_anchor_stmt->get_scope()); 

  // Step 5. TODO  replace indexing element access with address calculation (only needed for 2/3 -D)
  // We switch the order of 4 and 5 since we want to rewrite the subscripts before the arrays are replaced
  rewriteArraySubscripts (insertion_scope, array_syms); 

  // Step 4. replace references to old with new variables, 
  replaceVariableReferences (insertion_scope , cpu_gpu_var_map);

  // TODO handle scalar, separate or merged into previous loop ?

  // store remaining variables so outliner can readily use this information
  // for pointers to linearized arrays, they should passed by their original form, not using & operator, regardless the map operator types (to|from|alloc|tofrom)
  // for a scalar, two cases: to vs. from | tofrom
  // if in only, pass by value is good
  // if either from or tofrom:  
  // two possible solutions:
  // 1) we need to treat it as an array of size 1 or any other choices. TODO!!
  //  we also have to replace the reference to scalar to the array element access: be cautious about using by value (a) vs. using by address  (&a)
  // 2) try to still pass by value, but copy the final value back to the CPU version 
  // right now we assume they are not on from|tofrom, until we face a real input applications with map(from:scalar_a)
  // For all scalars, we directly copy them into all_syms for now
  for (std::set<SgSymbol*> ::iterator iter = atom_syms.begin(); iter != atom_syms.end(); iter ++)
  {
    SgVariableSymbol * var_sym = isSgVariableSymbol(*iter);
    if (variable_map[var_sym] == true) // we should only collect map variables which show up in the current parallel region
      all_syms.insert (var_sym);
  }

  //Pei-Hung: subtract offset from the subscript in the offloaded array reference
  if(target_parallel_stmt)
  {
    // at this point, the body must be a BB now.
    SgBasicBlock* body_block = isSgBasicBlock(target_parallel_stmt->get_body()); // the body of the affected "omp parallel"
    ROSE_ASSERT (body_block!= NULL);
    Rose_STL_Container<SgNode*> nodeList = NodeQuery::querySubTree(body_block, V_SgVarRefExp);
    for (Rose_STL_Container<SgNode *>::iterator i = nodeList.begin(); i != nodeList.end(); i++)
    {
      SgVarRefExp *vRef = isSgVarRefExp((*i));
      SgVariableSymbol* sym = vRef->get_symbol();
      SgType* type = sym->get_type();
      if(offload_array_offset_map.find(vRef->get_symbol()->get_name().getString()) != offload_array_offset_map.end())
      {
        std::vector<SgExpression*> v_offset = offload_array_offset_map.find(vRef->get_symbol()->get_name().getString())->second;
        std::vector<SgExpression*> v_size = offload_array_size_map.find(vRef->get_symbol()->get_name().getString())->second;
        if(isSgPntrArrRefExp(vRef->get_parent()) == NULL)
          continue;
        //std::cout << "finding susbscript " << vRef->get_symbol()->get_name().getString() << " in " << offload_array_offset_map.size() << std::endl;
        SgPntrArrRefExp* pntrArrRef = isSgPntrArrRefExp(vRef->get_parent());
        std::vector<SgExpression*> arrayType =get_C_array_dimensions(type);
        //std::cout << "vector size = " << v_offset.size() << " array dim= " << arrayType.size() << std::endl;
        if(v_offset.size() == arrayType.size())
        {
          for(std::vector<SgExpression*>::reverse_iterator ir = v_offset.rbegin(); ir != v_offset.rend(); ir++)
          {
            ROSE_ASSERT(pntrArrRef);
            SgExpression* subscript = pntrArrRef->get_rhs_operand();  
            SgExpression* newsubscript = buildSubtractOp(deepCopy(subscript),deepCopy(*ir));
            replaceExpression(subscript,newsubscript,true); 
            pntrArrRef = isSgPntrArrRefExp(pntrArrRef->get_parent()); 
          } 
        }
        // collapsed case
        else
        {
          ROSE_ASSERT(pntrArrRef);
          SgExpression* subscript = pntrArrRef->get_rhs_operand();  
          SgExpression* newsubscript = deepCopy(subscript);
          std::vector<SgExpression*>::reverse_iterator irsize = v_size.rbegin();
          for(std::vector<SgExpression*>::reverse_iterator ir = v_offset.rbegin(); ir != v_offset.rend(); ir++)
          {
            SgIntVal* intVal = isSgIntVal(*ir);
            if(intVal && intVal->get_value() == 0)
            {
              irsize++;  
              continue;
            }
            if(ir ==v_offset.rbegin())
              newsubscript = buildSubtractOp(newsubscript,deepCopy(*ir));
            else
              newsubscript = buildSubtractOp(newsubscript,buildMultiplyOp(deepCopy(*ir),deepCopy(*irsize)));
            irsize++;  
          }
          replaceExpression(subscript,newsubscript,true); 
          pntrArrRef = isSgPntrArrRefExp(pntrArrRef->get_parent()); 
        }
      }
    }
  }
  return all_syms;
} // end transOmpMapVariables() for omp target data's map clauses for now


// old version: kept to occasionally see previous translation results.
// generating explicit data handling function calls
 void transOmpMapVariables_v1(
                         SgOmpParallelStatement* target_parallel_stmt, //the "omp parallel" with enclosing "omp target", or combined "target parallel"
                         ASTtools::VarSymSet_t & all_syms // collect all generated or remaining variables to be passed to the outliner
                        )
  {
    ROSE_ASSERT (target_parallel_stmt!= NULL);
    
   // must be a parallel region directly under "omp target"
    SgNode* parent = target_parallel_stmt->get_parent();
    ROSE_ASSERT (parent != NULL);
   if (isSgBasicBlock(parent)) //skip the possible block in between
      parent = parent->get_parent();
    SgOmpTargetStatement* target_directive_stmt = isSgOmpTargetStatement(parent);
    ROSE_ASSERT (target_directive_stmt != NULL);

   // at this point, the body must be a BB now.
   SgBasicBlock* body_block = isSgBasicBlock(target_parallel_stmt->get_body()); // the body of the affected "omp parallel"
    ROSE_ASSERT (body_block!= NULL);
   // we should use inner scope , instead of the scope of target-directive-stmt.
   // this will avoid name collisions when there are multiple "omp target" within one big scope
    SgScopeStatement* target_directive_body = isSgScopeStatement(target_directive_stmt->get_body()); 
    ROSE_ASSERT (target_directive_body != NULL);
    ROSE_ASSERT (isSgBasicBlock (target_directive_body));

    std::map <SgVariableSymbol *, bool> variable_map = collectVariableAppearance (target_parallel_stmt);
#if 1
    // two cases: map variables are provided by 
    // case 1: "omp target" 
    // case 2: "omp target data"
    // we have to figure which case is true for the current affected "omp parallel"
    SgOmpTargetDataStatement* target_data_stmt = getEnclosingNode <SgOmpTargetDataStatement> (target_directive_stmt);
    SgBasicBlock * target_data_stmt_body = NULL;
    SgStatement* target_data_child_stmt = NULL;
    if (!useDDE) // only in the old, explicit data management mode, we translate map variables differently depending on context
      if (target_data_stmt != NULL)
      {
        target_data_stmt_body = ensureBasicBlockAsBodyOfOmpBodyStmt (target_data_stmt);
        ROSE_ASSERT (target_data_stmt_body != NULL);
        // We cannot assert this since the body of "omp target data" may already be expanded as part of a previous translation    
        //    ROSE_ASSERT( (target_data_stmt_body->get_statements()).size() ==1);
        target_data_child_stmt = (target_data_stmt_body->get_statements())[0];
      }
#endif
    // collect map clauses and their variables 
    // ----------------------------------------------------------
    // Some notes for the relevant AST input: 
    // we store a map clause for each variant/operator (alloc, to, from, and tofrom), so there should be up to 4 SgOmpMapClause.
    //    SgOmpClause::omp_map_operator_enum
    // each map clause has 
    //   a variable list (SgVarRefExp), accessible through get_variables()
    //   a pointer to array_dimensions, accessible through get_array_dimensions(). the array_dimensions is identical among all map clause of a same "omp target"
    //     std::map<SgSymbol*,  std::vector < std::pair <SgExpression*, SgExpression*> > >  array_dimensions
    Rose_STL_Container<SgOmpClause*> map_clauses; 
#if 1
    if (target_data_stmt != NULL && !useDDE)
    {
      map_clauses = getClause(target_data_stmt, V_SgOmpMapClause);
    }
    else   
#endif
     map_clauses = getClause(target_directive_stmt, V_SgOmpMapClause);

    if ( map_clauses.size() == 0) return; // stop if no map clauses at all

    // store each time of map clause explicitly
    SgOmpMapClause* map_alloc_clause = NULL;
    SgOmpMapClause* map_to_clause = NULL;
    SgOmpMapClause* map_from_clause = NULL;
    SgOmpMapClause* map_tofrom_clause = NULL;
    // dimension map is the same for all the map clauses under the same omp target directive
    std::map<SgSymbol*,  std::vector < std::pair <SgExpression*, SgExpression*> > >  array_dimensions; 

   // a map between original symbol and its device version (replacement) 
   std::map <SgVariableSymbol*, SgVariableSymbol*>  cpu_gpu_var_map; 
    
    // store all variables showing up in any of the map clauses
    SgInitializedNamePtrList all_mapped_vars ;
#if 1
    if (target_data_stmt != NULL && !useDDE)
      all_mapped_vars = collectClauseVariables (target_data_stmt, VariantVector(V_SgOmpMapClause)); 
    else 
#endif
  all_mapped_vars = collectClauseVariables (target_directive_stmt, VariantVector(V_SgOmpMapClause));

    extractMapClauses (map_clauses, array_dimensions, &map_alloc_clause, &map_to_clause, &map_from_clause, &map_tofrom_clause);
    std::set<SgSymbol*> array_syms; // store clause variable symbols which are array types (explicit or as a pointer)
    std::set<SgSymbol*> atom_syms; // store clause variable symbols which are non-aggregate types: scalar, pointer, etc

   // categorize the variables:
   categorizeMapClauseVariables (all_mapped_vars, array_dimensions, array_syms, atom_syms);

   // set the scope and anchor statement we will focus on based on the availability of an enclosing target data region
   SgBasicBlock* insertion_scope = NULL; // the body 
   SgStatement* insertion_anchor_stmt = NULL; // the single statement within the body
   bool need_generate_data_stmt  = false; // We don't always need to generate the declaration, allocation, copy, de-allocation of device data.
#if 1
   if (target_data_stmt != NULL && !useDDE)
   {
     insertion_scope = target_data_stmt_body;
     insertion_anchor_stmt = target_data_child_stmt;
   } 
   else
#endif
   {
     insertion_scope = isSgBasicBlock(target_directive_body);
     insertion_anchor_stmt = target_parallel_stmt;
   }
   ROSE_ASSERT (insertion_scope!= NULL);
   ROSE_ASSERT (insertion_anchor_stmt!= NULL);

  if (useDDE)
  {
    // Now insert xomp_deviceDataEnvironmentEnter() before xomp_deviceDataEnvironmentPrepareVariable()
    SgExprStatement* dde_enter_stmt = buildFunctionCallStmt (SgName("xomp_deviceDataEnvironmentEnter"), buildVoidType(), NULL, insertion_scope);
    prependStatement(dde_enter_stmt, insertion_scope); 
   }
  // handle array variables showing up in the map clauses:   
  for (std::set<SgSymbol*>::const_iterator iter = array_syms.begin(); iter != array_syms.end(); iter ++)
  {
    SgSymbol* sym = *iter; 
    ROSE_ASSERT (sym != NULL);
    SgType* orig_type = sym->get_type();

    // Step 1: declare a pointer type to array variables in map clauses, we linearize all arrays to be a 1-D pointer
    //   Element_type * _dev_var; 
    //   e.g.: double* _dev_array; 
    // I believe that all array variables need allocations on GPUs, regardless their map operations (alloc, to, from, or tofrom)

    // TODO: is this a safe assumption here??
    SgType* element_type = orig_type->findBaseType(); // recursively strip away non-base type to get the bottom type
    string orig_name = (sym->get_name()).getString();
    string dev_var_name = "_dev_"+ orig_name; 

    // Again, two cases: map clauses come from 1) omp target vs. 2) omp target data 
    // For the combined "omp target" + "omp parallel for " code portion
    // We generate declarations within the body of "omp target". So we don't concerned about name conflicts. 
    //
    // For "omp target data", 
    // It is possible that there are two consecutive "omp target"+"omp parallel for" regions.
    // Blindly generate data handling statements will introduce redundant definition and handling. 
    // So we have to check the existence of a declaration before creating a brand new one.
    SgVariableDeclaration* dev_var_decl = NULL; 
    SgVariableSymbol* dev_var_sym = insertion_scope ->lookup_variable_symbol(dev_var_name);
    if (dev_var_sym == NULL)
    {
      need_generate_data_stmt = true; // this will trigger a set to data handling statements to be generated later on
      dev_var_decl = buildVariableDeclaration(dev_var_name, buildPointerType(element_type), NULL, insertion_scope);
      insertStatementBefore (insertion_anchor_stmt, dev_var_decl); 
    }
    else 
      dev_var_decl = isSgVariableDeclaration(dev_var_sym->get_declaration()->get_declaration());

    ROSE_ASSERT (dev_var_decl != NULL);

    SgVariableSymbol* orig_sym = isSgVariableSymbol(sym);
    ROSE_ASSERT (orig_sym != NULL);
    SgVariableSymbol* new_sym = getFirstVarSym(dev_var_decl);
    cpu_gpu_var_map[orig_sym]= new_sym; // store the mapping, this is always needed to guide the outlining

    // Not all map variables from "omp target data" will be used within the current parallel region
    // We only need to find out the used one only.
#if 1
    // linearized array pointers should be directly passed to the outliner later on, without adding & operator in front of them
    if (target_data_stmt != NULL && !useDDE)
    {
      if (variable_map[orig_sym]) // this condition may miss out the temp variables generated for loop collapsing in DDE translation mode
        all_syms.insert(new_sym);
    }
    else
#endif
    {
      all_syms.insert(new_sym);
      ROSE_ASSERT (variable_map[orig_sym] == true);// the map variable must show up within the parallel region
    }

    // generate memory allocation, copy, free function calls.
    generateMappedArrayMemoryHandling (sym, map_alloc_clause, map_to_clause, map_from_clause, map_tofrom_clause,array_dimensions, NULL,  
        insertion_scope, insertion_anchor_stmt, need_generate_data_stmt);
  }  // end for

  // Generate a single DDE enter() call
  if (useDDE)
  {
    SgExprStatement* dde_exit_stmt = buildFunctionCallStmt (SgName("xomp_deviceDataEnvironmentExit"), buildVoidType(), NULL, insertion_scope);
    appendStatement(dde_exit_stmt , insertion_anchor_stmt->get_scope()); 
  }

   // Step 5. TODO  replace indexing element access with address calculation (only needed for 2/3 -D)
   // We switch the order of 4 and 5 since we want to rewrite the subscripts before the arrays are replaced
    rewriteArraySubscripts (body_block, array_syms); 
   
   // Step 4. replace references to old with new variables, 
    replaceVariableReferences (body_block, cpu_gpu_var_map);

   // TODO handle scalar, separate or merged into previous loop ?
    
   // prepare things  for outliner: 
  // store remaining variables so outliner can readily use this information
   // for pointers to linearized arrays, they should passed by their original form, not using & operator, regardless the map operator types (to|from|alloc|tofrom)
   // for a scalar, two cases: to vs. from | tofrom
   // if in only, pass by value is good
   // if either from or tofrom:  
   // two possible solutions:
   // 1) we need to treat it as an array of size 1 or any other choices. TODO!!
   //  we also have to replace the reference to scalar to the array element access: be cautious about using by value (a) vs. using by address  (&a)
   // 2) try to still pass by value, but copy the final value back to the CPU version 
   // right now we assume they are not on from|tofrom, until we face a real input applications with map(from:scalar_a)
   // For all scalars, we directly copy them into all_syms for now
   for (std::set<SgSymbol*> ::iterator iter = atom_syms.begin(); iter != atom_syms.end(); iter ++)
   {
     SgVariableSymbol * var_sym = isSgVariableSymbol(*iter);
     if (variable_map[var_sym] == true) // we should only collect map variables which show up in the current parallel region
     all_syms.insert (var_sym);
   }

  } // end transOmpMapVariables()

  // Translate a parallel region under "omp target"
  /*
    
   call customized outlining, the generateTask() for omp task or regular omp parallel is not compatible
   since we want to use the classic outlining support: each variable is passed as a separate parameter.

   We also use the revised generateFunc() to explicitly specify pass by original type vs. pass using pointer type

   */
  void transOmpTargetParallel (SgNode* node)
  {
    // Sanity check first
    ROSE_ASSERT(node != NULL);
    SgOmpParallelStatement* target = isSgOmpParallelStatement(node);
    ROSE_ASSERT (target != NULL);

    // must be a parallel region directly under "omp target"
    SgNode* parent = node->get_parent();
    ROSE_ASSERT (parent != NULL);
   if (isSgBasicBlock(parent)) //skip the possible block in between
      parent = parent->get_parent();
    SgOmpTargetStatement* target_directive_stmt = isSgOmpTargetStatement(parent);
    ROSE_ASSERT (target_directive_stmt != NULL);

    // device expression 
    SgExpression* device_expression =NULL ;
    device_expression = getClauseExpression (target_directive_stmt, VariantVector(V_SgOmpDeviceClause));
    // If not found, use the default ID 0
    if (device_expression == NULL)
      device_expression = buildIntVal(0); 

    // Now we need to ensure that "omp target " has a basic block as its body
   // so we can insert declarations into an inner block, instead of colliding declarations within the scope of "omp target"
   // This is important since we often have consecutive "omp target" regions within one big scope
   // We cannot just insert things into that big scope.
    SgBasicBlock* omp_target_stmt_body_block = ensureBasicBlockAsBodyOfOmpBodyStmt (target_directive_stmt);
    ROSE_ASSERT (isSgBasicBlock(target_directive_stmt->get_body()));
    ROSE_ASSERT (node->get_parent() == target_directive_stmt->get_body()); // OMP PARALLEL should be within the body block now

//    SgFunctionDefinition * func_def = NULL;

    // For Fortran code, we have to insert EXTERNAL OUTLINED_FUNC into 
    // the function body containing the parallel region
#if 0
    if (SageInterface::is_Fortran_language() )
    {
      cerr<<"Error. transOmpTargetParallel() does not support Fortran yet. "<<endl; 
      ROSE_ASSERT (false);
      func_def = getEnclosingFunctionDefinition(target);
      ROSE_ASSERT (func_def != NULL);
    }
#endif
    SgStatement * body =  target->get_body();
    ROSE_ASSERT(body != NULL);
    // Save preprocessing info as early as possible, avoiding mess up from the outliner
    AttachedPreprocessingInfoType save_buf1, save_buf2, save_buf_inside;
    cutPreprocessingInfo(target, PreprocessingInfo::before, save_buf1) ;
    cutPreprocessingInfo(target, PreprocessingInfo::after, save_buf2) ;

    // 1/15/2009, Liao, also handle the last #endif, which is attached inside of the target
    cutPreprocessingInfo(target, PreprocessingInfo::inside, save_buf_inside) ;

    //-----------------------------------------------------------------
    // step 1: generated an outlined function and make it a CUDA function
    SgOmpClauseBodyStatement * target_parallel_stmt = isSgOmpClauseBodyStatement(node);
    ROSE_ASSERT (target_parallel_stmt);

    // Prepare the outliner
    Outliner::enable_classic = true;
//    Outliner::useParameterWrapper = false; //TODO: better handling of the dependence among flags
    SgBasicBlock* body_block = Outliner::preprocess(body);
    // translator OpenMP 3.0 and earlier variables.
    transOmpVariables (target, body_block);

    ASTtools::VarSymSet_t all_syms; // all generated or remaining variables to be passed to the outliner
  // This addressOf_syms does not apply to CUDA kernel generation: since we cannot use pass-by-reference for CUDA kernel.
  // If we want to copy back value, we have to use memory copy  since they are in two different memory spaces. 
    ASTtools::VarSymSet_t addressOf_syms; // generated or remaining variables should be passed by using their addresses

    if (!useDDE)
    {   
      //transOmpMapVariables (target_directive_stmt, target, body_block, all_syms); //, addressOf_syms);
      transOmpMapVariables_v1 (target, all_syms); //, addressOf_syms);
    } else
      all_syms = transOmpMapVariables (target); //, addressOf_syms);

    ASTtools::VarSymSet_t per_block_reduction_syms; // translation generated per block reduction symbols with name like _dev_per_block within the enclosed for loop

    // collect possible per block reduction variables introduced by transOmpTargetLoop()
    // we rely on the pattern of such variables: _dev_per_block_*     
    // these variables are arrays already, we pass them by their original types, not addressOf types
    Rose_STL_Container<SgNode*> nodeList = NodeQuery::querySubTree(body_block,V_SgVarRefExp);
    for (Rose_STL_Container<SgNode *>::iterator i = nodeList.begin(); i != nodeList.end(); i++)
    {
      SgVarRefExp *vRef = isSgVarRefExp((*i));
      SgName var_name = vRef-> get_symbol()->get_name();
      string var_name_str = var_name.getString();
      if (var_name_str.find("_dev_per_block_",0) == 0)
      {
        all_syms.insert( vRef-> get_symbol());
        per_block_reduction_syms.insert (vRef-> get_symbol());
      }
    }

    string func_name = Outliner::generateFuncName(target);
    SgGlobal* g_scope = SageInterface::getGlobalScope(body_block);
    ROSE_ASSERT(g_scope != NULL);

    std::set< SgInitializedName *> restoreVars;
    SgFunctionDeclaration* result = Outliner::generateFunction(body_block, func_name, all_syms, addressOf_syms, restoreVars, NULL, g_scope);
    SgFunctionDeclaration* result_decl = isSgFunctionDeclaration(result->get_firstNondefiningDeclaration());
    ROSE_ASSERT (result_decl != NULL);
    result_decl->get_functionModifier().setCudaKernel(); // add __global__ modifier

    result->get_functionModifier().setCudaKernel();

     // This one is not desired. It inserts the function to the end and prepend a prototype
    // Outliner::insert(result, g_scope, body_block); 
    // TODO: better interface to specify where exactly to insert the function!
    //Custom insertion:  insert right before the enclosing function of "omp target"
    SgFunctionDeclaration* target_func = const_cast<SgFunctionDeclaration *>
       (SageInterface::getEnclosingFunctionDeclaration (target));
     ROSE_ASSERT(target_func!= NULL);
    insertStatementBefore (target_func, result);
    // TODO: this really should be done within Outliner::generateFunction()
    // TODO: we have to patch up first nondefining function declaration since custom insertion is used
    SgGlobal* glob_scope = getGlobalScope(target);
    ROSE_ASSERT (glob_scope!= NULL);
    SgFunctionSymbol * func_symbol = glob_scope->lookup_function_symbol(result->get_name());
    ROSE_ASSERT (func_symbol != NULL);
    //SgFunctionDeclaration * proto_decl = func_symbol->get_declaration();
    //ROSE_ASSERT (proto_decl != NULL);
    //ROSE_ASSERT (proto_decl != result );
    //result->set_firstNondefiningDeclaration(proto_decl);


#if 0 // it turns out we don't need satic keyword for CUDA kernel
    if (result->get_definingDeclaration() != NULL)
      SageInterface::setStatic(result->get_definingDeclaration());
    if (result->get_firstNondefiningDeclaration() != NULL)
      SageInterface::setStatic(result->get_firstNondefiningDeclaration());
#endif 

    //SgScopeStatement * p_scope = target_directive_stmt ->get_scope(); // the scope of "omp parallel" will be destroyed later, so we use scope of "omp target"
    SgScopeStatement * p_scope = omp_target_stmt_body_block ; // the scope of "omp parallel" will be destroyed later, so we use scope of "omp target"
    ROSE_ASSERT(p_scope != NULL);
   // insert dim3 threadsPerBlock(xomp_get_maxThreadsPerBlock()); 
   // TODO: for 1-D mapping, int type is enough,  //TODO: a better interface accepting expression as initializer!!
    SgVariableDeclaration* threads_per_block_decl = buildVariableDeclaration ("_threads_per_block_", buildIntType(), 
                  buildAssignInitializer(buildFunctionCallExp("xomp_get_maxThreadsPerBlock",buildIntType(), buildExprListExp(device_expression), p_scope)), 
                  p_scope);
    //insertStatementBefore (target_directive_stmt, threads_per_block_decl);
    insertStatementBefore (target, threads_per_block_decl);
    attachComment(threads_per_block_decl, string("Launch CUDA kernel ..."));

    // dim3 numBlocks (xomp_get_max1DBlock(VEC_LEN));
    // TODO: handle 2-D or 3-D using dim type
    ROSE_ASSERT (cuda_loop_iter_count_1 != NULL);
    SgVariableDeclaration* num_blocks_decl = buildVariableDeclaration ("_num_blocks_", buildIntType(), 
                  buildAssignInitializer(buildFunctionCallExp("xomp_get_max1DBlock",buildIntType(), buildExprListExp(device_expression, cuda_loop_iter_count_1), p_scope)),
                  p_scope);
    //insertStatementBefore (target_directive_stmt, num_blocks_decl);
    insertStatementBefore (target, num_blocks_decl);

    // Now we have num_block declaration, we can insert the per block declaration used for reduction variables
    SgExpression* shared_data = NULL; // shared data size expression for CUDA kernel execution configuration
    for (std::vector<SgVariableDeclaration*>::iterator iter = per_block_declarations.begin(); iter != per_block_declarations.end(); iter++)
    {
       SgVariableDeclaration* decl = *iter;
       insertStatementAfter (num_blocks_decl, decl);
       SgVariableSymbol* sym = getFirstVarSym (decl);
       SgPointerType * pointer_type = isSgPointerType(sym->get_type());
       ROSE_ASSERT (pointer_type != NULL);
       SgType* base_type = pointer_type->get_base_type();
       if (per_block_declarations.size()>1)
       {
        cerr<<"Error. multiple reduction variables are not yet handled."<<endl;
         ROSE_ASSERT (false);
         // threadsPerBlock.x*sizeof(REAL)  //TODO: how to handle multiple shared data blocks, each for a reduction variable??   
       }
       shared_data = buildMultiplyOp (buildVarRefExp(threads_per_block_decl), buildSizeOfOp (base_type) );
    }

    // generate the cuda kernel launch statement
    //e.g.  axpy_ompacc_cuda <<<numBlocks, threadsPerBlock>>>(dev_x,  dev_y, VEC_LEN, a);
   
    //func_symbol = isSgFunctionSymbol(result->get_firstNondefiningDeclaration()->get_symbol_from_symbol_table ());
    ROSE_ASSERT (func_symbol != NULL);
    SgExprListExp* exp_list_exp = SageBuilder::buildExprListExp();

    std::set<SgInitializedName*>  varsUsingOriginalForm; 
    for (ASTtools::VarSymSet_t::const_iterator iter = all_syms.begin(); iter != all_syms.end(); iter ++)
    {
      const SgVariableSymbol * current_symbol = *iter;
  // this addressOf_syms does not apply to CUDA kernel generation: since we cannot use pass-by-reference for CUDA kernel.
  // If we want to copy back value, we have to use memory copy  since they are in two different memory spaces. 
  // So all variables should use original form in this context. 
      if (addressOf_syms.find(current_symbol) == addressOf_syms.end()) // not found in Address Of variable set
        varsUsingOriginalForm.insert (current_symbol->get_declaration());
    }
    // TODO: alternative mirror form using varUsingAddress as parameter
    Outliner::appendIndividualFunctionCallArgs (all_syms, varsUsingOriginalForm, exp_list_exp);
    // TODO: builder interface without _nfi, and match function call exp builder interface convention: 

    SgCudaKernelExecConfig * cuda_exe_conf = buildCudaKernelExecConfig_nfi (buildVarRefExp(num_blocks_decl), buildVarRefExp(threads_per_block_decl), shared_data, NULL);
    setOneSourcePositionForTransformation (cuda_exe_conf);
    // SgExpression* is not clear, change to SgFunctionRefExp at least!!
    SgExprStatement* cuda_call_stmt = buildExprStatement(buildCudaKernelCallExp_nfi (buildFunctionRefExp(result), exp_list_exp, cuda_exe_conf) );
    setSourcePositionForTransformation (cuda_call_stmt);
    //insertStatementBefore (target_directive_stmt, cuda_call_stmt);
    insertStatementBefore (target, cuda_call_stmt);

   // insert the beyond block level reduction statement
   // error = xomp_beyond_block_reduction_float (per_block_results, numBlocks.x, XOMP_REDUCTION_PLUS);
    for (ASTtools::VarSymSet_t::const_iterator iter = per_block_reduction_syms.begin(); iter != per_block_reduction_syms.end(); iter ++)
    {
      const SgVariableSymbol * current_symbol = *iter;
      SgPointerType* pointer_type = isSgPointerType(current_symbol->get_type());// must be a pointer to simple type
      ROSE_ASSERT (pointer_type != NULL);
      SgType * orig_type = pointer_type->get_base_type();
      ROSE_ASSERT (orig_type != NULL);

      string per_block_var_name = (current_symbol->get_name()).getString();
      // get the original var name by stripping of the leading "_dev_per_block_"
      string leading_pattern = string("_dev_per_block_");
      string orig_var_name = per_block_var_name.substr(leading_pattern.length(), per_block_var_name.length() - leading_pattern.length());
//      cout<<"debug: "<<per_block_var_name <<" after "<< orig_var_name <<endl;
      SgExprListExp * parameter_list = buildExprListExp (buildVarRefExp(const_cast<SgVariableSymbol*>(current_symbol)), buildVarRefExp("_num_blocks_",target_directive_stmt->get_scope()), buildIntVal(per_block_reduction_map[const_cast<SgVariableSymbol*>(current_symbol)]) );
      SgFunctionCallExp* func_call_exp = buildFunctionCallExp ("xomp_beyond_block_reduction_"+ orig_type->unparseToString(), buildVoidType(), parameter_list, target_directive_stmt->get_scope()); 
     //insertStatementBefore (target_directive_stmt, buildExprStatement(func_call_exp));
      SgStatement* assign_stmt = buildAssignStatement (buildVarRefExp(orig_var_name, omp_target_stmt_body_block )  ,func_call_exp);
     ROSE_ASSERT (target->get_scope () == target_directive_stmt->get_body()); // there is a block in between 
     ROSE_ASSERT (omp_target_stmt_body_block  == target_directive_stmt->get_body()); // just to make sure
     //insertStatementBefore (target_directive_stmt, buildExprStatement(func_call_exp2));
     insertStatementBefore (target, assign_stmt );

     // insert memory free for the _dev_per_block_variables
     // TODO: need runtime support to automatically free memory 
      SgFunctionCallExp* func_call_exp2 = buildFunctionCallExp ("xomp_freeDevice", buildVoidType(), buildExprListExp(buildVarRefExp(const_cast<SgVariableSymbol*>(current_symbol))),  omp_target_stmt_body_block);
     //insertStatementBefore (target_directive_stmt, buildExprStatement(func_call_exp2));
     insertStatementBefore (target, buildExprStatement(func_call_exp2));
    }

    // num_blocks is referenced before the declaration is inserted. So we must fix it, otherwise the symbol of unkown type will be cleaned up later.
    SageInterface::fixVariableReferences(num_blocks_decl->get_scope());
    //------------now remove omp parallel since everything within it has been outlined to a function
    removeStatement (target);
  }


  /*
   * Expected AST layout: 
   *  SgOmpSectionsStatement
   *    SgBasicBlock
   *      SgOmpSectionStatement (1 or more section statements here)
   *        SgBasicBlock
   *          SgStatement 
   *
   * Example translated code: 
      int _section_1 = XOMP_sections_init_next (3);
      while (_section_1 >=0) // This while loop is a must
      {
        switch (_section_1) {
          case 0:
            printf("hello from section 1\n");
            break;
          case 1:
            printf("hello from section 2\n");
            break;
          case 2:
            printf("hello from section 3\n");
            break;
          default:
            printf("fatal error: XOMP_sections_?_next() returns illegal value %d\n", _section_1);
            abort();
        }
        _section_1 = XOMP_sections_next ();  // next round for the current thread: deal with possible number of threads < number of sections
     }
    
      XOMP_sections_end();   // Or  XOMP_sections_end_nowait ();    
   * */
  void transOmpSections(SgNode* node)
  {
//    cout<<"Entering transOmpSections() ..."<<endl;
    ROSE_ASSERT(node != NULL );
    // verify the AST is expected
    SgOmpSectionsStatement * target = isSgOmpSectionsStatement(node); 
    ROSE_ASSERT(target != NULL );
    SgScopeStatement * scope = target->get_scope();
    ROSE_ASSERT(scope != NULL );
    SgStatement * body = target->get_body();
    ROSE_ASSERT(body != NULL);

    SgBasicBlock *  bb1 = buildBasicBlock();
   
    SgBasicBlock * sections_block = isSgBasicBlock(body);
    ROSE_ASSERT (sections_block != NULL);
       // verify each statement under sections is SgOmpSectionStatement
    SgStatementPtrList section_list = sections_block-> get_statements();
    int section_count = section_list.size();
    for  (int i =0; i<section_count; i++)
    {
      SgStatement* stmt = section_list[i];
      ROSE_ASSERT (isSgOmpSectionStatement(stmt));
    }
   
    // int _section_1 = XOMP_sections_init_next (3);
    std::string sec_var_name;
    if (SageInterface::is_Fortran_language() )
      sec_var_name ="_section_";
    else  
      sec_var_name ="xomp_section_";

    sec_var_name += StringUtility::numberToString(++gensym_counter);
    
    SgAssignInitializer* initializer = buildAssignInitializer (
                         buildFunctionCallExp("XOMP_sections_init_next", buildIntType(),buildExprListExp(buildIntVal(section_count)), scope), 
                                        buildIntType());
    replaceStatement(target, bb1, true);
    //Declare a variable to store the current section id
    //Only used to support lastprivate
    SgVariableDeclaration* sec_var_decl_save = NULL;
    if (hasClause(target, V_SgOmpLastprivateClause))
    {
      sec_var_decl_save = buildVariableDeclaration(sec_var_name+"_save", buildIntType(), NULL, bb1);
      appendStatement(sec_var_decl_save, bb1);
    }

    SgVariableDeclaration* sec_var_decl = buildVariableDeclaration(sec_var_name, buildIntType(), initializer, bb1);
    appendStatement(sec_var_decl, bb1);

    // while (_section_1 >=0) {}
    SgWhileStmt * while_stmt = buildWhileStmt(buildGreaterOrEqualOp(buildVarRefExp(sec_var_decl), buildIntVal(0)), buildBasicBlock()); 
    insertStatementAfter(sec_var_decl, while_stmt);
    // switch () {}
    SgSwitchStatement* switch_stmt = buildSwitchStatement (buildExprStatement(buildVarRefExp(sec_var_decl)) , buildBasicBlock()); 
    appendStatement(switch_stmt, isSgBasicBlock(while_stmt->get_body()));
    // case 0, case 1, ...
    for (int i= 0; i<section_count; i++)
    {
      SgCaseOptionStmt* option_stmt = buildCaseOptionStmt (buildIntVal(i), buildBasicBlock());
      // Move SgOmpSectionStatement's body to Case OptionStmt's body
      SgOmpSectionStatement* section_statement = isSgOmpSectionStatement(section_list[i]);
      // Sara Royuela (Nov 19th, 2012)
      // The section statement might not be a Basic Block if there is only one statement and it is not wrapped with braces
      // In that case, we build here the Basic Block
      SgBasicBlock * src_bb = isSgBasicBlock(section_statement->get_body());
      if( src_bb == NULL )
      {
          src_bb = ensureBasicBlockAsBodyOfOmpBodyStmt( section_statement );
      }
      SgBasicBlock * target_bb =  isSgBasicBlock(option_stmt->get_body());
      moveStatementsBetweenBlocks(src_bb , target_bb);
      appendStatement (buildBreakStmt(), target_bb);

      // cout<<"source BB address:"<<isSgBasicBlock(isSgOmpSectionStatement(section_list[i])->get_body())<<endl;
      // Now we have to delete the source BB since its symbol table is moved into the target BB.
      SgBasicBlock * fake_src_bb = buildBasicBlock(); 
      isSgOmpSectionStatement(section_list[i])->set_body(fake_src_bb); 
      fake_src_bb->set_parent(section_list[i]);
      delete (src_bb);

      appendStatement (option_stmt,  isSgBasicBlock(switch_stmt->get_body()));
    } // end case 0, 1, ...  
    // default option: 
    SgDefaultOptionStmt* default_stmt = buildDefaultOptionStmt(buildBasicBlock(buildFunctionCallStmt("abort", buildVoidType(), NULL, scope))); 
    appendStatement (default_stmt,  isSgBasicBlock(switch_stmt->get_body()));

    // save the current section id before checking for next available one
    // This is only useful to support lastprivate clause
    if (hasClause(target, V_SgOmpLastprivateClause))
    {
      SgStatement* save_stmt = buildAssignStatement (buildVarRefExp(sec_var_decl_save), buildVarRefExp(sec_var_decl)); 
      appendStatement(save_stmt , isSgBasicBlock(while_stmt->get_body()));
    }
    // _section_1 = XOMP_sections_next ();
    SgStatement* assign_stmt = buildAssignStatement(buildVarRefExp(sec_var_decl), 
                                 buildFunctionCallExp("XOMP_sections_next", buildIntType(), buildExprListExp(), scope) ); 
    appendStatement(assign_stmt, isSgBasicBlock(while_stmt->get_body()));

    transOmpVariables(target, bb1, buildIntVal(section_count - 1)); // This should happen before the barrier is inserted.

    // XOMP_sections_end() or XOMP_sections_end_nowait ();
    SgExprStatement* end_call = NULL; 
    if (hasClause(target, V_SgOmpNowaitClause))
      end_call = buildFunctionCallStmt("XOMP_sections_end_nowait", buildVoidType(), NULL, scope);
    else
      end_call = buildFunctionCallStmt("XOMP_sections_end", buildVoidType(), NULL, scope);

    appendStatement(end_call,bb1);
//    removeStatement(target);
  }

  // Two ways 
  //1. builtin function TODO
  //    __sync_fetch_and_add_4(&shared, (unsigned int)local);
  //2. using atomic runtime call: 
  //    GOMP_atomic_start (); // void GOMP_atomic_start (void); 
  //    shared = shared op local;
  //    GOMP_atomic_end (); // void GOMP_atomic_end (void); 
  // We use the 2nd method only for now, for simplicity and portability
  void transOmpAtomic(SgNode* node)
  {
    ROSE_ASSERT(node != NULL );
    SgOmpAtomicStatement* target = isSgOmpAtomicStatement(node);
    ROSE_ASSERT(target != NULL );
    SgScopeStatement * scope = target->get_scope();
    ROSE_ASSERT(scope != NULL );
    SgStatement * body = target->get_body();
    ROSE_ASSERT(body != NULL);
    
    replaceStatement(target, body, true);
#ifdef ENABLE_XOMP
    SgExprStatement* func_call_stmt1 = buildFunctionCallStmt("XOMP_atomic_start", buildVoidType(), NULL, scope);
    SgExprStatement* func_call_stmt2 = buildFunctionCallStmt("XOMP_atomic_end", buildVoidType(), NULL, scope);
#else
    SgExprStatement* func_call_stmt1 = buildFunctionCallStmt("GOMP_atomic_start", buildVoidType(), NULL, scope);
    SgExprStatement* func_call_stmt2 = buildFunctionCallStmt("GOMP_atomic_end", buildVoidType(), NULL, scope);
#endif
    insertStatementBefore(body, func_call_stmt1);
    // this is actually sensitive to the type of preprocessing Info
    // In most cases, we want to move up them (such as #ifdef etc)
    moveUpPreprocessingInfo (func_call_stmt1, body, PreprocessingInfo::before); 
    insertStatementAfter(body, func_call_stmt2);
  }


  //! Translate omp task
  /*
  The translation of omp task is similar to the one for omp parallel
  Please remember to call patchUpFirstprivateVariables() before this function to make implicit firstprivate
  variables explicit. 
  
  The gomp runtime function for omp task is:
  extern void GOMP_task (void (*fn) (void *), void *data, void (*cpyfn) (void *, void *), long arg_size, long arg_align, bool if_clause, unsigned flags) 
      1. void (*fn) (void *): the generated outlined function for the task body
      2. void *data: the parameters for the outlined function
      3. void (*cpyfn) (void *, void *): copy function to replace the default memcpy() from function data to each task's data
      4. long arg_size: specify the size of data
      5. long arg_align: alignment of the data
      6. bool if_clause: the value of if_clause. true --> 1, false -->0; default is set to 1 by GCC
      7. unsigned flags: untied (1) or not (0) 

   Since we use the ROSE outliner to generate the outlined function. The parameters are wrapped into an array of pointers to them
  So the calculation of data(parameter) size/align is simplified . They are all pointer types.
  */
  void transOmpTask(SgNode* node)
  {
    ROSE_ASSERT(node != NULL);
    SgOmpTaskStatement* target = isSgOmpTaskStatement(node);
    ROSE_ASSERT (target != NULL);

    // Liao 1/24/2011
    // For Fortran code, we have to insert EXTERNAL OUTLINED_FUNC into 
    // the function body containing the parallel region
    // TODO verify this is also necessary for OMP TASK
    SgFunctionDefinition * func_def = NULL;
    if (SageInterface::is_Fortran_language() )
    {
      func_def = getEnclosingFunctionDefinition(target);
      ROSE_ASSERT (func_def != NULL);
    }

    SgStatement * body =  target->get_body();
    ROSE_ASSERT(body != NULL);
    // Save preprocessing info as early as possible, avoiding mess up from the outliner
    AttachedPreprocessingInfoType save_buf1, save_buf2;
    cutPreprocessingInfo(target, PreprocessingInfo::before, save_buf1) ;
    cutPreprocessingInfo(target, PreprocessingInfo::after, save_buf2) ;

    // generate and insert an outlined function as a task
    std::string wrapper_name;
    ASTtools::VarSymSet_t syms;
    ASTtools::VarSymSet_t pdSyms3; // store all variables which should be passed by reference
    std::set<SgInitializedName*> readOnlyVars;
    SgFunctionDeclaration* outlined_func = generateOutlinedTask (node, wrapper_name, syms, pdSyms3);

    if (SageInterface::is_Fortran_language() )
    { // EXTERNAL outlined_function , otherwise the function name will be interpreted as a integer/real variable
      ROSE_ASSERT (func_def != NULL);
      // There could be an enclosing parallel region
      //SgBasicBlock * func_body = func_def->get_body();
      SgBasicBlock * enclosing_body = getEnclosingRegionOrFuncDefinition (target);
      ROSE_ASSERT (enclosing_body != NULL);
      SgAttributeSpecificationStatement* external_stmt1 = buildAttributeSpecificationStatement(SgAttributeSpecificationStatement::e_externalStatement)
;
      SgFunctionRefExp *func_ref1 = buildFunctionRefExp (outlined_func);
      external_stmt1->get_parameter_list()->prepend_expression(func_ref1);
      func_ref1->set_parent(external_stmt1->get_parameter_list());
      // must put it into the declaration statement part, after possible implicit/include statements, if any
      SgStatement* l_stmt = findLastDeclarationStatement (enclosing_body);
      if (l_stmt)
        insertStatementAfter(l_stmt,external_stmt1);
      else
        prependStatement(external_stmt1, enclosing_body);
    }


    SgScopeStatement * p_scope = target->get_scope();
    ROSE_ASSERT(p_scope != NULL);
    // Generate a call to it
   
    SgExprListExp* parameters =  NULL;
    //SgStatement* func_call = Outliner::generateCall (outlined_func, syms, readOnlyVars, wrapper_name,p_scope);
    //ROSE_ASSERT(func_call != NULL);

    // Replace the parallel region with the function call statement
    // TODO should we introduce another level of scope here?
    // SageInterface::replaceStatement(target,func_call, true);
    // hide this from the unparser TODO this call statement is not really necessary, only the call expression is needed
    //  Sg_File_Info* file_info = type_decl->get_file_info();
    //      file_info->unsetOutputInCodeGeneration ();
    //
    //func_call->get_file_info()->unsetOutputInCodeGeneration (); 
    SgExpression * parameter_data = NULL;
    SgExpression * parameter_cpyfn = NULL;
    SgExpression * parameter_arg_size = NULL;
    SgExpression * parameter_arg_align = NULL;
    SgExpression * parameter_if_clause =  NULL;
    SgExpression * parameter_untied = NULL;
    SgExpression * parameter_argcount = NULL;
    size_t parameter_count = syms.size();
   
    if (SageInterface::is_Fortran_language())
    { // Fortran case
    //  void xomp_task (void (*fn) (void *), void (*cpyfn) (void *, void *), int * arg_size, int * arg_align, 
    //                  int * if_clause, int * untied, int * argcount, ...)
      
        parameter_cpyfn=buildIntVal(0); // no special copy function for array of pointers
        parameter_arg_size = buildIntVal( parameter_count * sizeof(void*) );
        //  TODO get right alignment
        parameter_arg_align = buildIntVal(4);
    }
    else // C/C++ case
    //  void GOMP_task (void (*fn) (void *), void *data, void (*cpyfn) (void *, void *), long arg_size, long arg_align, 
    //                  bool if_clause, unsigned flags)
    { 
      if ( parameter_count == 0) // No parameters to be passed at all
      {
        parameter_data = buildIntVal(0);
        parameter_cpyfn=buildIntVal(0); // no copy function is needed
        parameter_arg_size = buildIntVal(0);
        parameter_arg_align = buildIntVal(0);
      }
      else
      {
        SgVarRefExp * data_ref = buildVarRefExp(wrapper_name, p_scope);
        ROSE_ASSERT (data_ref != NULL);
        SgType * data_type = data_ref->get_type();
        parameter_data =  buildAddressOfOp(data_ref);
        parameter_cpyfn=buildIntVal(0); // no special copy function for array of pointers
        // arg size of array of pointers = pointer_count * pointer_size
        // ROSE does not support cross compilation so sizeof(void*) can use as a workaround for now
        //we now use a structure containing pointers or non-pointer typed members to wrap parameters
        parameter_arg_size =  buildSizeOfOp(data_type);
        //  parameter_arg_size = buildIntVal( parameter_count* sizeof(void*));
        //  TODO get right alignment
        parameter_arg_align = buildIntVal(4);
        //parameter_arg_align = buildIntVal(sizeof(void*));
      }

    }

    if (hasClause(target, V_SgOmpIfClause))
    {
      Rose_STL_Container<SgOmpClause*> clauses = getClause(target, V_SgOmpIfClause);
      ROSE_ASSERT (clauses.size() ==1); // should only have one if ()
      SgOmpIfClause * if_clause = isSgOmpIfClause (clauses[0]);
      ROSE_ASSERT (if_clause->get_expression() != NULL);
      parameter_if_clause = copyExpression(if_clause->get_expression());
    }
    else
      parameter_if_clause = buildIntVal(1);

    if (hasClause(target, V_SgOmpUntiedClause))
      parameter_untied = buildIntVal(1);
    else  
      parameter_untied = buildIntVal(0);

    
   // parameters are different between Fortran and C/C++
   // To support pass-by-value and pass-by-reference in the XOMP runtime
   // We use a triplet for each parameter to be passed to XOMP
   // <pass_by_value-ref, value-size, parameter-address>
   // e.g. if a integer i is intended to be passed by value in the task
   //   we generate three argument for it: 1, sizeof(int), i
    // similarly, for an array item[10], passed by reference in the task
    //   we generate: 0, sizeof(void*), item
    //   As a result, the variable length argument list is 3 times the count of original parameters long
    if (SageInterface::is_Fortran_language())
    {
      parameters = buildExprListExp(buildFunctionRefExp(outlined_func),
        parameter_cpyfn, parameter_arg_size, parameter_arg_align, parameter_if_clause, parameter_untied);

      parameter_argcount =  buildIntVal (syms.size()*3);
      appendExpression (parameters,parameter_argcount);
      ASTtools::VarSymSet_t::iterator iter = syms.begin();
      for (; iter!=syms.end(); iter++)
      {
        const SgVariableSymbol * sb = *iter;
        bool b_pass_value = true;
        // Assumption: 
        //   transOmpVariables() should already handled most private, reduction variables
        //    Anything left should be passed by reference by default , except for loop index variables. 
        // We check if a variable is a loop index, and pass it by value. 
        //   
        // TODO more accurate way to decide on pass-by-value or pass-by-reference in patchUpPrivateVariables()
        //    and patchUpFirstprivateVariables()
        if (isLoopIndexVariable (sb->get_declaration(), target))
        {
          b_pass_value = true;
          appendExpression (parameters,buildIntVal(1));
        }
        else
        { // all other should be treated as shared variables ( pass-by-reference )
          b_pass_value = false;
          appendExpression (parameters,buildIntVal(0));
        }

        //2nd of the triplet, the size of the parameter type, 
        // if pass-by-value, the actual size
        // if pass-by-reference, the pointer size
        if (b_pass_value)
        { //TODO accurate calculation of type size for Fortran, assume integer for now
           // Provide an interface function for this.
          // Is it feasible to calculate all sizes during compilation time ??
          SgType * s_type = sb->get_type();
          if (isSgTypeInt(s_type))
            appendExpression (parameters,buildIntVal(sizeof(int)));
          else
          {
            printf("Error. transOmpTask(): unhandled Fortran type  (%s) for pass-by-value.\n",s_type->class_name().c_str());
            ROSE_ASSERT (false);
          }
        }
        else  
        { // get target platform's pointer size 
          appendExpression (parameters,buildIntVal(sizeof(void*)));
        }
        
        // the third of the triplet
        appendExpression (parameters, buildVarRefExp(const_cast<SgVariableSymbol *>(sb)));
      }
    }  
    else
    {
      parameters = buildExprListExp(buildFunctionRefExp(outlined_func),
        parameter_data, parameter_cpyfn, parameter_arg_size, parameter_arg_align, parameter_if_clause, parameter_untied);
    }

#ifdef ENABLE_XOMP
    SgExprStatement * s1 = buildFunctionCallStmt("XOMP_task", buildVoidType(), parameters, p_scope);
#else    
    SgExprStatement * s1 = buildFunctionCallStmt("GOMP_task", buildVoidType(), parameters, p_scope);
#endif
    SageInterface::replaceStatement(target,s1, true);

    // Keep preprocessing information
    // I have to use cut-paste instead of direct move since 
    // the preprocessing information may be moved to a wrong place during outlining
    // while the destination node is unknown until the outlining is done.
    pastePreprocessingInfo(s1, PreprocessingInfo::before, save_buf1);
    pastePreprocessingInfo(s1, PreprocessingInfo::after, save_buf2);
  }

  //! Translate the ordered directive, (not the ordered clause)
  void transOmpOrdered(SgNode* node)
  {
    ROSE_ASSERT(node != NULL );
    SgOmpOrderedStatement* target = isSgOmpOrderedStatement(node);
    ROSE_ASSERT(target != NULL );
    SgScopeStatement * scope = target->get_scope();
    ROSE_ASSERT(scope != NULL );
    SgStatement * body = target->get_body();
    ROSE_ASSERT(body != NULL);

    replaceStatement(target, body,true);
#ifdef ENABLE_XOMP
    SgExprStatement* func_call_stmt1 = buildFunctionCallStmt("XOMP_ordered_start", buildVoidType(), NULL, scope);
    SgExprStatement* func_call_stmt2 = buildFunctionCallStmt("XOMP_ordered_end", buildVoidType(), NULL, scope);
#else
    SgExprStatement* func_call_stmt1 = buildFunctionCallStmt("GOMP_ordered_start", buildVoidType(), NULL, scope);
    SgExprStatement* func_call_stmt2 = buildFunctionCallStmt("GOMP_ordered_end", buildVoidType(), NULL, scope);
#endif
    insertStatementBefore(body, func_call_stmt1);
    insertStatementAfter(body, func_call_stmt2);
  }

  // Two cases:
  // unnamed one
  //   GOMP_critical_start ();
  //   work()
  //   GOMP_critical_end ();
  //
  // named one: 
  //  static gomp_mutex_t  &gomp_critical_user_aaa;
  //  GOMP_critical_name_start (&gomp_critical_user_aaa);
  //  work()
  //  GOMP_critical_name_end (&gomp_critical_user_aaa);
  //
  void transOmpCritical(SgNode* node)
  {
    ROSE_ASSERT(node != NULL );
    SgOmpCriticalStatement* target = isSgOmpCriticalStatement(node);
    ROSE_ASSERT(target != NULL );
    SgScopeStatement * scope = target->get_scope();
    ROSE_ASSERT(scope != NULL );

    SgStatement * body = target->get_body();
    ROSE_ASSERT(body != NULL);

    replaceStatement(target, body,true);

    SgExprStatement* func_call_stmt1=NULL, * func_call_stmt2 =NULL;
    string c_name = target->get_name().getString();
#ifdef ENABLE_XOMP    
    // assign a default name for the unnamed critical to simplify the translation
    // GOMP actually have a dedicated function to support unnamed critical
    // We generate a default name for it and use the named critical support function instead to
    // be consistent with OMNI
      string g_lock_name = "xomp_critical_user_" + c_name;
      SgGlobal* global = getGlobalScope(target);
      ROSE_ASSERT(global!=NULL);
      // the lock variable may already be declared.
      SgVariableSymbol* sym = lookupVariableSymbolInParentScopes(SgName(g_lock_name),global); 
      if (sym == NULL)
      {
        SgVariableDeclaration* vardecl = buildVariableDeclaration(g_lock_name, buildPointerType(buildVoidType()), NULL, global);
        setStatic(vardecl);
        prependStatement(vardecl,global);
        sym = getFirstVarSym(vardecl);
      }

      SgExprListExp * param1= buildExprListExp(buildAddressOfOp(buildVarRefExp(sym)));
      SgExprListExp * param2= buildExprListExp(buildAddressOfOp(buildVarRefExp(sym)));

      func_call_stmt1 = buildFunctionCallStmt("XOMP_critical_start", buildVoidType(), param1, scope);
      func_call_stmt2 = buildFunctionCallStmt("XOMP_critical_end", buildVoidType(), param2, scope);
#else    
    if (c_name.length()==0)
    {
      func_call_stmt1 = buildFunctionCallStmt("GOMP_critical_start", buildVoidType(), NULL, scope);
      func_call_stmt2 = buildFunctionCallStmt("GOMP_critical_end", buildVoidType(), NULL, scope);
    }
    else
    {
      string g_lock_name = "gomp_critical_user_" + c_name;
      SgGlobal* global = getGlobalScope(target);
      ROSE_ASSERT(global!=NULL);
      // gomp_mutex_t is not declared by the RTL header. We use int instead.
      SgVariableDeclaration* vardecl = buildVariableDeclaration(g_lock_name, buildPointerType(buildVoidType()), NULL, global);
      //SgVariableDeclaration* vardecl = buildVariableDeclaration(g_lock_name, buildOpaqueType("gomp_mutex_t",global), NULL, global);
      setStatic(vardecl);
      prependStatement(vardecl,global);
      SgExprListExp * param1= buildExprListExp(buildAddressOfOp(buildVarRefExp(vardecl)));
      SgExprListExp * param2= buildExprListExp(buildAddressOfOp(buildVarRefExp(vardecl)));
      func_call_stmt1 = buildFunctionCallStmt("GOMP_critical_name_start", buildVoidType(), param1, scope);
      func_call_stmt2 = buildFunctionCallStmt("GOMP_critical_name_end", buildVoidType(), param2, scope);
    }
#endif    

    insertStatementBefore(body, func_call_stmt1);
    insertStatementAfter(body, func_call_stmt2);
  }

  //! Simply replace the pragma with a function call to void GOMP_taskwait(void); 
  void transOmpTaskwait(SgNode * node)
  {
    ROSE_ASSERT(node != NULL );
    SgOmpTaskwaitStatement* target = isSgOmpTaskwaitStatement(node);
    ROSE_ASSERT(target != NULL );
    SgScopeStatement * scope = target->get_scope();
    ROSE_ASSERT(scope != NULL );
#ifdef ENABLE_XOMP
    SgExprStatement* func_call_stmt = buildFunctionCallStmt("XOMP_taskwait", buildVoidType(), NULL, scope);
#else    
    SgExprStatement* func_call_stmt = buildFunctionCallStmt("GOMP_taskwait", buildVoidType(), NULL, scope);
#endif
    replaceStatement(target, func_call_stmt, true);
  }

  //! Simply replace the pragma with a function call to void GOMP_barrier (void); 
  void transOmpBarrier(SgNode * node)
  {
    ROSE_ASSERT(node != NULL );
    SgOmpBarrierStatement* target = isSgOmpBarrierStatement(node);
    ROSE_ASSERT(target != NULL );
    SgScopeStatement * scope = target->get_scope();
    ROSE_ASSERT(scope != NULL );

#ifdef ENABLE_XOMP // test new translation targeting a middle layer of runtime library
    SgExprStatement* func_call_stmt = buildFunctionCallStmt("XOMP_barrier", buildVoidType(), NULL, scope);
#else
    SgExprStatement* func_call_stmt = buildFunctionCallStmt("GOMP_barrier", buildVoidType(), NULL, scope);
#endif    
    replaceStatement(target, func_call_stmt, true);
  }

  //! Simply replace the pragma with a function call to __sync_synchronize ();
  void transOmpFlush(SgNode * node)
  {
    ROSE_ASSERT(node != NULL );
    SgOmpFlushStatement* target = isSgOmpFlushStatement(node);
    ROSE_ASSERT(target != NULL );
    SgScopeStatement * scope = target->get_scope();
    ROSE_ASSERT(scope != NULL );

#ifdef ENABLE_XOMP
    SgExprStatement* func_call_stmt = buildFunctionCallStmt("XOMP_flush_all", buildVoidType(), NULL, scope);
#else
    SgExprStatement* func_call_stmt = buildFunctionCallStmt("__sync_synchronize", buildVoidType(), NULL, scope);
#endif
    replaceStatement(target, func_call_stmt, true);
  }

  //! Simply move the body up and remove omp target directive since nothing to be done at this level
  // We essentially only support combined omp target parallel .... , even the code uses separated styles
  // outlining and data handling are handled by transOmpTargetParallel()
  void transOmpTarget(SgNode * node)
  {
    ROSE_ASSERT(node != NULL );
    SgOmpTargetStatement* target = isSgOmpTargetStatement(node);
    ROSE_ASSERT(target != NULL );

    SgScopeStatement * scope = target->get_scope();
    ROSE_ASSERT(scope != NULL );

    SgBasicBlock* body = isSgBasicBlock(target->get_body());
    ROSE_ASSERT(body != NULL );
    body->set_parent(NULL);
    target->set_body(NULL);

    replaceStatement (target, body, true); 
   // removeStatement(target);
  }

  //! Simply move the body up and remove omp target data directive since nothing to be done at this level for now
  //  all map() clauses should already be handled when translating the inner "omp parallel" region
  // TODO: translate if() and device() clauses
  void transOmpTargetData(SgNode * node)
  {
    ROSE_ASSERT(node != NULL );
    SgOmpTargetDataStatement* target = isSgOmpTargetDataStatement(node);
    ROSE_ASSERT(target != NULL );

    SgScopeStatement * scope = target->get_scope();
    ROSE_ASSERT(scope != NULL );

    if (useDDE)
      transOmpMapVariables (target);

    SgBasicBlock* body = isSgBasicBlock(target->get_body());
    ROSE_ASSERT(body != NULL );
    body->set_parent(NULL);
    target->set_body(NULL);


    replaceStatement (target, body, true); 
    attachComment (body, "Translated from #pragma omp target data ...");
   // removeStatement(target);
  }


  //! Add __thread for each threadprivate variable's declaration statement and remove the #pragma omp threadprivate(...) 
  void transOmpThreadprivate(SgNode * node)
  {
    ROSE_ASSERT(node != NULL );
    SgOmpThreadprivateStatement* target = isSgOmpThreadprivateStatement(node);
    ROSE_ASSERT(target != NULL );

    SgVarRefExpPtrList nameList = target->get_variables ();
    for (size_t i = 0; i<nameList.size(); i++)
    {
      SgInitializedName* init_name = nameList[i]->get_symbol()->get_declaration();
      ROSE_ASSERT(init_name != NULL);
      SgVariableDeclaration*  decl = isSgVariableDeclaration(init_name-> get_declaration());
      ROSE_ASSERT (decl != NULL);
     // cout<<"setting TLS for decl:"<<decl->unparseToString()<< endl;
      decl->get_declarationModifier().get_storageModifier().set_thread_local_storage(true);
      // choice between set TLS to declaration or init_name (not working) ?
     // init_name-> get_storageModifier ().set_thread_local_storage (true); 
    }

    // 6/8/2010, handling #if attached to #pragma omp threadprivate
    SgStatement* n_stmt = getNextStatement(target);
    if (n_stmt == NULL) 
    {
      cerr<<"Warning: found an omp threadprivate directive without a following statement."<<endl;
      cerr<<"Warning: the attached preprocessing information to the directive may get lost during translation!"<<endl;
    }
    else
    {
      // preserve preprocessing information attached to the pragma,
      // by moving it to the beginning of the preprocessing info list of the next statement .
      movePreprocessingInfo(target, n_stmt, PreprocessingInfo::before, PreprocessingInfo::before, true);
    }

    removeStatement(target);
  }


  //! Collect variables from OpenMP clauses: including private, firstprivate, lastprivate, reduction, etc.
  SgInitializedNamePtrList collectClauseVariables (SgOmpClauseBodyStatement * clause_stmt, const VariantT & vt)
  {
    return collectClauseVariables(clause_stmt, VariantVector(vt));
  }

  // Collect variables from an OpenMP clause: including private, firstprivate, lastprivate, reduction, etc.
  SgInitializedNamePtrList collectClauseVariables (SgOmpClauseBodyStatement * clause_stmt, const VariantVector & vvt)
  {
    SgInitializedNamePtrList result, result2;
    ROSE_ASSERT(clause_stmt != NULL);
    Rose_STL_Container<SgOmpClause*> p_clause =
      NodeQuery::queryNodeList<SgOmpClause>(clause_stmt->get_clauses(),vvt);
    for (size_t i =0; i< p_clause.size(); i++) // can have multiple reduction clauses of different reduction operations
    {  
      //result2 = isSgOmpVariablesClause(p_clause[i])->get_variables();  
      // get initialized name from varRefExp
      SgVarRefExpPtrList refs = isSgOmpVariablesClause(p_clause[i])->get_variables();
      result2.clear();
      for (size_t j =0; j< refs.size(); j++)
         result2.push_back(refs[j]->get_symbol()->get_declaration()); 
      std::copy(result2.begin(), result2.end(), back_inserter(result));
    }
    return result;
  }

  SgExpression* getClauseExpression(SgOmpClauseBodyStatement * clause_stmt, const VariantVector & vvt)
  {
     SgExpression* expr = NULL;
     ROSE_ASSERT(clause_stmt != NULL);
     Rose_STL_Container<SgOmpClause*> p_clause = 
       NodeQuery::queryNodeList<SgOmpClause>(clause_stmt->get_clauses(),vvt);
     //It is possible that the requested clauses are not found. We allow returning NULL expression.  
     //Liao, 6/16/2015
     if (p_clause.size()>=1)
       expr = isSgOmpExpressionClause(p_clause[0])->get_expression();
     return expr; 
  }

  //! Collect all variables from OpenMP clauses associated with an omp statement: private, reduction, etc 
  SgInitializedNamePtrList collectAllClauseVariables (SgOmpClauseBodyStatement * clause_stmt)
  {
    ROSE_ASSERT(clause_stmt != NULL);

    VariantVector vvt = VariantVector(V_SgOmpCopyinClause);
    vvt.push_back(V_SgOmpCopyprivateClause);
    vvt.push_back(V_SgOmpFirstprivateClause);
    vvt.push_back(V_SgOmpLastprivateClause);
    vvt.push_back(V_SgOmpPrivateClause);
    vvt.push_back(V_SgOmpReductionClause);
    // TODO : do we care about shared(var_list)?

    return collectClauseVariables(clause_stmt, vvt);
  }

  bool isInClauseVariableList(SgInitializedName* var, SgOmpClauseBodyStatement * clause_stmt, const VariantVector& vvt)
  {
    SgInitializedNamePtrList var_list = collectClauseVariables (clause_stmt, vvt);
    if (find(var_list.begin(), var_list.end(), var) != var_list.end() )
      return true;
    else
      return false;
  }

   //! Return a reduction variable's reduction operation type
   SgOmpClause::omp_reduction_operator_enum getReductionOperationType(SgInitializedName* init_name, SgOmpClauseBodyStatement* clause_stmt)
   {
     SgOmpClause::omp_reduction_operator_enum result = SgOmpClause::e_omp_reduction_unknown;
     bool found = false;
     ROSE_ASSERT(init_name != NULL);
     ROSE_ASSERT(clause_stmt!= NULL);
     Rose_STL_Container<SgOmpClause*> p_clause =
       NodeQuery::queryNodeList<SgOmpClause>(clause_stmt->get_clauses(),V_SgOmpReductionClause);
     ROSE_ASSERT(p_clause.size() >0); // must be have at least reduction clause

     for (size_t i =0; i< p_clause.size(); i++) // can have multiple reduction clauses of different reduction operations
     {
       SgOmpReductionClause* r_clause = isSgOmpReductionClause(p_clause[i]);
       ROSE_ASSERT(r_clause != NULL );
       SgVarRefExpPtrList refs = isSgOmpVariablesClause(r_clause)->get_variables();
       SgInitializedNamePtrList var_list ; //= isSgOmpVariablesClause(r_clause)->get_variables();
       for (size_t j=0; j< refs.size(); j++)
         var_list.push_back (refs[j]->get_symbol()->get_declaration());
       SgInitializedNamePtrList::const_iterator iter = find (var_list.begin(), var_list.end(), init_name);
       if (iter != var_list.end())
       {
         result = r_clause->get_operation();
         found = true;
         break;
       }
     }
     // Must have a hit
     ROSE_ASSERT(found == true);
     return result;
   }  

   //! Create an initial value according to reduction operator type
   SgExpression* createInitialValueExp(SgOmpClause::omp_reduction_operator_enum r_operator)
   {
     SgExpression * result = NULL;
     switch (r_operator )
     {
       // 0: + - ! ^ ||  ior ieor
       case SgOmpClause::e_omp_reduction_plus:
       case SgOmpClause::e_omp_reduction_minus:
       case SgOmpClause::e_omp_reduction_bitor:
       case SgOmpClause::e_omp_reduction_bitxor:
       case SgOmpClause::e_omp_reduction_or:
       case SgOmpClause::e_omp_reduction_ior:
       case SgOmpClause::e_omp_reduction_ieor:
          result = buildIntVal(0);
          break;
       // 1: * &&
       case SgOmpClause::e_omp_reduction_mul:
       case SgOmpClause::e_omp_reduction_bitand:
          result = buildIntVal(1);
          break;
        // TODO
       case SgOmpClause::e_omp_reduction_logand:
       case SgOmpClause::e_omp_reduction_logor:
       case SgOmpClause::e_omp_reduction_and:
       case SgOmpClause::e_omp_reduction_eqv:
       case SgOmpClause::e_omp_reduction_neqv:
       case SgOmpClause::e_omp_reduction_max:
       case SgOmpClause::e_omp_reduction_min:
       case SgOmpClause::e_omp_reduction_iand:
          
       case SgOmpClause::e_omp_reduction_unknown:
       case SgOmpClause::e_omp_reduction_last:
       default:
         cerr<<"Illegal or unhandled reduction operator kind: "<< r_operator <<endl;
         ROSE_ASSERT(false);
     }

     return result; 
   }

  //! Check if a variable is in a variable list of a given clause type
  bool isInClauseVariableList(SgInitializedName* var, SgOmpClauseBodyStatement * clause_stmt, const VariantT& vt)
  {
    return isInClauseVariableList(var, clause_stmt, VariantVector(vt));
  }

 // lastprivate can be used with loop constructs or sections.
   /* if (i is the last iteration)
   *   *shared_i_p = local_i
   *
   * The judge of last iteration is based on the iteration space increment direction and loop stop conditions
   * Incremental loops
   *      < upper:   last iteration ==> i >= upper
   *      <=     :                      i> upper
   * Decremental loops     
   *      > upper:   last iteration ==> i <= upper
   *      >=     :                      i < upper
   * AST: Orphaned worksharing OmpStatement is SgOmpForStatement->get_body() is SgForStatement
   *     
   *  We use bottom up traversal, the inner omp for loop has already been translated, so we have to get the original upper bound via parameter
   *
   *  Another tricky case is that when some threads don't get any iterations to work on, the initial _p_index may still trigger the lastprivate 's 
   *     if (_p_index>orig_bound) statement
   *  We add a condition to test if the thread really worked on at least on iteration before compare the _p_index and the original boundary
   *     if (_p_index != p_lower_ && _p_index>orig_bound) 
   *       statement
   *
   *  Parameters:
   *    ompStmt: the OpenMP statement node with a lastprivate clause
   *    end_stmt_list: a list of statement which will be append to the end of bb1. The generated if-stmt will be added to the end of this list
   *    bb1: the basic block affected by the lastprivate clause
   *    orig_var: the initialized name for the original lastprivate variable. Necessary since transOmpLoop will replace loop index with changed one
   *    local_decl: the variable declaration for the local copy of the lastprivate variable
   *    orig_loop_upper: the worksharing construct's upper limit: 
   *       for-loop: the loop upper value, 
   *       sections: the section count - 1
   *
   * */
static void insertOmpLastprivateCopyBackStmts(SgStatement* ompStmt, vector <SgStatement* >& end_stmt_list,  SgBasicBlock* bb1, 
                              SgInitializedName* orig_var, SgVariableDeclaration* local_decl, SgExpression* orig_loop_upper)
{
  SgStatement* save_stmt = NULL;
  if (isSgOmpForStatement(ompStmt))
  {
    ROSE_ASSERT (orig_loop_upper != NULL);
    Rose_STL_Container <SgNode*> loops = NodeQuery::querySubTree (bb1, V_SgForStatement);
    ROSE_ASSERT (loops.size() != 0); // there must be 1 for loop under SgOmpForStatement
    SgForStatement* top_loop = isSgForStatement(loops[0]);
    ROSE_ASSERT (top_loop != NULL);
    //Get essential loop information
    SgInitializedName* loop_index;
    SgExpression* loop_lower, *loop_upper, *loop_step;
    SgStatement* loop_body;
    bool  isIncremental;
    bool isInclusiveBound;
    bool isCanonical = SageInterface::isCanonicalForLoop (top_loop, &loop_index, & loop_lower, & loop_upper, & loop_step, &loop_body, & isIncremental, & isInclusiveBound);
    ROSE_ASSERT (isCanonical == true);
    SgExpression* if_cond= NULL;
    SgStatement* if_cond_stmt = NULL;
    // we need the original upper bound!!
    if (isIncremental)
    {
      if (isInclusiveBound) // <= --> >
      {
        if_cond= buildGreaterThanOp(buildVarRefExp(loop_index, bb1), copyExpression(orig_loop_upper));
      }
      else // < --> >=
      {
        if_cond= buildGreaterOrEqualOp(buildVarRefExp(loop_index, bb1), copyExpression(orig_loop_upper));
      }
    }
    else
    { // decremental loop
      if (isInclusiveBound) // >= --> <
      {
        if_cond= buildLessThanOp(buildVarRefExp(loop_index, bb1), copyExpression(orig_loop_upper));
      }
      else // > --> <=
      {
        if_cond= buildLessOrEqualOp(buildVarRefExp(loop_index, bb1), copyExpression(orig_loop_upper));
      }
    }
    // Add (_p_index != _p_lower) as another condition, making sure the current thread really worked on at least one iteration
    // Otherwise some thread which does not run any iteration may have a big initial _p_index and trigger the if statement's condition
    if_cond_stmt = buildExprStatement(buildAndOp(buildNotEqualOp(buildVarRefExp(loop_index, bb1), copyExpression(loop_lower)), if_cond)) ;
    SgStatement* true_body = buildAssignStatement(buildVarRefExp(orig_var, bb1), buildVarRefExp(local_decl));
    save_stmt = buildIfStmt(if_cond_stmt, true_body, NULL);
  }
  else if (isSgOmpSectionsStatement(ompStmt))
  {
    ROSE_ASSERT (orig_loop_upper != NULL);
    Rose_STL_Container <SgNode*> while_stmts = NodeQuery::querySubTree (bb1, V_SgWhileStmt);
    ROSE_ASSERT  (while_stmts.size()!=0);
    SgWhileStmt * top_while_stmt = isSgWhileStmt(while_stmts[0]);
    ROSE_ASSERT(top_while_stmt != NULL);
    //Get the section id variable from while-stmt  while(section_id >= 0) {}
    // SgWhileStmt -> SgExprStatement -> SgGreaterOrEqualOp-> SgVarRefExp
    SgExprStatement* exp_stmt = isSgExprStatement(top_while_stmt->get_condition());
    ROSE_ASSERT (exp_stmt != NULL);
    SgGreaterOrEqualOp* ge_op = isSgGreaterOrEqualOp(exp_stmt->get_expression());
    ROSE_ASSERT (ge_op != NULL);
    SgVarRefExp* var_ref = isSgVarRefExp(ge_op->get_lhs_operand()); 
    ROSE_ASSERT (var_ref != NULL);
    string switch_index_name = (var_ref->get_symbol()->get_name()).getString();
    SgExpression* if_cond= NULL;
    SgStatement* if_cond_stmt = NULL;
    if_cond= buildEqualityOp(buildVarRefExp((switch_index_name+"_save"), bb1), orig_loop_upper);// no need copy orig_loop_upper here
    if_cond_stmt = buildExprStatement(if_cond) ;
    SgStatement* true_body = buildAssignStatement(buildVarRefExp(orig_var, bb1), buildVarRefExp(local_decl));
    save_stmt = buildIfStmt(if_cond_stmt, true_body, NULL);
  }
  else  
  {
    cerr<<"Illegal SgOmpxx for lastprivate variable: \nOmpStatement is:"<< ompStmt->class_name()<<endl;
    cerr<<"lastprivate variable is:"<<orig_var->get_name().getString()<<endl;
    ROSE_ASSERT (false);
  }
  end_stmt_list.push_back(save_stmt);

}

  //!Generate copy-back statements for reduction variables
  // end_stmt_list: the statement lists to be appended
  // bb1: the affected code block by the reduction clause
  // orig_var: the reduction variable's original copy
  // local_decl: the local copy of the reduction variable
  // Two ways to do the reduction operation: 
  //1. builtin function TODO
  //    __sync_fetch_and_add_4(&shared, (unsigned int)local);
  //2. using atomic runtime call: 
  //    GOMP_atomic_start ();
  //    shared = shared op local;
  //    GOMP_atomic_end ();
  // We use the 2nd method only for now for simplicity and portability
static void insertOmpReductionCopyBackStmts (SgOmpClause::omp_reduction_operator_enum r_operator, vector <SgStatement* >& end_stmt_list,  SgBasicBlock* bb1, SgInitializedName* orig_var, SgVariableDeclaration* local_decl)
{
#ifdef ENABLE_XOMP
  SgExprStatement* atomic_start_stmt = buildFunctionCallStmt("XOMP_atomic_start", buildVoidType(), NULL, bb1); 
#else  
  SgExprStatement* atomic_start_stmt = buildFunctionCallStmt("GOMP_atomic_start", buildVoidType(), NULL, bb1); 
#endif  
  end_stmt_list.push_back(atomic_start_stmt);   
  SgExpression* r_exp = NULL;
  switch (r_operator) 
  {
    case SgOmpClause::e_omp_reduction_plus:
      r_exp = buildAddOp(buildVarRefExp(orig_var, bb1), buildVarRefExp(local_decl)); 
      break;
    case SgOmpClause::e_omp_reduction_mul:
      r_exp = buildMultiplyOp(buildVarRefExp(orig_var, bb1), buildVarRefExp(local_decl)); 
      break;
    case SgOmpClause::e_omp_reduction_minus:
      r_exp = buildSubtractOp(buildVarRefExp(orig_var, bb1), buildVarRefExp(local_decl)); 
      break;
    case SgOmpClause::e_omp_reduction_bitand:
      r_exp = buildBitAndOp(buildVarRefExp(orig_var, bb1), buildVarRefExp(local_decl)); 
      break;
    case SgOmpClause::e_omp_reduction_bitor:
      r_exp = buildBitOrOp(buildVarRefExp(orig_var, bb1), buildVarRefExp(local_decl)); 
      break;
    case SgOmpClause::e_omp_reduction_bitxor: 
      r_exp = buildBitXorOp(buildVarRefExp(orig_var, bb1), buildVarRefExp(local_decl)); 
      break;
    case SgOmpClause::e_omp_reduction_logand:
      r_exp = buildAndOp(buildVarRefExp(orig_var, bb1), buildVarRefExp(local_decl)); 
      break;
    case SgOmpClause::e_omp_reduction_logor:
      r_exp = buildOrOp(buildVarRefExp(orig_var, bb1), buildVarRefExp(local_decl)); 
      break;
      // TODO Fortran operators.   
    case SgOmpClause::e_omp_reduction_and: // Fortran .and.
    case SgOmpClause::e_omp_reduction_or: // Fortran .or.
    case SgOmpClause::e_omp_reduction_eqv: 
    case SgOmpClause::e_omp_reduction_neqv:
    case SgOmpClause::e_omp_reduction_max:
    case SgOmpClause::e_omp_reduction_min:
    case SgOmpClause::e_omp_reduction_iand:
    case SgOmpClause::e_omp_reduction_ior:
    case SgOmpClause::e_omp_reduction_ieor:
    case SgOmpClause::e_omp_reduction_unknown: 
    case SgOmpClause::e_omp_reduction_last:
    default:
        cerr<<"Illegal or unhandled reduction operator type:"<< r_operator<<endl;
    }
    SgStatement* reduction_stmt = buildAssignStatement(buildVarRefExp(orig_var, bb1), r_exp);
    end_stmt_list.push_back(reduction_stmt);   
#ifdef ENABLE_XOMP
    SgExprStatement* atomic_end_stmt = buildFunctionCallStmt("XOMP_atomic_end", buildVoidType(), NULL, bb1);  
#else    
    SgExprStatement* atomic_end_stmt = buildFunctionCallStmt("GOMP_atomic_end", buildVoidType(), NULL, bb1);  
#endif    
    end_stmt_list.push_back(atomic_end_stmt);   
  }

//! Liao 2/12/2013. Insert the thread-block inner level reduction statement into the end of the end_stmt_list
// e.g.  xomp_inner_block_reduction_float (local_error, per_block_error, XOMP_REDUCTION_PLUS);
static void insertInnerThreadBlockReduction(SgOmpClause::omp_reduction_operator_enum r_operator, vector <SgStatement* >& end_stmt_list,  SgBasicBlock* bb1
, SgInitializedName* orig_var, SgVariableDeclaration* local_decl, SgVariableDeclaration* per_block_decl)
{
   ROSE_ASSERT (bb1 && orig_var && local_decl && per_block_decl);  
   // the integer value representing different reduction operations, defined within libxomp.h for accelerator model
   // TODO refactor the code to have a function converting operand types to integers
  int op_value = -1;
  switch (r_operator)
  {
    case SgOmpClause::e_omp_reduction_plus:
      op_value = 6;
      break;
    case SgOmpClause::e_omp_reduction_minus:
      op_value = 7;
      break;
    case SgOmpClause::e_omp_reduction_mul:
      op_value = 8;
      break;
    case SgOmpClause::e_omp_reduction_bitand:
      op_value = 9;
      break;
    case SgOmpClause::e_omp_reduction_bitor:
      op_value = 10;
      break;
    case SgOmpClause::e_omp_reduction_bitxor:
      op_value = 11;
      break;
    case SgOmpClause::e_omp_reduction_logand:
      op_value = 12;
      break;
    case SgOmpClause::e_omp_reduction_logor:
      op_value = 13;
      break;
      //TODO: more operation types
    case SgOmpClause::e_omp_reduction_and: // Fortran .and.
    case SgOmpClause::e_omp_reduction_or: // Fortran .or.
    case SgOmpClause::e_omp_reduction_eqv:
    case SgOmpClause::e_omp_reduction_neqv:
    case SgOmpClause::e_omp_reduction_max:
    case SgOmpClause::e_omp_reduction_min:
    case SgOmpClause::e_omp_reduction_iand:
    case SgOmpClause::e_omp_reduction_ior:
    case SgOmpClause::e_omp_reduction_ieor:
    case SgOmpClause::e_omp_reduction_unknown:
    case SgOmpClause::e_omp_reduction_last:
    default:
      cerr<<"Error. insertThreadBlockReduction() in omp_lowering.cpp: Illegal or unhandled reduction operator type:"<< r_operator<<endl;
  }

  SgVariableSymbol* var_sym = getFirstVarSym(per_block_decl);
  ROSE_ASSERT (var_sym != NULL);
  SgPointerType* var_type = isSgPointerType(var_sym->get_type());
  ROSE_ASSERT (var_type != NULL);
  //TODO: this could be risky. It is better to have our own conversion function to have full control over it.
  string type_str = var_type->get_base_type()->unparseToString();
  per_block_reduction_map[var_sym] = op_value; // save the per block symbol and its corresponding reduction integer value defined in the libxomp.h 
  SgIntVal* reduction_op = buildIntVal (op_value);
  SgExprListExp * parameter_list = buildExprListExp (buildVarRefExp(local_decl), buildVarRefExp(per_block_decl), reduction_op);
  SgStatement* func_call_stmt = buildFunctionCallStmt("xomp_inner_block_reduction_"+type_str, buildVoidType(),parameter_list ,bb1);
  end_stmt_list.push_back(func_call_stmt);
}
   //TODO move to sageInterface advanced transformation ???
   //! Generate element-by-element assignment from a right-hand array to left_hand array variable. 
   //
   //e.g.  for int a[M][N], b[M][N],  a=b is implemented as follows:
   //
   //  int element_count = ...;
   //  int *a_ap = (int *)a;
   //  int *b_ap = (int *)b;
   //  int i;
   //  for (i=0;i<element_count; i++) 
   //    *(b_ap+i) = *(a_ap+i);
   //
   static  SgBasicBlock* generateArrayAssignmentStatements
   (SgInitializedName* left_operand, SgInitializedName* right_operand, SgScopeStatement* scope)
   {
     // parameter validation
      ROSE_ASSERT(scope != NULL); // enforce top-down AST construction here for simplicity
      ROSE_ASSERT (left_operand != NULL);
      ROSE_ASSERT (right_operand != NULL);

      SgType* left_type = left_operand->get_type();
      SgType* right_type = right_operand->get_type();
      SgArrayType* left_array_type = isSgArrayType(left_type);
      SgArrayType* right_array_type = isSgArrayType(right_type);

      ROSE_ASSERT (left_array_type != NULL);
      ROSE_ASSERT (right_array_type != NULL);
      // make sure two array are compatible: same dimension, bounds, and element types, etc.
      ROSE_ASSERT (getElementType(left_array_type) == getElementType(right_array_type));
      int dim_count = getDimensionCount(left_array_type);
      ROSE_ASSERT (dim_count == getDimensionCount(right_array_type));
      int element_count = getArrayElementCount (left_array_type); 
      ROSE_ASSERT (element_count == (int) getArrayElementCount (right_array_type));

     SgBasicBlock* bb = buildBasicBlock();
       // front_stmt_list.push_back() will handle this later on.
       // Keep this will cause duplicated appendStatement()
      // appendStatement(bb, scope);
     
         // int *a_ap = (int*) a;
      string right_name = right_operand->get_name().getString(); 
      string right_name_p = right_name+"_ap"; // array pointer (ap)
      SgType* elementPointerType = buildPointerType(buildIntType());
      SgAssignInitializer * initor = buildAssignInitializer
             (buildCastExp(buildVarRefExp(right_operand,scope),elementPointerType),elementPointerType);
      SgVariableDeclaration* decl_right = buildVariableDeclaration (right_name_p, elementPointerType, initor, bb );
     appendStatement(decl_right, bb);
      
      // int *b_ap = (int*) b;
      string left_name = left_operand->get_name().getString(); 
      string left_name_p = left_name+"_ap";
      SgAssignInitializer * initor2 = buildAssignInitializer
             (buildCastExp(buildVarRefExp(left_operand,scope),elementPointerType),elementPointerType);
      SgVariableDeclaration* decl_left = buildVariableDeclaration (left_name_p, elementPointerType, initor2, bb );
     appendStatement(decl_left, bb);
   
     // int i;
     SgVariableDeclaration* decl_i = buildVariableDeclaration("_p_i", buildIntType(), NULL, bb);
     appendStatement(decl_i, bb);

   //  for (i=0;i<element_count; i++) 
   //    *(b_ap+i) = *(a_ap+i);
    SgStatement* init_stmt = buildAssignStatement(buildVarRefExp(decl_i), buildIntVal(0));
    SgStatement* test_stmt = buildExprStatement(buildLessThanOp(buildVarRefExp(decl_i),buildIntVal(element_count)));
    SgExpression* incr_exp = buildPlusPlusOp(buildVarRefExp(decl_i),SgUnaryOp::postfix);
    SgStatement* loop_body = buildAssignStatement(
         buildPointerDerefExp(buildAddOp(buildVarRefExp(decl_left),buildVarRefExp(decl_i))),
         buildPointerDerefExp(buildAddOp(buildVarRefExp(decl_right),buildVarRefExp(decl_i)))
          );
    SgForStatement* for_stmt = buildForStatement(init_stmt, test_stmt, incr_exp, loop_body);
     appendStatement(for_stmt, bb);

     return bb;
   }

  //SgBasicBlock * getEnclosingRegionOrFuncDefinition(SgBasicBlock *orig_scope)
  SgBasicBlock * getEnclosingRegionOrFuncDefinition(SgNode *orig_scope)
  {
    ROSE_ASSERT (SageInterface::is_Fortran_language() == true);
    // find the right scope (target body) to insert the declaration, start from the original scope
    SgBasicBlock* t_body = NULL;
  
    //find enclosing parallel region's body
    SgOmpParallelStatement * omp_stmt = isSgOmpParallelStatement(getEnclosingNode<SgOmpParallelStatement>(orig_scope));
    if (omp_stmt)
    {
      SgBasicBlock * omp_body = isSgBasicBlock(omp_stmt->get_body());
      ROSE_ASSERT(omp_body != NULL);
      t_body = omp_body;
    }
    else
    {
      // Find enclosing function body
      SgFunctionDefinition* func_def = getEnclosingProcedure (orig_scope);
      ROSE_ASSERT (func_def != NULL);
      SgBasicBlock * f_body = func_def->get_body();
      ROSE_ASSERT(f_body!= NULL);
      t_body = f_body;
    }
    ROSE_ASSERT (t_body != NULL);
    return t_body;
  }
#if 0 // moved to sageInterface.C
   // Insert a statement right after the last declaration with a target block.
   // Useful to insert the last declaration or the first non-declaration statement
   // to conform Fortran standard.
   void insertStatementAfterLastDeclaration(SgStatement* stmt, SgBasicBlock * target_block)
{
  // Insert to be the declaration after current declaration sequence, if any
  SgStatement* l_stmt = findLastDeclarationStatement (target_block);
  if (l_stmt)
    insertStatementAfter(l_stmt,stmt);
  else
    prependStatement(stmt, target_block);
}
// Insert a set of statement after the last declaration of a target block
// TODO refactor to SageInterface
    void insertStatementAfterLastDeclaration (std::vector<SgStatement*> stmt_list, SgBasicBlock * target_block)
{
  vector <SgStatement* >::iterator iter;
  SgStatement* prev_stmt = NULL;
  for (iter= stmt_list.begin(); iter != stmt_list.end(); iter++)
  {
    if (iter == stmt_list.begin())
    {
      insertStatementAfterLastDeclaration (*iter, target_block);
    }
    else
    {
      ROSE_ASSERT (prev_stmt != NULL);
      insertStatementAfter (prev_stmt, *iter);
    }
    prev_stmt = *iter; 
  }
}
#endif

//! This is a highly specialized operation which can find the right place to insert a Fortran variable declaration
//  during OpenMP lowering.
//
//  The reasons are: 
//    1)Fortran (at least F77) requires declaration statements to be consecutive within an enclosing function definition.
//    The C99-style generation of 'int loop_index' within a SgBasicBlock in the middle of some executable statement is illegal
//     for Fortran. We have to find the enclosing function body, located the declaration sequence, and add the new declaration 
//     after it. 
//
//    2) When translating OpenMP constructs within a parallel region, the declaration (such as those for private variables of the construct ) 
//       should be inserted into the declaration part of the body of the parallel region, which will become function body of the outlined
//       function when translating the region later on.
//       Insert the declaration to the current enclosing function definition is not correct. 
//
// Liao 1/12/2011
  SgVariableDeclaration * buildAndInsertDeclarationForOmp(const std::string &name, SgType *type, SgInitializer *varInit, SgBasicBlock *orig_scope)
{
  ROSE_ASSERT (SageInterface::is_Fortran_language() == true);
  SgVariableDeclaration * result = NULL;

  // find the right scope (target body) to insert the declaration, start from the original scope

  SgBasicBlock* t_body = NULL; 

#if 0
  //find enclosing parallel region's body
  SgOmpParallelStatement * omp_stmt = isSgOmpParallelStatement(getEnclosingNode<SgOmpParallelStatement>(orig_scope));
  if (omp_stmt)
  {
    SgBasicBlock * omp_body = isSgBasicBlock(omp_stmt->get_body());
    ROSE_ASSERT(omp_body != NULL);
    t_body = omp_body; 
  }
  else
  {
    // Find enclosing function body
    SgFunctionDefinition* func_def = getEnclosingProcedure (orig_scope);
    ROSE_ASSERT (func_def != NULL);
    SgBasicBlock * f_body = func_def->get_body();
    ROSE_ASSERT(f_body!= NULL);
    t_body = f_body; 
  }
  ROSE_ASSERT (t_body != NULL);  
#else
   t_body = getEnclosingRegionOrFuncDefinition(orig_scope);
#endif
  // Build the required variable declaration
  result = buildVariableDeclaration (name, type, varInit, t_body);

  // Insert to be the declaration after current declaration sequence, if any
#if 0 
  SgStatement* l_stmt = findLastDeclarationStatement (t_body);
  if (l_stmt)
    insertStatementAfter(l_stmt,result);
  else
    prependStatement(result, t_body);
#else
    insertStatementAfterLastDeclaration (result, t_body);
#endif    
  ROSE_ASSERT (result != NULL);
  return result;
}
    //! Translate clauses with variable lists, such as private, firstprivate, lastprivate, reduction, etc.
    //bb1 is the affected code block by the clause.
    //Command steps are: insert local declarations for the variables:(all)
    //                   initialize the local declaration:(firstprivate, reduction)
    //                   variable substitution for the variables:(all)
    //                   save local copy back to its global one:(reduction, lastprivate)
    // Note that a variable could be both firstprivate and lastprivate                  
    // Parameters:
    //     ompStmt: the OpenMP statement node with variable clauses
    //     bb1: the translation-generated basic block to implement ompStmt
    //     orig_loop_upper: 
    //       if ompStmt is loop construct, pass the original loop upper bound
    //       if ompStmt is omp sections, pass the section count - 1
    // This function is later extended to support OpenMP accelerator model. In this model,
    //    We have no concept of firstprivate or lastprivate
    //    reduction is implemented using a two-level reduction algorithm
    void transOmpVariables(SgStatement* ompStmt, SgBasicBlock* bb1, SgExpression * orig_loop_upper/*= NULL*/, bool isAcceleratorModel /*= false*/)
    {
      ROSE_ASSERT( ompStmt != NULL);
      ROSE_ASSERT( bb1 != NULL);
      SgOmpClauseBodyStatement* clause_stmt = isSgOmpClauseBodyStatement(ompStmt);
      ROSE_ASSERT( clause_stmt!= NULL);

      // collect variables 
     SgInitializedNamePtrList var_list = collectAllClauseVariables(clause_stmt);
     // Only keep the unique ones
     sort (var_list.begin(), var_list.end());;
     SgInitializedNamePtrList:: iterator new_end = unique (var_list.begin(), var_list.end());
     var_list.erase(new_end, var_list.end());
     VariableSymbolMap_t var_map; 
     ASTtools::VarSymSet_t var_set;
     
     vector <SgStatement* > front_stmt_list, end_stmt_list, front_init_list;  
    
// this is call by both transOmpTargetParallel and transOmpTargetLoop, we should move this to the correct caller place 
//      per_block_declarations.clear(); // must reset to empty or wrong reference to stale content generated previously
     for (size_t i=0; i< var_list.size(); i++)
     {
       SgInitializedName* orig_var = var_list[i];
       ROSE_ASSERT(orig_var != NULL);
       string orig_name = orig_var->get_name().getString();
       SgType* orig_type =  orig_var->get_type();
       SgVariableSymbol* orig_symbol = isSgVariableSymbol(orig_var->get_symbol_from_symbol_table());
       ROSE_ASSERT(orig_symbol!= NULL);

       VariantVector vvt (V_SgOmpPrivateClause);
       vvt.push_back(V_SgOmpReductionClause);

      //TODO: No such concept of firstprivate and lastprivate in accelerator model??
       if (!isAcceleratorModel) // we actually already has enable_accelerator, but it is too global for handling both CPU and GPU translation
       {
         vvt.push_back(V_SgOmpFirstprivateClause);
         vvt.push_back(V_SgOmpLastprivateClause);
       }
   
      // a local private copy
      SgVariableDeclaration* local_decl = NULL;
      SgOmpClause::omp_reduction_operator_enum r_operator = SgOmpClause::e_omp_reduction_unknown  ;
      bool isReductionVar = isInClauseVariableList(orig_var, clause_stmt,V_SgOmpReductionClause);

      // step 1. Insert local declaration for private, firstprivate, lastprivate and reduction
      // Sara, 5/31/2013: if variable is in Function Scope ( a parameter ) and array, 
      // we don't want a private copy, since the only thing private is the pointer, not the pointed data
      // We had a variable passed as private that has to be used as shared
      // We create a pointer to the variable and replace all the occurrences of the variable by the pointer
      // Example:
      // source code: 
      // void outlining( int M[10][10] ) {
      //   #pragma omp task firstprivate( M )
      //   M[0][0] = 4;
      // }
      // outlined parameters struct
      // struct OUT__17__7038___data {
      //   int (*M)[10UL];
      // };
      // outlined function:
      // static void OUT__17__7038__(void *__out_argv) {
      //   int (**M)[10UL] = (int (**)[10UL])(&(((struct OUT__17__7038___data *)__out_argv) -> M));
      //   (*M)[0][0] = 4;
      // }
      if (isInClauseVariableList(orig_var, clause_stmt, vvt))
      {
        if( !(isSgArrayType(orig_type) && isSgFunctionDefinition (orig_var->get_scope ())) )
        {
          SgInitializer * init = NULL;
          // use copy constructor for firstprivate on C++ class object variables
          // For simplicity, we handle C and C++ scalar variables the same way
          //
          // But here is one exception: an array type firstprivate variable should
          // be initialized element-by-element
          // Liao, 4/12/2010
          if (isInClauseVariableList(orig_var, clause_stmt,V_SgOmpFirstprivateClause) && !isSgArrayType(orig_type) )
          {  
            init = buildAssignInitializer(buildVarRefExp(orig_var, bb1));
          }
          
          string private_name;
          if (SageInterface::is_Fortran_language() )
          {
            // leading _ is not allowed in Fortran
            private_name = "i_"+orig_name;
            nCounter ++; // Fortran does not have basic block as a scope at source level
            // I have to generated all declarations at the same flat level under function definitions
            // So a name counter is needed to avoid name collision
            private_name = private_name + "_" + StringUtility::numberToString(nCounter);

            // Special handling for variable declarations in Fortran
            local_decl = buildAndInsertDeclarationForOmp (private_name, orig_type, init, bb1);
          }
          else
          {
            private_name = "_p_"+orig_name;
            local_decl = buildVariableDeclaration(private_name, orig_type, init, bb1);
            //ROSE_ASSERT (getFirst);isSgFunctionDefinition (orig_var->get_scope (
            //   prependStatement(local_decl, bb1);
            front_stmt_list.push_back(local_decl);   
          }
          // record the map from old to new symbol
          var_map.insert( VariableSymbolMap_t::value_type( orig_symbol, getFirstVarSym(local_decl)) ); 
        }
        else
        {
            var_set.insert(orig_symbol);
        }
      }
      // step 2. Initialize the local copy for array-type firstprivate variables TODO copyin, copyprivate
#if 1
      if (isInClauseVariableList(orig_var, clause_stmt,V_SgOmpFirstprivateClause) && 
          isSgArrayType(orig_type) && !isSgFunctionDefinition (orig_var->get_scope ()))
      {
        // SgExprStatement* init_stmt = buildAssignStatement(buildVarRefExp(local_decl), buildVarRefExp(orig_var, bb1));
        SgInitializedName* leftArray = getFirstInitializedName(local_decl); 
        SgBasicBlock* arrayAssign = generateArrayAssignmentStatements (leftArray, orig_var, bb1); 
       front_stmt_list.push_back(arrayAssign);   
      } 
#endif    
      if (isReductionVar) // create initial value assignment for the local reduction variable
      {
        r_operator = getReductionOperationType(orig_var, clause_stmt);
        SgExprStatement* init_stmt = buildAssignStatement(buildVarRefExp(local_decl), createInitialValueExp(r_operator));
        if (SageInterface::is_Fortran_language() )
        {
          // Fortran initialization statements  cannot be interleaved with declaration statements.
          // We save them here and insert them after all declaration statements are inserted.
          front_init_list.push_back(init_stmt);
        }
        else
        {
          front_stmt_list.push_back(init_stmt);   
        }
     }

      // Liao, 2/12/2013. For an omp for loop within "omp target". We translate its reduction variable by using 
      // a two-level reduction method: thread-block level (within kernel) and beyond-block level (done on CPU side).
      // So we have to insert a pointer to the array of per-block reduction results right before its enclosing "omp target" directive
      // The insertion point is decided so that the outliner invoked by transOmpTargetParallel() can later catch this newly introduced variable
      // and handle it in the parameter list properly. 
      //
      // e.g. REAL* per_block_results = (REAL *)xomp_deviceMalloc (numBlocks.x* sizeof(REAL));
       SgVariableDeclaration* per_block_decl = NULL; 
      if (isReductionVar && isAcceleratorModel)
      {
        SgOmpParallelStatement* enclosing_omp_parallel = getEnclosingNode<SgOmpParallelStatement> (ompStmt);
        ROSE_ASSERT (enclosing_omp_parallel!= NULL);
        //SgScopeStatement* scope_for_insertion = enclosing_omp_target->get_scope();
        SgScopeStatement* scope_for_insertion = isSgScopeStatement(enclosing_omp_parallel->get_scope());
        ROSE_ASSERT (scope_for_insertion != NULL);
        SgVarRefExp* blk_ref = buildVarRefExp("_num_blocks_", scope_for_insertion);
        SgExpression* multi_exp = buildMultiplyOp( blk_ref, buildSizeOfOp(orig_type) );
        SgExprListExp* parameter_list = buildExprListExp(multi_exp);
        SgExpression* init_exp = buildCastExp(buildFunctionCallExp(SgName("xomp_deviceMalloc"), buildPointerType(buildVoidType()), parameter_list, scope_for_insertion),  
                                              buildPointerType(orig_type));
       // the prefix of "_dev_per_block_" is important for later handling when calling outliner: add them into the parameter list
        per_block_decl = buildVariableDeclaration ("_dev_per_block_"+orig_name, buildPointerType(orig_type), buildAssignInitializer(init_exp), scope_for_insertion);
        // this statement refers to _num_blocks_, which will be declared later on when translating "omp parallel" enclosed in "omp target"
        // so we insert it  later when the kernel launch statement is inserted. 
        // insertStatementAfter(enclosing_omp_parallel, per_block_decl);
        per_block_declarations.push_back(per_block_decl);
        // store all reduction variables at the loop level, they will be used later when translating the enclosing "omp target" to help decide on the variables being passed
      }

      // step 3. Save the value back for lastprivate and reduction
      if (isInClauseVariableList(orig_var, clause_stmt,V_SgOmpLastprivateClause))
      {
        insertOmpLastprivateCopyBackStmts (ompStmt, end_stmt_list, bb1, orig_var, local_decl, orig_loop_upper);
      } else if (isReductionVar)
      {
        // two-level reduction is used for accelerator model 
        if (isAcceleratorModel)
          insertInnerThreadBlockReduction (r_operator, end_stmt_list, bb1, orig_var, local_decl, per_block_decl); 
        else 
          insertOmpReductionCopyBackStmts(r_operator, end_stmt_list, bb1, orig_var, local_decl);
      }

     } // end for (each variable)

   // step 4. Variable replacement for all original bb1
   replaceVariableReferences(bb1, var_map); 
   replaceVariablesWithPointerDereference(bb1, var_set); // Variables that must be replaced by a pointer to the variable

   // We delay the insertion of declaration, initialization , and save-back statements until variable replacement is done
   // in order to avoid replacing variables of these newly generated statements.
   prependStatementList(front_stmt_list, bb1); 
   // Fortran: add initialization statements after all front statements are inserted
  if (SageInterface::is_Fortran_language() )
  {
    SgBasicBlock * target_bb = getEnclosingRegionOrFuncDefinition (bb1);
    insertStatementAfterLastDeclaration (front_init_list, target_bb);
  }
   else
   {
     ROSE_ASSERT (front_init_list.size() ==0);
   }
   appendStatementList(end_stmt_list, bb1); 
#if 1
   // Liao 1/7/2010 , add assertion here, useful when generating outlined functions by moving statements to a function body
   SgStatementPtrList & srcStmts = bb1->get_statements(); 
   for (SgStatementPtrList::iterator i = srcStmts.begin(); i != srcStmts.end(); i++)
   {
     SgDeclarationStatement* declaration = isSgDeclarationStatement(*i);
     if (declaration != NULL)
       switch(declaration->variantT())
       {
         case V_SgVariableDeclaration:
           {
             // Reset the scopes on any SgInitializedName objects.
             SgVariableDeclaration* varDecl = isSgVariableDeclaration(declaration);
             SgInitializedNamePtrList & l = varDecl->get_variables();
             for (SgInitializedNamePtrList::iterator i = l.begin(); i != l.end(); i++)
             {
               // This might be an issue for extern variable declaration that have a scope
               // in a separate namespace of a static class member defined external to
               // its class, etc. I don't want to worry about those cases right now.
               ROSE_ASSERT((*i)->get_scope() == bb1);
             }
             break;
           }

         default:
           break;
       }

   } // end for
#endif    
  } // end void transOmpVariables()

  //  if (omp_get_thread_num () == 0) 
  //     { ... }
  //  Or if (XOMP_master())   
  //     { ...  }
  void transOmpMaster(SgNode * node)
  {
    ROSE_ASSERT(node != NULL );
    SgOmpMasterStatement* target = isSgOmpMasterStatement(node);
    ROSE_ASSERT(target != NULL );
    SgScopeStatement * scope = target->get_scope();
    ROSE_ASSERT(scope != NULL );
    bool isLast = isLastStatement(target); // check this now before any transformation

    SgStatement* body = target->get_body();
    ROSE_ASSERT(body!= NULL );

#ifdef ENABLE_XOMP
   SgFunctionCallExp * func_call = buildFunctionCallExp("XOMP_master", buildIntType(), NULL, scope); 
   SgIfStmt* if_stmt = NULL; 
   if (SageInterface::is_Fortran_language())
      if_stmt = buildIfStmt(buildEqualityOp(func_call,buildIntVal(1)), body, NULL); 
   else   
      if_stmt = buildIfStmt(func_call, body, NULL); 
#else
    SgExpression* func_exp = buildFunctionCallExp("omp_get_thread_num", buildIntType(), NULL, scope);
    SgIfStmt* if_stmt = buildIfStmt(buildEqualityOp(func_exp,buildIntVal(0)), body, NULL); 
#endif
    replaceStatement(target, if_stmt,true);
    moveUpPreprocessingInfo (if_stmt, target, PreprocessingInfo::before);
    if (isLast) // the preprocessing info after the last statement may be attached to the inside of its parent scope
    {
  //    cout<<"Found a last stmt. scope is: "<<scope->class_name()<<endl;
  //    dumpPreprocInfo(scope);
  // move preprecessing info. from inside position to an after position    
      moveUpPreprocessingInfo (if_stmt, scope, PreprocessingInfo::inside, PreprocessingInfo::after);
    }
  }


  // Two cases: without or with copyprivate clause
  // without it: 
  //  if (GOMP_single_start ()) //bool GOMP_single_start (void)
  //     { ...       }
  // with it: TODO
  // TODO other clauses
  void transOmpSingle(SgNode * node)
  {
    ROSE_ASSERT(node != NULL );
    SgOmpSingleStatement* target = isSgOmpSingleStatement(node);
    ROSE_ASSERT(target != NULL );
    SgScopeStatement * scope = target->get_scope();
    ROSE_ASSERT(scope != NULL );

    SgStatement* body = target->get_body();
    ROSE_ASSERT(body!= NULL );

   SgIfStmt* if_stmt = NULL; 

   if (SageInterface::is_Fortran_language())
   {
#ifdef ENABLE_XOMP
     SgExpression* func_exp = buildFunctionCallExp("XOMP_single", buildIntType(), NULL, scope);
#else
     //     SgExpression* func_exp = buildFunctionCallExp("GOMP_single_start", buildIntType(), NULL, scope);
     cerr<<"Fortran with Omni runtime is not yet implemented!"<<endl;
     ROSE_ASSERT (false);
#endif

     if_stmt = buildIfStmt(buildEqualityOp(func_exp,buildIntVal(1)), body, NULL); 
   }
   else // C/C++
   {
#ifdef ENABLE_XOMP
     SgExpression* func_exp = buildFunctionCallExp("XOMP_single", buildBoolType(), NULL, scope);
#else
     SgExpression* func_exp = buildFunctionCallExp("GOMP_single_start", buildBoolType(), NULL, scope);
#endif

     if_stmt = buildIfStmt(func_exp, body, NULL); 
   }

   replaceStatement(target, if_stmt,true);
    SgBasicBlock* true_body = ensureBasicBlockAsTrueBodyOfIf (if_stmt);
   if (SageInterface::is_Fortran_language())
     insert_libxompf_h (if_stmt); // need prototype for xomp runtime function
    transOmpVariables(target, true_body);
    // handle nowait 
    if (!hasClause(target, V_SgOmpNowaitClause))
    {
#ifdef ENABLE_XOMP
      SgExprStatement* barrier_call= buildFunctionCallStmt("XOMP_barrier", buildVoidType(), NULL, scope);
#else
      SgExprStatement* barrier_call= buildFunctionCallStmt("GOMP_barrier", buildVoidType(), NULL, scope);
#endif
      insertStatementAfter(if_stmt, barrier_call);
    }
  }

  // two cases: omp parallel and  omp task
  // Reused Outliner for this. 
  // void SgFunctionDeclaration* generateOutlinedFunction(SgNode* node)
  // {
  //   
  // }
  //
  //! Translation driver
  void translationDriver::visit(SgNode* node)
  {
#if 0 // not in use
    switch (node->variantT())
    {
      case V_SgOmpParallelStatement:
        {
          transOmpParallel(node);
          break;
        }
      case V_SgOmpForStatement:
        {
          transOmpFor(node);
          break;
        }
      case V_SgOmpBarrierStatement:
        {
          transOmpBarrier(node);
          break;
        }
      case V_SgOmpSingleStatement:
        {
          transOmpSingle(node);
          break;
        }

      default:
        {
          // do nothing here    
        }
    }// switch
#endif

  }//translationDriver::visit()

 //! Build a non-reduction variable clause for a given OpenMP directive. It directly returns the clause if the clause already exists
  SgOmpVariablesClause* buildOmpVariableClause(SgOmpClauseBodyStatement * clause_stmt, const VariantT& vt)
  {
    SgOmpVariablesClause* result = NULL;
    ROSE_ASSERT(clause_stmt != NULL);
    ROSE_ASSERT(vt != V_SgOmpReductionClause);
    Rose_STL_Container<SgOmpClause*> clauses = getClause(clause_stmt,vt);

    if (clauses.size()==0)
    {
      switch(vt)
      {
        case V_SgOmpCopyinClause:
          result = new SgOmpCopyinClause();
          break;
        case V_SgOmpCopyprivateClause:
          result = new SgOmpCopyprivateClause();
          break;
        case V_SgOmpFirstprivateClause:
          result = new SgOmpFirstprivateClause();
          break;
        case V_SgOmpLastprivateClause:
          result = new SgOmpLastprivateClause();
          break;
        case V_SgOmpPrivateClause:
          result = new SgOmpPrivateClause();
          break;
        case V_SgOmpSharedClause:
          result = new SgOmpSharedClause();
          break;
        case V_SgOmpReductionClause:
        default:
          cerr<<"Unacceptable clause type in OmpSupport::buildOmpVariableClause(): "<<vt<<endl;
          ROSE_ASSERT(false);
      }
    }
    else
    {
      result = isSgOmpVariablesClause(clauses[0]);
    }
    ROSE_ASSERT(result != NULL); 
    setOneSourcePositionForTransformation(result);

    clause_stmt->get_clauses().push_back(result);
    result->set_parent(clause_stmt); // is This right?

    return result;
  }

  //! Remove one or more clauses of type vt
  int removeClause (SgOmpClauseBodyStatement * clause_stmt, const VariantT& vt)
  {
    ROSE_ASSERT(clause_stmt != NULL);
    SgOmpClausePtrList& clause_list= clause_stmt->get_clauses ();  
    std::vector< Rose_STL_Container<SgOmpClause*>::iterator > iter_vec; 
    Rose_STL_Container<SgOmpClause*>::iterator iter ;
    // collect iterators pointing the matching clauses
    for (iter = clause_list.begin(); iter != clause_list.end(); iter ++)
    {
      SgOmpClause* c_clause = *iter;
      if (c_clause->variantT() == vt)
        iter_vec.push_back(iter);
    }

    //erase them one by one
   std::vector< Rose_STL_Container<SgOmpClause*>::iterator >::reverse_iterator r_iter;
   for (r_iter = iter_vec.rbegin(); r_iter!= iter_vec.rend();r_iter ++)
     clause_list.erase (*r_iter);
   return iter_vec.size();  
  }
   
  //! Add a variable into a non-reduction clause of an OpenMP statement, create the clause transparently if it does not exist
    void addClauseVariable(SgInitializedName* var, SgOmpClauseBodyStatement * clause_stmt, const VariantT& vt)
    {
      ROSE_ASSERT(var != NULL);
      ROSE_ASSERT(clause_stmt!= NULL);
      ROSE_ASSERT(vt != V_SgOmpReductionClause);
      Rose_STL_Container<SgOmpClause*> clauses = getClause(clause_stmt,vt );
      SgOmpVariablesClause* target_clause = NULL;
       // create the clause if it does not exist
      if (clauses.size()==0)
      {
        target_clause = buildOmpVariableClause (clause_stmt, vt);
      }
      else
      {
        target_clause = isSgOmpVariablesClause(clauses[0]);
      }
      ROSE_ASSERT(target_clause != NULL);

      // Insert only if the variable is not in the list
      if (!isInClauseVariableList(var, clause_stmt, vt)) 
      {
        target_clause->get_variables().push_back(buildVarRefExp(var));
      }
    }
// Patch up private variables for a single OpenMP For or DO loop    
// return the number of private variables added.
int patchUpPrivateVariables(SgStatement* omp_loop)
{
  int result = 0;
  ROSE_ASSERT ( omp_loop != NULL);
  SgOmpForStatement* for_node = isSgOmpForStatement(omp_loop);
  SgOmpDoStatement* do_node = isSgOmpDoStatement(omp_loop);
  if (for_node)
    omp_loop = for_node;
  else if (do_node)
    omp_loop = do_node;
  else
    ROSE_ASSERT (false);

  SgScopeStatement* directive_scope = omp_loop->get_scope();
  ROSE_ASSERT(directive_scope != NULL);
  // Collected nested loops and their indices
  // skip the top level loop?
  Rose_STL_Container<SgNode*> loops;
  if (for_node)
    loops = NodeQuery::querySubTree(for_node->get_body(), V_SgForStatement);
  else if (do_node)
    loops = NodeQuery::querySubTree(do_node->get_body(), V_SgFortranDo);
  else
    ROSE_ASSERT (false);
  // For all loops within the OpenMP loop
  Rose_STL_Container<SgNode*>::iterator loopIter = loops.begin();
  for (; loopIter!= loops.end(); loopIter++)
  {
    SgInitializedName* index_var = getLoopIndexVariable(*loopIter);
    ROSE_ASSERT (index_var != NULL);
    SgScopeStatement* var_scope = index_var->get_scope();
    // Only loop index variables declared in higher  or the same scopes matter
    if (isAncestor(var_scope, directive_scope) || var_scope==directive_scope)
    {
      // Grab possible enclosing parallel region
      bool isPrivateInRegion = false;
      SgOmpParallelStatement * omp_stmt = isSgOmpParallelStatement(getEnclosingNode<SgOmpParallelStatement>(omp_loop));
      if (omp_stmt)
      {
        isPrivateInRegion = isInClauseVariableList(index_var, isSgOmpClauseBodyStatement(omp_stmt), V_SgOmpPrivateClause);
      }
      // add it into the private variable list only if it is not specified as private in both the loop and region levels. 
      if (! isPrivateInRegion && !isInClauseVariableList(index_var, isSgOmpClauseBodyStatement(omp_loop), V_SgOmpPrivateClause))
      {
        result ++;
        addClauseVariable(index_var,isSgOmpClauseBodyStatement(omp_loop), V_SgOmpPrivateClause);
      }
    }

  } // end for loops
  return result;
} 
  //! Patch up private variables for omp for. The reason is that loop indices should be private by default and this function will make this explicit. This should happen before the actual translation is done.
  int patchUpPrivateVariables(SgFile* file)
  {
    int result = 0;
    ROSE_ASSERT(file != NULL);
    Rose_STL_Container<SgNode*> nodeList = NodeQuery::querySubTree(file, V_SgOmpForStatement);
    Rose_STL_Container<SgNode*> nodeList2 = NodeQuery::querySubTree(file, V_SgOmpDoStatement);
    
    Rose_STL_Container<SgNode*> nodeList_merged (nodeList.size() + nodeList2.size()) ;
    
    std::sort(nodeList.begin(), nodeList.end());
    std::sort(nodeList2.begin(), nodeList2.end());
    std::merge (nodeList.begin(), nodeList.end(), nodeList2.begin(), nodeList2.end(), nodeList_merged.begin());

    Rose_STL_Container<SgNode*>::iterator nodeListIterator = nodeList_merged.begin();
    // For each omp for/do statement
    for ( ;nodeListIterator !=nodeList_merged.end();  ++nodeListIterator)
    {
      SgStatement * omp_loop = NULL;
      SgOmpForStatement* for_node = isSgOmpForStatement(*nodeListIterator);
      SgOmpDoStatement* do_node = isSgOmpDoStatement(*nodeListIterator);
      if (for_node)
        omp_loop = for_node;
      else if (do_node)
        omp_loop = do_node;
      else
        ROSE_ASSERT (false);
    result +=  patchUpPrivateVariables (omp_loop);
#if 0
      SgScopeStatement* directive_scope = omp_loop->get_scope();
      ROSE_ASSERT(directive_scope != NULL);
      // Collected nested loops and their indices
      // skip the top level loop?
      Rose_STL_Container<SgNode*> loops; 
      if (for_node)
        loops = NodeQuery::querySubTree(for_node->get_body(), V_SgForStatement);
      else if (do_node)
        loops = NodeQuery::querySubTree(do_node->get_body(), V_SgFortranDo);
      else
        ROSE_ASSERT (false);

      Rose_STL_Container<SgNode*>::iterator loopIter = loops.begin();
      for (; loopIter!= loops.end(); loopIter++)
      {
        SgInitializedName* index_var = getLoopIndexVariable(*loopIter);
        ROSE_ASSERT (index_var != NULL);
        SgScopeStatement* var_scope = index_var->get_scope();
        // Only loop index variables declared in higher  or the same scopes matter
        if (isAncestor(var_scope, directive_scope) || var_scope==directive_scope)
        {
          // Grab possible enclosing parallel region
          bool isPrivateInRegion = false; 
          SgOmpParallelStatement * omp_stmt = isSgOmpParallelStatement(getEnclosingNode<SgOmpParallelStatement>(omp_loop)); 
          if (omp_stmt)
          {
            isPrivateInRegion = isInClauseVariableList(index_var, isSgOmpClauseBodyStatement(omp_stmt), V_SgOmpPrivateClause);
          }
          // add it into the private variable list only if it is not specified as private in both the loop and region levels. 
          if (! isPrivateInRegion && !isInClauseVariableList(index_var, isSgOmpClauseBodyStatement(omp_loop), V_SgOmpPrivateClause)) 
          {
            result ++;
            addClauseVariable(index_var,isSgOmpClauseBodyStatement(omp_loop), V_SgOmpPrivateClause);
          }
        }

      } // end for loops
#endif
    }// end for omp for statments
   return result;
  } // end patchUpPrivateVariables()

   //! Collect threadprivate variables within the current project, return a set to avoid duplicated elements
   std::set<SgInitializedName*> collectThreadprivateVariables()
   {
     // Do the actual collection only once
     static bool calledOnce = false;
     static set<SgInitializedName*> result;

     if (calledOnce)
       return result;
     calledOnce = true;
     std::vector<SgOmpThreadprivateStatement*> tp_stmts = getSgNodeListFromMemoryPool<SgOmpThreadprivateStatement> ();
     std::vector<SgOmpThreadprivateStatement*>::const_iterator c_iter;
     for (c_iter = tp_stmts.begin(); c_iter != tp_stmts.end(); c_iter ++)
     {
       SgVarRefExpPtrList refs = (*c_iter)->get_variables();
       SgInitializedNamePtrList var_list; // = (*c_iter)->get_variables();
       for (size_t j =0; j<refs.size(); j++)
         var_list.push_back(refs[j]->get_symbol()->get_declaration());
       std::copy(var_list.begin(), var_list.end(), std::inserter(result, result.end()));
     }
     return result;
   }
     
//Check if a variable that is determined to be shared in all enclosing constructs, up to and including the innermost enclosing
//parallel construct, is shared
// start_stmt is the start point to find enclosing OpenMP constructs. It is excluded as an enclosing construct for itself.
// TODO: we only check if it is shared to the innermost enclosing parallel construct for now
  static bool isSharedInEnclosingConstructs (SgInitializedName* init_var, SgStatement* start_stmt) 
  {
    bool result = false;
    ROSE_ASSERT(init_var != NULL);
    ROSE_ASSERT(start_stmt != NULL);
    SgScopeStatement* var_scope = init_var->get_scope();
//    SgScopeStatement* directive_scope = start_stmt->get_scope();
    // locally declared variables are private to the start_stmt
    // We should not do this here. It is irrelevant to this function.
   // if (isAncestor(start_stmt, init_var))
   //   return false;

//   cout<<"Debug omp_lowering.cpp isSharedInEnclosingConstructs() SgInitializedName name = "<<init_var->get_name().getString()<<endl;
    SgOmpParallelStatement* enclosing_par_stmt  = getEnclosingNode<SgOmpParallelStatement> (start_stmt, false);
    // Lexically nested within a parallel region
    if (enclosing_par_stmt)
    {
      // locally declared variables are private to enclosing_par_stmt
      SgScopeStatement* enclosing_construct_scope = enclosing_par_stmt->get_scope();
      ROSE_ASSERT(enclosing_construct_scope != NULL);
      if (isAncestor(enclosing_construct_scope, var_scope))
        return false;

      // Explicitly declared as a shared variable
      if (isInClauseVariableList(init_var, enclosing_par_stmt, V_SgOmpSharedClause))
        result = true;
      else
      {// shared by default
        VariantVector vv(V_SgOmpPrivateClause);
        vv.push_back(V_SgOmpFirstprivateClause);
        vv.push_back(V_SgOmpCopyinClause);
        vv.push_back(V_SgOmpReductionClause);
        if (isInClauseVariableList(init_var, enclosing_par_stmt,vv))
          result = false;
        else
          result = true;
      }
    }
    else 
     //the variable is in an orphaned construct
     // The variable could be
     // 1. a function parameter: it is private to its enclosing parallel region
     // 2. a global variable: either a threadprivate variable or shared by default
     // 3. is a variable declared within an orphaned function: it is private to its enclosing parallel region
     // ?? any other cases?? TODO
    {
      SgFunctionDefinition* func_def = getEnclosingFunctionDefinition(start_stmt);
      ROSE_ASSERT (func_def != NULL);
      if (isSgGlobal(var_scope))
      {
        set<SgInitializedName*> tp_vars = collectThreadprivateVariables();
        if (tp_vars.find(init_var)!= tp_vars.end())
          result = false; // is threadprivate
        else 
          result = true; // otherwise
      }
      else if (isSgFunctionParameterList(init_var->get_parent()))
      {
        // function parameters are private to its dynamically (non-lexically) nested parallel regions.
        result = false;
      }
      else if (isAncestor(func_def,var_scope))
      {
         // declared within an orphaned function, should be private
          result = false;
      } else
      {
#if 1
        cerr<<"Error: OmpSupport::isSharedInEnclosingConstructs() \n Unhandled variables within an orphaned construct:"<<endl;
        cerr<<"SgInitializedName name = "<<init_var->get_name().getString()<<endl;
        dumpInfo(init_var);
        init_var->get_file_info()->display("tttt");
        ROSE_ASSERT(false);
#endif        
      }
    }
    return result;
  } // end isSharedInEnclosingConstructs()

//! Patch up firstprivate variables for omp task. The reason is that the specification 3.0 defines rules for implicitly determined data-sharing attributes and this function will make the implicit firstprivate variable of omp task explicit.
/*
variables used in task block: 

2.9.1.1 Data-sharing Attribute Rules for Variables Referenced in a Construct
Ref. OMP 3.0 page 79 
A variable is firstprivate to the task (default) , if
** not explicitly specified by default(), shared(),private(), firstprivate() clauses
** not shared in enclosing constructs

It should also satisfy the restriction defined in specification 3.0 page 93  TODO
* cannot be a variable which is part of another variable (as an array or structure element)
* cannot be private, reduction
* must have an accessible, unambiguous copy constructor for the class type
* must not have a const-qualified type unless it is of class type with a mutable member
* must not have an incomplete C/C++ type or a reference type
*
I decided to exclude variables which are used by addresses when recognizing firstprivate variables 
      The reason is that in real code, it is often to have private variables first then use their
      address later.   Skipping the replacement will result in wrong semantics.
       e.g. from Allan Porterfield
          void    create_seq( double seed, double a )
      {
             double x, s;
             int    i, k;
     
      #pragma omp parallel private(x,s,i,k)
         { 
              // ..... 
             // here s is private 
             s = find_my_seed( myid, num_procs,
                               (long)4*NUM_KEYS, seed, a );
     
             for (i=k1; i<k2; i++)
             {
                 x = randlc(&s, &a); // here s is used by its address
     
             }
         }
      }   
If not, wrong code will be generated later on. The reason follows:
   * Considering nested omp tasks: 
         #pragma omp task untied
            {
              int j =100;
              // i is firstprivate, item is shared
              {
                for (i = 0; i < LARGE_NUMBER; i++)
                {
      #pragma omp task if(1) 
                  process (item[i],&j);
                }
              }
            }
   * the variable j will be firstprivate by default 
   * however, it is used by its address within a nested task (&j)
   * replacing it with its local copy will not get the right, original address.
   *
   * Even worse: the replacement will cause some later translation (outlining) to 
   * access the address of a parent task's local variable. 
   * It seems (not 100% certain!!!) that GOMP implements tasks as independent entities.
   * As a result a parent task's local stack will not be always accessible to its nested tasks.
   * A segmentation fault will occur when the lexically nested task tries to obtain the address of
   * its parent task's local variable. 
   * An example mistaken translation is shown below
       int main()
      {
        GOMP_parallel_start(OUT__3__1527__,0,0);
        OUT__3__1527__();
        GOMP_parallel_end();
        return 0;
      }
      
      void OUT__3__1527__()
      {
        if (GOMP_single_start()) {
          int i;
          printf(("Using %d threads.\n"),omp_get_num_threads());
          void *__out_argv2__1527__[1];
          __out_argv2__1527__[0] = ((void *)(&i));
          GOMP_task(OUT__2__1527__,&__out_argv2__1527__,0,4,4,1,1);
          //GOMP_task(OUT__2__1527__,&__out_argv2__1527__,0,4,4,1,0); //untied or not, no difference
        }
      }
      
      void OUT__2__1527__(void **__out_argv)
{
  int *i = (int *)(__out_argv[0]);
  //  int _p_i;
  //  _p_i =  *i;
  //  for (_p_i = 0; _p_i < 1000; _p_i++) {
  for (*i = 0; *i < 1000; (*i)++) {
    void *__out_argv1__1527__[1];
    // cannot access auto variable from the stack of another task instance!!
    //__out_argv1__1527__[0] = ((void *)(&_p_i));
    __out_argv1__1527__[0] = ((void *)(&(*i)));// this is the right translation
    GOMP_task(OUT__1__1527__,&__out_argv1__1527__,0,4,4,1,0);
  }
}
void OUT__1__1527__(void **__out_argv)
{
  int *i = (int *)(__out_argv[0]);
  int _p_i;
  _p_i =  *i;
  assert(_p_i>=0);
  assert(_p_i<10000);

  process((item[_p_i]));
}
*
  */
int patchUpFirstprivateVariables(SgFile*  file)
{
  int result = 0;
  ROSE_ASSERT(file != NULL);
  Rose_STL_Container<SgNode*> nodeList = NodeQuery::querySubTree(file, V_SgOmpTaskStatement);
  Rose_STL_Container<SgNode*>::iterator iter = nodeList.begin();
  for (; iter != nodeList.end(); iter ++)
  {
    SgOmpTaskStatement * target = isSgOmpTaskStatement(*iter);
    SgScopeStatement* directive_scope = target->get_scope();
    SgStatement* body = target->get_body();
    ROSE_ASSERT(body != NULL);

    // Find all variable references from the task's body
    Rose_STL_Container<SgNode*> refList = NodeQuery::querySubTree(body, V_SgVarRefExp);
    Rose_STL_Container<SgNode*>::iterator var_iter = refList.begin();
    for (; var_iter != refList.end(); var_iter ++)
    {
      SgVarRefExp * var_ref = isSgVarRefExp(*var_iter);
      ROSE_ASSERT(var_ref->get_symbol() != NULL);
      SgInitializedName* init_var = var_ref->get_symbol()->get_declaration();
      ROSE_ASSERT(init_var != NULL);
      SgScopeStatement* var_scope = init_var->get_scope();
      ROSE_ASSERT(var_scope != NULL);

      // Variables with automatic storage duration that are declared in 
      // a scope inside the construct are private. Skip them
      if (isAncestor(directive_scope, var_scope))
        continue;

      if (SageInterface::isUseByAddressVariableRef(var_ref))
        continue;
      // Skip variables already with explicit data-sharing attributes
      VariantVector vv (V_SgOmpDefaultClause);
      vv.push_back(V_SgOmpPrivateClause);
      vv.push_back(V_SgOmpSharedClause);
      vv.push_back(V_SgOmpFirstprivateClause);
      if (isInClauseVariableList(init_var, target ,vv)) 
        continue;
      // Skip variables which are class/structure members: part of another variable
      if (isSgClassDefinition(init_var->get_scope()))
        continue;
      // Skip variables which are shared in enclosing constructs  
      if(isSharedInEnclosingConstructs(init_var, target))
        continue;
      // Now it should be a firstprivate variable   
      addClauseVariable(init_var, target, V_SgOmpFirstprivateClause);
      result ++;
    } // end for each variable reference
  } // end for each SgOmpTaskStatement
  return result;
} // end patchUpFirstprivateVariables()


/*
 * Winnie, Handle collapse clause before openmp and openmp accelerator
 * add new variables inserted by SageInterface::loopCollasping() into mapin clause
 *
 * This function passes target for loop of collpase clause and the collapse factor to the function SageInterface::loopCollapse.
 * After return from SageInterface::loopCollapse, this function will insert new variables(generated by loopCollapse()) into map to
 * or map tofrom clause, if the collapse clause comes with target directive.
 *
 */
void transOmpCollapse(SgOmpClauseBodyStatement * node)
{

  SgStatement * body =  node->get_body();
  ROSE_ASSERT(body != NULL);

  // The OpenMP syntax requires that the omp for pragma is immediately followed by the for loop.
  SgForStatement * for_loop = isSgForStatement(body);
  //SgStatement * loop = for_loop;

  if(for_loop == NULL)
    return;

  ROSE_ASSERT(getScope(for_loop)->get_parent()->get_parent() != NULL);

  Rose_STL_Container<SgOmpClause*> collapse_clauses = getClause(node, V_SgOmpCollapseClause);

  int collapse_factor = atoi(isSgOmpCollapseClause(collapse_clauses[0])->get_expression()->unparseToString().c_str());
  SgExprListExp * new_var_list = SageInterface::loopCollapsing(for_loop, collapse_factor);

  // remove the collapse clause
  removeClause(node,V_SgOmpCollapseClause);
  // we need to insert the loop index variable of the collapsed loop into the private() clause 
  patchUpPrivateVariables (node);

  /*
   *Winnie, we need to add the new variables into the map in list, if there is a SgOmpTargetStatement
   */
  /*For OmpTarget, we need to create SgOmpMapClause if there is no such clause in the original code.
   *   target_stmt, #pragma omp target
   *                or, #pragma omp parallel, when is not OmpTarget
   *   inside this if condition, ompacc=false means there is no map clause, we need to create one
   *   outside this if condition, ompacc=false means, no need to add new variables in the map in clause
   *   TODO: adding the variables into the map() clause is not sufficient.
   *         we have to move the corresponding variable declarations to be in front of the directive containing map(). 
   */
  SgStatement * target_stmt = isSgStatement(node->get_parent()->get_parent());
  if(isSgOmpTargetStatement(target_stmt))
  {
    Rose_STL_Container<SgOmpClause*> map_clauses;
    SgOmpMapClause * map_to;

    /*get the data clause of this target statement*/
    SgOmpClauseBodyStatement * target_clause_body = isSgOmpClauseBodyStatement(target_stmt); 

    map_clauses = target_clause_body->get_clauses();
    if(map_clauses.size() == 0 ) 
    {
      SgOmpTargetDataStatement * target_data_stmt = getEnclosingNode<SgOmpTargetDataStatement>(target_stmt);

      target_clause_body = isSgOmpClauseBodyStatement(target_data_stmt);
      map_clauses = target_clause_body->get_clauses();
    }

    assert(map_clauses.size() != 0);

    for(Rose_STL_Container<SgOmpClause*>::const_iterator iter = map_clauses.begin(); iter != map_clauses.end(); iter++)
    {
      SgOmpMapClause * temp_map_clause = isSgOmpMapClause(*iter);
      if(temp_map_clause != NULL) //Winnie, look for the map(to) or map(tofrom) clause
      {
        SgOmpClause::omp_map_operator_enum map_operator = temp_map_clause->get_operation();
        if(map_operator == SgOmpClause::e_omp_map_to || map_operator == SgOmpClause::e_omp_map_tofrom)
        {
          map_to = temp_map_clause;
          break;
        }
      }
    }

    if(map_to == NULL)
    {
      cerr <<"prepare to create a map in clause" << endl;
    }

    SgVarRefExpPtrList & mapto_var_list = map_to->get_variables();
    SgExpressionPtrList new_vars = new_var_list->get_expressions();
    for(size_t i = 0; i < new_vars.size(); i++)
    {
      mapto_var_list.push_back(deepCopy(isSgVarRefExp(new_vars[i])));
    }

    // TODO We also have to move the relevant variable declarations to sit in front of the map() clause
    // Liao 7/9/2014

  } // end if target
}//Winnie, end of loop collapse




//! Bottom-up processing AST tree to translate all OpenMP constructs
// the major interface of omp_lowering
// We now operation on scoped OpenMP regions and blocks
//    SgBasicBlock
//      /                   #
//     /                    #
// SgOmpParallelStatement   #
//          \               #
//           \              #
//           SgBasicBlock   #
//               \          #
//                \         #
//                SgOmpParallelStatement
void lower_omp(SgSourceFile* file)
{
  ROSE_ASSERT(file != NULL);

  patchUpPrivateVariables(file); // the order of these two functions matter! We want to patch up private variable first!
  patchUpFirstprivateVariables(file);
  // Liao 12/2/2010, Fortran does not require function prototypes
  if (!SageInterface::is_Fortran_language() )
    insertRTLHeaders(file);
  if (!enable_accelerator)
    insertRTLinitAndCleanCode(file);
  else
    insertAcceleratorInit(file);
  //    translationDriver driver;
  // SgOmpXXXStatment is compiler-generated and has no file info
  //driver.traverseWithinFile(file,postorder);
  //  driver.traverse(file,postorder);
  // AST manipulation with postorder traversal is not reliable,
  // We record nodes first then do changes to them

  Rose_STL_Container<SgNode*> nodeList = NodeQuery::querySubTree(file, V_SgStatement);
  Rose_STL_Container<SgNode*>::reverse_iterator nodeListIterator = nodeList.rbegin();
  for ( ;nodeListIterator !=nodeList.rend();  ++nodeListIterator)
  {
    SgStatement* node = isSgStatement(*nodeListIterator);
    ROSE_ASSERT(node != NULL);
    //debug the order of the statements
    //    cout<<"Debug lower_omp(). stmt:"<<node<<" "<<node->class_name() <<" "<< node->get_file_info()->get_line()<<endl;


    /*Winnie, handle Collapse clause.*/
    if(  isSgOmpClauseBodyStatement(node) != NULL && hasClause(isSgOmpClauseBodyStatement(node), V_SgOmpCollapseClause))
      transOmpCollapse(isSgOmpClauseBodyStatement(node));
#if 1 // debugging code after collapsing the loops     
    switch (node->variantT())
    {
      case V_SgOmpParallelStatement:
        {
          // check if this parallel region is under "omp target"
          SgNode* parent = node->get_parent();
          ROSE_ASSERT (parent != NULL);
          if (isSgBasicBlock(parent)) // skip the padding block in between.
            parent= parent->get_parent();
          if (isSgOmpTargetStatement(parent))
            transOmpTargetParallel(node);
          else  
            transOmpParallel(node);
          break;
        }
      case V_SgOmpSectionsStatement:
        {
          transOmpSections(node);
          break;
        }

      case V_SgOmpTaskStatement:
        {
          transOmpTask(node);
          break;
        }
      case V_SgOmpForStatement:
      case V_SgOmpDoStatement:
        {
          // check if the loop is part of the combined "omp parallel for" under the "omp target" directive
          // TODO: more robust handling of this logic, not just fixed AST form
          bool is_target_loop = false;
          SgNode* parent = node->get_parent();
          ROSE_ASSERT (parent != NULL);
          // skip a possible BB between omp parallel and omp for, especially when the omp parallel has multiple omp for loops 
          if (isSgBasicBlock(parent))
            parent = parent->get_parent();
          SgNode* grand_parent = parent->get_parent();
          ROSE_ASSERT (grand_parent != NULL);

          if (isSgOmpParallelStatement (parent) && isSgOmpTargetStatement(grand_parent) ) 
            is_target_loop = true;

          if (is_target_loop)
          {
            //            transOmpTargetLoop (node);
            // use round-robin scheduler for larger iteration space and better performance
            transOmpTargetLoop_RoundRobin(node);
          }
          else  
          { 
            transOmpLoop(node);
          }
          break;
        }
        //          {
        //            transOmpDo(node);
        //            break;
        //          }
      case V_SgOmpBarrierStatement:
        {
          transOmpBarrier(node);
          break;
        }
      case V_SgOmpFlushStatement:
        {
          transOmpFlush(node);
          break;
        }

      case V_SgOmpThreadprivateStatement:
        {
          transOmpThreadprivate(node);
          break;
        }
      case V_SgOmpTaskwaitStatement:
        {
          transOmpTaskwait(node);
          break;
        }
      case V_SgOmpSingleStatement:
        {
          transOmpSingle(node);
          break;
        }
      case V_SgOmpMasterStatement:
        {
          transOmpMaster(node);
          break;
        }
      case V_SgOmpAtomicStatement:
        {
          transOmpAtomic(node);
          break;
        }
      case V_SgOmpOrderedStatement:
        {
          transOmpOrdered(node);
          break;
        }
      case V_SgOmpCriticalStatement:
        {
          transOmpCritical(node);
          break;
        }
      case V_SgOmpTargetStatement:
        {
          transOmpTarget(node);
          break;
        }
      case V_SgOmpTargetDataStatement:
        {
          transOmpTargetData(node);
          break;
        }

      default:
        {
          // do nothing here    
        }
    }// switch

#endif

  } 

#if 0
  //3. Special handling for files with main() 
  // rename main() to user_main()
  SgFunctionDeclaration * mainFunc = findMain(cur_file);
  if (mainFunc) 
  {
    renameMainToUserMain(mainFunc);
  }
#endif

}

} // end namespace<|MERGE_RESOLUTION|>--- conflicted
+++ resolved
@@ -2505,14 +2505,6 @@
   {
 //    SgExpression* initializer = generateSizeCalculationExpression (sym, element_type, array_dimensions[sym]);
     SgExprListExp* initializer = buildExprListExp();
-<<<<<<< HEAD
-    for (std::vector < std::pair <SgExpression*, SgExpression*> >::const_iterator iter = array_dimensions[sym].begin(); iter != array_dimensions[sym].end(); iter++)
-    {
-      std::pair <SgExpression*, SgExpression*> bound_pair = *iter; 
-      initializer->append_expression(buildMultiplyOp(buildSizeOfOp(element_type),deepCopy(bound_pair.second)));
-    } 
-    dev_var_size_decl = buildVariableDeclaration (dev_var_size_name, buildArrayType(buildIntType(),buildIntVal(array_dimensions[sym].size())), buildAggregateInitializer(initializer), insertion_scope); 
-=======
     if(array_dimensions[sym].size() > 0){
       dimSize = array_dimensions[sym].size();
       for (std::vector < std::pair <SgExpression*, SgExpression*> >::const_iterator iter = array_dimensions[sym].begin(); iter != array_dimensions[sym].end(); iter++)
@@ -2541,7 +2533,6 @@
       }
     }
     dev_var_size_decl = buildVariableDeclaration (dev_var_size_name, buildArrayType(buildIntType(),buildIntVal(dimSize)), buildAggregateInitializer(initializer), insertion_scope); 
->>>>>>> f063ff34
     insertStatementBefore (insertion_anchor_stmt, dev_var_size_decl); 
   }
   else
@@ -2549,26 +2540,12 @@
 
   ROSE_ASSERT (dev_var_size_decl != NULL);
 
-<<<<<<< HEAD
-=======
-
->>>>>>> f063ff34
+
   // generate offset array
   string dev_var_offset_name = "_dev_" + orig_name + "_offset";  
   SgVariableDeclaration* dev_var_offset_decl = NULL; 
 
   SgVariableSymbol* dev_var_offset_sym = insertion_scope->lookup_variable_symbol(dev_var_offset_name);
-<<<<<<< HEAD
-  if (dev_var_offset_sym == NULL)
-  {
-    SgExprListExp* arrayInitializer = buildExprListExp();
-    for (std::vector < std::pair <SgExpression*, SgExpression*> >::const_iterator iter = array_dimensions[sym].begin(); iter != array_dimensions[sym].end(); iter++)
-    {
-      std::pair <SgExpression*, SgExpression*> bound_pair = *iter; 
-      arrayInitializer->append_expression(buildMultiplyOp(buildSizeOfOp(element_type),deepCopy(bound_pair.first)));
-    } 
-    dev_var_offset_decl = buildVariableDeclaration (dev_var_offset_name, buildArrayType(buildIntType(),buildIntVal(array_dimensions[sym].size())), buildAggregateInitializer(arrayInitializer), insertion_scope); 
-=======
   // vector to store all offset values
   std::vector<SgExpression*> v_offset;
   if (dev_var_offset_sym == NULL)
@@ -2591,7 +2568,6 @@
       } 
     }
     dev_var_offset_decl = buildVariableDeclaration (dev_var_offset_name, buildArrayType(buildIntType(),buildIntVal(dimSize)), buildAggregateInitializer(arrayInitializer), insertion_scope); 
->>>>>>> f063ff34
     insertStatementBefore (insertion_anchor_stmt, dev_var_offset_decl); 
   }
   else
@@ -2599,27 +2575,13 @@
 
   ROSE_ASSERT (dev_var_offset_decl != NULL);
 
-<<<<<<< HEAD
-=======
   offload_array_offset_map[dev_var_name] = v_offset;
 
->>>>>>> f063ff34
   // generate Dim array
   string dev_var_Dim_name = "_dev_" + orig_name + "_Dim";  
   SgVariableDeclaration* dev_var_Dim_decl = NULL; 
 
   SgVariableSymbol* dev_var_Dim_sym = insertion_scope->lookup_variable_symbol(dev_var_Dim_name);
-<<<<<<< HEAD
-  if (dev_var_Dim_sym == NULL)
-  {
-    SgExprListExp* arrayInitializer = buildExprListExp();
-    for (std::vector < std::pair <SgExpression*, SgExpression*> >::const_iterator iter = array_dimensions[sym].begin(); iter != array_dimensions[sym].end(); iter++)
-    {
-      std::pair <SgExpression*, SgExpression*> bound_pair = *iter; 
-      arrayInitializer->append_expression(buildMultiplyOp(buildSizeOfOp(element_type),deepCopy(bound_pair.first)));
-    } 
-    dev_var_Dim_decl = buildVariableDeclaration (dev_var_Dim_name, buildArrayType(buildIntType(),buildIntVal(array_dimensions[sym].size())), buildAggregateInitializer(arrayInitializer), insertion_scope); 
-=======
   std::vector<SgExpression*> v_dimSize;
   if (dev_var_Dim_sym == NULL)
   {
@@ -2650,17 +2612,13 @@
       }
     }
     dev_var_Dim_decl = buildVariableDeclaration (dev_var_Dim_name, buildArrayType(buildIntType(),buildIntVal(dimSize)), buildAggregateInitializer(arrayInitializer), insertion_scope); 
->>>>>>> f063ff34
     insertStatementBefore (insertion_anchor_stmt, dev_var_Dim_decl); 
   }
   else
     dev_var_Dim_decl = isSgVariableDeclaration(dev_var_Dim_sym->get_declaration()->get_declaration());
 
   ROSE_ASSERT (dev_var_Dim_decl != NULL);
-<<<<<<< HEAD
-=======
   offload_array_size_map[dev_var_name] = v_dimSize;
->>>>>>> f063ff34
 
   // Only if we are in the mode of inserting data handling statements
   if (!need_generate_data_stmt)
@@ -2693,15 +2651,9 @@
 //cout<<"Debug: inserting var ref to be preserved:"<<sym->get_name()<<"@"<<host_var_ref <<endl;    
 
     SgExprListExp * parameters =
-<<<<<<< HEAD
-      buildExprListExp(buildCastExp( host_var_ref, buildPointerType(buildVoidType()) ),buildIntVal(array_dimensions[sym].size()), 
-          buildVarRefExp( dev_var_size_name, insertion_scope), buildVarRefExp( dev_var_offset_name, insertion_scope),
-          buildVarRefExp( dev_var_offset_name, insertion_scope), copyToExp, copyFromExp
-=======
       buildExprListExp(device_expression, buildCastExp( host_var_ref, buildPointerType(buildVoidType()) ),buildIntVal(dimSize),buildSizeOfOp(element_type), 
           buildVarRefExp( dev_var_size_name, insertion_scope), buildVarRefExp( dev_var_offset_name, insertion_scope),
           buildVarRefExp( dev_var_Dim_name, insertion_scope), copyToExp, copyFromExp
->>>>>>> f063ff34
           );
 
     SgExprStatement* dde_prep_stmt = buildAssignStatement (buildVarRefExp(dev_var_name, insertion_scope),
