#include "astQuery.h"
//#include "sage3basic.h"

/*!
 * Translation (directive lowering) support for OpenMP 3.0 C/C++
 *
 *  Like other OpenMP related work within ROSE, 
 *  all things go to the OmpSupport namespace to avoid conflicts
 * Liao, 8/10/2009
 */
#ifndef OMP_LOWERING_H
#define OMP_LOWERING_H 
namespace OmpSupport
{
  // OpenMP version info.
  extern bool enable_accelerator;  

  // A flag to control if device data environment runtime functions are used to automatically manage data as much as possible.
  // instead of generating explicit data allocation, copy, free functions. 
  extern  bool useDDE /* = true */;  
  //! makeDataSharingExplicit() can call some of existing functions for some work in OmpSupport namespace by Hongyi 07/16/2012
  //! TODO: add a function within the OmpSupport namespace, the function should transform the AST, so all variables' data-sharing attributes are explicitied represented in the AST. ROSE has dedicated AST nodes for OpenMP directives and the associated clauses, such as private, shared, reduction.


  int patchUpSharedVariables(SgFile* );
  // TODO:  patchUpDefaultVariables(SgFile* );

  int makeDataSharingExplicit( SgFile* );   

  // last edited by Hongyi on 07/24/2012. 

  //! The type of target runtime libraries (not yet in use)
  // We support both Omni and GCC OpenMP runtime libraries
  enum omp_rtl_enum 
  {
    e_gomp,
    e_omni,
    e_last_rtl
  };
  extern unsigned int nCounter; // translation generated variable counter, used to avoid name collision

  extern omp_rtl_enum rtl_type; 
  typedef std::map<const SgVariableSymbol *, SgVariableSymbol *> VariableSymbolMap_t;

  void commandLineProcessing(std::vector<std::string> &argvList);

  //! The top level interface to translate OpenMP directives
  void lower_omp(SgSourceFile*);


  //! Insert #include "xxx.h", the interface of a runtime library to the compiler
  void insertRTLHeaders(SgSourceFile*);

  //! Insert runtime init and terminate routines to main() entry
  void insertRTLinitAndCleanCode(SgSourceFile* ); 

  //Pei-Hung Insert accelerator init 
  void insertAcceleratorInit(SgSourceFile* ); 

  //! A driver to traverse AST trees and invoke individual translators for OpenMP constructs, (not in use)
  //! Postorder is preferred. 
  class translationDriver: public AstSimpleProcessing
  { 
    protected:
      void visit(SgNode*);
  }; //translationDriver

  //! Translate omp parallel
  void transOmpParallel(SgNode* node);

  //! Translate omp parallel under "omp target"
  void transOmpTargetParallel(SgNode* node);

  //! Translate omp sections 
  void transOmpSections(SgNode* node);

  //! Translate omp task
  void transOmpTask(SgNode* node);

  //! Translate omp for or omp do loops
  void transOmpLoop(SgNode* node);

  //! Translate omp for or omp do loops affected by the "omp target" directive, using naive 1-to-1 mapping Liao 1/28/2013
  // The loop iteration count may exceed the max number of threads within a CUDA thread block. 
  // A loop scheduler is needed for real application.
  void transOmpTargetLoop(SgNode* node);

  //! Translate omp for or omp do loops affected by the "omp target" directive, using a round robin-scheduler Liao 7/10/2014
  void transOmpTargetLoop_RoundRobin(SgNode* node);

  //! Translate Fortran omp do
  //void transOmpDo(SgNode* node);

  //! Translate "omp target"
  void transOmpTarget(SgNode* node);

  //! Translate "omp target data"
  void transOmpTargetData(SgNode* node);


  //! Translate omp barrier
  void transOmpBarrier(SgNode* node);

  //! Translate omp flush 
  void transOmpFlush(SgNode* node);

  //! Translate omp taskwait
  void transOmpTaskwait(SgNode* node);

  //! Translate omp threadprivate
  void transOmpThreadprivate(SgNode* node);

  //! Translate the ordered directive (not the ordered clause)
  void transOmpOrdered(SgNode* node);
  //! Translate omp atomic
  void transOmpAtomic(SgNode* node);
  //! Translate omp critical 
  void transOmpCritical(SgNode* node);
  //! Translate omp master 
  void transOmpMaster(SgNode* node);
  //! Translate omp single 
  void transOmpSingle(SgNode* node);

  //! A helper function to generate implicit or explicit task for either omp parallel or omp task
  // It calls the ROSE AST outliner internally. 
  SgFunctionDeclaration* generateOutlinedTask(SgNode* node, std::string& wrapper_name, std::set<SgVariableSymbol*>& syms);

  //! Translate OpenMP variables associated with an OpenMP pragma, such as private, firstprivate, lastprivate, reduction, etc. bb1 is the translation generated code block in which the variable handling statements will be inserted. Original loop upper bound is needed for implementing lastprivate (check if it is the last iteration). withinAcceleratorModel means if we only translate private() variables, used to support accelerator model
  ROSE_DLL_API void transOmpVariables(SgStatement * ompStmt, SgBasicBlock* bb1, SgExpression* orig_loop_upper = NULL, bool withinAcceleratorModel= false);

  //! Collect all variables from OpenMP clauses associated with an omp statement: private, reduction, etc 
  ROSE_DLL_API SgInitializedNamePtrList collectAllClauseVariables (SgOmpClauseBodyStatement * clause_stmt);

  //! Collect variables from a particular type of OpenMP clauses associated with an omp statement: private, reduction, etc 
  ROSE_DLL_API SgInitializedNamePtrList collectClauseVariables (SgOmpClauseBodyStatement * clause_stmt, const VariantT& vt);

  //! Collect variables from given types of OpenMP clauses associated with an omp statement: private, reduction, etc 
  ROSE_DLL_API SgInitializedNamePtrList collectClauseVariables (SgOmpClauseBodyStatement * clause_stmt, const VariantVector& vvt);

  //! Collect expression from given types of OpenMP clauses associated with an omp statement: private, reduction, etc 
  ROSE_DLL_API SgExpression* getClauseExpression (SgOmpClauseBodyStatement * clause_stmt, const VariantVector& vvt);

  //! Check if a variable is in a variable list of a given clause type
  ROSE_DLL_API bool isInClauseVariableList(SgInitializedName* var, SgOmpClauseBodyStatement * clause_stmt, const VariantT& vt);

  //! Check if a variable is in variable lists of given clause types
  ROSE_DLL_API bool isInClauseVariableList(SgInitializedName* var, SgOmpClauseBodyStatement * clause_stmt, const VariantVector& vvt);

  //! Replace references to oldVar within root with references to newVar, return the number of references replaced.
  ROSE_DLL_API int replaceVariableReferences(SgNode* root, SgVariableSymbol* oldVar, SgVariableSymbol* newVar);

  //! Replace variable references within root based on a map from old symbols to new symbols
  ROSE_DLL_API int replaceVariableReferences(SgNode* root,  VariableSymbolMap_t varRemap);
  // I decided to reuse the existing Outliner work instead of coding a new one
  //SgFunctionDeclaration* generateOutlinedFunction(SgNode* node);

  //! Replace all variable references in a set by pointers to the variable
  int replaceVariablesWithPointerDereference(SgNode* root, std::set<SgVariableSymbol*>& vars);

  //! Add a variable into a non-reduction clause of an OpenMP statement, create the clause transparently if it does not exist
  ROSE_DLL_API void addClauseVariable(SgInitializedName* var, SgOmpClauseBodyStatement * clause_stmt, const VariantT& vt);

  //! Build a non-reduction variable clause for a given OpenMP directive. It directly returns the clause if the clause already exists
  ROSE_DLL_API SgOmpVariablesClause* buildOmpVariableClause(SgOmpClauseBodyStatement * clause_stmt, const VariantT& vt);

  //! Remove one or more clauses of type vt 
  ROSE_DLL_API int removeClause (SgOmpClauseBodyStatement * clause_stmt, const VariantT& vt);

  //! Check if an OpenMP statement has a clause of type vt
  ROSE_DLL_API bool hasClause(SgOmpClauseBodyStatement* clause_stmt, const VariantT & vt);

  //! Get OpenMP clauses from an eligible OpenMP statement
  ROSE_DLL_API Rose_STL_Container<SgOmpClause*>  getClause(SgOmpClauseBodyStatement* clause_stmt, const VariantT & vt);

  //! Check if an omp for/do loop use static schedule or not, including: default schedule, or schedule(static[,chunk_size]) 
  ROSE_DLL_API bool useStaticSchedule(SgOmpClauseBodyStatement* omp_loop);

  //! Return a reduction variable's reduction operation type
  ROSE_DLL_API SgOmpClause::omp_reduction_operator_enum getReductionOperationType(SgInitializedName* init_name, SgOmpClauseBodyStatement* clause_stmt);

  //! Create an initial value according to reduction operator type
  ROSE_DLL_API SgExpression* createInitialValueExp(SgOmpClause::omp_reduction_operator_enum r_operator);

  //! Generate GOMP loop schedule start function's name
  ROSE_DLL_API std::string generateGOMPLoopStartFuncName (bool isOrdered, SgOmpClause::omp_schedule_kind_enum s_kind);

  //! Generate GOMP loop schedule next function's name
  ROSE_DLL_API std::string generateGOMPLoopNextFuncName (bool isOrdered, SgOmpClause::omp_schedule_kind_enum s_kind);

  //! Convert a schedule kind enum value to a small case string
  ROSE_DLL_API std::string toString(SgOmpClause::omp_schedule_kind_enum s_kind);

  //! Patch up private variables for omp for of entire file. The reason is that loop indices should be private by default and this function will make this explicit
  ROSE_DLL_API int patchUpPrivateVariables(SgFile*);

  //! Patch up private variables for omp for. The reason is that loop indices should be private by default and this function will make this explicit
  ROSE_DLL_API int patchUpPrivateVariables(SgStatement* omp_loop);

  //! Patch up firstprivate variables for omp task. The reason is that the specification 3.0 defines rules for implicitly determined data-sharing attributes and this function will make the firstprivate variable of omp task explicit.
  ROSE_DLL_API int patchUpFirstprivateVariables(SgFile*);

  //! Collect threadprivate variables within the current project, return a set to avoid duplicated elements. No input parameters are needed since it finds match from memory pools
  std::set<SgInitializedName*> collectThreadprivateVariables();

  //! Special handling when trying to build and insert a variable declaration into a BB within Fortran OpenMP code
  SgVariableDeclaration * buildAndInsertDeclarationForOmp(const std::string &name, SgType *type, SgInitializer *varInit, SgBasicBlock *orig_scope);
  //! Find an enclosing parallel region or function definition's body
  SgBasicBlock* getEnclosingRegionOrFuncDefinition (SgNode *);

<<<<<<< HEAD
  //! Extract map clause information
  void extractMapClauses(Rose_STL_Container<SgOmpClause*> map_clauses,
      std::map<SgSymbol*,  std::vector < std::pair <SgExpression*, SgExpression*> > > & array_dimensions,
          SgOmpMapClause** map_alloc_clause, SgOmpMapClause** map_to_clause, SgOmpMapClause** map_from_clause, SgOmpMapClause** map_tofrom_clause);
  //! Categorize mapped variables
  void categorizeMapClauseVariables( const SgInitializedNamePtrList & all_vars, // all variables collected from map clauses
          std::map<SgSymbol*,  std::vector < std::pair <SgExpression*, SgExpression*> > >&  array_dimensions, // array bounds  info
                                    std::set<SgSymbol*>& array_syms, // variable symbols which are array types (explicit or as a pointer)
                                    std::set<SgSymbol*>& atom_syms); // variable symbols which are non-aggregate types: scalar, pointer, etc

=======
  //! Check if a variable is in the clause's variable list
  ROSE_DLL_API bool isInClauseVariableList(SgOmpClause* cls, SgSymbol* var);

  //! Extract map clause information
  void extractMapClauses(Rose_STL_Container<SgOmpClause*> map_clauses,
      std::map<SgSymbol*, std::vector< std::pair <SgExpression*, SgExpression*> > > & array_dimensions,
      std::map<SgSymbol*, std::vector< std::pair< SgOmpClause::omp_map_dist_data_enum, SgExpression * > > > &  dist_data_policies, 
      SgOmpMapClause** map_alloc_clause, SgOmpMapClause** map_to_clause, SgOmpMapClause** map_from_clause, SgOmpMapClause** map_tofrom_clause);
  //! Categorize mapped variables
  void categorizeMapClauseVariables( const SgInitializedNamePtrList & all_vars, // all variables collected from map clauses
      std::map<SgSymbol*,  std::vector < std::pair <SgExpression*, SgExpression*> > >&  array_dimensions, // array bounds  info as input
      std::set<SgSymbol*>& array_syms, // variable symbols which are array types (explicit or as a pointer)
      std::set<SgSymbol*>& atom_syms); // variable symbols which are non-aggregate types: scalar, pointer, etc
>>>>>>> c6aee9e5
} // end namespace OmpSupport  

#endif //OMP_LOWERING_H<|MERGE_RESOLUTION|>--- conflicted
+++ resolved
@@ -207,18 +207,6 @@
   //! Find an enclosing parallel region or function definition's body
   SgBasicBlock* getEnclosingRegionOrFuncDefinition (SgNode *);
 
-<<<<<<< HEAD
-  //! Extract map clause information
-  void extractMapClauses(Rose_STL_Container<SgOmpClause*> map_clauses,
-      std::map<SgSymbol*,  std::vector < std::pair <SgExpression*, SgExpression*> > > & array_dimensions,
-          SgOmpMapClause** map_alloc_clause, SgOmpMapClause** map_to_clause, SgOmpMapClause** map_from_clause, SgOmpMapClause** map_tofrom_clause);
-  //! Categorize mapped variables
-  void categorizeMapClauseVariables( const SgInitializedNamePtrList & all_vars, // all variables collected from map clauses
-          std::map<SgSymbol*,  std::vector < std::pair <SgExpression*, SgExpression*> > >&  array_dimensions, // array bounds  info
-                                    std::set<SgSymbol*>& array_syms, // variable symbols which are array types (explicit or as a pointer)
-                                    std::set<SgSymbol*>& atom_syms); // variable symbols which are non-aggregate types: scalar, pointer, etc
-
-=======
   //! Check if a variable is in the clause's variable list
   ROSE_DLL_API bool isInClauseVariableList(SgOmpClause* cls, SgSymbol* var);
 
@@ -232,7 +220,6 @@
       std::map<SgSymbol*,  std::vector < std::pair <SgExpression*, SgExpression*> > >&  array_dimensions, // array bounds  info as input
       std::set<SgSymbol*>& array_syms, // variable symbols which are array types (explicit or as a pointer)
       std::set<SgSymbol*>& atom_syms); // variable symbols which are non-aggregate types: scalar, pointer, etc
->>>>>>> c6aee9e5
 } // end namespace OmpSupport  
 
 #endif //OMP_LOWERING_H