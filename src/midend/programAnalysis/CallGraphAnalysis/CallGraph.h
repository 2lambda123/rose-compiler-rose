--- conflicted
+++ resolved
@@ -302,15 +302,9 @@
     if( SgProject::get_verbose() >= DIAGNOSTICS_VERBOSE_LEVEL )
     {
       std::cout << "Function: "
-<<<<<<< HEAD
-        << (*j)->properties->functionDeclaration->get_scope()->get_qualified_name().getString() +
-        (*j)->properties->functionDeclaration->get_mangled_name().getString()
-        << " has declaration " << (*j)->isDefined() << "\n";
-=======
 	<< j->properties->functionDeclaration->get_scope()->get_qualified_name().getString() +
 	j->properties->functionDeclaration->get_mangled_name().getString()
 	<< " has declaration " << j->isDefined() << "\n";
->>>>>>> 65ec9237
     }
     nodeList.push_back( node );
     /*
