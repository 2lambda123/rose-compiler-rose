--- conflicted
+++ resolved
@@ -708,23 +708,12 @@
 CallTargetSet::solveConstructorInitializer(SgConstructorInitializer* sgCtorInit) { 
   std::vector<Properties*> props;
   SgMemberFunctionDeclaration* memFunDecl = sgCtorInit->get_declaration();
-<<<<<<< HEAD
-  if (memFunDecl != NULL) {
-      SgFunctionDeclaration* decl = isSgFunctionDeclaration(memFunDecl->get_firstNondefiningDeclaration());
-      if (decl == NULL)
-	  decl = isSgFunctionDeclaration(memFunDecl->get_definingDeclaration());
-      ROSE_ASSERT(decl != NULL);
-      props.push_back(new Properties(decl));
-  } else {
-      warnx("No declaration for SgConstructorInitializer");
-=======
-  
+
   //It's possibe to have a null constructor declaration, in case of compiler-generated
   //default constructors.
   if (memFunDecl == NULL)
   {
   	return props;
->>>>>>> 388519a9
   }
 
   SgFunctionDeclaration* decl = isSgFunctionDeclaration(memFunDecl->get_firstNondefiningDeclaration());
