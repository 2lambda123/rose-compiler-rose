--- conflicted
+++ resolved
@@ -116,61 +116,6 @@
  */
 struct IsDefUseFilter
 {
-<<<<<<< HEAD
-	/** Determines if the provided CFG node should be traversed during DefUse.
-	 *
-	 * @param cfgn The node in question.
-	 * @return Whether it should be traversed.
-	 */
-	bool operator() (CFGNode cfgn) const
-	{
-		SgNode *node = cfgn.getNode();
-
-		//If it is the last node in a function call, keep it
-		if (isSgFunctionCallExp(node) && cfgn == node->cfgForEnd())
-			return true;
-
-		//The begin edges of basic blocks are not considered interesting, but we would like to keep them
-		//This is so we can propagate reachable defs to the top of a basic block
-		if (isSgBasicBlock(node) && cfgn == node->cfgForBeginning())
-			return true;
-
-		if (isSgExprStatement(node))
-			return (cfgn == node->cfgForBeginning());
-
-		if (isSgCommaOpExp(node))
-			return (cfgn == node->cfgForBeginning());
-
-		//Remove all non-interesting nodes
-		if (!cfgn.isInteresting())
-			return false;
-
-		//Remove all non-end nodes for initNames
-		if (isSgInitializedName(node) && cfgn != node->cfgForEnd())
-			return false;
-
-		//Remove non-beginning nodes for try statements
-		if (isSgTryStmt(node) && cfgn != node->cfgForBeginning())
-			return false;
-
-		//Use the last node of binary operators
-		if (isSgAndOp(node) || isSgOrOp(node))
-		{
-			if (cfgn != node->cfgForEnd())
-				return false;
-		}
-
-		//We only want the middle appearance of the teritatry operator - after its conditional expression
-		//and before the true and false bodies. This makes it behave as an if statement for data flow
-		//purposes
-		if (isSgConditionalExp(node))
-		{
-			return cfgn.getIndex() == 1;
-		}
-
-		return true;
-	}
-=======
         /** Determines if the provided CFG node should be traversed during DefUse.
          *
          * @param cfgn The node in question.
@@ -224,7 +169,6 @@
 
                 return true;
         }
->>>>>>> 5936b856
 };
 
 /** Class that defines an VariableRenaming of a program
@@ -398,16 +342,6 @@
      */
     void aggregatePreviousDefs(cfgNode curNode, TableEntry& results);
 
-<<<<<<< HEAD
-    /** Inserts definition points for all global variables.
-     *
-     * This will insert definitions for all global variables at 2 places.
-     * 1. At the entry points of all functionDefinitions.
-     */
-    void insertGlobalVarDefinitions();
-
-=======
->>>>>>> 5936b856
     /** Expand all member definitions (chained names) to define every name in the chain.
      *
      * When a member of a struct/class is referenced, this will insert definitions
@@ -580,26 +514,10 @@
     DefUseTable& getUseTable(){ return useTable; }
 
      /** Get the table of uses for every node.
-<<<<<<< HEAD
      *
      * @return Use Table.
      */
     const DefUseTable& getUseTable() const { return useTable; }
-
-
-    /** Get the listing of global variables.
-=======
->>>>>>> 5936b856
-     *
-     * @return Use Table.
-     */
-    const DefUseTable& getUseTable() const { return useTable; }
-
-    /** Get the listing of global variables.
-     *
-     * @return Global Var List.
-     */
-    const GlobalTable& getGlobalVarList() const { return globalVarList; }
 
 
 
@@ -973,21 +891,6 @@
     class UniqueNameTraversal : public AstBottomUpProcessing<VariableRenaming::VarRefSynthAttr>
     {
         VariableRenaming* varRename;
-<<<<<<< HEAD
-		
-		/** All the initialized names in the project. */
-		std::vector<SgInitializedName*> allInitNames;
-
-		/** Finds initialized names that are "fake" (refer to p_prev_decl_item in the SgInitializedName docs)
-		 * and replaces them with the true declaration. */
-		SgInitializedName* resolveTemporaryInitNames(SgInitializedName* name);
-
-    public:
-        UniqueNameTraversal(VariableRenaming* varRenaming, const std::vector<SgInitializedName*>& allNames):
-			varRename(varRenaming), allInitNames(allNames)
-		{
-		}
-=======
                 
                 /** All the initialized names in the project. */
                 std::vector<SgInitializedName*> allInitNames;
@@ -1001,7 +904,6 @@
                         varRename(varRenaming), allInitNames(allNames)
                 {
                 }
->>>>>>> 5936b856
 
         /** Called to evaluate the synthesized attribute on every node.
          *
@@ -1014,94 +916,6 @@
         virtual VariableRenaming::VarRefSynthAttr evaluateSynthesizedAttribute(SgNode* node, SynthesizedAttributesList attrs);
     };
 
-<<<<<<< HEAD
-	/** Attribute that describes the variables used by a given expression. */
-	class ChildUses
-	{
-	private:
-		/** An assignment to the current expression in the AST would define this variable */
-		SgVarRefExp* currentVar;
-
-		/** Stores all the varRefs that are used in the current subTree. */
-		std::vector<SgNode*> uses;
-
-	public:
-
-		/** Create the attribute with no refs. 	 */
-		ChildUses() : currentVar(NULL)
-		{ }
-
-		ChildUses(SgNode* useNode, SgVarRefExp* var)
-		{
-			uses.push_back(useNode);
-			currentVar = var;
-		}
-
-		/** Create the attribute with the def and list of uses.
-		 *
-		 * @param useTree The vector of uses to add, or an empty vector.
-		 */
-		ChildUses(const std::vector<SgNode*>& useTree, SgVarRefExp* var = NULL)
-		{
-			if (useTree.size() > 0)
-				uses.assign(useTree.begin(), useTree.end());
-			currentVar = var;
-		}
-
-		/** Get the uses for this node and below.
-		 *
-		 * @return A constant reference to the use list.
-		 */
-		std::vector<SgNode*>& getUses()
-		{
-			return uses;
-		}
-
-		/** Set the uses for this node and below.
-		 *
-		 * @param newUses A constant reference to the uses to copy to this node.
-		 */
-		void setUses(const std::vector<SgNode*>& newUses)
-		{
-			uses.assign(newUses.begin(), newUses.end());
-		}
-
-		SgVarRefExp* getCurrentVar() const
-		{
-			return currentVar;
-		}
-	};
-
-	/** This class collects all the defs and uses associated with each node in the traversed CFG.
-	 * Note that this does not compute reachability information; it just records each instance of
-	 * a variable used or defined. */
-	class DefsAndUsesTraversal : public AstBottomUpProcessing<ChildUses>
-	{
-		VariableRenaming* ssa;
-
-	public:
-
-		DefsAndUsesTraversal(VariableRenaming* ssa) : ssa(ssa) { }
-
-		/** Called to evaluate the synthesized attribute on every node.
-		 *
-		 * This function will handle passing all variables that are defined and used by a given operation.
-		 *
-		 * @param node The node being evaluated.
-		 * @param attr The attributes from the child nodes.
-		 * @return The attribute at this node.
-		 */
-		virtual ChildUses evaluateSynthesizedAttribute(SgNode* node, SynthesizedAttributesList attrs);
-
-	private:
-
-		/** Mark all the uses as occurring at the specified node. */
-		void addUsesToNode(SgNode* node, std::vector<SgNode*> uses);
-
-		/** Mark the given variable as being defined at the node. */
-		void addDefForVarAtNode(SgVarRefExp* currentVar, SgNode* defNode);
-	};
-=======
         /** Attribute that describes the variables used by a given expression. */
         class ChildUses
         {
@@ -1188,7 +1002,6 @@
                 /** Mark the given variable as being defined at the node. */
                 void addDefForVarAtNode(SgVarRefExp* currentVar, SgNode* defNode);
         };
->>>>>>> 5936b856
 
 };
 
