--- conflicted
+++ resolved
@@ -2098,8 +2098,6 @@
 
     static
     ReturnType eval_nullcheck(SgNode* n);
-<<<<<<< HEAD
-=======
   };
   
   ExtendedCallMatcherInner::ReturnType
@@ -2151,7 +2149,6 @@
 
     static
     ReturnType eval_nullcheck(SgExpression* n);
->>>>>>> e29cb582
   };
   
   
@@ -2165,12 +2162,6 @@
   ExtendedCallMatcherOuter::eval_nullcheck(SgExpression* n)
   {
     return n ? eval(n) : ReturnType();
-  }
-  
-  ExtendedCallMatcher::ReturnType
-  ExtendedCallMatcher::eval_nullcheck(SgNode* n)
-  {
-    return n ? eval(n) : ExtendedCallMatcher::ReturnType();
   }
 }     
       
@@ -2183,11 +2174,7 @@
   if (!SgNodeHelper::WITH_EXTENDED_NORMALIZED_CALL) 
     return SgNodeHelper::ExtendedCallInfo();
     
-<<<<<<< HEAD
-  SgNodeHelper::ExtendedCallInfo res = ExtendedCallMatcher::eval(n);
-=======
   SgNodeHelper::ExtendedCallInfo res = sg::dispatch(ExtendedCallMatcherOuter(), n);
->>>>>>> e29cb582
     
   // for every match of matchFunctionCall, res should also match.  
   ROSE_ASSERT(  !TEST_EXTENDED_NORMALIZED_CALL 
