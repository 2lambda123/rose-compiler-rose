#ifndef LABELER_H
#define LABELER_H

/*************************************************************
 * Author   : Markus Schordan                                *
 *************************************************************/

#include <limits>
#include <set>
#include "RoseAst.h"
#include "VariableIdMapping.h"

#define NO_STATE -3
#define NO_ESTATE -4
#define NO_LABEL_ID std::numeric_limits<size_t>::max()

namespace CodeThorn {

/*!
  * \author Markus Schordan
  * \date 2012, 2014.
 */
class Label {
 public:
  Label();
  Label(size_t labelId);
  //Copy constructor
  Label(const Label& other);
  //Copy assignment operator
  Label& operator=(const Label& other);
  bool operator<(const Label& other) const;
  bool operator==(const Label& other) const;
  bool operator!=(const Label& other) const;
  bool operator>(const Label& other) const;
  bool operator>=(const Label& other) const;
  Label& operator+(int num);
  // prefix inc operator
  Label& operator++();
  // postfix inc operator
  Label operator++(int);
  size_t getId() const;
  std::string toString() const;
  friend std::ostream& operator<<(std::ostream& os, const Label& label);
  bool isValid() const;
 protected:
  size_t _labelId;
};

std::ostream& operator<<(std::ostream& os, const Label& label);

/*!
  * \author Markus Schordan
  * \date 2012.
 */

// internal data structure (not used in Labeler's interface)
class LabelProperty {
 public:
   enum LabelType { LABEL_UNDEF=1, LABEL_OTHER=2,
                    LABEL_FUNCTIONCALL=100, LABEL_FUNCTIONCALLRETURN,
                    LABEL_FUNCTIONENTRY, LABEL_FUNCTIONEXIT,
                    LABEL_BLOCKBEGIN, LABEL_BLOCKEND,
                    LABEL_EMPTY_STMT,
                    // Labels for OpenMP parallel constructs
                    LABEL_FORK, LABEL_JOIN, LABEL_WORKSHARE, LABEL_BARRIER
   };
   std::string labelTypeToString(LabelType lt);

   LabelProperty();
   LabelProperty(SgNode* node);
   LabelProperty(SgNode* node, LabelType labelType);
   LabelProperty(SgNode* node, VariableIdMapping* variableIdMapping);
   LabelProperty(SgNode* node, LabelType labelType, VariableIdMapping* variableIdMapping);
   std::string toString();
   SgNode* getNode();

   bool isFunctionCallLabel();
   bool isFunctionCallReturnLabel();
   bool isFunctionEntryLabel();
   bool isFunctionExitLabel();
   bool isBlockBeginLabel();
   bool isBlockEndLabel();
   bool isEmptyStmtLabel();

   // OpenMP related query functions
   bool isForkLabel();
   bool isJoinLabel();
   bool isWorkshareLabel();
   bool isBarrierLabel();

 public:
   void initializeIO(VariableIdMapping* variableIdMapping);

 public:
   enum IOType { LABELIO_NONE, LABELIO_STDIN, LABELIO_STDOUTVAR, LABELIO_STDOUTCONST, LABELIO_STDERR
   };

   bool isStdOutLabel();
   bool isStdOutVarLabel();
   bool isStdOutConstLabel();
   bool isStdInLabel();
   bool isStdErrLabel();
   bool isIOLabel();
   VariableId getIOVarId();
   int getIOConst();

   void makeTerminationIrrelevant(bool t);
   bool isTerminationRelevant();
   bool isLTLRelevant();

   bool isExternalFunctionCallLabel();
   void setExternalFunctionCallLabel();

 private:
   bool _isValid;
   SgNode* _node;
   LabelType _labelType;

 private:
   IOType _ioType;
   VariableId _variableId;
   int _ioValue;
   bool _isTerminationRelevant;
   bool _isLTLRelevant;
   bool _isExternalFunctionCallLabel;
};

/*!
  * \author Markus Schordan
  * \date 2012.
 */
class LabelSet : public std::set<Label> {
 public:
  LabelSet operator+(LabelSet& s2);
  LabelSet& operator+=(LabelSet& s2);
  LabelSet operator-(LabelSet& s2);
  LabelSet& operator-=(LabelSet& s2);

  std::string toString();
  bool isElement(Label lab);
};

typedef std::set<LabelSet> LabelSetSet;

/*!
  * \author Markus Schordan
  * \date 2012, 2013.
 */
class Labeler {
 public:
  Labeler();
  static Label NO_LABEL; // default initialized label (used to check for non-existing labels)
  Labeler(SgNode* start);
  static std::string labelToString(Label lab);
  int numberOfAssociatedLabels(SgNode* node);
  virtual void createLabels(SgNode* node);

  /** Labels are numbered 0..n-1 where n is the number of labels
      associated with AST nodes (not all nodes are labeled, and some
      nodes are associated with more than one label).
     A return value of NO_LABEL means that this node has no label.
  */
  Label getLabel(SgNode* node);
  LabelSet getLabelSet(std::set<SgNode*>& nodeSet);

  /** Returns the node with the label 'label'. If the return value is 0 then no node exists for this label -
     this can only be the case if label is erroneously higher than the number of labeled nodes or NO_LABEL.
  */
  SgNode* getNode(Label label);
  long numberOfLabels();
  std::string toString();
  Label functionCallLabel(SgNode* node);
  Label functionCallReturnLabel(SgNode* node);
  Label functionEntryLabel(SgNode* node);
  Label functionExitLabel(SgNode* node);
  Label blockBeginLabel(SgNode* node);
  Label blockEndLabel(SgNode* node);
  Label joinLabel(SgNode *node);
  Label forkLabel(SgNode *node);
  Label workshareLabel(SgNode *node);
  Label barrierLabel(SgNode *node);

  // info obtained from LabelProperty
  bool isFunctionCallLabel(Label lab);
  bool isFunctionCallReturnLabel(Label lab);
  bool isFunctionEntryLabel(Label lab);
  bool isFunctionExitLabel(Label lab);
  bool isBlockBeginLabel(Label lab);
  bool isBlockEndLabel(Label lab);
  bool isEmptyStmtLabel(Label lab);
  bool isFirstLabelOfMultiLabeledNode(Label lab);
  bool isSecondLabelOfMultiLabeledNode(Label lab);

  // info obtained from AST node
  bool isForkLabel(Label lab);
  bool isJoinLabel(Label lab);
  bool isWorkshareLabel(Label lab);
  bool isBarrierLabel(Label lab);
<<<<<<< HEAD
  bool isConditionLabel(Label lab);
  bool isLoopConditionLabel(Label lab);
  bool isSwitchExprLabel(Label lab);
=======
  
  /** tests if @ref call and @ref ret are call and return labels of 
   *  the same function call
   */ 
  virtual 
  bool areCallAndReturnLabels(Label call, Label ret);

  /** returns the call label for the provided return label. */
  virtual 
  Label getCallForReturnLabel(Label ret);
  
  virtual
  LabelProperty getProperty(Label lbl); 
>>>>>>> affdecd3

  // by default false for all labels. This must be set by the CF analysis.
  bool isExternalFunctionCallLabel(Label lab);
  void setExternalFunctionCallLabel(Label lab);

  Label getFunctionCallReturnLabelFromCallLabel(Label callLabel);

  class iterator {
  public:
    iterator();
    iterator(Label start, size_t numLabels);
    bool operator==(const iterator& x) const;
    bool operator!=(const iterator& x) const;
    Label operator*() const;
    iterator& operator++(); // prefix
    iterator operator++(int); // postfix
  private:
    bool is_past_the_end() const;
    Label _currentLabel;
    size_t _numLabels;
  };
  iterator begin();
  iterator end();
  virtual ~Labeler();
 protected:
  void computeNodeToLabelMapping();
  void registerLabel(LabelProperty);
  typedef std::vector<LabelProperty> LabelToLabelPropertyMapping;
  LabelToLabelPropertyMapping mappingLabelToLabelProperty;
  typedef std::map<SgNode*,Label> NodeToLabelMapping;
  NodeToLabelMapping mappingNodeToLabel;
  bool _isValidMappingNodeToLabel;
  void ensureValidNodeToLabelMapping();
};

class IOLabeler : public Labeler {
 public:
  IOLabeler(SgNode* start, VariableIdMapping* variableIdMapping);
  virtual bool isStdIOLabel(Label label);
  virtual bool isStdInLabel(Label label, VariableId* id=0);
  virtual bool isStdOutLabel(Label label);
  virtual bool isStdOutVarLabel(Label label, VariableId* id=0);
  virtual bool isStdOutConstLabel(Label label, int* constvalue=0);
  virtual bool isStdErrLabel(Label label, VariableId* id=0);
  virtual  ~IOLabeler();

 protected:
  VariableIdMapping* _variableIdMapping;
};


} // end of namespace CodeThorn

// backward compatibility
namespace SPRAY = CodeThorn;

#endif<|MERGE_RESOLUTION|>--- conflicted
+++ resolved
@@ -196,11 +196,9 @@
   bool isJoinLabel(Label lab);
   bool isWorkshareLabel(Label lab);
   bool isBarrierLabel(Label lab);
-<<<<<<< HEAD
   bool isConditionLabel(Label lab);
   bool isLoopConditionLabel(Label lab);
   bool isSwitchExprLabel(Label lab);
-=======
   
   /** tests if @ref call and @ref ret are call and return labels of 
    *  the same function call
@@ -214,7 +212,6 @@
   
   virtual
   LabelProperty getProperty(Label lbl); 
->>>>>>> affdecd3
 
   // by default false for all labels. This must be set by the CF analysis.
   bool isExternalFunctionCallLabel(Label lab);
