#ifndef SgNodeHelper_H
#define SgNodeHelper_H

/*************************************************************
 * Author   : Markus Schordan                                *
 *************************************************************/

#include <set>
#include <list>
#include <vector>
#include <string>

class SgNode;
class SgProject;
class SgLocatedNode;

class SgStatement;

class SgScopeStatement;
class SgGlobal;
class SgFunctionDefinition;

class SgDeclarationStatement;
class SgVariableDeclaration;
class SgFunctionDeclaration;
class SgInitializedName;
class SgClassDeclaration;

class SgExpression;
class SgVarRefExp;
class SgFunctionRefExp;
class SgFunctionCallExp;

class SgSymbol;
class SgVariableSymbol;
class SgFunctionSymbol;

class SgType;
class SgPointerType;
class SgReferenceType;
class SgRvalueReferenceType;
class SgFunctionType;

class SgContinueStmt;
class SgCaseOptionStmt;
class SgDefaultOptionStmt;

class SgPragmaDeclaration;
class SgOmpClauseBodyStatement;

namespace SgNodeHelper {
  
  /// defines if extended normalized call matching (functions+ctors) is enabled
  extern bool WITH_EXTENDED_NORMALIZED_CALL;

/*! \brief Functions for simplifying access to SgNode information

  * \author Markus Schordan
  * \date 2012, 2013.

  \details A collection of functions which simplify access to SgNode
  information. All functions are side-effect free and do not store any
  data. All data is returned as pointer to data which already existed
  before calling this function or it is returned by value.


 */
  typedef std::pair<int,int> LineColPair;
  
  //! returns the initializer expression of a variable declaration. If no initializer exists it returns 0.
  SgExpression* getInitializerExpressionOfVariableDeclaration(SgVariableDeclaration* decl);

  //! returns the initialized name object of a variable declaration. Otherwise it throws an exception.
  SgInitializedName* getInitializedNameOfVariableDeclaration(SgVariableDeclaration* decl);

  //! returns the declaration statement found for a given variable symbol.
  SgDeclarationStatement* findVariableDeclarationWithVariableSymbol(SgNode* node);

  //! returns the function declaration statement found for a given function symbol.
  SgFunctionDeclaration* findFunctionDeclarationWithFunctionSymbol(SgNode* node);

  //! returns filename+line+column information of AST fragment in format "filename:line:column". Used for generating readable output
  std::string sourceFilenameLineColumnToString(SgNode* node);

  //! returns a std::pair of line and column number. If no file info exists at this node it returns  (-1,-1).
  SgNodeHelper::LineColPair lineColumnPair(SgNode* node);

  //! returns filename as stored in AST node. Used for generating readable output.
  std::string sourceFilenameToString(SgNode* node);

  //! returns filename followed by line:column in one string. Used for generating readable output.
  std::string sourceLineColumnToString(SgNode* node);
  //! returns filename followed by line, separator, and column in one string. Used for generating readable output.
  std::string sourceLineColumnToString(SgNode* node, std::string separator);

  //! returns line, column, and unparsed node in one string.
  std::string lineColumnNodeToString(SgNode* node);

  //! returns filename, line, column, and unparsed node in one string.
  //! Abbreviates unparsed source if too long
  std::string sourceLocationAndNodeToString(SgNode* node);

  //! determines all VarRefExp in the subtree of 'node'. The order in the vector corresponds to the traversal order on the AST.
  std::vector<SgVarRefExp*> determineVariablesInSubtree(SgNode* node);

  /*! computes a list representing the nesting structure of classes (including structs and unions).
    It traverses the AST upwards and collects SgClassDeclaration(s) only. This covers nested classes, nested structs, and nested unions,
    and combinations of those.
  */
  std::list<SgClassDeclaration*> classDeclarationNestingSequence(SgDeclarationStatement*);

  /*! computes for a given node at which scope nesting level this node is in its AST */
  int scopeNestingLevel(SgNode* node);

  /*! computes for a given node at which scope nesting level this node is in its AST */
  int scopeSequenceNumber(SgNode* node);

  /*! computes for a given node the index number of it from the parent.
    e.g. node1(node2,node3,node4) : node4 has index 2 (starting at 0)
    For the root node of an AST (e.g. SgProject) this function returns -1.
   */
  size_t determineChildIndex(SgNode* node);


  //! returns the initializer-list of For.
  std::vector<SgStatement *> & getForInitList(SgNode* node);

  //! returns the incr/derc-expr of For.
  SgExpression * getForIncExpr(SgNode* node);

  //! determines whether a node is the root node of an AST representing the inc-expr
  //! in a SgForStatement. This function is helpful to deal with this special case
  //! in the ROSE AST where an expression does not have a root node which can be
  //! easily determined to be a root node of an expression (i.e. here it can be *any* binary or unary node
  //! in constrast to all other expressions in the ROSE AST which are either a SgExprStatement or have a SgExpressionRoot node.
  bool isForIncExpr(SgNode* node);

  //! returns the root node representing the AST of the condition of If, While, DoWhile, For, CondOperator, switch.
  SgNode* getCond(SgNode* node);

  //! returns the string representing the condition (removes trailing ';')
  std::string unparseCond(SgNode* node);

  //! returns the root node representing the AST of the true branch of If, CondOperator.
  SgNode* getTrueBranch(SgNode* node);

  //! returns the root node representing the AST of the false branch of If, CondOperator.
  SgNode* getFalseBranch(SgNode* node);

  //! returns the root node representing the AST of the loop body of While, DoWhile, For.
  SgNode* getLoopBody(SgNode* node);

  //! returns the first Statement of SgBasicBlock (throws exception if numChildren==0)
  SgNode* getFirstOfBlock(SgNode* node);

  //! returns the last Statement of SgBasicBlock (throws exception if numChildren==0)
  SgNode* getLastOfBlock(SgNode* node);

  //! returns the label name of a SgLabelStatement without trailing ":"
  std::string getLabelName(SgNode* node);

  //! returns function name of SgFunctionDefinition, SgFunctionDeclaration, SgFunctionCall.
  std::string getFunctionName(SgNode* node);

  /*! This function determines for a given function-call-expression
     its corresponding function-definition (by using
     get_definingDeclaration).  This function has constant
     complexity. It does not perform a search, but uses the
     information as present in the AST. If this information is not
     sufficient to determine the definition of a function it returns
     0. For a consistent AST this will find all definitions in the
     same file, but not in a other SgFile.

     For an inter-procedural analysis a more elaborate mechanism is
     required to perform a static function call lresolution (also
     handling function pointers and virtual functions).
  */
  SgFunctionDefinition* determineFunctionDefinition(SgFunctionCallExp* fCall);

  //! Determines whether a provided function declaration is a forward declaration
  bool isForwardFunctionDeclaration(SgNode* declaration);

  /*! this function should only be called for a node in the subtree of
     a SgFunctionDefinition node. For a given 'node' it determines the
     correspondnig functionDefinition node when searching upwards
     in the AST for such a SgFunctionDefinition node. It is useful as a
     simple lookup function from inside the AST subtree of a
     SgFunctionDefinition.  Returns 0 if no SgFunctionDefinition is found (e.g. global scope).
  */
  SgFunctionDefinition* correspondingSgFunctionDefinition(SgNode* node);

  //! checks whether the node 'node' is the root node of the AST by using the get_parent function.
  bool isAstRoot(SgNode* node);

  //! is true if 'node' is the root node of the AST representing a Loop construct (While, DoWhile, For).
  bool isLoopStmt(SgNode* node);

  //! is true if 'node' is the root node of the AST representing the condition of a Loop construct (While, DoWhile, For).
  bool isLoopCond(SgNode* node);

  //! is true if 'node' is the root node of the AST representing If, While, DoWhile, For, switch, CondExp.
  bool isCondStmtOrExpr(SgNode* node);

  //! is true if 'node' is the root node of the AST representing If, While, DoWhile, For, switch.
  bool isCondStmt(SgNode* node);

  //! is true if 'node' is the root node of the AST representing the condition of If, While, DoWhile, For, switch.
  bool isCondInBranchStmt(SgNode* node);

  //! is true if 'node' is the root node of the AST representing the condition of If, While, DoWhile, For, switch, CondExp.
  bool isCond(SgNode* node);

  //! sets 'cond' as the root node of the AST representing the condition in statements if, while, dowhile, for, switch.
  void setCond(SgStatement* stmt, SgNode* cond);


  //! returns true for --Expr and ++Expr, otherwise false.
  bool isPrefixIncDecOp(SgNode* node);

  //! returns true for Expr-- and Expr--, otherwise false;
  bool isPostfixIncDecOp(SgNode* node);

  //! returns the SgSymbol* of the variable in a variable declaration
  SgSymbol* getSymbolOfVariableDeclaration(SgVariableDeclaration* decl);

  //! returns the SgSymbol* of the variable in a function declaration
  SgFunctionSymbol* getSymbolOfFunctionDeclaration(SgFunctionDeclaration* decl);

  //! returns the SgSymbol* of the variable in a SgVarRefExp
  SgSymbol* getSymbolOfVariable(SgVarRefExp* varRefExp);

  //! returns the SgSymbol* of the function in a SgFunctionRefExp
  SgFunctionSymbol* getSymbolOfFunction(SgFunctionRefExp* funcRefExp);

  //! returns the SgSymbol* of a SgInitializedName
  SgSymbol* getSymbolOfInitializedName(SgInitializedName* initName);

  //! returns name of symbol as string
  std::string symbolToString(SgSymbol* symbol);

  /*! \brief Creates a long unique variable name for a given node of type SgVariableDeclaration or SgVarRefExp

     If node is not one of those two types an exception is thrown
     The long variable name consists $functionName$scopeLevel$varName
     In case of global scope functionName is empty, giving a string: $$scopeLevel$varName
     Note: this function only considers C-functions. Classes are recognized.
  */
  std::string uniqueLongVariableName(SgNode* node);

  /*! \brief returns a set of SgNode where each node is a break node, but
     properly excludes all nested loops.

     @param [in] node can point directly to the AST construct (e.g. SgIfStatement) or a basic block of the respective loop construct.

     The only property this function maintains during traversal of the
     AST is that it does not collect break nodes from nested loops but
     only from the current scope. Only those breaks are loop-relevant,
     meaning only those can force an exit of the loop. Break
     statements inside if statements or Conditional Expressions inside
     the loop are handled properly. Excluded are only constructs where
     a break statement refers to that nested loop but not the current
     (=relevant) loop. This function can be used for:
     SgWhile,SgDoWhile,SgForStatement, SgSwitch.
  */
  std::set<SgNode*> loopRelevantBreakStmtNodes(SgNode* node);
  std::set<SgContinueStmt*> loopRelevantContinueStmtNodes(SgNode* node);

  //! collects all case labels from the switch it started in (excludes nested switch stmts)
  std::set<SgCaseOptionStmt*> switchRelevantCaseStmtNodes(SgNode* node);

  /*! returns the default stmt if it exists. Otherwise return 0 and can
     be used to test whether a default stmt exists in a given switch
     stmt. */
  SgDefaultOptionStmt* switchRelevantDefaultStmtNode(SgNode* node);

  //! returns the first child of an arbitrary AST node (throws exception if numChildren==0)
  SgNode* getFirstChild(SgNode* node);

  //! return a function-call's argument list
  std::vector<SgExpression *> & getFunctionCallActualParameterList(SgNode* node);

  // schroder3 (2016-07-27): Returns the callee of the given call expression
  SgExpression* getCalleeOfCall(/*const*/ SgFunctionCallExp* call);

  // schroder3 (2016-06-24): Returns the function type of the callee of the given call expression
  SgFunctionType* getCalleeFunctionType(/*const*/SgFunctionCallExp* call);

  //! return a function-definition's list of formal paramters
  std::vector<SgInitializedName *> & getFunctionDefinitionFormalParameterList(SgNode* node);

  //! return a function-definition's return type
  SgType* getFunctionReturnType(SgNode* node);

  //! returns the set of all local variable-declarations of a function
  std::set<SgVariableDeclaration*> localVariableDeclarationsOfFunction(SgFunctionDefinition* funDef);

  //! schroder3 (2016-07-22): Returns the closest function definition that contains the given node
  SgFunctionDefinition* getClosestParentFunctionDefinitionOfLocatedNode(SgLocatedNode* locatedNode);

  //! returns the child of SgExprStatement (which is guaranteed to be unique and to exist)
  SgNode* getExprStmtChild(SgNode* node);

  //! returns the child of SgExpressionRoot (which is guaranteed to be unique and to exist)
  SgNode* getExprRootChild(SgNode* node);

  //! returns the child of a SgUnaryExp (which is guaranteed to be unique and to exist)
  SgNode* getUnaryOpChild(SgNode* node);

  /*! returns the number of children as int (intentionally not as t_size)
     ensures that the number of children fits into an int, otherwise throws exception.
  */
  int numChildren(SgNode* node);

  /*! computes a new string from s1 where each doublequote is replaced with a backslash followed by the doublequote. This is helpful when printing
   * unparsed program fragments which contain doublequoted strings to a dot file (used by nodeToString).
   * This function also replaces <,<=,>=,> with the corresponding HTML codes.
   */
  std::string doubleQuotedEscapedString(std::string s1);

  /*!
    Same as doubleQuotedEscapedString but also replaces <,<=,>=,> with the corresponding HTML codes.
    This is required when printing program code inside HTML tables of a dot file.
  */
  std::string doubleQuotedEscapedHTMLString(std::string s1);

  //! checks whether a SgVariableSymbol is representing a variable in
  //a forward declaration. This case no declaration for the variable
  //exists. This is currently not possible in the ROSE AST.
  bool isVariableSymbolInFunctionForwardDeclaration(SgNode* node);

  //! checks whether a SgVariableSymbol is representing a function parameter (this does not apply for forward declarations)
  SgVariableSymbol* isFunctionParameterVariableSymbol(SgNode* node);

  //! returns a string representing the node (excluding the subtree)
  std::string nodeToString(SgNode* node);

  //! return lhs of a binary node (if it is not a binary node it throws an exception)
  SgNode* getLhs(SgNode* node);

  //! return rhs of a binary node (if it is not a binary node it throws an exception)
  SgNode* getRhs(SgNode* node);

  /*! returns the parent of a node. Essentially a wrapper function of the ROSE get_parent() function, but throws
     an exception if no parent exists. For SgProject node  no exception is thrown if no parent exists because it is the root node of a ROSE AST.
  */
  SgNode* getParent(SgNode* node);

  /*! searches in the provided Project for SgGlobal nodes */
  std::list<SgGlobal*> listOfSgGlobal(SgProject* project);

  /*! identifies the list of global variables
     Note: static/external can be resolved by further processing those objects
   */
  std::list<SgVariableDeclaration*> listOfGlobalVars(SgProject* project);
#if __cplusplus > 199711L
  std::list<SgVariableDeclaration*> listOfGlobalFields(SgProject* project);
#endif
  /*! identifies the list of global variables
     Note: static/external can be resolved by further processing those objects
   */
  std::list<SgVariableDeclaration*> listOfGlobalVars(SgGlobal* global);
#if __cplusplus > 199711L
  std::list<SgVariableDeclaration*> listOfGlobalFields(SgGlobal* global);
#endif

  std::list<SgFunctionDefinition*> listOfFunctionDefinitions(SgNode* node);
#if __cplusplus > 199711L
  std::list<SgFunctionDeclaration*> listOfFunctionDeclarations(SgNode* node);
#endif
  std::list<SgVarRefExp*> listOfUsedVarsInFunctions(SgProject* SgProject);

  /*! identifies the list of SgFunctionDefinitions in global scope
     Functions/methods of classes are NOT included in this list.
     Note: static/external can be resolved by further processing those objects
  */
  std::list<SgFunctionDefinition*> listOfGlobalFunctionDefinitions(SgGlobal* global);

  /*!
    checks whether the expression 'node' represents an assignment to an array's element
    considers all assignment operators and arrays of any size
  */
  bool isArrayElementAssignment(SgNode* node);
  bool isFloatingPointAssignment(SgNode* exp);
  bool isArrayAccess(SgNode* node);
  bool isPointerVariable(SgVarRefExp* var);

  // checks for float, double, long double
  bool isFloatingPointType(SgType* type);

  // schroder3 (2016-07-22): Modified version of SageInterface::isPointerType(...) that returns the
  //  underlying pointer type.
  const SgPointerType* isPointerType(const SgType* t);

  // schroder3 (2016-08-17): Added support for rvalue reference types. See isLvalueReferenceType(...)
  //  if only lvalue references are desired.
  // schroder3 (2016-07-22): Modified version of SageInterface::isReferenceType(...) that
  //  returns the underlying reference type.
  //
  // Returns the underlying (without typedefs and mofifiers) rvalue OR lvalue reference type if the
  //  given type is such a reference type. Returns 0 otherwise.
  const SgType* isReferenceType(const SgType* t);

  // schroder3 (2016-08-22): Modified version of SageInterface::isReferenceType(...) that
  //  returns the underlying LVALUE reference type.
  const SgReferenceType* isLvalueReferenceType(const SgType* t);

  // schroder3 (2016-08-22): Returns the underlying RVALUE reference type if the given type is a
  //  rvalue reference type. Returns 0 otherwise.
  const SgRvalueReferenceType* isRvalueReferenceType(const SgType* t);

  // schroder3 (2016-08-22): Wrapper around SgReferenceType::get_base_type(...) and
  //  SgRvalueReferenceType::get_base_type(...) that works for both reference types.
  //  (This is a workaround for the missing mutual base class of SgReferenceType and
  //  SgRvalueReferenceType.)
  SgType* getReferenceBaseType(const SgType* t);

  // schroder3 (2016-07-26): Returns the given type as a SgPointerType if it is a
  //  function pointer type. Returns 0 otherwise.
  const SgPointerType* isFunctionPointerType(const SgType* type);

  // schroder3 (2016-07-26): Returns the (underlying) function type of the given type if the given
  //  type is eligible for function-to-pointer conversion. Returns 0 otherwise.
  const SgFunctionType* isTypeEligibleForFunctionToPointerConversion(const SgType* type);

  // schroder3 (2016-07-27): Returns the underlying function type of the given expression if it
  //  is callable. Returns 0 otherwise.
  SgFunctionType* isCallableExpression(/*const*/ SgExpression* expr);

  // schroder3 (2016-07-27): Returns the underlying function type if the given type
  //  is callable i.e. a expression of this type could be called. Returns 0 otherwise.
  SgFunctionType* isCallableType(/*const*/ SgType* type);

  // determines whether decl declares an array
  bool isArrayDeclaration(SgVariableDeclaration* decl);

  // determines whether decl is an array or a struct
  bool isAggregateDeclaration(SgVariableDeclaration* decl);

  // returns the list of initializers of an array or struct (e.g. for int a[]={1,2,3} it return the list 1,2,3)
  std::vector<SgExpression *> & getInitializerListOfAggregateDeclaration(SgVariableDeclaration* decl);

  /*! replaces expression e1 by expression e2. Currently it uses the
     SageInterface::rewriteExpression function but wraps around some
     addtional checks that significantly improve performance of the
     replace operation.
  */
  void replaceExpression(SgExpression* e1, SgExpression* e2, bool mode=false);

  /*! replaces the ast with root 'node' with the string 's'. The
     string is attached to the AST and the unparser uses string s
     instead of unparsing this substree. This function can be used to
     generate C++ extensions.
  */
  void replaceAstWithString(SgNode* node, std::string s);

  /*! collects all pragmas with name 'pragmaName' and creates a list
     of all pragma strings (with stripped off prefix) and the
     associated SgNode. */
  typedef std::list<std::pair<std::string,SgNode*> > PragmaList;
  PragmaList collectPragmaLines(std::string pragmaName,SgNode* root);

  /*! return the verbatim pragma string as it is found in the source
     code this string includes the leading "#pragma".
  */
  std::string getPragmaDeclarationString(SgPragmaDeclaration* pragmaDecl);

  //! replace in string 'str' each string 'from' with string 'to'.
  void replaceString(std::string& str, const std::string& from, const std::string& to);

  //! checks whether prefix 'prefix' is a prefix in string 's'.
  bool isPrefix(const std::string& prefix, const std::string& s);

  //! checks whether 'elem' is the last child (in traversal order) of node 'parent'.
  bool isLastChildOf(SgNode* elem, SgNode* parent);

  /*! Returns for a given class/struct/union a list with the variable declarations of the member variables.
    Note this is a filtered list returned by the SgType::returnDataMemberPointers function which also returns
    pointers to methods
   */
  std::list<SgVariableDeclaration*> memberVariableDeclarationsList(SgClassType* sgType);
  
#if __cplusplus > 199711L
  //! Checks if an OpenMP construct is marked with a nowait clause
  bool hasOmpNoWait(SgOmpClauseBodyStatement *ompNode);

  typedef std::vector<SgOmpSectionStatement *> OmpSectionList;
  OmpSectionList getOmpSectionList(SgOmpSectionsStatement *sectionsStmt);
#endif

  //! Provides functions which match a certain AST pattern and return a pointer to a node of interest inside that pattern.
  namespace Pattern {
    //! tests several patterns and returns pointer to FunctionCallExp inside that matched pattern, otherwise 0.
    SgFunctionCallExp* matchFunctionCall(SgNode*);
    //! tests pattern SgReturnStmt(FunctionCallExp) and returns pointer to FunctionCallExp, otherwise 0.
    SgFunctionCallExp* matchReturnStmtFunctionCallExp(SgNode*);

    //! tests pattern SgExprStatement(FunctionCallExp) and returns pointer to FunctionCallExp, otherwise 0.
    SgFunctionCallExp* matchExprStmtFunctionCallExp(SgNode*);

    //! tests pattern SgExprStatement(SgAssignOp(VarRefExp,FunctionCallExp)) and returns pointer to FunctionCallExp otherwise 0.
    SgFunctionCallExp* matchExprStmtAssignOpVarRefExpFunctionCallExp(SgNode*);

    //! tests pattern for function call in variable declaration and returns pointer to FunctionCallExp otherwise 0.
    SgFunctionCallExp* matchFunctionCallExpInVariableDeclaration(SgNode* node);

    //! checks variable declaration with function call, returns variable declaration. Otherwise 0. e.g. int x=f();
    SgVariableDeclaration* matchVariableDeclarationWithFunctionCall(SgNode* node);
    //! checks variable declaration with function call, returns both in a pair, or a with (0,0).
    std::pair<SgVariableDeclaration*,SgFunctionCallExp*> matchVariableDeclarationWithFunctionCall2(SgNode* node);

    std::pair<SgVarRefExp*,SgFunctionCallExp*> matchExprStmtAssignOpVarRefExpFunctionCallExp2(SgNode* node);

    //! tests pattern for an assert
    bool matchAssertExpr(SgNode* node);

    //! tests pattern SgFunctionCall(...) where the name of the function is scanf with 2 params
    SgVarRefExp* matchSingleVarScanf(SgNode* node);
    //! tests pattern SgFunctionCall(...) where the name of the function is printf with 2 params
    SgVarRefExp* matchSingleVarPrintf(SgNode* node);
    //! tests pattern SgFunctionCall(...) where the name of the function is fprintf with 3 params
    SgVarRefExp* matchSingleVarFPrintf(SgNode* node,bool showWarnings=false);

    struct OutputTarget {
      bool isKnown();
      enum OType { VAR,INT,UNKNOWNPRINTF,UNKNOWNOPERATION};
      OutputTarget():varRef(0),intVal(0),outType(UNKNOWNOPERATION){}
      SgVarRefExp* varRef;
      int intVal;
      OType outType;
    };
    OutputTarget matchSingleVarOrValuePrintf(SgNode* node);


  } // end of namespace Pattern

#if __cplusplus > 199711L
  // Can a given node be changed? (aka transformed)
  bool nodeCanBeChanged(SgLocatedNode * lnode);
#endif


  /// Result structure of extended C++ function call matching @ref matchExtendedNormalizedCall
  /// \details
  ///   extended matches function, constructor (on stack and w/new), and destructor calls.
  struct ExtendedCallInfo
  {
      /// no-match constructor
      ExtendedCallInfo()
      : rep(NULL)
      {}   
    
      /// node @ref callnode contanins some function call
      ExtendedCallInfo(SgLocatedNode& callnode)
      : rep(&callnode)
      {}   
   
      /// the call or a parent node (e.g., new expression) 
      SgLocatedNode*            representativeNode() const;
<<<<<<< HEAD
      SgFunctionCallExp*        callExpression()     const;              
=======

      /// returns the call expression if this represents a "normal" call
      /// or nullptr otherwise.
      SgFunctionCallExp*        callExpression()     const;     

      /// returns the constructor initialization node
      /// of nullptr.
>>>>>>> 67c03f0b
      SgConstructorInitializer* ctorInitializer()    const;              

      /// returns the function pointer expression representing the target
      ///  (if this is a function pointer call)
      //  or the nullptr otherise.
      SgExpression*             functionPointer()    const; 
     
      /// true iff this structure represents a match 
      operator bool() const { return rep != NULL; }
      
    private:
      SgLocatedNode* rep;
  };
 
  /// matches C and C++ function calls (also ctor and dtor) 
  ExtendedCallInfo
  matchExtendedNormalizedCall(SgNode*);
} // end of namespace SgNodeHelper

#endif<|MERGE_RESOLUTION|>--- conflicted
+++ resolved
@@ -556,9 +556,6 @@
    
       /// the call or a parent node (e.g., new expression) 
       SgLocatedNode*            representativeNode() const;
-<<<<<<< HEAD
-      SgFunctionCallExp*        callExpression()     const;              
-=======
 
       /// returns the call expression if this represents a "normal" call
       /// or nullptr otherwise.
@@ -566,7 +563,6 @@
 
       /// returns the constructor initialization node
       /// of nullptr.
->>>>>>> 67c03f0b
       SgConstructorInitializer* ctorInitializer()    const;              
 
       /// returns the function pointer expression representing the target
