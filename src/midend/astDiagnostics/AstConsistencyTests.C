--- conflicted
+++ resolved
@@ -2898,13 +2898,9 @@
             // non-defining declarations in generated internally).
                if (firstNondefiningDeclaration == NULL)
                   {
-<<<<<<< HEAD
-                    ROSE_ASSERT(declaration->variantT() != NULL);
-=======
                  // DQ (8/11/2020): Fixed compiler warning.
                  // ROSE_ASSERT(declaration->variantT() != NULL);
                     ROSE_ASSERT(declaration != NULL);
->>>>>>> e29cb582
                     switch (declaration->variantT())
                        {
                       // These nodes should have a non-defining declaration even if only a defining 
