// Author: Markus Schordan
// $Id: AstConsistencyTests.C,v 1.8 2008/01/25 02:25:46 dquinlan Exp $

// tps (01/14/2010) : Switching from rose.h to sage3.
#include "sage3basic.h"

// DQ (12/29//2011): Since "markCompilerGenerated.h" uses the TEMPLATE_DECLARATIONS_DERIVED_FROM_NON_TEMPLATE_DECLARATIONS macro we need to include rose_config.h.
#include "rose_config.h"

// tps : needed to define this here as it is defined in rose.h
#include "markCompilerGenerated.h"

#include "AstDiagnostics.h"
#ifndef ASTTESTS_C
   #define ASTTESTS_C
// DQ (8/9/2004): Modified to put code below outside of ASTTESTS_C if ... endif
#endif

// DQ (3/6/2003): added from AstProcessing.h to avoid referencing
// the traversal classes in AstFixes.h before they are defined.
//#include "sage3.h"
#include "roseInternal.h"

#include "AstConsistencyTests.h"
#include "AstNodePtrs.h"
#include "AstTraversal.h"

// This controls output for debugging
#define WARN_ABOUT_ATYPICAL_LVALUES 0

// DQ (10/14/2010):  This should only be included by source files that require it.
// This fixed a reported bug which caused conflicts with autoconf macros (e.g. PACKAGE_BUGREPORT).
#include "rose_config.h"

// DQ (3/19/2012): We need this for a function in calss: TestForParentsMatchingASTStructure
#include "stringify.h"


// DQ (12/31/2005): This is OK if not declared in a header file
using namespace std;

/*! \file

    This file contains the test run on the AST after construction (option).

*/

/*! \page AstProperties AST Properties (Consistency Tests)

    This documentation describes the properties of the AST. There are a number of consistency tests 
of the AST, when all these pass the AST is verified to have specifi properties.  This documentation 
lays out these properties of the AST (e.g. which pointers are always valid, etc.).

*/

bool
AstTests::isPrefix(string prefix, string s)
   {
     return (s.find(prefix, 0) == 0);
   }

unsigned int
AstTests::numPrefix(string prefix, vector<string> vs)
   {
     unsigned int num=0;
     for (vector<string>::iterator it=vs.begin();it!=vs.end();it++)
        {
          if (isPrefix(prefix,*it))
             {
               num++;
             }
        }
     return num;
   }

unsigned int
AstTests::numSuccContainers(SgNode* node) {
  vector<string> names=node->get_traversalSuccessorNamesContainer();
  return numPrefix("[0]",names)+numPrefix("*[0]",names);
}

unsigned int
AstTests::numSingleSuccs(SgNode* node) {
  vector<string> names=node->get_traversalSuccessorNamesContainer();
  return numPrefix("p_",names);
}

bool
AstTests::isProblematic(SgNode* node) 
   {
  // This function tests whether a node is problematic for the access of attributes 
  // computed by the processing classes. There are two cases how attributes can be 
  // accessed
  //    1. by using the (generated) enums
  //    2. by using an index for an offset in a children container
  // A node is problematic if both cases are mixed.  Therefore this test is included 
  // in the consistancy tests to ensure that no new node that is added to the AST 
  // violates this property.

  // DQ (4/3/2006 (afternoon)): But I had to change it back since the AST it fails to pass this test.
  //     We need to work more with Markus to fix this!
  // DQ (4/3/2006 (morning)): Markus called and though this should be changed.
  // ERROR:  Call from Markus, this needs to be switched. But it will cause something to fail.
  // This is what it takes to allow the enums based interface to work within the traversal.
#if 1
  // DQ (8/10/2004): This is the correct test and no other one is appropriate, I gather!
  // DQ (4/4/2006): I believe that this was Markus's original code. And while I tried to make
  // it more clear with the alternative code below this didn't work.  So it was put back the
  // way I understood Markus had designed it.
     return (numSuccContainers(node) > 1) || ( (numSuccContainers(node) > 0) && (numSingleSuccs(node) > 0) );
#else
  // This case fails, I think because the numberOfDataMembers == 1 (to include the container itself)
  // actually 1 does not work, so I'm not sure what is going on here!  I have sent email to Markus.
  // int containerSize       = numSuccContainers(node);
     int numberOfContainers  = numSuccContainers(node);
     int numberOfDataMembers = numSingleSuccs(node);
  // return  ( (containerSize >  1) && (numberOfDataMembers == 0)) || ( (containerSize == 0) && (numberOfDataMembers > 0) );
     return  ( (numberOfContainers >  1) && (numberOfDataMembers == 0)) || ( (numberOfContainers == 0) && (numberOfDataMembers > 0) );
#endif
   }

/*
void 
AstTests::dummyTests(SgProject* sageProject) {
  DI inh; DS syn;
  syn=DummyISTestQuery().traverse(sageProject,inh);
  DummyITestQuery().traverse(sageProject,inh);
  syn=DummySTestQuery().traverse(sageProject);
  DummyTestQuery().traverse(sageProject,postorder);
}
*/

// DQ (10/6/2004): This function should be designed to take a SgNode 
// as input so that any part of the AST could be tested!
bool
AstTests::isCorrectAst(SgProject* sageProject)
   {
     TimingPerformance timer ("AST check for IR nodes without source position information:");

     TestAstProperties t;
     bool returnValue = t.traverse(sageProject).val;

     if ( SgProject::get_verbose() >= DIAGNOSTICS_VERBOSE_LEVEL )
        {
          printf ("\nAST Diagnostics: Fequency of IR nodes missing ending source postion info: \n");
#ifdef __CYGWIN__
       // PC (9/18/2006): Diagnostic fails on cygwin
          puts("Diagnostic fails on cygwin");
#else
          bool found = false;
          for (int i = V_SgModifier; i != V_SgNumVariants; i++)
             {
               if (t.nodeWithoutFileInfoFrequencyCount[i] > 0)
                  {
                    found = true;
                    printf ("     Frequency at %s = %d \n",getVariantName(VariantT(i)).c_str(),t.nodeWithoutFileInfoFrequencyCount[i]);
                  }
             }

          if (found == false)
             {
               printf ("PASSED: All IR nodes have both starting and ending position information \n");
             }
#endif
        }

     return returnValue;
   }

void 
AstTests::runAllTests(SgProject* sageProject)
   {
  // compilation tests of templated processing classes
  // DQ (3/30/2004): This function is called by the 
  //      ROSE/src/roseTranslator.C RoseTestTranslator class

#ifdef NDEBUG
  // DQ (6/30/20133): If we have compiled with NDEBUG then nothing identified in this function 
  // will be cause because every place we detect a problem we expect to end with ROSE_ASSERT() 
  // which is disabled when ROSE is compiled with NDEBUG.  So more approriate (and equvalent) 
  // semantics is that if ROSE is compiled with NDEBUG then we should just exit directly.
     TimingPerformance ndebug_timer ("AST Consistency Tests (disabled by NDEBUG):");
     return;
#endif

  // It is a proper place to put any tests of the AST that must always pass!

  // Possible future tests: 
  //    1) Test for redundant statements in the same basic block.
  //       This is a current bug which the AST tests didn't catch.

  // DQ (7/6/2005): Introduce tracking of performance of ROSE.
  // ROSE_Performance::TimingPerformance("AST Consistency Tests");
     TimingPerformance timer ("AST Consistency Tests:");

  // DQ (2/17/2013): Added support to skip AST consistancy tests for performance testing.
  // The skipAstConsistancyTests variable is on the SgFile, not the SgProject.
     if (sageProject->get_fileList().empty() == false && sageProject->get_fileList()[0]->get_skipAstConsistancyTests() == true)
        {
          printf ("Note: In AstTests::runAllTests(): command line option used to skip AST consistancy tests \n");
          return;
        }

  // CH (2010/7/26):   
  // Before running tests, first clear all variable symbols which are not referenced in the memory pool.
  // This is because when building AST bottom-up, some temporary symbol may be generated to be referenced
  // by those variable references generated just using names. When all variable references are fixed,
  // those symbols are not used any more and then should be removed from memory pool.
  //
  // Liao 1/24/2013: I have to comment this out
  // for #define N 1000, when N is used in OpenMP directives, the OmpSupport::attachOmpAttributeInfo() will try to generate a 
  // variable reference to N, But N cannot be found in AST, so unknownType is used.  But symbols with unknowntype will be removed
  // by this clearUnusedVariableSymbols()
     //SageInterface::clearUnusedVariableSymbols();

  // printf ("Inside of AstTests::runAllTests(sageProject = %p) \n",sageProject);

  // printf ("Exiting at top of AstTests::runAllTests() \n");
  // ROSE_ASSERT(false);

/*! \page AstProperties AST Properties (Consistency Tests)

\section section1 Traversal Tests

     This test verifies that the different types of traversal work properly on the AST.

*/
  // DQ (3/30/2004): Not clear why we are avoiding having to specify unique variables, Markus?.
        {
          DummyISTestQuery1 q1;
          DummyITestQuery1  q2;
          DummySTestQuery1  q3;
          DummyTestQuery1   q4;
        }
        {
          DummyISTestQuery2 q1;
          DummyITestQuery2  q2;
          DummySTestQuery2  q3;
          DummyTestQuery2   q4;
        }
        {
          DummyISTestQuery3 q1;
          DummyITestQuery3  q2;
          DummySTestQuery3  q3;
          DummyTestQuery3   q4;
        }

  // test statistics
  // AstNodeStatistics stat;
  // cout << stat.toString(sageProject);
  // statistics data will be used for testing constraints on the AST

  // test properties of AST
  // if (sageProject->get_useBackendOnly() == false)
     if ( SgProject::get_verbose() >= DIAGNOSTICS_VERBOSE_LEVEL )
          cout << "\nAST initial correctness test ... " << flush;
     if (isCorrectAst(sageProject))
        {
       // if (sageProject->get_useBackendOnly() == false) 
          if ( SgProject::get_verbose() >= DIAGNOSTICS_VERBOSE_LEVEL )
               cout << "succeeded." << endl;
        }
       else
        {
       // if (sageProject->get_useBackendOnly() == false) 
          if ( SgProject::get_verbose() >= DIAGNOSTICS_VERBOSE_LEVEL )
               cout << "failed." << endl;
            else
               cout << "AST Consistancy Tests have failed." << endl;
          ROSE_ABORT();
        }

  // Output an extra CR
     if ( SgProject::get_verbose() >= DIAGNOSTICS_VERBOSE_LEVEL )
          cout << endl;

  // DQ (3/30/2004): Added tests for templates (make sure that numerous fields are properly defined)
  // if (sageProject->get_useBackendOnly() == false)
     if ( SgProject::get_verbose() >= DIAGNOSTICS_VERBOSE_LEVEL )
        cout << "Redundent Statement Test started (tests only single scopes for redundent statements)." << endl;
        {
          TimingPerformance timer ("AST check for unique IR nodes in each scope (excludes IR nodes marked explicitly as shared by AST merge):");

          TestAstForUniqueStatementsInScopes redundentStatementTest;
          redundentStatementTest.traverse(sageProject,preorder);
        }
  // if (sageProject->get_useBackendOnly() == false) 
     if ( SgProject::get_verbose() >= DIAGNOSTICS_VERBOSE_LEVEL )
          cout << "Redundent Statement Test finished." << endl;

  // DQ (9/24/2013): Fortran support has excessive output spew specific to this test.  We will fix this in 
  // the new fortran work, but we can't have this much output spew presently.
  // DQ (9/21/2013): Force this to be skipped where ROSE's AST merge feature is active (since the point of 
  // merge is to share IR nodes, it is pointless to detect sharing and generate output for each identified case).
  // if (sageProject->get_astMerge() == false)
     if (sageProject->get_astMerge() == false && sageProject->get_Fortran_only() == false)
        {
       // DQ (4/2/2012): Added test for unique IR nodes in the AST.
          if ( SgProject::get_verbose() >= DIAGNOSTICS_VERBOSE_LEVEL )
               cout << "Unique IR nodes in AST Test started (tests IR nodes uniqueness over whole of AST)." << endl;

             {
               TimingPerformance timer ("AST check for unique IR nodes in whole of AST (must excludes IR nodes marked explicitly as shared by AST merge):");

               TestAstForUniqueNodesInAST redundentNodeTest;
               redundentNodeTest.traverse(sageProject,preorder);
             }

          if ( SgProject::get_verbose() >= DIAGNOSTICS_VERBOSE_LEVEL )
               cout << "Unique IR nodes in AST Test finished." << endl;
        }

#if 0
  // DQ (10/11/2006): Debugging name qualification, so skip these tests which call the unparser!
     printf ("WARNING: In AstConsistencyTests.C, while debugging code generation, mangled name testing (which includes tests of unparseToString() mechanism) is skipped \n");
#else
  // DQ (4/27/2005): Test of mangled names
     if ( SgProject::get_verbose() >= DIAGNOSTICS_VERBOSE_LEVEL )
          cout << "Mangled Name Test on AST started (tests properties of mangled names)." << endl;
        {
          TimingPerformance timer ("AST mangle name test:");

          TestAstForProperlyMangledNames mangledNameTest;
          mangledNameTest.traverse(sageProject,preorder);

          if ( SgProject::get_verbose() >= DIAGNOSTICS_VERBOSE_LEVEL )
             {
               cout << "Mangled Name Test finished: (number of mangled name size = " << mangledNameTest.saved_numberOfMangledNames << ") " << endl;
               cout << "Mangled Name Test finished: (max mangled name size       = " << mangledNameTest.saved_maxMangledNameSize   << ") " << endl;
               cout << "Mangled Name Test finished: (total mangled name size     = " << mangledNameTest.saved_totalMangledNameSize << ") " << endl;
             }
        }
#endif

  // DQ (4/27/2005): Test of compiler generated nodes
     if ( SgProject::get_verbose() >= DIAGNOSTICS_VERBOSE_LEVEL )
          cout << "Compiler Generated Node Test started." << endl;
        {
          TimingPerformance timer ("AST compiler generated node test:");

          TestAstCompilerGeneratedNodes compilerGeneratedNodeTest;
          compilerGeneratedNodeTest.traverse(sageProject,preorder);
        }
     if ( SgProject::get_verbose() >= DIAGNOSTICS_VERBOSE_LEVEL )
          cout << "Compiler Generated Node Test finished." << endl;

#if 1
  // DQ (10/22/2007): The unparse to string functionality is now tested separately.
  // DQ (10/11/2006): Debugging name qualification, so skip these tests which call the unparser!
  // printf ("WARNING: In AstConsistencyTests.C, while debugging code generation, attribute testing (which includes tests of unparseToString() mechanism) is skipped \n");
#else
  // test pdf and printing of attributes in pdf files
     if ( SgProject::get_verbose() >= DIAGNOSTICS_VERBOSE_LEVEL )
          cout << "Test attribute handling (includes tests of unparseToString() mechanism): started " << endl;
        {
          TimingPerformance timer ("AST attribute handling test (includes tests of unparseToString() mechanism):");

          AstTextAttributesHandling textAttributes(sageProject);
          textAttributes.setAll();
          AstPDFGeneration pdftest;
       // pdftest.generateInputFiles(sageProject); MS: deactivated 12/02/03
          textAttributes.removeAll();
        }
     if ( SgProject::get_verbose() >= DIAGNOSTICS_VERBOSE_LEVEL )
          cout << "Test attribute handling: finished " << endl;
#endif
  /*
     cout << "Testing for Nodes with NULL pointers started." << endl;
     AstNodePtrs np;
     np.traverseInputFiles(sageProject);
     cout << "Testing for Nodes with NULL pointers finished." << endl;

     cout << "Full Testing for Revisit Testing started" << endl;
     TestAstNullPointers tp;
     tp.traverse(sageProject);
     cout << "Full Testing for Revisit Testing finished." << endl;
  */

#if 0
  // DQ (2/6/2004):
  // This test has been turned off since it broke once new nodes were added to the AST 
  // and I don't really understnad how it works.  This is certainly something that we 
  // need to BE Markus inorder to fix :-).
  // if (sageProject->get_useBackendOnly() == false)
     if ( SgProject::get_verbose() >= DIAGNOSTICS_VERBOSE_LEVEL )
          cout << "Testing default abstract C++ grammar started." << endl;
     AgProcessing<sgnodeParser> ap;
     ap.evaluate(sageProject);
  // if (sageProject->get_useBackendOnly() == false) 
     if ( SgProject::get_verbose() >= DIAGNOSTICS_VERBOSE_LEVEL )
          cout << "Testing default abstract C++ grammar finished." << endl;
#endif

  // DQ (4/2/2012): debugging why we have a cycle in the AST (test2012_59.C).
  // if (sageProject->get_useBackendOnly() == false)
  // if ( SgProject::get_verbose() >= 0 ) // DIAGNOSTICS_VERBOSE_LEVEL )
     if ( SgProject::get_verbose() >= DIAGNOSTICS_VERBOSE_LEVEL )
          cout << "Cycle test started." << endl;

        {
          TimingPerformance timer ("AST cycle test:");

          AstCycleTest cycTest;
          cycTest.traverse(sageProject);
        }

  // if (sageProject->get_useBackendOnly() == false) 
     if ( SgProject::get_verbose() >= DIAGNOSTICS_VERBOSE_LEVEL )
        cout << "Cycle test finished. No cycle found." << endl;

  // DQ (3/30/2004): Added tests for templates (make sure that numerous fields are properly defined)
  // if (sageProject->get_useBackendOnly() == false) 
     if ( SgProject::get_verbose() >= DIAGNOSTICS_VERBOSE_LEVEL )
          cout << "Template Test started." << endl;
        {
          TimingPerformance timer ("AST template properties test:");

          TestAstTemplateProperties templateTest;
          templateTest.traverse(sageProject,preorder);
        }
  // if (sageProject->get_useBackendOnly() == false) 
     if ( SgProject::get_verbose() >= DIAGNOSTICS_VERBOSE_LEVEL )
          cout << "Template Test finished." << endl;

  // DQ (6/24/2005): Test setup of defining and non-defining declaration pointers for each SgDeclarationStatement
     if ( SgProject::get_verbose() >= DIAGNOSTICS_VERBOSE_LEVEL )
          cout << "Defining and Non-Defining Declaration  Test started." << endl;
        {
          TimingPerformance timer ("AST defining and non-defining declaration test:");

          TestAstForProperlySetDefiningAndNondefiningDeclarations declarationTest;
          declarationTest.traverse(sageProject,preorder);
        }
     if ( SgProject::get_verbose() >= DIAGNOSTICS_VERBOSE_LEVEL )
          cout << "Defining and Non-Defining Declaration Test finished." << endl;

  // DQ (6/24/2005): Test setup of defining and non-defining declaration pointers for each SgDeclarationStatement
     if ( SgProject::get_verbose() >= DIAGNOSTICS_VERBOSE_LEVEL )
          cout << "Symbol Table Test started." << endl;
        {
          TimingPerformance timer ("AST symbol table test:");

          TestAstSymbolTables symbolTableTest;
          symbolTableTest.traverse(sageProject,preorder);
        }
     if ( SgProject::get_verbose() >= DIAGNOSTICS_VERBOSE_LEVEL )
          cout << "Symbol Table Test finished." << endl;

  // DQ (6/24/2005): Test setup of defining and non-defining declaration pointers for each SgDeclarationStatement
     if ( SgProject::get_verbose() >= DIAGNOSTICS_VERBOSE_LEVEL )
          cout << "Test return value of get_declaration() member functions started." << endl;
        {
          TimingPerformance timer ("AST test member function access functions:");

          TestAstAccessToDeclarations getDeclarationMemberFunctionTest;
          getDeclarationMemberFunctionTest.traverse(sageProject,preorder);
        }
     if ( SgProject::get_verbose() >= DIAGNOSTICS_VERBOSE_LEVEL )
          cout << "Test return value of get_declaration() member functions finished." << endl;

  // DQ (2/21/2006): Test the type of all expressions and where ever a get_type function is implemented.
     if ( SgProject::get_verbose() >= DIAGNOSTICS_VERBOSE_LEVEL )
          cout << "Test return value of get_type() member functions started." << endl;
        {
            // driscoll6 (7/25/11) Python support uses expressions that don't define get_type() (such as
            // SgClassNameRefExp), so skip this test for python-only projects.
            // TODO (python) define get_type for the remaining expressions ?
            if (! sageProject->get_Python_only()) {
                TimingPerformance timer ("AST expression type test:");
                TestExpressionTypes expressionTypeTest;
                expressionTypeTest.traverse(sageProject, preorder);
            } else {
                //cout << "warning: python. Skipping TestExpressionTypes in AstConsistencyTests.C" << endl;
            }
        }
     if ( SgProject::get_verbose() >= DIAGNOSTICS_VERBOSE_LEVEL )
          cout << "Test return value of get_type() member functions finished." << endl;

  // DQ (5/22/2006): Test the generation of mangled names.
     if ( SgProject::get_verbose() >= DIAGNOSTICS_VERBOSE_LEVEL )
          cout << "Test generation of mangled names started." << endl;
        {
          TimingPerformance timer ("AST mangled names test (exhaustive test using memory pool):");

          TestMangledNames::test();
        }
     if ( SgProject::get_verbose() >= DIAGNOSTICS_VERBOSE_LEVEL )
          cout << "Test generation of mangled names finished." << endl;

  // DQ (6/26/2006): Test the parent pointers of IR nodes in memory pool.
     if ( SgProject::get_verbose() >= DIAGNOSTICS_VERBOSE_LEVEL )
          cout << "Test parent pointers of IR nodes in memory pool started." << endl;
        {
          TimingPerformance timer ("AST IR node parent pointers test:");

          TestParentPointersInMemoryPool::test();
        }
     if ( SgProject::get_verbose() >= DIAGNOSTICS_VERBOSE_LEVEL )
          cout << "Test parent pointers of IR nodes in memory pool finished." << endl;

  // DQ (6/26/2006): Test the parent pointers of IR nodes in memory pool.
     if ( SgProject::get_verbose() >= DIAGNOSTICS_VERBOSE_LEVEL )
          cout << "Test parents child pointers of IR nodes in memory pool started." << endl;
        {
          TimingPerformance timer ("AST IR node child pointers test:");

          TestChildPointersInMemoryPool::test();
        }
     if ( SgProject::get_verbose() >= DIAGNOSTICS_VERBOSE_LEVEL )
          cout << "Test parents child pointers of IR nodes in memory pool finished." << endl;

#if 0
  // DQ (3/7/2007): At some point I think I decided that this was not a valid test!
  // DQ (10/18/2006): Test the firstNondefiningDeclaration to make sure it is not used as a forward declaration (memory pool test).
     if ( SgProject::get_verbose() >= DIAGNOSTICS_VERBOSE_LEVEL )
          cout << "Test firstNondefiningDeclaration to make sure it is not used as a forward declaration started." << endl;
     TestFirstNondefiningDeclarationsForForwardMarking::test();
     if ( SgProject::get_verbose() >= DIAGNOSTICS_VERBOSE_LEVEL )
          cout << "Test firstNondefiningDeclaration to make sure it is not used as a forward declaration finished." << endl;
#endif

  // DQ (6/26/2006): Test the parent pointers of IR nodes in memory pool.
     if ( SgProject::get_verbose() >= DIAGNOSTICS_VERBOSE_LEVEL )
          cout << "Test declarations for mapping to declaration associated with symbol(uses memory pool) started." << endl;
        {
          TimingPerformance timer ("Test for mapping to declaration associated with symbol test:");

          TestMappingOfDeclarationsInMemoryPoolToSymbols::test();

       // printf ("Exiting after call to TestMappingOfDeclarationsInMemoryPoolToSymbols::test() \n");
       // ROSE_ASSERT(false);
        }

     if ( SgProject::get_verbose() >= DIAGNOSTICS_VERBOSE_LEVEL )
          cout << "Test declarations for mapping to declaration associated with symbol(uses memory pool) finished." << endl;


  // DQ (6/26/2006): Test expressions for l-value flags
     if ( SgProject::get_verbose() >= DIAGNOSTICS_VERBOSE_LEVEL )
          cout << "Test expressions for properly set l-values started." << endl;
        {
          TimingPerformance timer ("Test expressions for properly set l-values:");

          TestLValueExpressions lvalueTest;
          lvalueTest.traverse(sageProject,preorder);

                        // King84 (7/29/2010): Uncomment this to enable checking of the corrected LValues
#if 0
                        TestLValues lvaluesTest;
                        lvaluesTest.traverse(sageProject,preorder);
#endif
        }
     if ( SgProject::get_verbose() >= DIAGNOSTICS_VERBOSE_LEVEL )
          cout << "Test expressions for properly set l-values finished." << endl;

  // DQ (2/23/2009): Test the declarations to make sure that defining and non-defining appear in the same file (for outlining consistency).
     TestMultiFileConsistancy::test();

  // DQ (11/28/2010): Test to make sure that Fortran is using case insensitive symbol tables and that C/C++ is using case sensitive symbol tables.
     TestForProperLanguageAndSymbolTableCaseSensitivity::test(sageProject);

        {
          TimingPerformance timer ("AST check for references to deleted IR nodes:");

       // DQ (9/26/2011): Test for references to deleted IR nodes in the AST.
          TestForReferencesToDeletedNodes::test(sageProject);
        }

#if 1
  // Comment out to see if we can checkin what we have fixed recently!

  // DQ (7/20/2004): temporary call to help debug traversal on all regression tests
  // This query returns a list of types used in the AST
     Rose_STL_Container<SgNode*> typeList;
     if ( SgProject::get_verbose() >= DIAGNOSTICS_VERBOSE_LEVEL )
          printf ("Calling NodeQuery::generateListOfTypes(SgProject) ... \n");
        {
          TimingPerformance timer ("AST generate type list test:");

       // This uses the query mechanism which uses the memory pools and as a result is much faster and more complete than before.
          typeList = NodeQuery::generateListOfTypes(sageProject);
        }
     if ( SgProject::get_verbose() >= DIAGNOSTICS_VERBOSE_LEVEL )
          printf ("AST Type Test: typeList.size() = %ld \n",(long)typeList.size());

     if ( SgProject::get_verbose() >= DIAGNOSTICS_VERBOSE_LEVEL )
          printf ("Type Test Started \n");


        {
       // DQ (3/7/2007): This is the start of the timer scope
          TimingPerformance timer ("AST type test:");

  // DQ (10/6/2004): Add testing of the types found from the NodeQuery::generateListOfTypes() function.
  // Until we can traverse the types this is the only way to test these IR nodes.
     Rose_STL_Container<SgNode*>::iterator i = typeList.begin();
     while (i != typeList.end())
        {
       // DQ (8/6/2005): Call this function to test any relevant types (SgNamedType and its derived types)
          TestAstAccessToDeclarations::test(*i);

       // test all the types (since they are not traversed yet)
          switch ( (*i)->variantT() )
             {
               case V_SgClassType:
            // case V_SgEnumType:
            // case V_SgTypedefType:
            // case V_SgNamedType:
                  {
                    SgNamedType* namedType = isSgNamedType(*i);
                    ROSE_ASSERT(namedType != NULL);
                    SgDeclarationStatement* declarationStatement = namedType->get_declaration();
                    ROSE_ASSERT(declarationStatement != NULL);
                    if (declarationStatement->get_parent() == NULL)
                       {
                         if ( SgProject::get_verbose() >= DIAGNOSTICS_VERBOSE_LEVEL )
                            {
                              printf ("     Warning: Found a NULL declarationStatement->get_parent() value within SgClassType ... \n");
#if 0
                              declarationStatement->get_file_info()->display("Location of problem declaration in source code");
#endif
                            }
                       }

                 // DQ (10/17/2004): Acturally the defining declaration need not exist (for code to 
                 // compile and not link). So it is OK to have a NULL value for the definingDeclaration.
                 // ROSE_ASSERT(declarationStatement->get_parent() != NULL);
                 // if (declarationStatement->get_firstNondefiningDeclaration() == NULL || 
                 //     declarationStatement->get_definingDeclaration() == NULL)
                    if (declarationStatement->get_firstNondefiningDeclaration() == NULL)
                       {
                         if ( SgProject::get_verbose() >= DIAGNOSTICS_VERBOSE_LEVEL )
                            {
                              printf ("     Warning: At %p = %s found unset definingDeclaration = %p or firstNondefiningDeclaration = %p \n",
                                      namedType,namedType->sage_class_name(), declarationStatement->get_definingDeclaration(),
                                      declarationStatement->get_firstNondefiningDeclaration());
#if 0
                              printf ("namedType = %p = %s \n",namedType,namedType->sage_class_name());
                              declarationStatement->get_file_info()->
                                   display("Problematic Class Declaration Location in Source Code");
#endif
                            }
                       }

                    if (declarationStatement->get_firstNondefiningDeclaration() == NULL)
                       {
                         printf ("Error: declarationStatement = %p \n",declarationStatement);
                         declarationStatement->get_file_info()->display("Error: declarationStatement->get_firstNondefiningDeclaration() == NULL");
                       }
                    ROSE_ASSERT(declarationStatement->get_firstNondefiningDeclaration() != NULL);
                 // ROSE_ASSERT(declarationStatement->get_definingDeclaration() != NULL);

                 // Liao 10/30/2009, We enforce a unique SgClassType node for SgClassDeclaration and its derived classes
                 // SgClassType should be associated with the first nondefining class declaration
                 // All other relevant declarations (defining and other nondefining declarations) should share this type node
                    SgClassType* cls_type = isSgClassType (*i); 
                    if (cls_type != NULL)
                       {
                      // DQ (12/4/2011): Better to treat this as a test on the SgDeclarationStatement instead of on the SgClassDeclaration.
                      // SgClassDeclaration * cls_decl = isSgClassDeclaration (cls_type->get_declaration());
                         ROSE_ASSERT (cls_type->get_declaration() != NULL);
                         SgDeclarationStatement* cls_decl = isSgDeclarationStatement(cls_type->get_declaration());
                         ROSE_ASSERT (cls_decl != NULL);
                         if (cls_decl != NULL)
                            {
                              if (cls_decl->get_firstNondefiningDeclaration() != NULL)
                                 {
                                // if (isSgClassDeclaration(cls_decl->get_firstNondefiningDeclaration()) != cls_decl )
                                   if (cls_decl->get_firstNondefiningDeclaration() != cls_decl )
                                      {
                                        printf ("   Warning: cls_decl = %p = %s \n",cls_decl,cls_decl->class_name().c_str());
                                        printf ("   Warning: cls_decl->get_firstNondefiningDeclaration() = %p = %s \n",cls_decl->get_firstNondefiningDeclaration(),cls_decl->get_firstNondefiningDeclaration()->class_name().c_str());

                                        SgClassDeclaration* local_cls_decl = isSgClassDeclaration (cls_decl);
                                        SgClassDeclaration* local_cls_decl_firstNondefining = isSgClassDeclaration (cls_decl->get_firstNondefiningDeclaration());
                                        SgClassDeclaration* local_cls_decl_defining = isSgClassDeclaration (cls_decl->get_definingDeclaration());

                                        printf ("local_cls_decl->get_name()                  = %s \n",local_cls_decl->get_name().str());
                                        printf ("local_cls_decl_firstNondefining->get_name() = %s \n",local_cls_decl_firstNondefining->get_name().str());

                                        local_cls_decl->get_startOfConstruct()->display("Error in AST Consistancy tests: cls_decl->get_firstNondefiningDeclaration() != cls_decl");
                                        local_cls_decl_firstNondefining->get_startOfConstruct()->display("Error in AST Consistancy tests: cls_decl->get_firstNondefiningDeclaration() != cls_decl");

                                        if (local_cls_decl_defining != NULL)
                                           {
                                             printf ("local_cls_decl_defining->get_name()         = %s \n",local_cls_decl_defining->get_name().str());
                                             local_cls_decl_defining->get_startOfConstruct()->display("Error in AST Consistancy tests: cls_decl->get_definingDeclaration() != cls_decl");
                                           }

                                        printf("    Warning: found a SgClassType which is NOT associated with the first nondefining class declaration\n");
                                        printf("    Warning: SgClassType = %p name = %s associated with SgClassDeclaration =%p\n", cls_type, cls_type->get_name().getString().c_str(), cls_decl);
                                        ROSE_ASSERT (false);
                                       }
                                 }
                            }
                       }  

                 // DQ (10/20/2004): Added test to find locations where the mangled template 
                 // class names might be used in unparsing!
                    SgTemplateInstantiationDecl* templateInstantiationDeclaration = 
                         isSgTemplateInstantiationDecl(declarationStatement);
                    if (templateInstantiationDeclaration != NULL)
                       {
                      // if (templateInstantiationDeclaration->get_nameResetFromMangledForm() != false)
                         if (templateInstantiationDeclaration->get_nameResetFromMangledForm() == false)
                            {
                           // ROSE_ASSERT(templateInstantiationDeclaration->get_nameResetFromMangledForm() == true);
                              if ( SgProject::get_verbose() >= DIAGNOSTICS_VERBOSE_LEVEL+1 )
                                 {
                                   printf ("     Warning : At %p = %s found unset templateName (hidden in type) \n",
                                        templateInstantiationDeclaration,
                                        templateInstantiationDeclaration->get_name().str());
                                 }
                                else
                                 {
                                // Provide a less verbose level of output, templated types can be very long!
                                   if ( SgProject::get_verbose() >= DIAGNOSTICS_VERBOSE_LEVEL )
                                      {
                                     // printf ("     Warning : At %p found unset templateName \n",templateInstantiationDeclaration);
                                        printf ("     Warning (verbose=%d): At %p = %s found unset templateName (hidden in type) \n",
                                             SgProject::get_verbose(),templateInstantiationDeclaration,
                                             templateInstantiationDeclaration->get_name().str());
                                      }
                                 }
#if 0
                              printf ("templateInstantiationDeclaration = %p = %s (hidden in type) \n",
                                   templateInstantiationDeclaration,templateInstantiationDeclaration->get_name().str());
                              templateInstantiationDeclaration->get_file_info()->
                                   display("Problematic templateInstantiationDeclaration in Source Code");
#endif
                            }

                      // DQ (6/30/2005): Comment this out, but leave the warning, while we return to test KULL.
                      // DQ (6/20/2005): Reassert this test!
                      // ROSE_ASSERT(templateInstantiationDeclaration->get_nameResetFromMangledForm() == true);

#if STRICT_ERROR_CHECKING
                      // DQ (10/21/2004): Relax checking to handle SWIG generated file from Kull (1st SWIG files)
                         ROSE_ASSERT(templateInstantiationDeclaration->get_nameResetFromMangledForm() == true);
#endif
                       }
                    break;
                  }

               default:
                  {
                 // Ignore other sorts of types for now!
                    break;
                  }
             }
          i++;
        }


       // DQ (3/7/2010): Identify the fragments of the AST that are disconnected.
       // TestForDisconnectedAST::test(sageProject);

       // DQ (3/7/2007): This is the end of the timer scope
        }

     if ( SgProject::get_verbose() >= DIAGNOSTICS_VERBOSE_LEVEL )
          printf ("Type Test finished. \n");

#else
  // if (sageProject->get_useBackendOnly() == false)
     if ( SgProject::get_verbose() >= DIAGNOSTICS_VERBOSE_LEVEL )
          printf ("Skipping test of query on types \n");
#endif

  // DQ (9/21/2013): Force this to be skipped where ROSE's AST merge feature is active (since the point of 
  // detect inconsistancy in parent child relationships and these will be present when astMerge is active.
  // if (sageProject->get_astMerge() == false)
     if (sageProject->get_astMerge() == false && sageProject->get_Fortran_only() == false)
        {
       // DQ (3/19/2012): Added test from Robb for parents of the IR nodes in the AST.
          TestForParentsMatchingASTStructure::test(sageProject);
        }

  // DQ (12/3/2012): Test source position information.
     if ( SgProject::get_verbose() >= DIAGNOSTICS_VERBOSE_LEVEL )
          cout << "Test source position information started." << endl;
        {
          TimingPerformance timer ("Test source position information:");

          TestForSourcePosition sourcePositionTest;
          sourcePositionTest.traverse(sageProject,preorder);
        }
     if ( SgProject::get_verbose() >= DIAGNOSTICS_VERBOSE_LEVEL )
          cout << "Test source position information finished." << endl;

  // DQ (12/11/2012): Test source position information.
     if ( SgProject::get_verbose() >= DIAGNOSTICS_VERBOSE_LEVEL )
          cout << "Test restrict keyword information started." << endl;
        {
          TimingPerformance timer ("Test restrict keyword:");

          TestForMultipleWaysToSpecifyRestrictKeyword restrictKeywordTest;
          restrictKeywordTest.traverse(sageProject,preorder);
        }
     if ( SgProject::get_verbose() >= DIAGNOSTICS_VERBOSE_LEVEL )
          cout << "Test restrict keyword information finished." << endl;

  // DQ (12/13/2012): Verify that their are no SgPartialFunctionType IR nodes in the memory pool.
     ROSE_ASSERT(SgPartialFunctionType::numberOfNodes() == 0);
   }


/*! \page AstProperties AST Properties (Consistency Tests)

\section section6 General AST Properties

    All IR nodes are tests and verified to name a number of specific properties.

\subsection subsection6a Source Code Position 
    All SgLocatedNode and SgInitializedName IR nodes (and those derieved from them)
    are verified to have a valid pointer to a Sg_File_Info object.  Each IR nodes
    has a Sg_File_Info object for the start of the language construct and the end of 
    the language construct.  Note that for scope statements the start and end positions
    identify the opening "{" and closing "}" were appropriate.
    - All nodes have a vaild Sg_File_Info object for the front and end of the subtree.
    - All Sg_File_Info objects are uniques (never shared) \n
      This is important to support classification of IR nodes within transformations 
      (marked as transformed, shared, or compiler generated).
    - Any nodes not passing this tests are recorded internall (output with -rose-verbose >= 2)

\subsection subsection6b SgFunctionCallExp Properties

    The SgFunctionCallExp is tested to verify that the get_function() member function returns 
    only a specific subset of SgExpressions:
       - SgDotExp
       - SgDotStarOp
       - SgArrowExp
       - SgArrowStarOp
       - SgPointerDerefExp
       - SgFunctionRefExp
       - SgMemberFunctionRefExp

    The SgType returned from these SgExpression objects is also restricted to the following 
    subset of SgType objects:
       - SgTypedefType \n
         This is the case of a function call from a pointer to a function "(object->*(mFieldAccessorMethod))();"
       - SgMemberFunctionType
       - SgFunctionType \n
         These are the more common cases
       - SgPointerMemberType \n
         This is an unusual case.

    Scopes are stored explicitly on some IR nodes (where the parent pointers in the AST could provide 
    incorrect evaluation of the scope.  The following IR nodes are tested to verify that their 
    explicitly represented scope is a valid pointer:
       - SgInitializedName
       - SgClassDeclaration
       - SgTemplateInstantiationDecl
       - SgFunctionDeclaration
       - SgMemberFunctionDeclaration
       - SgTemplateInstantiationFunctionDecl
       - SgTemplateInstantiationMemberFunctionDecl
       - SgTemplateDeclaration
       - SgTypedefDeclaration

*/

TestAstProperties::TestAstProperties()
   {
  // DQ (10/24/2004): Initialize array of counters used to record frequency of
  // problem nodes (without file info object to represent end of construct)!
  // for (VariantT i = V_SgModifier; i != V_SgNumVariants; i++)
     for (int i = V_SgModifier; i != V_SgNumVariants; i++)
          nodeWithoutFileInfoFrequencyCount[i] = 0;
   }

TestAstPropertiesSA
TestAstProperties::evaluateSynthesizedAttribute(SgNode* node, SynthesizedAttributesList l)
   {
     assert(node);
     TestAstPropertiesSA syn;

#if 0
     int lineNumber = -1;
     string fileName = "no file";
     ROSE_ASSERT (node != NULL);
     if (node->get_file_info() != NULL)
        {
          lineNumber = node->get_file_info()->get_line();
          fileName   = node->get_file_info()->get_filename();
        }
     printf ("TestAstProperties: node = %s at %d of %s \n",node->sage_class_name(),lineNumber,fileName.c_str());
#endif

     for (SynthesizedAttributesList::iterator i=l.begin(); i!=l.end(); i++)
          syn.val = syn.val && (*i).val;
     if (!syn.val)
        {
          cout << "Children are incorrect@" << node-> sage_class_name() << endl;
          for(SynthesizedAttributesList::iterator i=l.begin(); i!=l.end(); i++)
               cout << (*i).val << ", ";
          cout << endl;
        }

     bool problematicNodeFound = AstTests::isProblematic(node);
  // if (problematicNodeFound)
  //      {
  //        cout << "Problematic Node: " << node->sage_class_name() << " found." << endl;
  //      }
     syn.val = syn.val && !problematicNodeFound;

  // Test all traversed nodes to make sure that they have a valid file info object
  // Note that SgFile and SgProject nodes don't have file info objects (so skip them)
  // if ( !isSgFile(node) && !isSgProject(node) )
  // if ( !isSgFile(node) && !isSgProject(node) && !isSgAsmNode(node))
     if ( !isSgFile(node) && !isSgProject(node) && !isSgAsmNode(node) && !isSgFileList(node) && !isSgDirectory(node))
        {
          Sg_File_Info* fileInfo = node->get_file_info();
          if ( fileInfo == NULL )
             {
               printf ("node->get_file_info() == NULL: node is %s \n",node->sage_class_name());
               ROSE_ASSERT (false);
             }
            else
             {
            // A file info object can only be tested for invalid line number
            // if it is not compiler generated or part of a transformation.
               if ( fileInfo->isCompilerGenerated() == false && fileInfo->isTransformation() == false )
                  {
                    if ( fileInfo->get_line() == 0 && !isSgGlobal(node) )
                       {
                      // printf ("node->get_file_info()->get_line() == 0: node is %s \n",node->sage_class_name());
                         listOfNodesWithoutValidFileInfo.push_back(node);
                      // ROSE_ASSERT (false);
                       }
                  }
             }
        }

  // Record the file info objects in all IR nodes traversed (so that we can test for uniqueness)
     listOfNodesFileInfo.push_back(node);

  // Test the use of file info objects to define the start AND end of language 
  // constructs (statements for now and expressions later on)
     SgStatement* statement = isSgStatement(node);
     if (statement != NULL)
        {
       // printf ("Found a SgStatement, chekc for starting and ending file info objects \n");
          ROSE_ASSERT(statement->get_file_info() != NULL);
          Sg_File_Info* startingSourcePosition = statement->get_startOfConstruct();
          if (startingSourcePosition == NULL)
             {
               if ( SgProject::get_verbose() >= DIAGNOSTICS_VERBOSE_LEVEL )
                    printf ("AST Diagnostics: Lacking starting postion info on %s \n",statement->sage_class_name());
             }
       // ROSE_ASSERT(startingSourcePosition != NULL);
          Sg_File_Info* endingSourcePosition = statement->get_endOfConstruct();
          if (endingSourcePosition == NULL)
             {
               nodeWithoutFileInfoFrequencyCount[statement->variantT()]++;
             }
       // ROSE_ASSERT(endingSourcePosition != NULL);
        }

  // temporarily comment out this newly reported bug (from Willcock)
#if 1
  // DQ (7/11/2004): Added support for more general tests of the AST
  // This function now tests general AST properties (as the name implies)
     switch(node->variantT())
        {
       // DQ (7/11/2004): Test that the function in a function call has a valid function type
          case V_SgFunctionCallExp:
             {
               SgFunctionCallExp* fc = isSgFunctionCallExp(node);
               ROSE_ASSERT (fc != NULL);
               SgExpression* functionExpression = fc->get_function();
               ROSE_ASSERT (functionExpression != NULL);

            // The type of expression is restricted to a subset of all possible expression (check this)
               while (isSgCommaOpExp(functionExpression))
                  {
                    functionExpression = isSgCommaOpExp(functionExpression)->get_rhs_operand();
                  }
                           
               switch (functionExpression->variantT())
                  {
                 // these are the acceptable cases
                    case V_SgDotExp:
                    case V_SgDotStarOp:
                    case V_SgArrowExp:
                    case V_SgArrowStarOp:
                    case V_SgPointerDerefExp:
                       {
                      // these are the acceptable cases
                         break;
                       }

                    case V_SgFunctionRefExp:
                       {
                         SgFunctionRefExp* functionRefExp = isSgFunctionRefExp(functionExpression);
                         ROSE_ASSERT(functionRefExp != NULL);
                         SgFunctionSymbol* functionSymbol = functionRefExp->get_symbol();
                         ROSE_ASSERT(functionSymbol != NULL);

                      // Make sure that the function has a valid declaration
                         ROSE_ASSERT(functionSymbol->get_declaration() != NULL);
                         break;
                       }

                 // DQ (2/23/2013): Added support for SgTemplateFunctionRefExp (required as part of fix for test2013_69.C).
                    case V_SgTemplateFunctionRefExp:
                       {
                         SgTemplateFunctionRefExp* functionRefExp = isSgTemplateFunctionRefExp(functionExpression);
                         ROSE_ASSERT(functionRefExp != NULL);
                         SgFunctionSymbol* functionSymbol = functionRefExp->get_symbol();
                         ROSE_ASSERT(functionSymbol != NULL);

                      // Make sure that the function has a valid declaration
                         ROSE_ASSERT(functionSymbol->get_declaration() != NULL);
                         break;
                       }

                    case V_SgMemberFunctionRefExp:
                       {
                         SgMemberFunctionRefExp* memberFunctionRefExp = isSgMemberFunctionRefExp(functionExpression);
                         ROSE_ASSERT(memberFunctionRefExp != NULL);
                         SgMemberFunctionSymbol* memberFunctionSymbol = memberFunctionRefExp->get_symbol();
                         ROSE_ASSERT(memberFunctionSymbol != NULL);

                      // Make sure that the function has a valid declaration
                         ROSE_ASSERT(memberFunctionSymbol->get_declaration() != NULL);
                         SgMemberFunctionDeclaration* memberFunctionDeclaration = memberFunctionSymbol->get_declaration();

                      // DQ (7/29/2005): If there is a non-defining declaration available 
                      // then make sure that it is used for all function calls.
                         if (memberFunctionDeclaration->get_firstNondefiningDeclaration() != NULL)
                            {
                           // Since this is a non-defining declaration then it should not have a definition
                              if (memberFunctionDeclaration->get_firstNondefiningDeclaration() != NULL)
                                 {
                                   SgMemberFunctionDeclaration* firstNondefiningDeclaration = 
                                        isSgMemberFunctionDeclaration(memberFunctionDeclaration->get_firstNondefiningDeclaration());
                                   SgTemplateInstantiationMemberFunctionDecl* templateInstantiation = 
                                        isSgTemplateInstantiationMemberFunctionDecl(firstNondefiningDeclaration);
                                   if (templateInstantiation != NULL)
                                      {
                                     // Make sure this is a non-defining declaration
                                        ROSE_ASSERT(templateInstantiation->get_definition() == NULL);
                                      }
                                     else
                                      {
                                     // Make sure this is a non-defining declaration
                                        ROSE_ASSERT(firstNondefiningDeclaration->get_definition() == NULL);
                                      }
                                 }

                           // If this is not a defining declaration then it should match the firstNondefiningDeclaration
                              if (memberFunctionDeclaration->get_definition() == NULL)
                                 {
                                // Make sure that the first non-defining declaration is recorded
                                // int the AST is the one referenced by the memberFunctionRefExp.
                                   if (memberFunctionDeclaration != memberFunctionDeclaration->get_firstNondefiningDeclaration())
                                      {
                                        printf ("memberFunctionDeclaration = %p \n",memberFunctionDeclaration);
                                        printf ("memberFunctionDeclaration->get_firstNondefiningDeclaration() = %p \n",
                                             memberFunctionDeclaration->get_firstNondefiningDeclaration());
                                        memberFunctionDeclaration->get_file_info()->display("memberFunctionDeclaration");
                                        memberFunctionDeclaration->get_firstNondefiningDeclaration()->get_file_info()->display("memberFunctionDeclaration->get_firstNondefiningDeclaration()");
                                        memberFunctionDeclaration->get_firstNondefiningDeclaration()->get_file_info()->display("debug");
                                      }
                                   ROSE_ASSERT(memberFunctionDeclaration == memberFunctionDeclaration->get_firstNondefiningDeclaration());
                                 }

                           // Check the scope of the member function, make sure that it is a SgClassDefinition
                           // (could also be a SgTemplateInstantiationDefn).
                              ROSE_ASSERT(isSgClassDefinition(memberFunctionDeclaration->get_scope()) != NULL);

                           // printf ("AST Consistency Tests: memberFunctionDeclaration %s definition = %p \n",
                           //      memberFunctionDeclaration->get_name().str(),memberFunctionDeclaration->get_definition());
                            }
                         break;
                       }

#if defined(ROSE_USE_EDG_VERSION_4) || defined(ROSE_USE_CLANG_FRONTEND)
                 // DQ (12/31/2008): In EDG 4.0, the translation of a function call such as "(*callback_lookup)();" 
                 // can cause the functionExpression to be a wider number of IR nodes (e.g. SgVarRefExp).
                 // See test2007_94.C for an example.
                    case V_SgVarRefExp:
                       {
                         SgVarRefExp* varRefExp = isSgVarRefExp(functionExpression);
                         ROSE_ASSERT(varRefExp != NULL);

                      // Unclear what should be checked here, for now allow this as an acceptable case.
#ifdef ROSE_DEBUG_NEW_EDG_ROSE_CONNECTION
                         printf ("Warning: EDG 4.0 specific case, found unusual case of SgVarRefExp returned from SgFunctionCallExp::get_function() member function \n");
#endif
                         break;
                       }
#endif

#ifdef ROSE_USE_EDG_VERSION_4
                 // DQ (2/12/2012): This case is required for test2004_35.C (might be related to support for SgPseudoDestructorRefExp which is edg version 4 specific).
                    case V_SgIntVal:
                       {
                      // Unclear what should be checked here, for now allow this as an acceptable case.
#if 1
                      // DQ (8/26/2012): Decrease the volume of warnings from this part of the code.
#ifdef ROSE_DEBUG_NEW_EDG_ROSE_CONNECTION
                         static int count = 0;
                         if (count++ % 100 == 0)
                            {
                              printf ("Warning: EDG 4.0 specific case, found unusual case of SgIntVal returned from SgFunctionCallExp::get_function() member function \n");
                            }
#endif
#else
                         printf ("Warning: EDG 4.0 specific case, found unusual case of SgIntVal returned from SgFunctionCallExp::get_function() member function \n");
#endif
                         break;
                       }
#endif

#ifdef ROSE_USE_EDG_VERSION_4
                 // DQ (2/25/2012): This case is required for test2012_08.C (related to support for STL map.h header file).
                    case V_SgFunctionCallExp:
                       {
                      // Unclear what should be checked here, for now allow this as an acceptable case.
#ifdef ROSE_DEBUG_NEW_EDG_ROSE_CONNECTION
                         printf ("Warning: EDG 4.0 specific case, found unusual case of SgFunctionCallExp returned from SgFunctionCallExp::get_function() member function \n");
#endif
                         break;
                       }
#endif

#ifdef ROSE_USE_EDG_VERSION_4
                 // DQ (3/13/2012): This case is required for test2004_85.C (related to support for STL string.h header file).
                    case V_SgConstructorInitializer:
                       {
                      // Unclear what should be checked here, for now allow this as an acceptable case.
#ifdef ROSE_DEBUG_NEW_EDG_ROSE_CONNECTION
                         printf ("Warning: EDG 4.0 specific case, found unusual case of SgConstructorInitializer returned from SgFunctionCallExp::get_function() member function \n");
#endif
                         break;
                       }
#endif
#ifdef ROSE_USE_EDG_VERSION_4
                 // DQ (3/13/2012): This case is required for test2004_85.C (might be related to support for SgPseudoDestructorRefExp which is edg version 4 specific).
                    case V_SgTemplateMemberFunctionRefExp:
                       {
                      // Unclear what should be checked here, for now allow this as an acceptable case.
#ifdef ROSE_DEBUG_NEW_EDG_ROSE_CONNECTION
                         printf ("Warning: EDG 4.0 specific case, found unusual case of SgTemplateMemberFunctionRefExp returned from SgFunctionCallExp::get_type() member function \n");
#endif
                         break;
                       }
#endif

#ifdef ROSE_USE_EDG_VERSION_4
                 // DQ (10/5/2012): This case is required for test2012_15.c.
                    case V_SgPntrArrRefExp:
                       {
                      // Unclear what should be checked here, for now allow this as an acceptable case.
#ifdef ROSE_DEBUG_NEW_EDG_ROSE_CONNECTION
                         printf ("Warning: EDG 4.x specific case, found unusual case of SgPntrArrRefExp returned from SgFunctionCallExp::get_type() member function \n");
                      // printf ("Investigate this location in the code: \n");
                      // functionExpression->get_startOfConstruct()->display("Warning: EDG 4.x specific case, found unusual case of SgPntrArrRefExp returned from SgFunctionCallExp::get_type() member function: debug");
#endif
#if 0
                         printf ("Exiting as a test! \n");
                         ROSE_ASSERT(false);
#endif
                         break;
                       }
#endif
#ifdef ROSE_USE_EDG_VERSION_4
                 // DQ (10/26/2012): This case is required for zsh/Src/Module/module.c (and test2012_102.c).
                    case V_SgCastExp:
                       {
                      // Unclear what should be checked here, for now allow this as an acceptable case.
#ifdef ROSE_DEBUG_NEW_EDG_ROSE_CONNECTION
                         printf ("Warning: EDG 4.0 specific case, found unusual case of SgCastExp returned from SgFunctionCallExp::get_type() member function \n");
#endif
                         break;
                       }
#endif
#ifdef ROSE_USE_EDG_VERSION_4
                 // DQ (10/30/2012): This case is required for postfix/src/global/valid_mailhost_addr.c (and test2012_133.c, and simplified in test2012_139.c).
                    case V_SgConditionalExp:
                       {
                      // Unclear what should be checked here, for now allow this as an acceptable case.
#ifdef ROSE_DEBUG_NEW_EDG_ROSE_CONNECTION
                         printf ("Warning: EDG 4.0 specific case, found unusual case of SgConditionalExp returned from SgFunctionCallExp::get_type() member function \n");
#endif
                         break;
                       }
#endif
#ifdef ROSE_USE_EDG_VERSION_4
                 // DQ (10/30/2012): This case is required for postfix/src/global/valid_mailhost_addr.c (and test2012_133.c, and simplified in test2012_139.c).
                    case V_SgTemplateParameterVal:
                       {
                      // Unclear what should be checked here, for now allow this as an acceptable case.
#ifdef ROSE_DEBUG_NEW_EDG_ROSE_CONNECTION
                         printf ("Warning: EDG 4.0 specific case, found unusual case of SgTemplateParameterVal returned from SgFunctionCallExp::get_type() member function \n");
#endif
                         break;
                       }
#endif

                    default:
                       {
                         printf ("Error case default in switch (functionExpression = %s) \n",functionExpression->class_name().c_str());
                         ROSE_ASSERT(false);
                       }
                  }

            // DQ(1/16/2006): Removed redundent p_expression_type data member (type now computed, most often from operands)
            // ROSE_ASSERT (fc->get_expression_type() != NULL);

            // printf ("Test fc->get_type() != NULL: functionExpression = %s \n",functionExpression->class_name().c_str());
               ROSE_ASSERT (fc->get_type() != NULL);
               ROSE_ASSERT (fc->get_function()->get_type() != NULL);

            // DQ (6/30/2005): Most often this is a SgFunctionType, but it could be a SgTypedefType if 
            // it is a function call from a pointer to a function which is typedefed (see test2005_10.C).
               SgType* callType = fc->get_function()->get_type();
               switch (callType->variantT())
                  {
                    case V_SgTypedefType:
                       {
                      // this is the case of a function call from a pointer to a function "(object->*(mFieldAccessorMethod))();"
                         break;
                       }

                    case V_SgMemberFunctionType:
                    case V_SgFunctionType:
                       {
                      // this is the normal case
                         break;
                       }

                    case V_SgPointerMemberType:
                       {
                      // this is a rare case (demonstrated by test2005_112.C)
                         break;
                       }

                 // This might be requires due to an internal error (then again it does make since that we could have a pointer to a normal function!).
                    case V_SgPointerType:
                       {
                      // DQ (1/16/2006): This is a new case appearing only after reimplementing the get_type() support in SgExpression IR nodes. (demonstrated by test2001_16.C)
#if PRINT_DEVELOPER_WARNINGS
                         printf ("This is a new case appearing only after reimplementing the get_type() support in SgExpression IR nodes. \n");
#endif
                         break;
                       }

#ifdef ROSE_USE_NEW_EDG_INTERFACE
                    case V_SgPartialFunctionType:
                       {
                      // This case is only present in the new EDG/Sage interface (demonstrated by gzip.c)
                         break;
                       }
#endif
#ifdef ROSE_USE_EDG_VERSION_4
                 // DQ (2/12/2012): This case is required for test2004_35.C (might be related to support for SgPseudoDestructorRefExp which is edg version 4 specific).
                    case V_SgTypeInt:
                       {
                      // Unclear what should be checked here, for now allow this as an acceptable case.
#if 1
                      // DQ (8/26/2012): Decrease the volume of warnings from this part of the code.
#ifdef ROSE_DEBUG_NEW_EDG_ROSE_CONNECTION
                         static int count = 0;
                         if (count++ % 100 == 0)
                            {
                              printf ("Warning: EDG 4.0 specific case, found unusual case of SgTypeInt returned from SgFunctionCallExp::get_type() member function \n");
                            }
#endif
#else
                         printf ("Warning: EDG 4.0 specific case, found unusual case of SgTypeInt returned from SgFunctionCallExp::get_type() member function \n");
#endif
                         break;
                       }
#endif
#ifdef ROSE_USE_EDG_VERSION_4
                 // DQ (2/12/2012): This case is required for test2004_35.C (might be related to support for SgPseudoDestructorRefExp which is edg version 4 specific).
                    case V_SgTemplateType:
                       {
                      // Unclear what should be checked here, for now allow this as an acceptable case.
#ifdef ROSE_DEBUG_NEW_EDG_ROSE_CONNECTION
                         printf ("Warning: EDG 4.0 specific case, found unusual case of SgTemplateType returned from SgFunctionCallExp::get_type() member function \n");
#endif
                         break;
                       }
#endif
#ifdef ROSE_USE_EDG_VERSION_4
                 // DQ (3/13/2012): This case is required for test2004_85.C (might be related to support for SgPseudoDestructorRefExp which is edg version 4 specific).
                    case V_SgClassType:
                       {
                      // Unclear what should be checked here, for now allow this as an acceptable case.
#ifdef ROSE_DEBUG_NEW_EDG_ROSE_CONNECTION
                         printf ("Warning: EDG 4.0 specific case, found unusual case of SgClassType returned from SgFunctionCallExp::get_type() member function \n");
#endif
                         break;
                       }
#endif
#ifdef ROSE_USE_EDG_VERSION_4
                 // DQ (3/13/2012): This case is required for test2004_85.C (might be related to support for SgPseudoDestructorRefExp which is edg version 4 specific).
                    case V_SgReferenceType:
                       {
                      // Unclear what should be checked here, for now allow this as an acceptable case.
#ifdef ROSE_DEBUG_NEW_EDG_ROSE_CONNECTION
                         printf ("Warning: EDG 4.0 specific case, found unusual case of SgReferenceType returned from SgFunctionCallExp::get_type() member function \n");
#endif
                         break;
                       }
#endif

#ifdef ROSE_USE_EDG_VERSION_4
                 // DQ (1/30/2013): This case is required for ROSE compiling ROSE header files.
                    case V_SgModifierType:
                       {
                      // Unclear what should be checked here, for now allow this as an acceptable case.
#ifdef ROSE_DEBUG_NEW_EDG_ROSE_CONNECTION
                         printf ("Warning: EDG 4.0 specific case, found unusual case of SgModifierType returned from SgFunctionCallExp::get_type() member function \n");
#endif
                         break;
                       }
#endif
#ifdef ROSE_USE_EDG_VERSION_4
                 // DQ (2/26/2013): This case is required for ROSE compiling ROSE header files.
                    case V_SgTypeVoid:
                       {
                      // Unclear what should be checked here, for now allow this as an acceptable case.
#ifdef ROSE_DEBUG_NEW_EDG_ROSE_CONNECTION
                         printf ("Warning: EDG 4.0 specific case, found unusual case of SgModifierType returned from SgFunctionCallExp::get_type() member function \n");
#endif
                         break;
                       }
#endif

                    default:
                       {
                         printf ("Error case default in switch (callType = %s) \n",callType->sage_class_name());
                         ROSE_ASSERT(false);
                       }
                  }
#if 0               
               SgFunctionType* ft = isSgFunctionType(fc->get_function()->get_type());
               if (ft == NULL)
                  {
                 // This is the case of a function call from a pointer to a function "(object->*(mFieldAccessorMethod))();"
                    printf ("fc->get_function()->get_type() = %p = %s \n",fc->get_function()->get_type(),fc->get_function()->get_type()->sage_class_name());
                    fc->get_file_info()->display("found SgFunctionCallExp with reference to function who's type is not a SgFunctionType");

                    if ( SgProject::get_verbose() >= DIAGNOSTICS_VERBOSE_LEVEL )
                         printf ("Error: internal test found SgFunctionCallExp with reference to function who's type is not a SgFunctionType node \n");
                    int lineNumber = -1;
                    string fileName = "no file";
                    if (fc->get_file_info() != NULL)
                       {
                         lineNumber = fc->get_file_info()->get_line();
                         fileName   = fc->get_file_info()->get_filename();
                       }
                    if ( SgProject::get_verbose() >= DIAGNOSTICS_VERBOSE_LEVEL )
                       {
                         printf ("     fc->get_expression_type() = %s \n",fc->get_expression_type()->sage_class_name());
                         printf ("     fc == %s at %d of %s  \n",fc->sage_class_name(),lineNumber,fileName.c_str());
                         printf ("     fc->get_function() == %s \n",fc->get_function()->sage_class_name());
                       }
                    
                    ROSE_ASSERT (fc->get_function() != NULL);
                    ROSE_ASSERT (fc->get_function()->get_type() != NULL);
                    if ( SgProject::get_verbose() >= DIAGNOSTICS_VERBOSE_LEVEL )
                       {
                         printf ("     fc->get_function()->get_type() == %s \n",
                              fc->get_function()->get_type()->sage_class_name());
                       }
                    ROSE_ASSERT (fc->get_args() != NULL);
                  }
            // DQ (6/30/2005): Allow to be NULL to support function call from pointer to function.
            // There may be a better way to support this within the AST (explicitly mark as function call from pointer?). 
            // ROSE_ASSERT (ft != NULL);
#endif

            // DQ (2/22/2013): Ben Allen has noticed that this will assert fail instead of returning a null pointer.
            // This should be fixed now.
               SgFunctionDeclaration *declaration = fc->getAssociatedFunctionDeclaration();
               if (declaration == NULL)
                  {
#ifdef ROSE_DEBUG_NEW_EDG_ROSE_CONNECTION
                    printf ("Note that getAssociatedFunctionDeclaration() has returned NULL pointer (OK in certain cases, see test2013_68.C) \n");
#endif
                  }

               break;
             }

       // DQ (8/3/2004): Added output of problem IR nodes (output when evaluating 
       // the SgFile nodes near the end of the traversal).
          case V_SgFile:
             {
            // Report the number of IR nodes traversed
               if ( SgProject::get_verbose() >= DIAGNOSTICS_VERBOSE_LEVEL )
                    printf ("\n     Total number of nodes traversed = %ld \n",(long)listOfNodesFileInfo.size());

            // Only need to output information if there are a nonzero number of nodes without correct file info
               if (listOfNodesWithoutValidFileInfo.size() > 0)
                  {
                    listOfNodesWithoutValidFileInfo.sort();
                    listOfNodesWithoutValidFileInfo.unique();
                    list<SgNode*>::iterator i = listOfNodesWithoutValidFileInfo.begin();
                    if ( SgProject::get_verbose() >= DIAGNOSTICS_VERBOSE_LEVEL )
                         printf ("\n     List of %ld IR nodes in the AST with default information in their file info objects: \n",(long)listOfNodesWithoutValidFileInfo.size());

                 // DQ 12/17/2007): Commented these out since there are so many for Fortran right now!
                    printf ("\n     COMMENTED OUT List of %ld IR nodes in the AST with default information in their file info objects: \n",(long)listOfNodesWithoutValidFileInfo.size());
#if 0
                    while (i != listOfNodesWithoutValidFileInfo.end())
                       {
                         ROSE_ASSERT((*i)->get_parent() != NULL);
                         if ( SgProject::get_verbose() >= DIAGNOSTICS_VERBOSE_LEVEL )
                              printf ("     IR Nodes with default source position info: %s parent is a %s \n",
                                   (*i)->sage_class_name(),(*i)->get_parent()->sage_class_name());
                      // (*i)->get_file_info()->display("*** default file info ***");
                         i++;
                       }
#endif
                  }

            // Report on number of shared Sg_File_Info objects within the AST (should be none)
               listOfNodesFileInfo.sort();
               int sizeBeforeRemovingRedundantEntries = listOfNodesFileInfo.size();
               listOfNodesFileInfo.unique();
               int sizeAfterRemovingRedundantEntries  = listOfNodesFileInfo.size();
               int redundantEntries = sizeBeforeRemovingRedundantEntries - sizeAfterRemovingRedundantEntries;
               if (redundantEntries != 0)
                  {
                    if ( SgProject::get_verbose() >= DIAGNOSTICS_VERBOSE_LEVEL )
                         printf ("There are %d IR nodes that share a file info object \n",redundantEntries);
                  }
               break;
             }

          case V_SgInitializedName:
             {
            // DQ (11/28/2004): Verify that newly added explicit scope data members are initialized properly (should be a valid pointer)
               SgInitializedName* initializedName = isSgInitializedName(node);
               ROSE_ASSERT(initializedName != NULL);
            // printf ("Testing initializedName->get_scope() \n");

            // Note that SgInitializedNames in function paremter lists can be NULL if the
            // function is not a defining declaration (or if no defining declaration exists).
            // Later work will set the scope to the existing defining declaration's scope (later).
               SgFunctionParameterList* parentParameterList = isSgFunctionParameterList(initializedName->get_parent());
               if (parentParameterList != NULL)
                  {
                    SgFunctionDeclaration* functionDeclaration = isSgFunctionDeclaration(parentParameterList->get_parent());

                    if (SageInterface::is_Python_language() && isSgLambdaRefExp(parentParameterList->get_parent()))
                       {
                         std::cerr << "warning: python. Allowing inconsistent scope for InitializedNames in SgLambdaRefExp's parameter lists." << std::endl;
                         break;
                       }

                 // ROSE_ASSERT(functionDeclaration != NULL);
                    if (functionDeclaration != NULL)
                       {
                         bool isFunctionDefinition = (functionDeclaration->get_definition() != NULL);

                      // Only enforce the scope to be valid if this is the defining function declaration 
                      // (later for any function prototype of a defining function declaration!)
                         if (isFunctionDefinition == true)
                            {
                              ROSE_ASSERT(initializedName->get_scope() != NULL);
                            }

                      // Cong (10/20/2010): Here we test if the parent of this initialized name does have it as
                      // an argument. This is to detect if several function parameter lists own the same 
                      // initialized name.

                         const SgInitializedNamePtrList& initNameList = parentParameterList->get_args();
                         SgInitializedNamePtrList::const_iterator result = std::find(initNameList.begin(), initNameList.end(), initializedName);
                         ROSE_ASSERT(result != initNameList.end());
                       }
                      else
                       {
                      // DQ (12/6/2011): Now that we have the template declarations in the AST, this could be a SgTemplateDeclaration.
                         ROSE_ASSERT(isSgTemplateDeclaration(parentParameterList->get_parent()) != NULL);
                         printf ("WARNING: There are tests missing for the case of a parentParameterList->get_parent() that is a SgTemplateDeclaration \n");
                       }
                  }
                 else
                  {
                 // DQ (2/12/2012): Implement better error diagnostics.
                    if (initializedName->get_scope() == NULL)
                       {
                         printf ("Error: initializedName->get_scope() == NULL \n");
                         ROSE_ASSERT(initializedName->get_parent() != NULL);
#if 1
                      // DQ (2/12/2012): Refactoring disagnostic support for detecting where we are when something fails.
                         SageInterface::whereAmI(initializedName);
#else
                         SgNode* parent = initializedName->get_parent();
                         while (parent != NULL)
                            {
                              printf ("parent = %p = %s \n",parent,parent->class_name().c_str());

                              ROSE_ASSERT(parent->get_file_info() != NULL);
                              parent->get_file_info()->display("Error: initializedName->get_scope() == NULL");

                              parent = parent->get_parent();
                            }
#endif
                       }
                    ROSE_ASSERT(initializedName->get_scope() != NULL);
                  }
#if 0
            // DQ (9/6/2005): This test is to simple: we break out the case of a 
            // SgInitializedName in a parameter list of a function prototype above!
               if (initializedName->get_scope() == NULL)
                  {
                    printf ("Error: SgInitializedName with explicit scope unset at %p = %s \n",
                         initializedName,initializedName->sage_class_name());
                    ROSE_ASSERT(initializedName->get_file_info() != NULL);
                    initializedName->get_file_info()->display("Error: SgInitializedName with explicit scope unset");
                  }
               ROSE_ASSERT(initializedName->get_scope() != NULL);
#endif
               break;
             }

          case V_SgClassDeclaration:
          case V_SgDerivedTypeStatement:
          case V_SgTemplateInstantiationDecl:
             {
            // DQ (11/28/2004): Verify that newly added explicit scope data members are initialized properly (should be a valid pointer)
               SgClassDeclaration* classDeclaration = isSgClassDeclaration(node);
               ROSE_ASSERT(classDeclaration != NULL);
               if (classDeclaration->get_scope() == NULL)
                  {
                    printf ("Error: SgClassDeclaration with explicit scope unset at %p = %s \n",
                         classDeclaration,classDeclaration->sage_class_name());
                  }
               ROSE_ASSERT(classDeclaration->get_scope() != NULL);
               break;
             }

          case V_SgFunctionDeclaration:
          case V_SgMemberFunctionDeclaration:
          case V_SgTemplateInstantiationFunctionDecl:
          case V_SgTemplateInstantiationMemberFunctionDecl:
             {
            // DQ (11/28/2004): Verify that newly added explicit scope data members are initialized properly (should be a valid pointer)
               SgFunctionDeclaration* functionDeclaration = isSgFunctionDeclaration(node);
               ROSE_ASSERT(functionDeclaration != NULL);
               if (functionDeclaration->get_scope() == NULL)
                  {
                    printf ("Error: SgFunctionDeclaration with explicit scope unset at %p = %s \n",
                         functionDeclaration,functionDeclaration->sage_class_name());
                  }
               ROSE_ASSERT(functionDeclaration->get_scope() != NULL);
               break;
             }

          case V_SgTemplateDeclaration:
             {
            // DQ (11/28/2004): Verify that newly added explicit scope data members are initialized properly (should be a valid pointer)
               SgTemplateDeclaration* templateDeclaration = isSgTemplateDeclaration(node);
               ROSE_ASSERT(templateDeclaration != NULL);
               if (templateDeclaration->get_scope() == NULL)
                  {
                    printf ("Error: SgTemplateDeclaration with explicit scope unset at %p = %s \n",
                         templateDeclaration,templateDeclaration->sage_class_name());
                  }
               ROSE_ASSERT(templateDeclaration->get_scope() != NULL);
               break;
             }

          case V_SgTypedefDeclaration:
             {
            // DQ (11/28/2004): Verify that newly added explicit scope data members are initialized properly (should be a valid pointer)
               SgTypedefDeclaration* typedefDeclaration = isSgTypedefDeclaration(node);
               ROSE_ASSERT(typedefDeclaration != NULL);
               if (typedefDeclaration->get_scope() == NULL)
                  {
                    printf ("Error: SgTypedefDeclaration with explicit scope unset at %p = %s \n",
                         typedefDeclaration,typedefDeclaration->sage_class_name());
                  }
               ROSE_ASSERT(typedefDeclaration->get_scope() != NULL);
               break;
             }

          case V_SgFunctionDefinition:
             {
            // DQ (8/9/2005): Test for existence of body in function definition
               SgFunctionDefinition* functionDefinition = isSgFunctionDefinition(node);
               if (functionDefinition->get_body() == NULL)
                  {
                    printf ("AST Consistency Test: This function definition violates the rule that every function definition has a function body (even if it is empty) \n");
                    functionDefinition->get_file_info()->display("debug");
                  }
               ROSE_ASSERT(functionDefinition->get_body() != NULL);

            // DQ (3/16/2006): Verify that this is true, it should always be true (for Yarden)
               if (functionDefinition->get_body()->get_parent() != functionDefinition)
                  {
                    printf ("Error: functionDefinition = %p functionDefinition->get_body() = %p functionDefinition->get_body()->get_parent() = %p \n",functionDefinition,functionDefinition->get_body(),functionDefinition->get_body()->get_parent());
                  }
               ROSE_ASSERT(functionDefinition->get_body()->get_parent() == functionDefinition);
               break;
             }

       // DQ (8/25/2004): Default should be used to avoid compiler warning about not 
       // handling all the cases of the enum VariantT.
          default:
             {
            // g++ needs an empty block here
             }
        }
#endif

     return syn;
   }

void 
TestAstNullPointers::visitWithAstNodePointersList(SgNode* node, AstNodePointersList l)
   {
     vector<SgNode*> tsc = node->get_traversalSuccessorContainer();
     for (unsigned i=0; i < l.size(); i++)
        {
          if (l[i] != tsc[i])
             {
               cout << "AST TRAVERSAL ERROR: " << node->sage_class_name() << ": WE WOULD REVISIT NODES FROM THIS NODE. MEMBER:" << i << "." << endl;
             }
        }
   }


/*! \page AstProperties AST Properties (Consistency Tests)

\section section5 Template Properties

    Template within SAGE III are tested to verify specific properties:
     - SgTemplateInstantiationDecl
        -# get_name() returns a valid C++ string object
        -# get_templateName() returns a valid C++ string object
        -# get_templateDeclaration() returns a valid pointer
        -# All template declarations within template instantiations are never marked as compiler generated.
     - SgTemplateInstantiationFunctionDecl
        -# get_name() returns a valid C++ string object
        -# get_templateName() can have an empty string \n
           This should be fixed at some point.
        -# get_templateDeclaration() returns a valid pointer
        -# All template declarations within template instantiations are never marked as compiler generated.
     - SgTemplateInstantiationMemberFunctionDecl
        -# get_name() returns a valid C++ string object
        -# get_templateName() can have an empty string \n
           This should be fixed at some point.
        -# get_templateDeclaration() returns a valid pointer
        -# Template declarations within template instantiations can be compiler generated. \n
           Member functions of templated classes that are declared in the class are represented 
           outside the class as template specializations and are marked as compiler generated.
     - SgClassDefinition
     - SgTemplateInstantiationDefn \n
         Base classes within class definitions and template instatiation definitions are searched 
         and verified to have properly reset template names (from original EDG names, see 
         \ref resetTemplateNameTest ).
     - All possible template instantiations \n
        -# These are tested to verify that get_specialization() returns a non-default value to verify that 
           some catagory of template specialization has been specified (values verified to have been reset 
           from the defaults).
        -# contain a valid pointer to a template declaration.
     - All non-template instantiations
        -# Are maked with default value SgClassDeclaration::e_no_specialization.

*/


void
TestAstTemplateProperties::visit ( SgNode* astNode )
   {
  // DQ (3/31/2004): Added to support templates
  // This function tests properties on the new template specific IR nodes

  // printf ("astNode = %s \n",astNode->sage_class_name());

     switch(astNode->variantT())
        {
          case V_SgTemplateInstantiationDecl:
             {
               SgTemplateInstantiationDecl* s = isSgTemplateInstantiationDecl(astNode);
               ROSE_ASSERT (s->get_templateDeclaration() != NULL);

            // DQ (8/12/2005): There are non-trivial cases where a template declaration can be compiler generated (e.g. when it is a nested class)
               bool couldBeCompilerGenerated = MarkAsCompilerGenerated::templateDeclarationCanBeMarkedAsCompilerGenerated(s->get_templateDeclaration());

               if (couldBeCompilerGenerated == false)
                  {
                 // DQ (6/17/2005): Template declarations should not be marked as comiler generated 
                 // (only the instantiations are possibly marked as compiler generated).
                    if (s->get_templateDeclaration()->get_file_info()->isCompilerGenerated() == true)
                       {
                         printf ("Error: SgTemplateInstantiationDecl's original template declaration should not be compiler generated \n");
                         s->get_templateDeclaration()->get_file_info()->display("debug");
                       }
                    ROSE_ASSERT (s->get_templateDeclaration()->get_file_info()->isCompilerGenerated() == false);
                  }
               break;
             }

          case V_SgTemplateInstantiationFunctionDecl:
             {
               SgTemplateInstantiationFunctionDecl* s = isSgTemplateInstantiationFunctionDecl(astNode);
            // DQ (5/8/2004): templateName() removed
            // ROSE_ASSERT (s->get_templateName().str() != NULL);

            // DQ (4/30/2012): Allow this test to pass for test2012_58.C (condition relaxed as part of new EDG support).
            // It might be that the function template does not exist but that the class template containing the function template is available.
               if (s->get_templateDeclaration() == NULL)
                  {
#ifdef ROSE_DEBUG_NEW_EDG_ROSE_CONNECTION
                    printf ("ERROR: s->get_templateDeclaration() == NULL (s = %p = SgTemplateInstantiationFunctionDecl) \n",s);
#endif
                  }
             // ROSE_ASSERT (s->get_templateDeclaration() != NULL);

               if (s->get_templateDeclaration() != NULL)
                  {
                 // DQ (6/17/2005): Template declarations should not be marked as compiler generated 
                 // (only the instantiations are possibly marked as compiler generated).
                    if (s->get_templateDeclaration()->get_file_info()->isCompilerGenerated() == true && SgProject::get_verbose() > 0)
                       {
#ifdef ROSE_DEBUG_NEW_EDG_ROSE_CONNECTION
                         printf ("Warning: SgTemplateInstantiationFunctionDecl's original template declaration %s is marked as compiler generated: \n", s->get_templateDeclaration()->get_qualified_name().str());
                         s->get_startOfConstruct()->display("SgTemplateInstantiationFunctionDecl debug");
                         s->get_templateDeclaration()->get_startOfConstruct()->display("SgTemplateDecl debug");
#endif
                       }
                 // ROSE_ASSERT (s->get_templateDeclaration()->get_file_info()->isCompilerGenerated() == false);
                  }
               break;
             }

          case V_SgTemplateInstantiationMemberFunctionDecl:
             {
               SgTemplateInstantiationMemberFunctionDecl* s = isSgTemplateInstantiationMemberFunctionDecl(astNode);
            // DQ (5/8/2004): templateName() removed
            // ROSE_ASSERT (s->get_templateName().str() != NULL);

            // DQ (5/3/2012): Allow this for now, but make it a warning.
               if (s->get_templateDeclaration() == NULL)
                  {
// #ifdef ROSE_DEBUG_NEW_EDG_ROSE_CONNECTION
#if 0
                    printf ("WARNING: case V_SgTemplateInstantiationMemberFunctionDecl: templateDeclaration == NULL (some templates are unavailable in EDG). \n");
#endif
                  }
            // ROSE_ASSERT (s->get_templateDeclaration() != NULL);

            // explicit specializations in the source code should not be marked as compiler generated
               if (s->isSpecialization() == true || s->isPartialSpecialization() == true)
                  {
                    if (s->get_file_info()->isCompilerGenerated() == true)
                       {
                         printf ("SgTemplateInstantiationMemberFunctionDecl (%p) is marked as a specialization and compiler generated (not allowed) \n",s);
                         s->get_file_info()->display("SgTemplateInstantiationMemberFunctionDecl: debug");
                         printf ("s->get_name() = %s \n",s->get_name().str());
                       }
                    ROSE_ASSERT(s->get_file_info()->isCompilerGenerated() == false);
                  }

#if 0
            // DQ (6/20/2005): This is actually OK, since the template declaration is in the 
            // outer classes template specialization!
            // DQ (6/17/2005): Template declarations should not be marked as comiler generated 
            // (only the instatiations are posibily marked as compiler generated).
               if (s->get_templateDeclaration()->get_file_info()->isCompilerGenerated() == true)
                  {
                    s->get_templateDeclaration()->get_file_info()->display("debug");
                    printf ("s->get_templateDeclaration()->get_name() = %s string = %s \n",
                         s->get_templateDeclaration()->get_name().str(),
                         s->get_templateDeclaration()->get_string().str());
                  }
            // ROSE_ASSERT (s->get_templateDeclaration()->get_file_info()->isCompilerGenerated() == false);
#endif
               break;
             }

          case V_SgClassDefinition:
          case V_SgTemplateInstantiationDefn:
             {
            // DQ (6/22/2005): templated class declarations can be hidden in base class specifications
               SgClassDefinition* classDefinition = isSgClassDefinition(astNode);
               ROSE_ASSERT(classDefinition != NULL);

               SgBaseClassPtrList::iterator i = classDefinition->get_inheritances().begin();
               for ( ; i != classDefinition->get_inheritances().end(); ++i)
                  {
                 // Check the parent pointer to make sure it is properly set
                    ROSE_ASSERT( (*i)->get_parent() != NULL);
                    ROSE_ASSERT( (*i)->get_parent() == classDefinition);

                 // skip this check for SgExpBaseClasses, which don't need to define p_base_class 
                    if (isSgExpBaseClass(*i) != NULL)
                         continue;

                 // Calling resetTemplateName()
                    SgClassDeclaration* baseClassDeclaration = (*i)->get_base_class();
                    ROSE_ASSERT(baseClassDeclaration != NULL);
                 // printf ("In AST Consistancy test: baseClassDeclaration->get_name() = %s \n",baseClassDeclaration->get_name().str());
                    SgTemplateInstantiationDecl* templateInstantiation = isSgTemplateInstantiationDecl(baseClassDeclaration);
                    if (templateInstantiation != NULL)
                       {
                      // DQ (2/12/2012): Implemented some diagnostics (fails for test2004_35.C).
                         if (templateInstantiation->get_nameResetFromMangledForm() == false)
                            {
                              printf ("In AST Consistancy test: templateInstantiation->get_templateName() = %s \n",templateInstantiation->get_templateName().str());
                              SageInterface::whereAmI(templateInstantiation);
                            }
                         ROSE_ASSERT(templateInstantiation->get_nameResetFromMangledForm() == true);
                       }
                  }
               break;
             }

          default: 
             {
            // DQ (5/9/2005): Make sure that all non-templated IR nodes are marked as SgDeclarationStatement::e_no_specialization.
               SgVariableDeclaration *variableDeclaration = isSgVariableDeclaration(astNode);
               if (variableDeclaration != NULL)
                  {
                    SgScopeStatement* scope = variableDeclaration->get_scope();
                    SgClassDefinition* classDefinition = isSgClassDefinition(scope);
                    if (classDefinition != NULL)
                       {
                         SgTemplateClassDefinition* templateClassDefinition = isSgTemplateClassDefinition(classDefinition);
                         if (templateClassDefinition != NULL)
                            {
                           // Special case...debugging new use of SgTemplateClassDefinition.
#ifdef ROSE_DEBUG_NEW_EDG_ROSE_CONNECTION
                              printf ("AST ConsistancyTest: TestAstTemplateProperties Found a case of SgTemplateClassDefinition (case not handled) \n");
#endif
                            }
                           else
                            {
                              SgClassDeclaration* classDeclaration = classDefinition->get_declaration();
                              ROSE_ASSERT(classDeclaration != NULL);
                              if (isSgTemplateInstantiationDecl(classDefinition->get_declaration()) == NULL)
                                 {
                                // This is NOT a data member of the templated class (or nested class of a templated class)
                                   if (variableDeclaration->get_specialization() != SgClassDeclaration::e_no_specialization)
                                      {
#ifdef ROSE_DEBUG_NEW_EDG_ROSE_CONNECTION
                                        printf ("Note: AST ConsistancyTest: variableDeclaration->get_specialization() = %d != SgClassDeclaration::e_no_specialization  (variableDeclaration = %p) \n",variableDeclaration->get_specialization(),variableDeclaration);
                                        variableDeclaration->get_file_info()->display("variableDeclaration->get_specialization() != SgClassDeclaration::e_no_specialization");
#endif
                                      }
                                // DQ (6/30/2005): Commented out to focus more on KULL, output a warning for now!
                                // ROSE_ASSERT(variableDeclaration->get_specialization() == SgClassDeclaration::e_no_specialization);
                                 }
                                else
                                 {
                                // Make sure that all template class declarations are associated with a template definition!
                                   if (isSgTemplateInstantiationDefn(classDefinition) == NULL)
                                      {
                                        printf ("Warning: classDefinition = %p = %s \n",classDefinition,classDefinition != NULL ? classDefinition->class_name().c_str() : "null");
                                      }

                                // DQ (1/1/2012): I think we can assert that this is only a SgClassDefinition (but leave the warning message above).
                                // ROSE_ASSERT(isSgTemplateInstantiationDefn(classDefinition) != NULL);
                                   ROSE_ASSERT(isSgClassDefinition(classDefinition) != NULL);
                                 }
                            }
                       }
                  }

            // DQ (5/9/2005): Make sure that all non-templated IR nodes are marked as SgDeclarationStatement::e_no_specialization.
               SgClassDeclaration *classDeclaration = isSgClassDeclaration(astNode);
               if (classDeclaration != NULL)
                  {
                    if (isSgTemplateInstantiationDecl(classDeclaration) == NULL)
                       {
                      // this is NOT a data member of the templated class (or nested class of a templated class)
                         if (classDeclaration->get_specialization() != SgClassDeclaration::e_no_specialization)
                            {
                              printf ("AST ConsistancyTest: classDeclaration = %p = %s classDeclaration->get_specialization() = %d != SgClassDeclaration::e_no_specialization \n",
                                   classDeclaration,classDeclaration->get_name().str(),classDeclaration->get_specialization());
                              printf ("     classDeclaration at file %s line = %d \n",
                                   classDeclaration->get_file_info()->get_raw_filename().c_str(),
                                   classDeclaration->get_file_info()->get_raw_line());
                            }
                         ROSE_ASSERT(classDeclaration->get_specialization() == SgClassDeclaration::e_no_specialization);
                       }
                  }

            // DQ (5/9/2005): Make sure that all non-templated IR nodes are marked as SgDeclarationStatement::e_no_specialization.
               SgFunctionDeclaration *functionDeclaration = isSgFunctionDeclaration(astNode);
               if (functionDeclaration != NULL)
                  {
                    if ( isSgTemplateInstantiationFunctionDecl(functionDeclaration) == NULL &&
                         isSgTemplateInstantiationMemberFunctionDecl(functionDeclaration) == NULL )
                       {
                      // this is NOT a data member of the templated class (or nested class of a templated class)
                         ROSE_ASSERT(functionDeclaration->get_specialization() == SgFunctionDeclaration::e_no_specialization);
                       }
                  }
             }
        }
   }


void
TestAstCompilerGeneratedNodes::visit ( SgNode* node )
   {
  // DQ (6/20/2005): 
  // printf ("node = %s \n",node->sage_class_name());

  // DQ (8/17/2005): isOutputInCodeGeneration() is now an orthogonal concept to isCompilerGenerated()
  // there is no relationship between the two except that some IR nodes that are compiler generated 
  // are also (separately) marked as to be output in the code generation phase.

     Sg_File_Info* fileInfo = node->get_file_info();
     if (fileInfo != NULL)
        {
       // If this is a compiler generated node to be unparsed then is should at least be marked as compiler generated
       // if (fileInfo->isCompilerGeneratedNodeToBeUnparsed() == true)
          if (fileInfo->isOutputInCodeGeneration() == true)
             {
#if 0
            // DQ (9/10/2005):
            // This test is only done for non-template declarations (unclear if 
            // template declarations should be considered compiler generated, it 
            // seems that sume are that should certainly not be so and this was 
            // failing other tests, so we have made non template declaration 
            // compiler generated as a test to see if we can pass KULL)
               if (isSgTemplateDeclaration(node) == NULL)
                  {
                    ROSE_ASSERT(fileInfo->isCompilerGenerated() == true);
                  }
#endif
             }
        }
   }

/*! \page AstProperties AST Properties (Consistency Tests)

\section section4 Mangle Name Properties

    Mangled names within SAGE III follow specific rules and are tested:
     -# May be used as variable names in C and C++ \n
        This implies that they follow all the rules regarding variable naming within C and C++ (not repeated here).
     -# There are no EDG generated name fragements from template instantiation \n
        EDG internally generates unique names (e.g "foo____L1042") for template instatiations, we convert all such 
        names and use the new names of the form "foo<int>" before name mangling.  Through name mangling, longer
        names are generated of the form "foo__tas_int__tae", from which the original template names and arguments 
        can be recognised ("<" -> "__tas" and ">" -> "__tae", for template argument start (tas) and template 
        argument end (tae).

*/

void
TestAstForProperlyMangledNames::visit ( SgNode* node )
   {
  // DQ (4/27/2005): Added to verify properties of mangled names (no <>, etc.).

  // printf ("node = %s \n",node->sage_class_name());

     string mangledName;

  // DQ (4/3/2011): This is used to compute the file if isValidMangledName() fails.
     SgFile* file = NULL;

#if 0
     printf ("In TestAstForProperlyMangledNames::visit(SgNode* node = %p = %s) \n",node,node->class_name().c_str());
#endif

  // DQ (4/28/2005): Check out the mangled name for classes
     SgClassDeclaration* classDeclaration = isSgClassDeclaration(node);
     if (classDeclaration != NULL)
        {
       // RV (2/2/2006)
#if 0
          int counter = 0; // counts the numbre of scopes back to global scope (not critical, but useful for debugging)
          mangledName = classDeclaration->get_mangled_qualified_name(counter).str();
#else
          mangledName = classDeclaration->get_mangled_name().getString();
#endif

       // DQ (8/28/2006): Added tests for the length of the mangled names
          unsigned long mangledNameSize = mangledName.size();
          saved_totalMangledNameSize += mangledNameSize;
          saved_numberOfMangledNames++;
          if (saved_maxMangledNameSize < mangledNameSize)
             {
               saved_maxMangledNameSize = mangledNameSize;
               if ( SgProject::get_verbose() >= DIAGNOSTICS_VERBOSE_LEVEL )
                  {
                    printf ("saved_maxMangledNameSize = %ld average size = %ld \n",saved_maxMangledNameSize,saved_totalMangledNameSize/saved_numberOfMangledNames);
                  }
             }

#if 0
          string name = classDeclaration->get_name().str();
          printf ("In TestAstForProperlyMangledNames::visit(SgNode*): \n           unmangled name = %s \n check mangled class name = %s \n",name.c_str(),mangledName.c_str());
#endif

       // Make sure that there is no template specific syntax included in the mangled name
          if ( mangledName.find('<') != string::npos )
             {
               string name = classDeclaration->get_name().str();
               printf ("In TestAstForProperlyMangledNames::visit(SgNode*): \n           unmangled name = %s \n check mangled class name = %s \n",
                    name.c_str(),mangledName.c_str());
             }
          ROSE_ASSERT(mangledName.find('<') == string::npos);
          if ( mangledName.find('>') != string::npos )
             {
               string name = classDeclaration->get_name().str();
               printf ("In TestAstForProperlyMangledNames::visit(SgNode*): \n           unmangled name = %s \n check mangled class name = %s \n",
                    name.c_str(),mangledName.c_str());
             }
          ROSE_ASSERT(mangledName.find('>') == string::npos);

       // DQ (4/3/2011): This is a fix to permit Java names that can include '$' to be handled properly.
       // When the simpler test fails we compute what the current langauge is (relatively expensive so 
       // we don't want to do so for each IR node) and the rerun the test with java specified explicitly.
          bool anErrorHasOccured = false;
          if (isValidMangledName(mangledName) != true)
             {
             // Check first if this is for a Java file and if so then '$' is allowed.
                file = TransformationSupport::getFile(classDeclaration);
                ROSE_ASSERT(file != NULL);

                if (file->get_Java_only() == false)
                   {
                     anErrorHasOccured = true;
                   }
                  else
                   {
                  // printf ("Rerun the test for isValidMangledName() with java langauge specified \n");
                     bool javaInUse = true;
                     anErrorHasOccured = !isValidMangledName(mangledName,javaInUse);
                   }
                
               if (anErrorHasOccured == true)
                  {
                    printf ("Error: failed isValidMangledName() test classDeclaration = %p = %s = %s --- mangledName = %s \n",
                         classDeclaration,classDeclaration->get_name().str(),classDeclaration->class_name().c_str(),mangledName.c_str());
                    classDeclaration->get_file_info()->display("Error: failed isValidMangledName() test");
                  }
             }
       // ROSE_ASSERT(isValidMangledName(mangledName) == true);
          ROSE_ASSERT(anErrorHasOccured == false);
        }

  // DQ (4/27/2005): Check out the mangled name for functions
     SgFunctionDeclaration* functionDeclaration = isSgFunctionDeclaration(node);
     if (functionDeclaration != NULL)
        {
          mangledName = functionDeclaration->get_mangled_name().str();
#if 0
          string name = functionDeclaration->get_name().str();
          printf ("In TestAstForProperlyMangledNames::visit(SgNode*): name = %s check mangled function name = %s \n",name.c_str(),mangledName.c_str());
#endif
       // Make sure that there is no template specific syntax included in the mangled name
          ROSE_ASSERT(mangledName.find('<') == string::npos);
          ROSE_ASSERT(mangledName.find('>') == string::npos);
        }
  // Make sure that there is no template specific syntax included in the mangled name
     ROSE_ASSERT(mangledName.find('`') == string::npos);
     ROSE_ASSERT(mangledName.find('~') == string::npos);
     ROSE_ASSERT(mangledName.find('!') == string::npos);

  // ROSE_ASSERT(mangledName.find('@') == string::npos);
     if (mangledName.find('@') != string::npos)
        {
          printf ("Error: failed isValidMangledName() test node = %p = %s --- mangledName = %s \n",node,node->class_name().c_str(),mangledName.c_str());
        }
     ROSE_ASSERT(mangledName.find('@') == string::npos);

     ROSE_ASSERT(mangledName.find('#') == string::npos);

  // DQ (4/3/2011): Java allows for '$' so we have to exclude this test when Java is used.
  // note that if it was isValidMangledName() failed (could be many reasons) then file has
  // been computed and is available.
  // ROSE_ASSERT(mangledName.find('$') == string::npos);
     if (file == NULL || (file != NULL && file->get_Java_only() == false) )
        {
           ROSE_ASSERT(mangledName.find('$') == string::npos);
        }
       else
        {
       // If this is a Java file and there is a '$' is fould then assert using a weaker test.
          if (mangledName.find('$') != string::npos)
             {
            // A '$' was found, check using a more expensive test.
               ROSE_ASSERT(file->get_Java_only() == true);

               bool javaInUse = true;
               ROSE_ASSERT(isValidMangledName(mangledName,javaInUse) == true);
             }
        }

     ROSE_ASSERT(mangledName.find('%') == string::npos);
     ROSE_ASSERT(mangledName.find('^') == string::npos);
     ROSE_ASSERT(mangledName.find('&') == string::npos);
     ROSE_ASSERT(mangledName.find('*') == string::npos);

  // DQ (8/13/2005): this is an error in KULL (use of siloswigtypecheck.cc)
  // Commented out this tests so that I can defer it to later!
     if (mangledName.find('(') != string::npos)
        {
          printf ("AST Consistency Test: found \"(\" in mangledName = %s \n",mangledName.c_str());

          SgDeclarationStatement* declaration = isSgDeclarationStatement(node);
          ROSE_ASSERT(declaration != NULL);
          declaration->get_file_info()->display("debug");
        }
  // ROSE_ASSERT(mangledName.find('(') == string::npos);

  // DQ (8/13/2005): this is an error in KULL (use of siloswigtypecheck.cc)
  // Commented out this tests so that I can defer it to later!
     if (mangledName.find(')') != string::npos)
        {
          printf ("AST Consistency Test: found \")\" in mangledName = %s \n",mangledName.c_str());

          SgDeclarationStatement* declaration = isSgDeclarationStatement(node);
          ROSE_ASSERT(declaration != NULL);
          declaration->get_file_info()->display("debug");
        }
  // ROSE_ASSERT(mangledName.find(')') == string::npos);

  // DQ (8/9/2005): this is an error in KULL (use of boost/mpl/if.hpp)
     if (mangledName.find('-') != string::npos)
        {
          printf ("AST Consistency Test: found \"-\" in mangledName = %s \n",mangledName.c_str());

          SgDeclarationStatement* declaration = isSgDeclarationStatement(node);
          ROSE_ASSERT(declaration != NULL);
          declaration->get_file_info()->display("debug");
        }
     ROSE_ASSERT(mangledName.find('-') == string::npos);

     ROSE_ASSERT(mangledName.find('+') == string::npos);
     ROSE_ASSERT(mangledName.find('=') == string::npos);
     ROSE_ASSERT(mangledName.find('{') == string::npos);
     ROSE_ASSERT(mangledName.find('}') == string::npos);
     ROSE_ASSERT(mangledName.find('[') == string::npos);
     ROSE_ASSERT(mangledName.find(']') == string::npos);
     ROSE_ASSERT(mangledName.find('|') == string::npos);
     ROSE_ASSERT(mangledName.find('\\') == string::npos);

  // DQ (2/22/2007): Added error checking to report problems found in mangled names
     if (mangledName.find("::") != string::npos)
        {
          printf ("AST Consistency Test: found \"::\" in mangledName = %s \n",mangledName.c_str());

          SgDeclarationStatement* declaration = isSgDeclarationStatement(node);
          ROSE_ASSERT(declaration != NULL);
          declaration->get_file_info()->display("debug");
        }
     ROSE_ASSERT(mangledName.find("::") == string::npos);

     ROSE_ASSERT(mangledName.find(':') == string::npos);
     ROSE_ASSERT(mangledName.find(';') == string::npos);
     ROSE_ASSERT(mangledName.find('\"') == string::npos);
     ROSE_ASSERT(mangledName.find('\'') == string::npos);
     ROSE_ASSERT(mangledName.find('?') == string::npos);
     ROSE_ASSERT(mangledName.find('.') == string::npos);
     ROSE_ASSERT(mangledName.find('/') == string::npos);
     ROSE_ASSERT(mangledName.find(',') == string::npos);

  // These are the most common cases that fail
     ROSE_ASSERT(mangledName.find('<') == string::npos);
     ROSE_ASSERT(mangledName.find('>') == string::npos);
   }

TestAstForProperlyMangledNames::TestAstForProperlyMangledNames()
   : saved_maxMangledNameSize(0),saved_totalMangledNameSize(0),saved_numberOfMangledNames(0)
   {
  // Nothing to put here!
   }

bool
TestAstForProperlyMangledNames::isValidMangledName (string name, bool java_lang /* = false */ )
   {
  // DQ (4/3/2011): This function has been modified to permit Java specific weakened restrictions 
  // on names. The default for java_lang is false.  If a test fails the current language is 
  // determined and java_lang set to true if the current langage is Java for the associated SgFile.

     bool result = true;

     if (name.empty () || isdigit (name[0]))
        {
          result = false;
        }

     if (java_lang == true)
        {
       // The case for Java has to allow a few more characters into names (e.g. '$')
          for (string::size_type i = 0; i < name.size (); ++i)
             {
            // printf ("java_lang == true: isalnum (name = %s name[i] = %c) = %s \n",name.c_str(),name[i],isalnum (name[i]) ? "true" : "false");
               if (!isalnum (name[i]) && !(name[i] == '_' || name[i] == '$'))
                  {
                    result = false;
                  }
             }
        }
       else
        {
          for (string::size_type i = 0; i < name.size (); ++i)
             {
            // printf ("java_lang == false: isalnum (name = %s name[i] = %c) = %s \n",name.c_str(),name[i],isalnum (name[i]) ? "true" : "false");
               if (!isalnum (name[i]) && name[i] != '_')
                  {
                    result = false;
                  }
             }
        }

#if 0
     if (result == false)
        {
          printf ("ERROR: isValidMangledName(name = %s) == false \n",name.c_str());
        }
#endif

     return result;
   }

/*! \page AstProperties AST Properties (Consistency Tests)

\section section2 Unique Statements in Scope

     This test verifies each statement in a scope is unique. This catches rewrite and general 
transformation errors that might insert a statement twice or relocate in by forget to delete 
it.  Since it only works within a single scope it is not very robust. 

*/

void
TestAstForUniqueStatementsInScopes::visit ( SgNode* node )
   {
  // DQ (3/31/2004): Added to locate scopes that have redundent statements.
  // This could happen either because of a bug in the EDG/SAGE connection,
  // or as a result of using the rewrite mechanism inappropriately.

  // printf ("node = %s \n",node->sage_class_name());

  // DQ (4/1/2004): Added code to detect redundent statements in a scope!
     SgScopeStatement* scope = isSgScopeStatement(node);
     if (scope != NULL)
        {
       // Generate a list of statements in the scope (even if they are really declaration statements)
          SgStatementPtrList statementList;
          switch ( scope->variantT() )
             {
               case V_SgIfStmt:
                  {
                    SgIfStmt* ifStatement = isSgIfStmt(scope);
                    ROSE_ASSERT (ifStatement != NULL);
                    statementList = isSgBasicBlock(ifStatement->get_true_body()) ? isSgBasicBlock(ifStatement->get_true_body())->generateStatementList() : SgStatementPtrList(1, ifStatement->get_true_body());
                    SgStatementPtrList falseStatementList = isSgBasicBlock(ifStatement->get_false_body()) ? isSgBasicBlock(ifStatement->get_false_body())->generateStatementList() : ifStatement->get_false_body() ? SgStatementPtrList(1, ifStatement->get_false_body()) : SgStatementPtrList();

                 // statementList.merge(falseStatementList);
                    statementList.insert(statementList.end(),falseStatementList.begin(),falseStatementList.end());

                    break;
                  }
               default:
                    statementList = scope->generateStatementList();
             }
       // MK (8/3/05) : Rewrote this test to ignore statements which are marked as shared. These may actually exist multiple times in a scope

       // seenStatements is a unique container. Thus, we know that a statement can only go into it once. If
       // encounter a statement twice, then it will go into duplicateStatements, where we can report it
       // later, if necessary.
          set<SgStatement *> seenStatements;
          list<SgStatement *> duplicateStatements;
          seenStatements.clear();
          duplicateStatements.clear();

       // Set this to false if we should fail the test
          bool pass = true;

       // This gives us the total number of statements checked, useful for reporting
          int totalStatements = statementList.size();
          int numberOfDuplicates = 0;
          int numberOfUniques = 0;
          int numberOfShared = 0;

       // Go through the statements, and put any duplicates found into duplicateStatements
          for (SgStatementPtrList::iterator i = statementList.begin(); i != statementList.end(); i++)
             {
               SgStatement * currStatement = *i;

            // ignore shared nodes
               if (currStatement->get_file_info()->isShared())
                  {
                    numberOfShared++;
                  }
                 else
                  {
                 // DQ (2/22/2007): It is likely that count is more expensive than find since we only want existence.
                    if (seenStatements.count(currStatement) == 0)
                       {
                         seenStatements.insert(currStatement);
                         numberOfUniques++;
                       }
                      else
                       {
                         duplicateStatements.push_back(currStatement);
                         numberOfDuplicates++;
                       }
                  }
             }

       // If there are duplicate statements, we have an error
          if (numberOfDuplicates != 0)
             {
               pass = false;
             }

          if (!pass)
             {
               if ( SgProject::get_verbose() >= DIAGNOSTICS_VERBOSE_LEVEL || true )
                  {
                    cout << "Problematic Node: " << node->sage_class_name() << " found. (a statement appears more than once in this scope)" << endl;
              
                    printf ("Error: number of [non-shared] statements = %d  number of unique statements = %d \n",
                    totalStatements - numberOfShared, numberOfUniques);
              
                 // verify that there are duplicates
                    ROSE_ASSERT(numberOfDuplicates > 0);

                    printf ("Number of duplicate statements = %d \n",numberOfDuplicates);
#if 0
                    printf ("Exiting as a test ... \n");
                    ROSE_ASSERT(false);
#endif
                    int counter = 0;
                    for (list<SgStatement *>::iterator j = duplicateStatements.begin(); j != duplicateStatements.end(); j++)
                       {
                         SgStatement * currDuplicate = *j;
                         ROSE_ASSERT(currDuplicate != NULL);

                      // DQ (6/26/2016): Debugging a special case that appears with ROSE compiles "rose.h" header file.
                         SgTemplateInstantiationDefn* templateInstantiationDefn = isSgTemplateInstantiationDefn(node);
                         if (templateInstantiationDefn != NULL)
                            {
                              SgTemplateInstantiationDecl* templateInstantiationDecl = isSgTemplateInstantiationDecl(templateInstantiationDefn->get_declaration());
                              ROSE_ASSERT(templateInstantiationDecl != NULL);
                              printf ("ERROR: problem declaration: templateInstantiationDecl = %p = %s \n",templateInstantiationDecl,templateInstantiationDecl->get_name().str());
                            }

                         Sg_File_Info * location = currDuplicate->get_file_info();
                         ROSE_ASSERT(location != NULL);
                         printf ("Error: node (%d/%d) = %p = %s at: \n",counter,numberOfDuplicates,currDuplicate,currDuplicate->sage_class_name());

                      // DQ (3/21/2011): Added more detail to debug duplicate entries...
                         printf ("currDuplicate name = %s \n",SageInterface::get_name(currDuplicate).c_str());

                         if (location != NULL)
                            {
                              location->display("redundant IR node");
                            }
                         counter++;
                       }
                  }
             }

          if (pass == false)
             {
               printf ("Error: duplicate statements in scope = %p = %s \n",scope,scope->class_name().c_str());
               scope->get_file_info()->display("Error: duplicate statements in scope");
             }
#if 1
          ROSE_ASSERT(pass == true);
#else
       // DQ (6/6/2013): debugging... (test2013_198.C)
       // DQ (8/9/2012): debugging... (test2012_174.C)
          if (pass == false)
             {
               printf ("****** Commented out this error to view the dot file ****** \n");
             }
#endif
        }
   }

/*! \page AstProperties AST Properties (Consistency Tests)

\section section2 Unique IR nodes in the AST

     This test verifies each IR nodes visited in the AST is only visited once.
This is a more robust version of the previous test which checked for shared 
IR nodes in the same scope (which is a more common problem).  This test is 
more expensive in memory since it has to save a reference to ever IR node
and test if it has been previously seen.
*/

void
TestAstForUniqueNodesInAST::visit ( SgNode* node )
   {
  // DQ (4/2/2012): This is a more robust (and expensive) test to check for shared IR nodes in the AST (there should be none).
     ROSE_ASSERT(node != NULL);

#if 0
     printf ("In TestAstForUniqueNodesInAST::visit (): IR node = %p = %s in the AST. \n",node,node->class_name().c_str());
#endif

     if (astNodeSet.find(node) != astNodeSet.end())
        {
          SgLocatedNode* locatedNode = isSgLocatedNode(node);
          if (locatedNode != NULL)
             {
            // Note that we must exclude IR nodes marked explicitly as shared by AST merge.
               ROSE_ASSERT(locatedNode->get_file_info() != NULL);
               if (locatedNode->get_file_info()->isShared() == false)
                  {
                    printf ("Warning: found a shared IR node = %p = %s in the AST. \n",node,node->class_name().c_str());
                    locatedNode->get_file_info()->display("Error: found a shared IR node (might be marked as shared after AST merge; not handled yet)");
                  }
                 else
                  {
                    printf ("Note: found a shared IR node = %p = %s in the AST (OK if part of merged AST) \n",node,node->class_name().c_str());
#if 0
                    SgProject* project = TransformationSupport::getProject(locatedNode);
                    project->display("In TestAstForUniqueNodesInAST::visit()");
#endif
#if 0
                    if (project->get_astMerge() == true)
                       {
                         printf ("In TestAstForUniqueNodesInAST::visit(): We can detect when we want to supress the AST consistancy tests that detect sharing when we are merging ASTs \n");
                       }
#endif
#if 0
                    SgSourceFile* file = TransformationSupport::getSourceFile(locatedNode);
                    file->display("In TestAstForUniqueNodesInAST::visit()");
#endif
#if 0
                    printf ("Exiting as a test! \n");
                    ROSE_ASSERT(false);
#endif
                  }
             }
            else
             {
               printf ("Warning: found a shared IR node = %p = %s in the AST (not a SgLocatedNode) \n",node,node->class_name().c_str());
             }

          printf ("Error: found a shared IR node = %p = %s in the AST. \n",node,node->class_name().c_str());
          SgDeclarationStatement* declarationStatement = isSgDeclarationStatement(node);
          if (declarationStatement != NULL)
             {
               printf ("*** declarationStatement = %p = %s \n",declarationStatement,declarationStatement->class_name().c_str());
               ROSE_ASSERT(declarationStatement->get_parent() != NULL);
               printf ("       --- declarationStatement->get_parent() = %p = %s \n",declarationStatement->get_parent(),declarationStatement->get_parent()->class_name().c_str());
               printf ("       --- declarationStatement->get_firstNondefiningDeclaration() = %p \n",declarationStatement->get_firstNondefiningDeclaration());
               printf ("       --- declarationStatement->get_definingDeclaration()         = %p \n",declarationStatement->get_definingDeclaration());
             }

#if 0
       // DQ (10/19/2012): This fails for a collection of C++ codes only:
       // test2011_121.C
       // test2011_141.C
       // test2011_142.C
       // test2005_142.C
       // test2009_41.C
       // test2006_124.C
       // test2005_128.C
       // test2005_34.C
       // test2004_129.C
       // test2004_130.C
       // test2004_85.C
       // test2004_127.C
       // test2005_103.C
       // test2005_42.C
       // test2006_84.C
       // test2005_35.C
       // test2006_141.C
       // inputBug317.C
       // test2005_161.C
       // test2004_120.C
       // This is a result of new work to support class/struct/union declarations output in unusual
       // location in some exmaples from C applications that have been a focus lately.
       // I might want to fix this up later after the dust settles.  These appear to be unusual cases.

          ROSE_ASSERT(false);
#else
       // DQ (4/26/2012): debugging... (test2012_67.C)
          printf ("In TestAstForUniqueNodesInAST::visit (): Commented out this error to view the dot file \n");
#endif
        }
#if 0
     printf ("In TestAstForUniqueNodesInAST::visit(): astNodeSet.insert(node = %p = %s) \n",node,node->class_name().c_str());
#endif
     astNodeSet.insert(node);
   }


void
TestAstForUniqueNodesInAST::test ( SgNode* node )
   {
  // DQ (4/3/2012): Added test to make sure that the pointers are unique.
     TestAstForUniqueNodesInAST redundentNodeTest;
     redundentNodeTest.traverse(node,preorder);
   }

void
testAstForUniqueNodes ( SgNode* node )
   {
  // DQ (4/3/2012): Added test to make sure that the pointers are unique.
     TestAstForUniqueNodesInAST::test(node);
   }


/*! \page AstProperties AST Properties (Consistency Tests)

\section section3 Rules for Defining and Nondefining Declarations

    We separate defining and non-defining declarations so that many aspects of analysis and transformation are 
simplified, along with code generation. For example, if from any function declaration the function definition is sought,
it is available from the defining declaration (this applied uniformly to all declarations). These tests
verify that the handling of defining and non-defining declaration follow specific rules (with a goal toward uniformity
and intuitive behavior).

    Nondefining declarations appear as forward declarations and references to declarations within types.  These many
appear many times within the source code and as a result are non unique within the AST.  For example, each forward 
declaration of a function or class within a source code becomes a non-defining declaration.

    Defining declarations contain their definition, and function appearing with its body (implementation) is 
a defined declaration containing a function definition (the scope of the function).  The defining declaration
should appear only once within the source code, by the One Time Definition rule, (OTD).  Each forward declaration, 
clearly becomes a separate declaration but it may be shared as needed to reduce the total number of non-defining 
declarations, which are also referenced in types.

   Within SAGE III, every declaration has a reference to its first non-defining declaration and its defined declaration
if it exists (is defined within the current translation unit).  If in processing a defining declaration an reference is
required, get_declaration() always returns the non-defined declaration.  The defined declaration is only available
explicitly (via a function call) and is never returned through any other mechanism.  Thus non-defining declarations
are shared and defining declaration are never shared within the AST.

\subsection subsection3a When defining and non-defining declarations are the same
    SgEnumDeclaration declarations are not allowed to forward reference their definitions, this they are the same
and the defining and non-defining declaration for a SgEnumDeclaration are pointer values which are the same.

\example The following assertion is true for all SgEnumDeclaration objects: \n
     assert (declaration->get_definingDeclaration() == declaration->get_firstNondefiningDeclaration());

\subsection subsection3b Scopes of defining and nondefining declarations match (same pointer value)
   For all defining and nondefining declarations the scopes are the same, however for those that are 
in namespaces the actual SgNamespaceDefinition of a defining and non-defining declaration could be 
different.  To simplify analysis, the namespaces of defining and non-defining declarations are set 
to the SgNamespaceDefinition of the defined declaration.  These test verify the equality of the 
pointers for all scopes of defining and non-defining declarations.

\example The following assertion is always true: \n
     assert (declaration->get_definingDeclaration()->get_scope() == declaration->get_firstNondefiningDeclaration()->get_scope());

\subsection subsection3c Defining and nondefining declarations are non-null pointers which never match (different pointer values)

   The following SgDeclarationStatement IR nodes never share the same declaration and are always valid (non-null) pointers.
       -# SgAsmStmt \n
          This is a not well tested declaration within Sage III (but I think that any declaration must be a defining declaration)
       -# SgFunctionParameterList 
       -# SgCtorInitializerList \n
               These are special case declarations.
       -# SgVariableDefinition \n
          A variable definition appears with a variable declaration, but a variable declaration can be a 
          forward reference to the variable declaration containing the variable definitions (e.g. "extern int x;", 
          is a forward declaration to the declaration of "x").
       -# SgPragmaDeclaration \n
          A pragam can contain no references to it and so it's declaration is also it's definition
       -# SgUsingDirectiveStatement
       -# SgUsingDeclarationStatement
       -# SgNamespaceAliasDeclarationStatement
       -# SgTemplateInstantiationDirectiveStatement \n
          These can appear multiple times and are not really associated with definitions 
          (but for consistancy they are consired to be their own defining declaration).
       -# SgNamespaceDeclarationStatement \n
          Namespaces can't appear without their definitions (or so it seems, and it is tested).

\example The following assertion is true for all the above listed cases: \n
     assert (declaration->get_definingDeclaration() != NULL); \n
     assert (declaration->get_firstNondefiningDeclaration() != NULL); \n
     assert (declaration->get_definingDeclaration() != declaration->get_firstNondefiningDeclaration());

\subsection subsection3d Defining and nondefining declarations which never match (non-defining declaration may be NULL)

     This case is similar to \ref subsection3c but the non-defining declaration can be a null values pointer.
This is because a non-defining declaration may not exist (as in the case of a function defined with its 
definition and without any function prototype)  The following cases are tested for this properly:

       -# SgVariableDeclaration \n
          This case is a bit special.
       -# SgTemplateDeclaration
       -# SgFunctionDeclaration
          The non-defining declaration is always a valid pointer.
       -# SgClassDeclaration
       -# SgTypedefDeclaration
       -# SgMemberFunctionDeclaration
       -# SgTemplateInstantiationFunctionDecl
       -# SgTemplateInstantiationDecl
       -# SgTemplateInstantiationMemberFunctionDecl \n
          These can have forward declarations separated from their definitions
          so a declaration may be either a defining or non-defining declaration.
          All declarations, except the defining declaration, are the same object 
          as the non-defining declaration if it is non-null.

\example The following assertion is true for all the above listed cases: \n
     assert (declaration->get_definingDeclaration() != NULL); \n
     assert (declaration->get_definingDeclaration() != declaration->get_firstNondefiningDeclaration());

 */
void
TestAstForProperlySetDefiningAndNondefiningDeclarations::visit ( SgNode* node )
   {
  // DQ (6/24/2005): Test setup of defining and non-defining declaration pointers for each SgDeclarationStatement

  // printf ("In TestAstForProperlySetDefiningAndNondefiningDeclarations::visit(node = %p = %s) \n",node,node->sage_class_name());

     SgDeclarationStatement* declaration = isSgDeclarationStatement(node);
     SgDeclarationStatement* definingDeclaration         = NULL;
     SgDeclarationStatement* firstNondefiningDeclaration = NULL;
     if (declaration != NULL)
        {
          ROSE_ASSERT(declaration != NULL);

          definingDeclaration         = declaration->get_definingDeclaration();
          firstNondefiningDeclaration = declaration->get_firstNondefiningDeclaration();

          if (definingDeclaration == NULL && firstNondefiningDeclaration == NULL)  
             {
               printf ("Error: TestAstForProperlySetDefiningAndNondefiningDeclarations::visit() --- declaration = %p = %s \n",declaration,declaration->class_name().c_str());
             }
          ROSE_ASSERT(definingDeclaration != NULL || firstNondefiningDeclaration != NULL);

       // DQ (7/23/2005): The scopes should match!
          if (definingDeclaration != NULL && firstNondefiningDeclaration != NULL)
             {
            // DQ (5/5/2007): A merged AST can have many SgGlobal (global scope) objects and we have to allow this.  
            // Thus a function with a prototype declaration in one file but and both a prototype and function definition 
            // in another file, will have references to different scopes (from get_scope()).  I think this is OK, but 
            // output a warning for now.  And it applys more broadly to all declarations with secondary forms (defining 
            // and non-defining declarations).

               const SgScopeStatement* definingDeclarationScope         = definingDeclaration->get_scope();
               const SgScopeStatement* firstNondefiningDeclarationScope = firstNondefiningDeclaration->get_scope();
               if (definingDeclarationScope != firstNondefiningDeclarationScope)
                  {
                 // DQ (5/10/2007): With a merged AST the primary and secondary declarations can be in different global scopes 
                 // since we don't merge to a unique global scope.  So when we are checking a merged AST this is OK.
                    if (isSgGlobal(definingDeclarationScope) != NULL && isSgGlobal(firstNondefiningDeclarationScope) != NULL)
                       {
                      // This is a case of the primary and secondary declaration in the global scope, but from different files
                      // (associated with a result of a merged AST).
                      // printf ("Note: Case of definingDeclaration and firstNondefiningDeclarationScope in different SgGlobal scopes \n");
                       }
                      else
                       {
                      // But if they are not global scopes then we want to report this because it could be an error.
                         printf ("\n\n******************************************************\n");
                         printf ("Error in scope: declaration = %p = %s \n",declaration,declaration->class_name().c_str());
                         printf ("definingDeclaration ========= %p = %s = %s: get_scope() = %p = %s = %s \n",
                              definingDeclaration,
                              SageInterface::get_name(definingDeclaration).c_str(),
                              definingDeclaration->class_name().c_str(),
                              definingDeclaration->get_scope(),definingDeclaration->get_scope()->class_name().c_str(),
                              SageInterface::get_name(definingDeclaration->get_scope()).c_str());
                         printf ("firstNondefiningDeclaration = %p = %s = %s: get_scope() = %p = %s = %s \n",
                              firstNondefiningDeclaration,
                              SageInterface::get_name(firstNondefiningDeclaration).c_str(),
                              firstNondefiningDeclaration->class_name().c_str(),
                              firstNondefiningDeclaration->get_scope(),firstNondefiningDeclaration->get_scope()->class_name().c_str(),
                              SageInterface::get_name(firstNondefiningDeclaration->get_scope()).c_str());

                         printf ("definingDeclaration parent = %p = %s = %s \n",
                              definingDeclaration->get_parent(),
                              definingDeclaration->get_parent()->class_name().c_str(),
                              SageInterface::get_name(definingDeclaration->get_parent()).c_str());

                      // SgFunctionDeclaration* functionDeclaration = isSgFunctionDeclaration(definingDeclaration->get_parent());
                         declaration->get_file_info()->display("location of problem declaaration");

                      // DQ (3/4/3009): This test fails for test2005_118.C when run from the copyAST_tests directory (AST Copy tests).
                         if (definingDeclarationScope != firstNondefiningDeclarationScope)
                            {
                           // I think this might be reasonable to fail for this test of the AST Copy mechanism, but it needs to be looked into deeper.
                              printf ("This test fails for test2005_118.C when run from the copyAST_tests directory (AST Copy tests) \n");
                            }
                      // ROSE_ASSERT(definingDeclarationScope == firstNondefiningDeclarationScope);
                       }
                  }

           // ROSE_ASSERT(definingDeclarationScope == firstNondefiningDeclarationScope);

           // DQ (3/1/2013): Adding test for access specification (public, protected, private).  First we need to argue that these should be the same 
           // for the non-defining and defining declaration.  I am not clear that they should be the same.
               SgAccessModifier::access_modifier_enum definingDeclaration_access_modifier         = definingDeclaration->get_declarationModifier().get_accessModifier().get_modifier();
               SgAccessModifier::access_modifier_enum firstNondefiningDeclaration_access_modifier = firstNondefiningDeclaration->get_declarationModifier().get_accessModifier().get_modifier();
               if (definingDeclaration_access_modifier != firstNondefiningDeclaration_access_modifier)
                  {
                    printf ("Error: definingDeclaration = %p firstNondefiningDeclaration = %p = %s  \n",definingDeclaration,firstNondefiningDeclaration,firstNondefiningDeclaration->class_name().c_str());

                    firstNondefiningDeclaration->get_file_info()->display("firstNondefiningDeclaration");
                    definingDeclaration->get_file_info()->display("definingDeclaration");

                    printf ("Error: definingDeclaration_access_modifier         = %d \n",definingDeclaration_access_modifier);
                    printf ("Error: firstNondefiningDeclaration_access_modifier = %d \n",firstNondefiningDeclaration_access_modifier);
                  }
               
               ROSE_ASSERT(definingDeclaration_access_modifier == firstNondefiningDeclaration_access_modifier);
             }
        }

     switch (node->variantT())
        {
          case V_SgEnumDeclaration:
             {
            // DQ (6/26/2005): Special case of enum declarations (no forward 
            // enum declarations are allowed in the C or C++ standard).
            // ROSE_ASSERT(declaration == definingDeclaration);
               if (declaration != definingDeclaration)
                  {
#if PRINT_DEVELOPER_WARNINGS
                    printf ("Note in AstConsistencyTests.C, enum declaration not a defining declaration \n");
                 // declaration->get_startOfConstruct()->display("declaration != definingDeclaration for enum declaration");
#endif
                  }
               break;
             }

       // DQ (9/6/2005): Ignoring this case!
          case V_SgFunctionParameterList:
             {
               break;
             }           

       // DQ (6/26/2005): These are likely somewhat special and such that they should be their own defining declarations, I think

       // This is a not well tested declaration within Sage III (but I think that any declaration must be a defining declaration)
          case V_SgAsmStmt:

       // These are special case declarations
       // case V_SgFunctionParameterList:
          case V_SgCtorInitializerList:
          case V_SgFortranIncludeLine:

       // A variable definition appears with a variable declaration, but a variable declaration can be a 
       // forward reference to the variable declaration containing the variable definitions (e.g. "extern int x;", 
       // is a forward declaration to the declaration of "x").
          case V_SgVariableDefinition:

       // A pragam can contain no references to it and so it's declaration is also it's definition
          case V_SgPragmaDeclaration:

       // These can appear multiple times and are not really associated with definitions 
       // (but for consistency they are considered to be their own defining declaration).
          case V_SgUsingDirectiveStatement:
          case V_SgUsingDeclarationStatement:
          case V_SgNamespaceAliasDeclarationStatement:
          case V_SgTemplateInstantiationDirectiveStatement:

       // Shared by all the above cases!
             {
            // DQ (6/26/2005): I think that the C++ standard does not allow forward declarations for these either!
            // So the defining declaration should be the declaration itself (I think).  either that or we need to 
            // build a special non-defining declaration for these declarations.
               if (declaration != definingDeclaration)
                  {
                    printf ("Warning: declaration %p = %s not equal to definingDeclaration = %p \n",
                         declaration,declaration->sage_class_name(),definingDeclaration);
                  }
               ROSE_ASSERT(declaration == definingDeclaration);
               break;
             }

       // Namespaces can't appear without their definitions (or so it seems, tested).
       // Since there can be many declarations of the same namespace the definingDeclaration 
       // is always NULL (only for SgNamespaceDeclarationStatement)
          case V_SgNamespaceDeclarationStatement:
             {
               ROSE_ASSERT(declaration != NULL);
               ROSE_ASSERT(definingDeclaration == NULL);
               ROSE_ASSERT(firstNondefiningDeclaration != NULL);
               break;
             }

       // This case is a bit special
          case V_SgVariableDeclaration:

       // These can have forward declarations separated from their definitions
       // so a declaration may be either a defining or non-defining declaration.
          case V_SgTemplateDeclaration:
          case V_SgFunctionDeclaration:
          case V_SgClassDeclaration:
          case V_SgDerivedTypeStatement:
          case V_SgTypedefDeclaration:
          case V_SgMemberFunctionDeclaration:
          case V_SgTemplateInstantiationFunctionDecl:
          case V_SgTemplateInstantiationDecl:
          case V_SgTemplateInstantiationMemberFunctionDecl:
          // Liao 12/2/2010, add new Fortran function nodes
          case V_SgProcedureHeaderStatement: 
          case V_SgProgramHeaderStatement: 
             {
            // For some declarations, the only declaration is a defining declaration, in which case the 
            // non-defining declaration is NULL (except in the case of SgClassDeclarations, where a 
            // non-defining declarations in generated internally).
               if (firstNondefiningDeclaration == NULL)
                  {
                    switch (declaration->variantT())
                       {
                      // These nodes should have a non-defining declaration even if only a defining 
                      // declaration is present in the source code.  It may be that the other IR 
                      // nodes below should be treated similarly.
                         case V_SgClassDeclaration:
                         case V_SgDerivedTypeStatement:
                         case V_SgTemplateInstantiationDecl:
                            {
                              printf ("Warning AST Consistancy Test: declaration %p = %s has no firstNondefiningDeclaration = %p \n",
                                   declaration,declaration->sage_class_name(),firstNondefiningDeclaration);
                              declaration->get_file_info()->display("has no firstNondefiningDeclaration");
                              break;
                            }
                          
                         case V_SgTemplateDeclaration:
                         case V_SgTypedefDeclaration:
                            {
                           // These are special cases
                              break;
                            }

                         case V_SgFunctionDeclaration:
                         case V_SgMemberFunctionDeclaration:
                         case V_SgTemplateInstantiationFunctionDecl:
                         case V_SgTemplateInstantiationMemberFunctionDecl:
                         case V_SgProcedureHeaderStatement: 
                         case V_SgProgramHeaderStatement: 
                            {
                           // This is the reasonable case, where a function or template or typedef is 
                           // declared once (and only once and contains its definition).  Verify that 
                           // the definition is present!
                              SgFunctionDeclaration* functionDeclaration = isSgFunctionDeclaration(declaration);
                              ROSE_ASSERT(functionDeclaration != NULL);
#if PRINT_DEVELOPER_WARNINGS
                           // DQ (4/23/2006): See PolyhedralSideBaseMethods.cc for example of where this happens.
                              if (functionDeclaration->get_definition() == NULL)
                                 {
                                   printf ("This declaration (%p %s) has no non-defining declaration and thus should be a defining declaration, but it has no definition \n",
                                        functionDeclaration,functionDeclaration->class_name().c_str());
                                   functionDeclaration->get_file_info()->display("defining declaration lacking definition");
                                 }
#endif
                           // DQ (8/10/2005): Commented out to compile KULL
                           // ROSE_ASSERT(functionDeclaration->get_definition() != NULL);
                              break;
                            }

                         default:
                            {
                           // Nothing to do here!
                            }

                      // And the defining declaration is the current definition
                         ROSE_ASSERT(declaration == definingDeclaration);
                       }
#if 0                     
                    SgFunctionDeclaration* functionDeclaration = isSgFunctionDeclaration(declaration);
                    if (functionDeclaration != NULL)
                       {
                      // This is the reasonable case, where a function is declared once (and only once and 
                      // contains it's definition).  Verify that the function definition is present!
                         ROSE_ASSERT(functionDeclaration->get_definition() != NULL);
                       }
                      else
                       {
#if 1
                         printf ("Warning AST Consistancy Test: declaration %p = %s has no firstNondefiningDeclaration = %p \n",
                              declaration,declaration->sage_class_name(),firstNondefiningDeclaration);
                         declaration->get_file_info()->display("has no firstNondefiningDeclaration");
#endif
                       }
#endif
                  }
            // ROSE_ASSERT(firstNondefiningDeclaration != NULL);
               if (firstNondefiningDeclaration == definingDeclaration)
                  {
                 // DQ (12/12/2009): Suppress the warning about this for the case of a
                 // SgTypedefDeclaration if not set to verbose mode. This is important to
                 // reducing the output from the tests of AST merge in the mergeAST_tests
                 // directory.
                    SgTypedefDeclaration* typedefDeclaration = isSgTypedefDeclaration(declaration);
                    if (typedefDeclaration == NULL || (SgProject::get_verbose() > 0) )
                       {
                         printf ("Warning AST Consistency Test: declaration %p = %s = %s has equal firstNondefiningDeclaration and definingDeclaration = %p \n",
                              declaration,declaration->class_name().c_str(),SageInterface::get_name(declaration).c_str(),firstNondefiningDeclaration);
                         printf ("declaration->get_definingDeclaration() = %p declaration->get_firstNondefiningDeclaration() = %p \n",
                              declaration->get_definingDeclaration(),declaration->get_firstNondefiningDeclaration());
                         declaration->get_file_info()->display("firstNondefiningDeclaration == definingDeclaration: debug");

                         // Liao 12/2/2010
                         //  A test to see if the first nondefining declaration is set to self for a defining function declaration
                         SgFunctionDeclaration * func = isSgFunctionDeclaration(declaration);
                         if(func != NULL)
                         {
                           printf ("Error: found a defining function declaration with its first nondefining declaration set to itself/(or a defining declaration).\n");
                           //ROSE_ASSERT (false);
                         }
 
                       }
                  } // end if nondefining == defining

            // DQ (8/6/2007): Comment this out, at least for SgTypedefDeclaration it should be OK, MAYBE.
            // DQ (3/4/2007): Temporarily commented out (now uncommented)
            // ROSE_ASSERT(firstNondefiningDeclaration != definingDeclaration);
               break;
             }
           
          default:
             {
            // Nothing to do here!
             }
        }

   }

void
TestAstSymbolTables::visit ( SgNode* node )
   {
#if 0
     printf ("At TOP of TestAstSymbolTables::visit(): node = %p = %s \n",node,node->class_name().c_str());
#endif

     SgScopeStatement* scope = isSgScopeStatement(node);
     if (scope != NULL)
        {
          SgSymbolTable* symbolTable = scope->get_symbol_table();
          if (symbolTable == NULL)
             {
               printf ("Error: symbolTable == NULL, no symbol table found at node = %p = %s \n",node,node->class_name().c_str());
             }
          ROSE_ASSERT(symbolTable != NULL);
          if (symbolTable->get_table() == NULL)
             {
               printf ("Error: symbolTable->get_table() == NULL, no symbol table found at node = %p = %s \n",node,node->class_name().c_str());
             }
          ROSE_ASSERT(symbolTable->get_table() != NULL);

          SgSymbolTable::BaseHashType* internalTable = symbolTable->get_table();
          ROSE_ASSERT(internalTable != NULL);

       // Iterate over each symbol in the table and test it separately!
          SgSymbolTable::hash_iterator i = internalTable->begin();
          while (i != internalTable->end())
             {
            // DQ: removed SgName casting operator to char*
            // cout << "[" << idx << "] " << (*i).first.str();

            // DQ (5/2/2013): Added to support test2013_141.C.
               ROSE_ASSERT ( (*i).second != NULL );
#if 0
               printf ("In symbol table = %p symbol name = i->first = %s i->second = %p = %s \n",symbolTable,i->first.str(),i->second,i->second->class_name().c_str());
#endif
               ROSE_ASSERT ( isSgSymbol( (*i).second ) != NULL );

            // printf ("Symbol number: %d (pair.first (SgName) = %s) pair.second (SgSymbol) sage_class_name() = %s \n",
            //      idx,(*i).first.str(),(*i).second->sage_class_name());

               SgSymbol* symbol = isSgSymbol((*i).second);
               ROSE_ASSERT ( symbol != NULL );

            // DQ (5/24/2006): Added this test to the AST
               if ( symbol->get_parent() == NULL )
                  {
                    printf ("Error: symbol = %p = %s has parent == NULL \n",symbol,symbol->class_name().c_str());
                  }
               ROSE_ASSERT ( symbol->get_parent() != NULL );

            // DQ (8/6/2005): Test the get_declaration() function on all symbols
               TestAstAccessToDeclarations::test(symbol);

            // DQ (7/3/2007): This is a common point of failure in the AST merge mechanism.
               SgNode* declarationNode = symbol->get_symbol_basis();
               ROSE_ASSERT(declarationNode != NULL);
               SgDeclarationStatement* declarationStatement = isSgDeclarationStatement(declarationNode);
#if 0
               if (declarationStatement != NULL)
                    printf ("declarationStatement = %p = %s definingDeclaration = %p \n",declarationStatement,declarationStatement->class_name().c_str(),declarationStatement->get_definingDeclaration());
#endif
#if 0
               printf ("symbol = %p = %s = %s \n",symbol,symbol->class_name().c_str(),SageInterface::get_name(symbol).c_str());
#endif

            // DQ (12/9/2007): Skip symbols that come from labels since they are often 
            // numeric labels and need to be tested in a Fortran specific way.
            // if (declarationStatement != NULL)
               if (declarationStatement != NULL && isSgLabelSymbol(symbol) == NULL)
                  {
                 // DQ (8/21/2013): Test added by Tristan are a problem for Fortran code...
#if 0
                    assert(declarationStatement->get_firstNondefiningDeclaration() != NULL);
                    assert(declarationStatement->get_firstNondefiningDeclaration() == declarationStatement);
#endif
                 // DQ (7/25/2013): Tristan reports that this assertion is false for test2001_06.C.
                 // ROSE_ASSERT(declarationStatement->get_firstNondefiningDeclaration() == declarationStatement);

                    SgSymbol* local_symbol = declarationStatement->get_symbol_from_symbol_table();
#if 0
                    if (local_symbol == NULL)
                       {
                         printf ("The declarationStatement = %p = %s = %s in symbol = %p = %s = %s can't locate it's symbol in scope = %p = %s = %s \n",
                              declarationStatement,declarationStatement->class_name().c_str(),SageInterface::get_name(declarationStatement).c_str(),
                              symbol,symbol->class_name().c_str(),SageInterface::get_name(scope).c_str(),
                              scope,scope->class_name().c_str(),SageInterface::get_name(scope).c_str());
                         declarationStatement->get_startOfConstruct()->display("declarationStatement->get_symbol_from_symbol_table() == NULL");
                       }
#endif

                 // DQ (7/26/2007): Not all declarations have an associated symbol, but those declaration found in symbols should have symbols.
                 // ROSE_ASSERT(local_symbol != NULL);
                    SgMemberFunctionDeclaration* memberFunctionDeclaration = isSgMemberFunctionDeclaration(declarationStatement);
                    if (memberFunctionDeclaration != NULL && memberFunctionDeclaration->get_associatedClassDeclaration() != NULL)
                       {
                      // See test2007_116.C.
#if PRINT_DEVELOPER_WARNINGS
                         printf ("memberFunctionDeclaration scope has no associated symbol (case of pointer to member function): local_symbol = %p \n",local_symbol);
#endif
                      // ROSE_ASSERT(local_symbol == NULL);
                         ROSE_ASSERT(memberFunctionDeclaration->get_scope() != NULL);
                       }
                      else
                       {
                         if (local_symbol == NULL)
                            {
                              printf ("The declarationStatement = %p = %s = %s in symbol = %p = %s = %s can't locate it's symbol in scope = %p = %s = %s \n",
                                   declarationStatement,declarationStatement->class_name().c_str(),SageInterface::get_name(declarationStatement).c_str(),
                                   symbol,symbol->class_name().c_str(),SageInterface::get_name(scope).c_str(),
                                   scope,scope->class_name().c_str(),SageInterface::get_name(scope).c_str());
                              declarationStatement->get_startOfConstruct()->display("declarationStatement->get_symbol_from_symbol_table() == NULL: debug");
                            }

                      // DQ (11/7/2007): Allow this, with a warning, I think!
                         SgFunctionDeclaration* functionDeclaration = isSgFunctionDeclaration(declarationStatement);
                         if (local_symbol == NULL && functionDeclaration != NULL && functionDeclaration->get_name() == "__default_function_pointer_name")
                            {
// #if PRINT_DEVELOPER_WARNINGS
                              printf ("Warning: functionDeclaration = %s without symbol is OK in this case. \n",functionDeclaration->get_name().str());
// #endif
                            }
                           else
                            {
                              ROSE_ASSERT(local_symbol != NULL);
                            }
                       }
                 // ROSE_ASSERT(declarationStatement->hasAssociatedSymbol() == false || local_symbol != NULL);
                  }
                 else
                  {
                    SgInitializedName* initializedName = isSgInitializedName(declarationNode);
                    if (initializedName != NULL)
                       {
#if 0
                         printf ("In TestAstSymbolTables::visit(): initializedName = %p = %s \n",initializedName,initializedName->get_name().str());
#endif
                         SgSymbol* local_symbol = initializedName->get_symbol_from_symbol_table();
                         if (local_symbol == NULL)
                            {
                              printf ("Error: initializedName->get_symbol_from_symbol_table() == NULL initializedName = %p = %s \n",initializedName,initializedName->get_name().str());
                              initializedName->get_startOfConstruct()->display("Error: initializedName->get_symbol_from_symbol_table() == NULL");
                            }
#if 0
                         printf ("In TestAstSymbolTables::visit(): local_symbol = %p = %s \n",local_symbol,local_symbol != NULL ? local_symbol->class_name().c_str() : "null");
#endif
                         ROSE_ASSERT(local_symbol != NULL);
                       }
                      else
                       {
                         if (isSgLabelStatement(declarationNode))
                            {
                              SgLabelStatement* labelStatement = (SgLabelStatement *) declarationNode;
                              SgSymbol* local_symbol = labelStatement->get_symbol_from_symbol_table();
                              if (local_symbol == NULL)
                                 {
                                   printf ("Error: labelStatement->get_symbol_from_symbol_table() == NULL labelStatement = %p = %s \n",labelStatement,labelStatement->get_label().str());
                                   ROSE_ASSERT(labelStatement->get_scope() != NULL);
                                   labelStatement->get_scope()->get_symbol_table()->print("debug labelStatement scope");
                                 }
                              ROSE_ASSERT(local_symbol != NULL);
                            }
                         else if (isSgJavaLabelStatement(declarationNode)) // charles4: 09/12/2011 added for Java
                            {
                              SgJavaLabelStatement* javaLabelStatement = (SgJavaLabelStatement *) declarationNode;
                              SgSymbol *local_symbol = javaLabelStatement->get_symbol_from_symbol_table();
                              if (local_symbol == NULL)
                                 {
                                   printf ("Error: javaLabelStatement->get_symbol_from_symbol_table() == NULL javaLabelStatement = %p = %s \n",javaLabelStatement,javaLabelStatement->get_label().str());
                                   ROSE_ASSERT(javaLabelStatement->get_scope() != NULL);
                                   ROSE_ASSERT(javaLabelStatement->get_scope()->get_symbol_table() != NULL);
                                   javaLabelStatement->get_scope()->get_symbol_table()->print("debug javaLabelStatement scope");
                                 }
                              ROSE_ASSERT(local_symbol != NULL);
                            }
                           else
                            {
                           // DQ (12/9/2007): Added support for fortran in SgLabelSymbol.
                              SgLabelSymbol* labelSymbol = isSgLabelSymbol(symbol);
                              if (labelSymbol != NULL)
                                 {
                                   ROSE_ASSERT(labelSymbol->get_fortran_statement() != NULL);
                                 }
                                else
                                 {
                                   printf ("Error: declaration found in symbol not handled (declarationNode = %s) \n",declarationNode->class_name().c_str());
                                   ROSE_ASSERT(false);
                                 }
                            }
                       }
                  }

            // DQ (12/16/2007): Added test
               ROSE_ASSERT(symbol != NULL);

            // We have to look at each type of symbol separately!  This is because there is no virtual function,
            // the reason for this is that each get_declaration() function returns a different type!
            // ROSE_ASSERT ( symbol->get_declaration() != NULL );
               switch(symbol->variantT())
                  {
                    case V_SgClassSymbol:
                       {
                         SgClassSymbol* classSymbol = isSgClassSymbol(symbol);
                         ROSE_ASSERT(classSymbol != NULL);
                         ROSE_ASSERT(classSymbol->get_declaration() != NULL);

                      // DQ (12/27/2011): Make sure this is not a SgClassSymbol that is incorrectly associated with a SgTemplateClassDeclaration.
                         ROSE_ASSERT(isSgTemplateClassDeclaration(classSymbol->get_declaration()) == NULL);
                         break;
                       }

                 // DQ (12/27/2011): Added new symbol (and required support).
                    case V_SgTemplateClassSymbol:
                       {
                         SgTemplateClassSymbol* templateClassSymbol = isSgTemplateClassSymbol(symbol);
                         ROSE_ASSERT(templateClassSymbol != NULL);
                         ROSE_ASSERT(templateClassSymbol->get_declaration() != NULL);

                      // DQ (12/27/2011): Make sure this is correctly associated with a SgTemplateClassDeclaration.
                         ROSE_ASSERT(isSgTemplateClassDeclaration(templateClassSymbol->get_declaration()) != NULL);
                         break;
                       }

                    case V_SgDefaultSymbol:
                       {
                         printf ("The SgDefaultSymbol should not be present in the AST \n");
                         ROSE_ASSERT(false);
                         break;
                       }

                    case V_SgEnumFieldSymbol:
                       {
                      // Note that the type returned by get_declaration is SgInitializedName and not any sort of SgDeclaration
                         SgEnumFieldSymbol* enumFieldSymbol = isSgEnumFieldSymbol(symbol);
                         ROSE_ASSERT(enumFieldSymbol != NULL);
                         ROSE_ASSERT(enumFieldSymbol->get_declaration() != NULL);
                         break;
                       }

                    case V_SgEnumSymbol:
                       {
                         SgEnumSymbol* enumSymbol = isSgEnumSymbol(symbol);
                         ROSE_ASSERT(enumSymbol != NULL);
                         ROSE_ASSERT(enumSymbol->get_declaration() != NULL);
                         break;
                       }

                 // DQ (12/28/2011): These can be handled using the same case.
                    case V_SgTemplateFunctionSymbol:
                    case V_SgTemplateMemberFunctionSymbol:

                 // These can be handled by the same case
                    case V_SgFunctionSymbol:
                    case V_SgMemberFunctionSymbol:
                       {
                         SgFunctionSymbol* functionSymbol = isSgFunctionSymbol(symbol);
                         ROSE_ASSERT(functionSymbol != NULL);
                         ROSE_ASSERT(functionSymbol->get_declaration() != NULL);
                         break;
                       }

                 // DQ (10/11/2008): Added to support renaming of functions using the Fortran 90 interface statement.
                 // Note that the SgRenameSymbol is derived from the SgFunctionSymbol. Unclear if any other symbols 
                 // should have a similar renamed version (e.g. SgMemberFunctionSymbol).  If this technique is uesd
                 // for C++ then the target of C++ aliases might be supported.  It is not clear if this technique will
                 // be used outside of the Fortran support.
                    case V_SgRenameSymbol:
                       {
                      // This is an alias for a symbol injected from another scope as part of a Fortran "use" statement
                      // (or perhaps eventually a C++ using declaration or using directive).
                         SgRenameSymbol* renameSymbol = isSgRenameSymbol(symbol);
                         ROSE_ASSERT(renameSymbol != NULL);
                         ROSE_ASSERT(renameSymbol->get_original_symbol() != NULL);
                         ROSE_ASSERT(renameSymbol->get_declaration() != NULL);
                         break;
                       }

                    case V_SgFunctionTypeSymbol:
                       {
                      // Note that we check the get_type() function here and not get_declaration()
                         SgFunctionTypeSymbol* functionTypeSymbol = isSgFunctionTypeSymbol(symbol);
                         ROSE_ASSERT(functionTypeSymbol != NULL);
                         ROSE_ASSERT(functionTypeSymbol->get_type() != NULL);
                         break;
                       }

                    case V_SgLabelSymbol:
                       {
                         SgLabelSymbol* labelSymbol = isSgLabelSymbol(symbol);
                         ROSE_ASSERT(labelSymbol != NULL);

                      // DQ (12/9/2007): Modified to reflect added support for fortran statement numeric labels.
                      // ROSE_ASSERT(labelSymbol->get_declaration() != NULL);
                         if (labelSymbol->get_declaration() == NULL)
                            {
#if 0
                              ROSE_ASSERT(labelSymbol->get_fortran_statement() != NULL);
#else
                           // DQ (2/2/2011): Added support in SgLabelSymbol for Fortran alternative return parameters (see test2010_164.f90).
                              if (labelSymbol->get_fortran_statement() == NULL)
                                 {
                                   ROSE_ASSERT(labelSymbol->get_fortran_alternate_return_parameter() != NULL);
                                 }
#endif
                            }
                         break;
                       }

                    case V_SgJavaLabelSymbol:
                       {
                         SgJavaLabelSymbol* labelSymbol = isSgJavaLabelSymbol(symbol);
                         ROSE_ASSERT(labelSymbol != NULL);

                      // charles4 (9/12/2011): copied from case of SgLabelSymbol for Java
                         ROSE_ASSERT(labelSymbol->get_declaration() != NULL);

                         break;
                       }

                    case V_SgNamespaceSymbol:
                       {
                         SgNamespaceSymbol* namespaceSymbol = isSgNamespaceSymbol(symbol);
                         ROSE_ASSERT(namespaceSymbol != NULL);

                      // DQ (8/30/2009): Added namespace alias support.
                      // ROSE_ASSERT(namespaceSymbol->get_declaration() != NULL);
                         ROSE_ASSERT( (namespaceSymbol->get_declaration() != NULL && namespaceSymbol->get_isAlias() == false) || (namespaceSymbol->get_aliasDeclaration() != NULL && namespaceSymbol->get_isAlias() == true) );
                         break;
                       }

                    case V_SgTemplateSymbol:
                       {
                         SgTemplateSymbol* templateSymbol = isSgTemplateSymbol(symbol);
                         ROSE_ASSERT(templateSymbol != NULL);
                         ROSE_ASSERT(templateSymbol->get_declaration() != NULL);
                         break;
                       }

                    case V_SgTypedefSymbol:
                       {
                         SgTypedefSymbol* typedefSymbol = isSgTypedefSymbol(symbol);
                         ROSE_ASSERT(typedefSymbol != NULL);
                         ROSE_ASSERT(typedefSymbol->get_declaration() != NULL);
                         break;
                       }

                    case V_SgVariableSymbol:
                       {
                      // Note that the type returned by get_declaration is SgInitializedName and not any sort of SgDeclaration
                         SgVariableSymbol* variableSymbol = isSgVariableSymbol(symbol);
                         ROSE_ASSERT(variableSymbol != NULL);
                         ROSE_ASSERT(variableSymbol->get_declaration() != NULL);
                         break;
                       }

                 // DQ (9/29/2008): Added support for symbols that are alias for other symbol from othe scopes.
                    case V_SgAliasSymbol:
                       {
                      // This is an alias for a symbol injected from another scope as part of a Fortran "use" statement
                      // (or perhaps eventually a C++ using declaration or using directive).
                         SgAliasSymbol* aliasSymbol = isSgAliasSymbol(symbol);
                         ROSE_ASSERT(aliasSymbol != NULL);
                         ROSE_ASSERT(aliasSymbol->get_alias() != NULL);
                         break;
                       }

                    default:
                       {
                         printf ("Error: default reached in switch (AstFixes.C) symbol = %s \n",symbol->class_name().c_str());
                         ROSE_ASSERT(false);
                       }
                  }

            // DQ (12/16/2007): Added test
               ROSE_ASSERT(symbol != NULL);

            // DQ (6/10/2007): Test if the scopes match!
            // This also test the SgSymbol::get_symbol_basis() member function
               SgScopeStatement* decl_scope = symbol->get_scope();
               if (decl_scope != NULL && decl_scope != scope)
                  {
#if PRINT_DEVELOPER_WARNINGS
                 // DQ (10/22/2007) Unclear if this is a serious problem.
                    printf ("Warning: scope of declaration = %p = %s in symbol does not match input scope = %p = %s \n",decl_scope,decl_scope->class_name().c_str(),scope,scope->class_name().c_str());
#endif
                 // ROSE_ASSERT(false);
                  }
                 else
                  {
                 // DQ (7/26/2007): Test for the special case of a member function pointer to a class without a definition
                 // see test2007_116.C
                    if (decl_scope == NULL)
                       {
                         SgMemberFunctionSymbol* memberFunctionSymbol = isSgMemberFunctionSymbol(symbol);
                         if (memberFunctionSymbol != NULL)
                            {
                              ROSE_ASSERT(memberFunctionSymbol->get_declaration() != NULL);
                              SgMemberFunctionDeclaration* memberFunctionDeclaration = isSgMemberFunctionDeclaration(memberFunctionSymbol->get_declaration());
                              ROSE_ASSERT(memberFunctionDeclaration->get_associatedClassDeclaration() != NULL);
                            }
                           else
                            {
                              printf ("Error: symbol declaration's scope not set! symbol = %p = %s \n",symbol,symbol->class_name().c_str());
                              ROSE_ASSERT(false);
                            }
                       }
                  }

            // Increment iterator!
               i++;
             }

#if 0
       // debugging
          symbolTable->print();
#endif
        }
   }


void
TestAstAccessToDeclarations::visit ( SgNode* node )
   {
  // DQ (8/5/2005): Test the get_declaration() member function which is common on many IR nodes
  // printf ("node = %s \n",node->sage_class_name());

     TestAstAccessToDeclarations::test(node);
   }

void
TestAstAccessToDeclarations::test ( SgNode* node )
   {
  // DQ (8/5/2005): Test the get_declaration() member function which is common on many IR nodes
  // printf ("node = %s \n",node->sage_class_name());

     switch (node->variantT())
        {
       // IR nodes that have a get_declaration member function
          case V_SgInitializedName:
             {
               SgInitializedName* initializedName = isSgInitializedName(node);
            // Every variable should have a declaration (but initialized name objects 
            // are used in many ways, so it is not clear if this is always true)

            // DQ (9/6/2005): This can be NULL when in a function parameter list of a 
            // forward function declaration (but only if the parent has not been set)
               if (initializedName->get_declaration() == NULL)
                  {
                    printf ("initializedName with NULL declaration at %p name = %s (seems to apply to function parameters) \n",
                         initializedName,initializedName->get_name().str());
                    initializedName->get_file_info()->display("initializedName with NULL declaration");
                  }
            // DQ (6/18/2006): Commented out as a test.
            // ROSE_ASSERT(initializedName->get_declaration() != NULL);
               break;
             }

          case V_SgVariableDefinition:
             {
               SgVariableDefinition* variableDefinition = isSgVariableDefinition(node);
               ROSE_ASSERT(variableDefinition->get_declaration() != NULL);
               break;
             }

          case V_SgTypedefDeclaration:
             {
               SgTypedefDeclaration* typedefDeclaration = isSgTypedefDeclaration(node);
            // I can't tell that the declaration stored in the typedef declaration is used for 
            // anything, it appears to often be NULL, but also it seems to not be ever used.
            // The value is valid or NULL about an equal percentage of the time in many applications.
               if (typedefDeclaration->get_declaration() == NULL)
                  {
                 // printf ("SgTypedefDeclaration::get_declaration returns NULL \n");
                  }
                 else
                  {
                 // printf ("SgTypedefDeclaration::get_declaration returns VALID POINTER \n");
                  }
            // ROSE_ASSERT(typedefDeclaration->get_declaration() != NULL);
               break;
             }

          case V_SgTemplateInstantiationDirectiveStatement:
             {
               SgTemplateInstantiationDirectiveStatement* templateInstantiationDirective = isSgTemplateInstantiationDirectiveStatement(node);
               ROSE_ASSERT(templateInstantiationDirective->get_declaration() != NULL);
               break;
             }

          case V_SgUsingDeclarationStatement:
             {
               SgUsingDeclarationStatement* tmp = isSgUsingDeclarationStatement(node);
            // struct T { enum c { i }; }; struct U : T { using T::i; };
            // causes get_declaration() to return NULL, since the object in the using 
            // declaration is a SgInitializedName.
               if (tmp->get_declaration() == NULL && tmp->get_initializedName() == NULL)
                  {
                    printf ("SgUsingDeclarationStatement::get_declaration() and get_initializedName() both return NULL \n");
                  }
               ROSE_ASSERT( (tmp->get_declaration() != NULL) || (tmp->get_initializedName() != NULL) );
               break;
             }

          case V_SgFunctionDefinition:
             {
               SgFunctionDefinition* tmp = isSgFunctionDefinition(node);
               ROSE_ASSERT(tmp != NULL);
               ROSE_ASSERT(tmp->get_declaration() != NULL);
               break;
             }

          case V_SgNamespaceDefinitionStatement:
             {
               SgNamespaceDefinitionStatement* tmp = isSgNamespaceDefinitionStatement(node);
            // Note that this class uses a different name since it has another member function 
            // "get_declarations()" which returns a list of the declarations in the namespace.
            // the issue was that two member function should not be differentiated by a single 
            // letter "s" at the end of the name!
               ROSE_ASSERT(tmp->get_namespaceDeclaration() != NULL);
               break;
             }

          case V_SgClassDefinition:
             {
               SgClassDefinition* tmp = isSgClassDefinition(node);
               ROSE_ASSERT(tmp->get_declaration() != NULL);
               break;
             }

          case V_SgConstructorInitializer:
             {
               SgConstructorInitializer* tmp = isSgConstructorInitializer(node);
            // constructor initializers are used for representation of casts from function return 
            // types within initializers (if required).  When this happens the get_declaration() 
            // (member function declaration) is NULL and get_class_decl() (the class declaration) 
            // is NULL.
            // if (tmp->get_declaration() == NULL)
               if ( (tmp->get_declaration() == NULL) && (tmp->get_class_decl() == NULL) && (tmp->get_associated_class_unknown() == false) )
                  {
                    printf ("SgConstructorInitializer::get_declaration() and get_class_decl() both return NULL and get_associated_class_unknown() == false \n");
                  }
            // ROSE_ASSERT(tmp->get_declaration() != NULL);
               ROSE_ASSERT ( (tmp->get_declaration() != NULL) || (tmp->get_class_decl() != NULL) || (tmp->get_associated_class_unknown() == true) );
               break;
             }

          case V_SgEnumVal:
             {
               SgEnumVal* tmp = isSgEnumVal(node);
               if (tmp->get_declaration() == NULL)
                  {
                    printf ("### Error: Need to fixup declaration in SgEnumVal node = %p ### \n",node);
                  }
            // ROSE_ASSERT(tmp->get_declaration() != NULL);
               break;
             }

       // This function is called from the symbol table tests (so that symbols are tested)
          case V_SgVariableSymbol:
             {
               SgVariableSymbol* tmp = isSgVariableSymbol(node);
               ROSE_ASSERT(tmp->get_declaration() != NULL);
               break;
             }

       // This function is called from the symbol table tests (so that symbols are tested)
          case V_SgClassSymbol:
             {
               SgClassSymbol* tmp = isSgClassSymbol(node);
               ROSE_ASSERT(tmp->get_declaration() != NULL);
               break;
             }

       // This function is called from the symbol table tests (so that symbols are tested)
          case V_SgTemplateSymbol:
             {
               SgTemplateSymbol* tmp = isSgTemplateSymbol(node);
               ROSE_ASSERT(tmp->get_declaration() != NULL);
               break;
             }

       // This function is called from the symbol table tests (so that symbols are tested)
          case V_SgEnumSymbol:
             {
               SgEnumSymbol* tmp = isSgEnumSymbol(node);
               ROSE_ASSERT(tmp->get_declaration() != NULL);
               break;
             }

       // This function is called from the symbol table tests (so that symbols are tested)
          case V_SgEnumFieldSymbol:
             {
               SgEnumFieldSymbol* tmp = isSgEnumFieldSymbol(node);
               ROSE_ASSERT(tmp->get_declaration() != NULL);
               break;
             }

       // This function is called from the symbol table tests (so that symbols are tested)
          case V_SgTypedefSymbol:
             {
               SgTypedefSymbol* tmp = isSgTypedefSymbol(node);
               if (tmp->get_declaration() == NULL)
                  {
                    printf ("SgTypedefSymbol::get_declaration returns NULL \n");
                  }
               ROSE_ASSERT(tmp->get_declaration() != NULL);
               break;
             }

       // This function is called from the symbol table tests (so that symbols are tested)
          case V_SgLabelSymbol:
             {
               SgLabelSymbol* tmp = isSgLabelSymbol(node);

            // DQ (12/9/2007): Modified to reflect added support for fortran statement numeric labels.
            // ROSE_ASSERT(tmp->get_declaration() != NULL);
               if (tmp->get_declaration() == NULL)
                  {
#if 0
                    ROSE_ASSERT(tmp->get_fortran_statement() != NULL);
#else
                 // DQ (2/2/2011): Added support in SgLabelSymbol for Fortran alternative return parameters (see test2010_164.f90).
                    if (tmp->get_fortran_statement() == NULL)
                       {
                         ROSE_ASSERT(tmp->get_fortran_alternate_return_parameter() != NULL);
                       }
#endif
                  }
               break;
             }

       // This function is called from the symbol table tests (so that symbols are tested)
          case V_SgNamespaceSymbol:
             {
               SgNamespaceSymbol* tmp = isSgNamespaceSymbol(node);

            // DQ (8/30/2009): Added namespace alias support.
            // ROSE_ASSERT(tmp->get_declaration() != NULL);
               ROSE_ASSERT( (tmp->get_declaration() != NULL && tmp->get_isAlias() == false) || (tmp->get_aliasDeclaration() != NULL && tmp->get_isAlias() == true) );
               break;
             }

       // This function is called from the symbol table tests (so that symbols are tested)
          case V_SgFunctionSymbol:
             {
               SgFunctionSymbol* tmp = isSgFunctionSymbol(node);
               ROSE_ASSERT(tmp->get_declaration() != NULL);
               break;
             }

       // This function is called from the symbol table tests (so that symbols are tested)
          case V_SgMemberFunctionSymbol:
             {
               SgMemberFunctionSymbol* tmp = isSgMemberFunctionSymbol(node);
               ROSE_ASSERT(tmp->get_declaration() != NULL);
               break;
             }

       // This function is called from the type tests (so that these types are tested)
          case V_SgNamedType:
          case V_SgClassType:
          case V_SgEnumType:
          case V_SgTypedefType:
             {
               SgNamedType* tmp = isSgNamedType(node);
               ROSE_ASSERT(tmp->get_declaration() != NULL);
               break;
             }

          default:
             {
            // Numerous IR nodes don't have a get_declaration member function and these are ignored!
             }
        }
   }



void
TestExpressionTypes::visit ( SgNode* node )
   {
  // DQ (2/21/2006): Test the get_type() member function which is common on many IR nodes
  // printf ("In TestExpressionTypes::visit(): node = %s \n",node->class_name().c_str());
     SgExpression* expression = isSgExpression(node);
     if (expression != NULL)
        {
       // printf ("TestExpressionTypes::visit(): calling expression->get_type() on expression = %p = %s \n",expression,expression->class_name().c_str());
          SgType* type = expression->get_type();
          ROSE_ASSERT(type != NULL);
       // printf ("TestExpressionTypes::visit(): calling expression->get_type() on expression = %p = %s type = %s \n",expression,expression->class_name().c_str(),type->class_name().c_str());
       // PC (10/12/2009): The following test verifies that array types properly decay to pointer types
       //  From C99 6.3.2.1p3:
       /* Except when it is the operand of the sizeof operator or the unary & operator, or is a
          string literal used to initialize an array, an expression that has type ‚Äò‚Äòarray of type‚Äô‚Äô is
          converted to an expression with type ‚Äò‚Äòpointer to type‚Äô‚Äô that points to the initial element of
          the array object and is not an lvalue. */
          type = type->stripTypedefsAndModifiers();
          ROSE_ASSERT(type != NULL);
          if (type->variantT() == V_SgArrayType || type->variantT() == V_SgTypeString)
             {
               SgExpression *parentExpr = isSgExpression(expression->get_parent());
               if (parentExpr != NULL && !(
                                       parentExpr->variantT() == V_SgAssignInitializer && expression->variantT() == V_SgStringVal
                                    || parentExpr->variantT() == V_SgDotExp
                                    || parentExpr->variantT() == V_SgArrowExp
                                    || isSgInitializer(parentExpr) && isSgInitializer(expression)))
                  {
                    SgType* parentType = parentExpr->get_type();
                    parentType = parentType->stripTypedefsAndModifiers();
                    if (SageInterface::getDimensionCount(type) == SageInterface::getDimensionCount(parentType)
                     && SageInterface::getArrayElementType(type) == SageInterface::getArrayElementType(parentType))
                       {
                         SgValueExp *parentValueExpr = isSgValueExp(parentExpr);
                         if (parentValueExpr == NULL || expression != parentValueExpr->get_originalExpressionTree())
                            {
                           // DQ (9/14/2010): Make this a level 1 warning. It is common for Fortran code but never see for C++ code.
                              if ( SgProject::get_verbose() > 0 )
                                 {
                                   printf ("Warning: encountered a case where an array type did not decay to a pointer type\n"
                                           "  parentExpr = %p = %s, expression = %p = %s, parentType = %p = %s, type = %p = %s\n",
                                                   parentExpr, parentExpr->sage_class_name(),
                                                   expression, expression->sage_class_name(),
                                                   parentType, parentType->sage_class_name(),
                                                   type, type->sage_class_name());
                                 }
                           // ROSE_ASSERT(false);
                            }
                       }
                  }
             }
        }

     SgType* type = NULL;
     switch (node->variantT())
        {
       // IR nodes that have a get_type member function
          case V_SgInitializedName:
             {
               SgInitializedName* initializedName = isSgInitializedName(node);
               ROSE_ASSERT(initializedName->get_type() != NULL);
               type = initializedName->get_type();
               break;
             }
          case V_SgTemplateParameter:
             {
               SgTemplateParameter* x = isSgTemplateParameter(node);
               ROSE_ASSERT(x->get_type() != NULL);
               type = x->get_type();
               break;
             }
          case V_SgTemplateArgument:
             {
               SgTemplateArgument* x = isSgTemplateArgument(node);
               ROSE_ASSERT(x->get_type() != NULL);
               type = x->get_type();
               break;
             }
          case V_SgVariableDefinition:
             {
               SgVariableDefinition* x = isSgVariableDefinition(node);
               ROSE_ASSERT(x->get_type() != NULL);
               type = x->get_type();
               break;
             }
          case V_SgEnumDeclaration:
             {
               SgEnumDeclaration* x = isSgEnumDeclaration(node);
               ROSE_ASSERT(x->get_type() != NULL);
               type = x->get_type();
               break;
             }
          case V_SgTypedefDeclaration:
             {
               SgTypedefDeclaration* x = isSgTypedefDeclaration(node);
               ROSE_ASSERT(x->get_type() != NULL);
               type = x->get_type();
               break;
             }
          case V_SgClassDeclaration:
          case V_SgDerivedTypeStatement:
             {
               SgClassDeclaration* x = isSgClassDeclaration(node);
               ROSE_ASSERT(x->get_type() != NULL);
               type = x->get_type();
               break;
             }
          case V_SgFunctionDeclaration:
             {
               SgFunctionDeclaration* x = isSgFunctionDeclaration(node);
               ROSE_ASSERT(x->get_type() != NULL);
               type = x->get_type();
               break;
             }

          default:
             {
            // noting to do
             }          
        }

     SgNamedType* namedType = isSgNamedType(type);
     if (namedType != NULL)
        {
          SgDeclarationStatement* declaration = namedType->get_declaration();
          ROSE_ASSERT(declaration != NULL);
          SgDeclarationStatement* nondefiningDeclaration = declaration->get_firstNondefiningDeclaration();
       // ROSE_ASSERT(declaration == nondefiningDeclaration);
       // ROSE_ASSERT(nondefiningDeclaration != NULL);
          SgDeclarationStatement* definingDeclaration    = declaration->get_definingDeclaration();
          if (definingDeclaration != NULL)
             {
               switch(definingDeclaration->variantT())
                  {
                 // DQ (1/1/2012): Added support for templates in the AST.
                    case V_SgTemplateClassDeclaration:

                 // This case applies to template or non-template classes
                    case V_SgClassDeclaration:
                    case V_SgDerivedTypeStatement:
                    case V_SgTemplateInstantiationDecl:
                       {
                         SgClassDeclaration* definingClassDeclaration = isSgClassDeclaration(definingDeclaration);
                         ROSE_ASSERT(definingClassDeclaration->get_definition() != NULL);
                      // SgClassDeclaration* generalClassDeclaration = isSgClassDeclaration(declaration);
                         ROSE_ASSERT(nondefiningDeclaration != NULL);
#if 0
                         if (declaration == nondefiningDeclaration)
                            {
                              printf ("SAME: declaration and nondefiningDeclaration = %p = %s = %s \n",
                                   nondefiningDeclaration,nondefiningDeclaration->class_name().c_str(),definingClassDeclaration->get_name().str());
                            }
                           else
                            {
                              printf ("DIFFERENT: declaration = %p = %s nondefiningDeclaration = %p = %s = %s \n",
                                   declaration,declaration->class_name().c_str(),nondefiningDeclaration,
                                   nondefiningDeclaration->class_name().c_str(),definingClassDeclaration->get_name().str());
                            }
#endif
#if 0
                         if (declaration != nondefiningDeclaration)
                            {
                              printf ("declaration            = %p = %s \n",declaration,declaration->class_name().c_str());
                              printf ("nondefiningDeclaration = %p = %s \n",nondefiningDeclaration,nondefiningDeclaration->class_name().c_str());
                            }
                      // ROSE_ASSERT(declaration == nondefiningDeclaration);
#endif
                         break;
                       }

                    case V_SgTypedefDeclaration:
                       {
                         SgTypedefDeclaration* typedefDeclaration = isSgTypedefDeclaration(definingDeclaration);
                         ROSE_ASSERT(typedefDeclaration->get_base_type() != NULL);
                         ROSE_ASSERT(typedefDeclaration->get_type() != NULL);
#if 0
                         if (typedefDeclaration->get_parent_scope() == NULL)
                            {
                              printf ("Found a case where the typedefDeclaration->get_parent_scope() == NULL \n");
                            }
                           else
                            {
                              printf ("Found a case where the typedefDeclaration->get_parent_scope() != NULL \n");
                            }
#endif
                      // DQ (2/25/2006): It appears that this is always NULL (except for test2005_188.C, 
                      // where it points to the symbol of the class if it is a member type)
                      // ROSE_ASSERT(typedefDeclaration->get_parent_scope() == NULL);
                         ROSE_ASSERT(typedefDeclaration->get_scope() != NULL);

                      // This is to handle declarations that appear directly in the typedef (most often NULL)
                         if (typedefDeclaration->get_typedefBaseTypeContainsDefiningDeclaration() == true)
                              ROSE_ASSERT(typedefDeclaration->get_declaration() != NULL);
                           else
                              ROSE_ASSERT(typedefDeclaration->get_declaration() == NULL);
                         break;
                       }

                    case V_SgEnumDeclaration:
                       {
                         SgEnumDeclaration* enumDeclaration = isSgEnumDeclaration(definingDeclaration);
                         ROSE_ASSERT(enumDeclaration->get_type() != NULL);
                         ROSE_ASSERT(enumDeclaration->get_scope() != NULL);
                         break;
                       }

                     default:
                       {
                         printf ("Error: default reached in switch: definingDeclaration not tested = %p = %s \n",definingDeclaration,definingDeclaration->class_name().c_str());
                         ROSE_ASSERT(false);
                       }
                  }
             }
        }

#if 0
     SgFunctionType* namedType = isNamedType(type);
     if (namedType != NULL)
        {
          SgDeclarationStatement* declaration = namedType->get_declaration();
          ROSE_ASSERT(declaration != NULL);
          SgDeclarationStatement* nondefiningDeclaration = declaration->get_firstNondefiningDeclaration();
          SgDeclarationStatement* definingDeclaration    = declaration->get_definingDeclaration();
          if (definingDeclaration != NULL)
             {
               switch(definingDeclaration->variantT())
                  {
                    case V_SgFunctionDeclaration:
                       {
                         SgFunctionDeclaration* functionDeclaration = isSgFunctionDeclaration(definingDeclaration);
                         ROSE_ASSERT(functionDeclaration->get_definition() != NULL);
                         break;
                       }

                     default:
                       {
                         printf ("definingDeclaration not tested = %s \n",definingDeclaration->class_name().c_str());
                       }
                  }
             }
        }
#endif
   }

void
TestLValues::visit ( SgNode* node )
{
        SgExpression* expression = isSgExpression(node);
        if (expression != NULL)
        {
                return;
        }

        //
        // Test isLValue()
        //
        if (expression != NULL)
        {
                bool verifiedLValue = false;
                bool verifiedDefinable = false;
                switch (node->variantT())
                {
                        case V_SgScopeOp:          
                        {
                                SgScopeOp* scopeOp = isSgScopeOp(node);
                                ROSE_ASSERT(scopeOp);
                                verifiedLValue = scopeOp->get_rhs_operand()->isLValue();
                                break;
                        }
                        case V_SgPntrArrRefExp:  
                        {
                                verifiedLValue = true;
                                break;
                        }
                        case V_SgPointerDerefExp: 
                        {
                                verifiedLValue = true;
                                break;
                        }
                        case V_SgAddressOfOp:    
                        {
                                /*! std:5.2.6 par:1 */
                                // TODO: king84: false?  char x[4];  x is lvalue; (x + 1) is rvalue; *(x+1) is lvalue; *(x+1) = x[1]
                                if (!isSgAddressOfOp(expression)->get_operand()->isLValue()) // must also be mutable
                                {
                                        ROSE_ASSERT(!"Child operand of an address-of operator must be an lvalue in isLValue on SgAddressOfOp");
                                }
                                verifiedLValue = true;
                                break;
                        }
                        case V_SgArrowExp:       
                        {
                                // TODO: king84: is this true?
                                if (!isSgArrowExp(expression)->get_rhs_operand()->isLValue())
                                {
                                        ROSE_ASSERT(!"Right-hand-side must be an lvalue as a data member or member function in isLValue for SgArrowExp");
                                }
                                verifiedLValue = true;
                                break;
                        }
                        case V_SgDotExp:           
                        {
                                // TODO: king84: is this true?
                                if (!isSgDotExp(expression)->get_rhs_operand()->isLValue())
                                {
                                        ROSE_ASSERT(!"Right-hand-side must be an lvalue as a data member or member function in isLValue for SgDotExp");
                                }
                                verifiedLValue = true;
                                break;
                        }
                        case V_SgDotStarOp:       
                        {
                                // TODO: king84: is this true?
                                if (!isSgDotStarOp(expression)->get_lhs_operand()->isLValue())
                                {
                                        ROSE_ASSERT(!"Left-hand-side must be an lvalue in isLValue for SgDotStarOp");
                                }
                                verifiedLValue = true;
                                break;
                        }
                        case V_SgArrowStarOp:      
                        {
                                // TODO: king84: is this true? consider 'this': class A {int A::*pf();} this->*pf();
                                if (!isSgArrowStarOp(expression)->get_lhs_operand()->isLValue())
                                {
                                        ROSE_ASSERT(!"Left-hand-side must be an lvalue in isLValue for SgArrowStarOp");
                                }
                                verifiedLValue = true;
                                break;
                        }
                        case V_SgMinusMinusOp:       
                        {
                                SgMinusMinusOp* mmo = isSgMinusMinusOp(node);
                                if (mmo->get_mode() == SgUnaryOp::postfix)
                                        verifiedLValue = false;
                                else
                                {
                                        /*! std:5.3.2 par:2 */
                                        if (!mmo->get_operand()->isLValue()) // must also be mutable
                                        {
                                                ROSE_ASSERT(!"Child operand of a prefix-increment must be an lvalue in isLValue on SgMinusMinusOp");
                                        }
                                        verifiedLValue = true;
                                }
                                break;
                        }
                        case V_SgPlusPlusOp: 
                        {
                                SgPlusPlusOp* ppo = isSgPlusPlusOp(node);
                                if (ppo->get_mode() == SgUnaryOp::postfix)
                                        verifiedLValue = false;
                                else
                                {
                                        /*! std:5.3.2 par:1 */
                                        if (!ppo->get_operand()->isLValue()) // must also be mutable
                                        {
                                                ROSE_ASSERT(!"Child operand of a prefix-increment must be an lvalue in isLValue on SgPlusPlusOp");
                                        }
                                        verifiedLValue = true;
                                }
                                break;
                        }
                        case V_SgCastExp:
                        {
                                SgCastExp* castExp = isSgCastExp(node);
                                ROSE_ASSERT(castExp);
                                switch (castExp->cast_type())
                                {
                                        case SgCastExp::e_C_style_cast:
                                        case SgCastExp::e_const_cast:
                                        case SgCastExp::e_static_cast:
                                        case SgCastExp::e_dynamic_cast:
                                        case SgCastExp::e_reinterpret_cast:
                                                verifiedLValue = SageInterface::isReferenceType(castExp->get_type());
                                                break;
                                        case SgCastExp::e_unknown:
                                        case SgCastExp::e_default:
                                        default:
                                                verifiedLValue = false;
                                                break;
                                }
                                break;
                        }
                        case V_SgCommaOpExp:       
                        {
                                SgCommaOpExp* comma = isSgCommaOpExp(node);
                                ROSE_ASSERT(comma);
                                verifiedLValue = comma->get_rhs_operand()->isLValue();
                                break;
                        }
                        case V_SgAssignOp:        
                        {
                                verifiedLValue = true;
                                break;
                        }
                        case V_SgPlusAssignOp:     
                        {
                                verifiedLValue = true;
                                break;
                        }
                        case V_SgMinusAssignOp: 
                        {
                                verifiedLValue = true;
                                break;
                        }
                        case V_SgAndAssignOp:    
                        {
                                verifiedLValue = true;
                                break;
                        }
                        case V_SgIorAssignOp:    
                        {
                                verifiedLValue = true;
                                break;
                        }
                        case V_SgMultAssignOp:     
                        {
                                verifiedLValue = true;
                                break;
                        }
                        case V_SgDivAssignOp:     
                        {
                                verifiedLValue = true;
                                break;
                        }
                        case V_SgModAssignOp:      
                        {
                                verifiedLValue = true;
                                break;
                        }
                        case V_SgXorAssignOp:   
                        {
                                verifiedLValue = true;
                                break;
                        }
                        case V_SgLshiftAssignOp: 
                        {
                                verifiedLValue = true;
                                break;
                        }
                        case V_SgRshiftAssignOp: 
                        {
                                verifiedLValue = true;
                                break;
                        }
                        case V_SgPointerAssignOp:  
                        {
                                verifiedDefinable = true;
                                break;
                        }
                        case V_SgStringVal:        
                        {
                                verifiedLValue = true;
                                break;
                        }
                        case V_SgVarRefExp:           
                        {
                                verifiedLValue = true;
                                SgVarRefExp* var = isSgVarRefExp(node);
                                verifiedDefinable = !SageInterface::isConstType(var->get_type());
                                break;
                        }
                        case V_SgFunctionRefExp:      
                        {
                                break;
                        }
                        case V_SgMemberFunctionRefExp:    
                        {
                                verifiedLValue = true;
                                break;
                        }
                        case V_SgFunctionCallExp:     
                        {
                                SgFunctionCallExp* funOp = isSgFunctionCallExp(node);
                                ROSE_ASSERT(funOp);
                                SgType* type = funOp->get_function()->get_type();
                                while (SgTypedefType* type2 = isSgTypedefType(type))
                                        type = type2->get_base_type();
                                SgFunctionType* ftype = isSgFunctionType(type);
                                verifiedLValue = SageInterface::isReferenceType(ftype->get_return_type());
                                break;
                        }
                        case V_SgTypeIdOp:            
                        {
                                verifiedLValue = true;
                                break;
                        }
                        case V_SgConditionalExp:          
                        {
                                SgConditionalExp* cond = isSgConditionalExp(node);
                                verifiedLValue = (cond->get_true_exp()->isLValue() && cond->get_false_exp()->isLValue()) && (cond->get_true_exp()->get_type() == cond->get_false_exp()->get_type());
                                break;
                        }
                        case V_SgShortVal:               
                        case V_SgCharVal:         
                        case V_SgUnsignedCharVal: 
                        case V_SgWcharVal:       
                        case V_SgUnsignedShortVal: 
                        case V_SgIntVal:                 
                        case V_SgEnumVal:         
                        case V_SgUnsignedIntVal:  
                        case V_SgLongIntVal:     
                        case V_SgLongLongIntVal:   
                        case V_SgUnsignedLongLongIntVal: 
                        case V_SgUnsignedLongVal: 
                        case V_SgFloatVal:        
                        case V_SgDoubleVal:      
                        case V_SgLongDoubleVal:    
                        case V_SgComplexVal:             
                        case V_SgUpcThreads:     
                        case V_SgUpcMythread: 
                        case V_SgUnaryOp:             
                        case V_SgBinaryOp:                
                        case V_SgExprListExp:         
                        case V_SgUserDefinedBinaryOp: 
                        case V_SgBoolValExp:     
                        case V_SgExponentiationOp: 
                        case V_SgConcatenationOp: 
                        case V_SgLshiftOp:      
                        case V_SgRshiftOp:       
                        case V_SgEqualityOp:    
                        case V_SgLessThanOp:     
                        case V_SgGreaterThanOp:  
                        case V_SgNotEqualOp:       
                        case V_SgLessOrEqualOp:   
                        case V_SgGreaterOrEqualOp: 
                        case V_SgAddOp:         
                        case V_SgSubtractOp:     
                        case V_SgMultiplyOp:     
                        case V_SgDivideOp:         
                        case V_SgIntegerDivideOp: 
                        case V_SgModOp:            
                        case V_SgAndOp:         
                        case V_SgOrOp:           
                        case V_SgBitXorOp:       
                        case V_SgBitAndOp:         
                        case V_SgBitOrOp:         
                        case V_SgThrowOp:        
                        case V_SgRealPartOp:         
                        case V_SgImagPartOp: 
                        case V_SgConjugateOp:     
                        case V_SgUserDefinedUnaryOp: 
                        case V_SgExpressionRoot: 
                        case V_SgMinusOp:            
                        case V_SgUnaryAddOp: 
                        case V_SgNotOp:           
                        case V_SgBitComplementOp: 
                        case V_SgClassNameRefExp:          
                        case V_SgValueExp:            
                        case V_SgSizeOfOp:                 
                        case V_SgUpcLocalsizeofExpression:
                        case V_SgUpcBlocksizeofExpression:
                        case V_SgUpcElemsizeofExpression:
                        case V_SgNewExp:              
                        case V_SgDeleteExp:           
                        case V_SgThisExp:                  
                        case V_SgRefExp:              
                        case V_SgInitializer:             
                        case V_SgVarArgStartOp:       
                        case V_SgVarArgOp:            
                        case V_SgVarArgEndOp:              
                        case V_SgVarArgCopyOp:        
                        case V_SgVarArgStartOneOperandOp: 
                        case V_SgNullExpression:      
                        case V_SgVariantExpression:   
                        case V_SgSubscriptExpression:      
                        case V_SgColonShapeExp:       
                        case V_SgAsteriskShapeExp:        
                        case V_SgImpliedDo:         
                        case V_SgIOItemExpression:         
                        case V_SgStatementExpression:  
                        case V_SgAsmOp:               
                        case V_SgLabelRefExp:         
                        case V_SgActualArgumentExpression: 
                        case V_SgUnknownArrayOrFunctionReference:               
                        case V_SgPseudoDestructorRefExp:                    
                        case V_SgCudaKernelCallExp:   
                        case V_SgCudaKernelExecConfig: 
                                break;
                        /*UseRenameExpression*/
                        /*UseOnlyExpression*/ 
                        default:
                                break;
                }
                if (expression->isLValue() != verifiedLValue)
                        std::cout << "Node at " << node << " is sgtype " << node->variantT() << " : " << node->class_name() << std::endl;
                ROSE_ASSERT (expression->isLValue() == verifiedLValue);
                if (expression->isDefinable() != verifiedDefinable)
                        std::cout << "Node at " << node << " is sgtype " << node->variantT() << " : " << node->class_name() << std::endl;
                ROSE_ASSERT (expression->isDefinable() == verifiedDefinable);
        }
}




void
TestMangledNames::visit ( SgNode* node )
   {
     ROSE_ASSERT(node != NULL);

#if 0
     printf ("In TestMangledNames::visit(): node = %p = %s \n",node,node->class_name().c_str());
#endif

  // DQ (1/12/13): Added to support detection of scopes that have been deleted.
     bool isDeletedNode = false;

  // DQ (5/26/2013): This is the signature in the IR node held by the memory pool for an IR node that has been previously deleted.
  // This node is being traversed by the AST traversal following a dangling pointer.  This was a problem that was previously
  // difficult to detect but now appears to be more easily reproduced in ROSE (at least with the gnu 4.2.4 compiler).
     ROSE_ASSERT(node != NULL);
     if (node->class_name() == "SgNode")
        {
          printf ("ERROR: This node = %p has been previously deleted \n",node);
          ROSE_ASSERT(false);
        }


     string mangledName;
#if 0
     SgGlobal* global = isSgGlobal(node);
     if (global != NULL)
        {
          const std::map<std::string, int>& shortMangledNameCache = global->get_shortMangledNameCache();
          for (std::map<std::string, int>::const_iterator i = shortMangledNameCache.begin(); i != shortMangledNameCache.end(); ++i) {
            this->totalLongMangledNameSize += i->first.size();
            ++this->totalNumberOfLongMangledNames;
          }
        }
#endif
     SgDeclarationStatement* declarationStatement = isSgDeclarationStatement(node);
     if (declarationStatement != NULL)
        {
       // DQ (1/12/13): Added fix for scopes that may have been deleted (happens where astDelete mechanism is used)
       // mangledName = declarationStatement->get_mangled_name().getString();
          ROSE_ASSERT(declarationStatement->get_scope() != NULL);
#if 0
          printf ("TestMangledNames::visit(): declarationStatement->get_scope() = %p = %s \n",declarationStatement->get_scope(),declarationStatement->get_scope()->class_name().c_str());
#endif
          if (declarationStatement->get_scope()->class_name() == "SgNode")
             {
               isDeletedNode = true;
             }

          if (isDeletedNode == false)
             {
               mangledName = declarationStatement->get_mangled_name().getString();
             }
            else
             {
               printf ("WARNING: evaluation of the mangled name for a declaration in a scope = %p that has been deleted is being skipped! \n",declarationStatement->get_scope());
             }

       // printf ("Test generated mangledName for node = %p = %s = %s \n",node,node->class_name().c_str(),mangledName.c_str());
        }

     SgInitializedName* initializedName = isSgInitializedName(node);
     if (initializedName != NULL)
        {
       // mangledName = initializedName->get_mangled_name().getString();
#if 0
          printf ("TestMangledNames::visit(): initializedName->get_scope() = %p = %s \n",initializedName->get_scope(),initializedName->get_scope()->class_name().c_str());
#endif
          if (initializedName->get_scope()->class_name() == "SgNode")
             {
               isDeletedNode = true;
             }

          if (isDeletedNode == false)
             {
               mangledName = initializedName->get_mangled_name().getString();
             }
            else
             {
               printf ("WARNING: evaluation of the mangled name for a SgInitializedName in a scope = %p that has been deleted is being skipped! \n",initializedName->get_scope());
             }

       // printf ("Test generated mangledName for node = %p = %s = %s \n",node,node->class_name().c_str(),mangledName.c_str());
        }
#if 1
     SgFunctionDefinition* functionDefinition = isSgFunctionDefinition(node);
     if (functionDefinition != NULL)
        {
       // DQ (11/27/2011): Adding more support for template declarations in the AST.
       // mangledName = functionDefinition->get_mangled_name().getString();
          SgTemplateFunctionDefinition* templateFunctionDefinition = isSgTemplateFunctionDefinition(functionDefinition);
          if (templateFunctionDefinition != NULL)
             {
               mangledName = templateFunctionDefinition->get_mangled_name().getString();
             }
            else
             {
               mangledName = functionDefinition->get_mangled_name().getString();
             }
       // printf ("Test generated mangledName for node = %p = %s = %s \n",node,node->class_name().c_str(),mangledName.c_str());
        }
#endif
#if 1
     SgClassDefinition* classDefinition = isSgClassDefinition(node);
     if (classDefinition != NULL)
        {
          mangledName = classDefinition->get_mangled_name().getString();
       // printf ("Test generated mangledName for node = %p = %s = %s \n",node,node->class_name().c_str(),mangledName.c_str());
        }
#endif
#if 1
     SgNamespaceDefinitionStatement* namespaceDefinition = isSgNamespaceDefinitionStatement(node);
     if (namespaceDefinition != NULL)
        {
          mangledName = namespaceDefinition->get_mangled_name().getString();
       // printf ("Test generated mangledName for node = %p = %s = %s \n",node,node->class_name().c_str(),mangledName.c_str());
        }
#endif
#if 1
     SgTemplateArgument* templateArgument = isSgTemplateArgument(node);
     if (templateArgument != NULL)
        {
          mangledName = templateArgument->get_mangled_name().getString();
       // printf ("Test generated mangledName for node = %p = %s = %s \n",node,node->class_name().c_str(),mangledName.c_str());
        }
#endif
     SgType* type = isSgType(node);
     if (type != NULL)
        {
       // DQ (1/12/13): Need to test for declarations in scopes that might have been deleted (part of astCopy and astDelete support).
       // If there is a declaration, then the scope of that declaration might have been deleted (we need to detect this).
       // If this is a type in a scope that has been deleted then we should remove the scope (bug in the astDelete support, I think).
          SgDeclarationStatement* decl = type->getAssociatedDeclaration();
       // ROSE_ASSERT(decl != NULL);
#if 0
          printf ("TestMangledNames::visit(): decl = %p = %s \n",decl,decl != NULL ? decl->class_name().c_str() : "null");
#endif
          if (decl != NULL)
             {
               if (decl->class_name() == "SgNode")
                  {
                    printf ("ERROR: decl = %p was previously deleted \n",decl);
                    ROSE_ASSERT(false);
                  }
            // DQ (5/25/2013): This is failing for the astInterface tests: deepDelete.C
               if (decl->get_scope() == NULL)
                  {
                 // printf ("ERROR: TestMangledNames::visit(): decl = %p = %s \n",decl,decl != NULL ? decl->class_name().c_str() : "null");
                    printf ("ERROR: TestMangledNames::visit(): decl = %p \n",decl);
                  }
               ROSE_ASSERT(decl->get_scope() != NULL);
#if 0
               printf ("TestMangledNames::visit(): decl->get_scope() = %p = %s \n",decl->get_scope(),decl->get_scope()->class_name().c_str());
#endif
            // ROSE_ASSERT(decl->get_scope()->class_name() != "SgNode");
               if (decl->get_scope()->class_name() == "SgNode")
                  {
                    isDeletedNode = true;
                  }
             }
            else
             {
            // DQ (5/25/2013): Added this case to set isDeletedNode = true when decl == NULL.
               isDeletedNode = true;
             }

       // SgScopeStatement* scope = type->getCurrentScope();
       // printf ("TestMangledNames::visit(): scope = %p \n",scope);
       // if (scope != NULL)
       //    {
       //      ROSE_ASSERT(scope->class_name() != "SgNode");
       //    }

       // Notice that this has a different name get_mangled() instead of get_mangled_name()

       // DQ (1/12/13): For now, we want to ignore tests on IR nodes for types that are associated with declarations in scopes that have been deleted as part of the astDelete mechanism.
       // mangledName = type->get_mangled().getString();
#if 0
          printf ("TestMangledNames::visit(): isDeletedNode = %s \n",isDeletedNode ? "true" : "false");
#endif
          if (isDeletedNode == false)
             {
               mangledName = type->get_mangled().getString();
             }
            else
             {
            // DQ (5/25/2013): Fixed SgType::getAssociatedDeclaration() to return NULL when we detect that the declaration was deleted (e.g. when decl->class_name() == "SgNode").
            // ROSE_ASSERT(decl != NULL);
            // printf ("WARNING: evaluation of the mangled name for a declaration in a scope = %p that has been deleted is being skipped! \n",decl->get_scope());
               if (decl != NULL)
                  {
                    printf ("WARNING: evaluation of the mangled name for a declaration in a scope = %p that has been deleted is being skipped! \n",decl->get_scope());
                  }
             }
       // printf ("Test generated mangledName for node = %p = %s = %s \n",node,node->class_name().c_str(),mangledName.c_str());
        }

  // printf ("Test generated mangledName for node = %p = %s = %s \n",node,node->class_name().c_str(),mangledName.c_str());

  // DQ (8/28/2006): Added tests for the length of the mangled names
     unsigned long mangledNameSize = mangledName.size();
     saved_totalMangledNameSize += mangledNameSize;
     saved_numberOfMangledNames++;
     if (saved_maxMangledNameSize < mangledNameSize)
        {
          saved_maxMangledNameSize = mangledNameSize;
          if ( SgProject::get_verbose() >= DIAGNOSTICS_VERBOSE_LEVEL )
             {
               printf ("saved_maxMangledNameSize = %ld average size = %ld \n",saved_maxMangledNameSize,saved_totalMangledNameSize/saved_numberOfMangledNames);
             }
        }
   }

TestMangledNames::TestMangledNames()
   : saved_maxMangledNameSize(0),saved_totalMangledNameSize(0),saved_numberOfMangledNames(0),totalLongMangledNameSize(0),totalNumberOfLongMangledNames(0)
   {
  // Nothing to do here!
   }

void
TestMangledNames::test()
   {
     TestMangledNames t;

  // DQ (6/26/2007): Added code by Jeremiah for shorter mangled names
     const std::map<std::string, int>& shortMangledNameCache = SgNode::get_shortMangledNameCache();
     for (std::map<std::string, int>::const_iterator i = shortMangledNameCache.begin(); i != shortMangledNameCache.end(); ++i) 
        {
          t.totalLongMangledNameSize += i->first.size();
          ++(t.totalNumberOfLongMangledNames);
        }

  // t.traverse(node,preorder);
     t.traverseMemoryPool();
     if ( SgProject::get_verbose() >= DIAGNOSTICS_VERBOSE_LEVEL )
        {
          printf ("saved_numberOfMangledNames = %ld \n",t.saved_numberOfMangledNames);
          printf ("saved_maxMangledNameSize   = %ld \n",t.saved_maxMangledNameSize);
          printf ("saved_totalMangledNameSize = %ld avarage size = %lf \n",t.saved_totalMangledNameSize,t.saved_totalMangledNameSize*1.0/t.saved_numberOfMangledNames);
          printf ("Total long mangled name size = %lu for %lu name(s), average is %lf\n", t.totalLongMangledNameSize, t.totalNumberOfLongMangledNames, t.totalLongMangledNameSize * 1. / t.totalNumberOfLongMangledNames);
        }
   }

#if 0
// DQ (6/26/2006): This is not included in the more general TestParentPointersInMemoryPool tests
void
TestParentPointersOfSymbols::visit ( SgNode* node )
   {
     SgSymbol* symbol = isSgSymbol(node);
     if (symbol != NULL)
        {
          if (symbol->get_parent() == NULL)
             {
               printf ("Error: symbol with NULL parent pointer at node = %p = %s \n",node,node->class_name().c_str());
             }
          ROSE_ASSERT(symbol->get_parent() != NULL);
        }
   }

void
TestParentPointersOfSymbols::test()
   {
     TestParentPointersOfSymbols t;
  // t.traverse(node,preorder);
     t.traverseMemoryPool();
   }
#endif
#if 0
// Build a global function to simplify testing
void testParentPointersOfSymbols()
   {
     TestParentPointersOfSymbols::test();
   }
#endif


void
TestParentPointersInMemoryPool::test()
   {
     TestParentPointersInMemoryPool t;
     t.traverseMemoryPool();
   }
     
void
TestParentPointersInMemoryPool::visit(SgNode* node)
   {
#if 0
     printf ("##### TestParentPointersInMemoryPool::visit(node = %p = %s) \n",node,node->sage_class_name());
#endif

     SgType*        type        = isSgType(node);
     SgSymbol*      symbol      = isSgSymbol(node);
     SgLocatedNode* locatedNode = isSgLocatedNode(node);
     SgSupport*     support     = isSgSupport(node);

  // All types should have NULL parent pointers (because types can be shared)
     if (type != NULL)
        {
       // Note that the SgNode::get_parent() function is forced to return NULL for the case of a SgType IR node
          ROSE_ASSERT(type->get_parent() == NULL);
        }

  // Symbols can be shared within a single file but are not yet shared across files in the AST merge
     if (symbol != NULL)
        {
          if (symbol->get_parent() == NULL)
            printf("Error: symbol named %s has no parent set\n",symbol->get_name().getString().c_str());
          ROSE_ASSERT(symbol->get_parent() != NULL);
        }

#if 0
     if (isSgExpression(locatedNode) != NULL)
        {
          printf ("TestParentPointersInMemoryPool::visit(): Skipping SgExpression IR Node \n");
        }
#endif

  // Skip SgExpression object for now!
     locatedNode = isSgStatement(locatedNode);

  // SgStatement and SgExpression IR nodes should always have a valid parent (except for the SgProject)
     if (locatedNode != NULL)
        {
          if (locatedNode->get_parent() == NULL)
             {
#ifdef ROSE_DEBUG_NEW_EDG_ROSE_CONNECTION
               printf ("Error: locatedNode->get_parent() == NULL locatedNode = %p = %s \n",locatedNode,locatedNode->class_name().c_str());
            // printf ("Error: locatedNode->get_parent() == NULL locatedNode = %p = %s = %s \n",locatedNode,locatedNode->class_name().c_str(),SageInterface::get_name(locatedNode));
#endif
             }

       // DQ (3/3/2012): Commented this out test (for debugging purposes only).
       // printf ("In TestParentPointersInMemoryPool::visit(): Commented test for locatedNode->get_parent() != NULL \n");
       // ROSE_ASSERT(locatedNode->get_parent() != NULL);
        }

  // Some SgSupport IR nodes have a valid parent and others are always NULL
     if (support != NULL)
        {
          switch (support->variantT())
             {
               case V_SgProject:
                  {
                    ROSE_ASSERT(support->get_parent() == NULL);
                    break;
                  }

            // DQ (2/20/2007): Added SgTemplateArgument to the list of IR nodes that should have a valid parent set!
            // case V_SgTemplateArgument:
               case V_SgStorageModifier:
            // case V_SgInitializedName:
               case V_SgSymbolTable:
            // case V_SgFile:
               case V_SgSourceFile:
               case V_SgBinaryComposite:
               case V_SgUnknownFile:
               case V_SgTypedefSeq:
               case V_SgFunctionParameterTypeList:
               case V_SgPragma:
               case V_SgBaseClass:
               case V_SgExpBaseClass:
                  {
                    SgNode* parent = support->get_parent();
                    if (parent == NULL)
                       {
#if 0
                         printf ("Case of SgSupport support = %p = %s parent = %p = %s \n",
                              support,support->class_name().c_str(),parent,(parent != NULL) ? parent->class_name().c_str() : "Null");
#endif
                      // printf ("Error: NULL parent found \n");
                      // ROSE_ASSERT(support->get_file_info() != NULL);
                      // support->get_file_info()->display("Error: NULL parent found");
                       }
                 // ROSE_ASSERT(support->get_parent() != NULL);
                    break;
                  }

               case V_Sg_File_Info:
                  {
                    SgNode* parent = support->get_parent();
                    if (parent == NULL)
                       {
#if PRINT_DEVELOPER_WARNINGS
                         printf ("Warning: detected Sg_File_Info without parent set properly at %p = %s parent is currently NULL \n",support,support->class_name().c_str());
#endif
                      // printf ("Error: NULL parent found \n");
                      // ROSE_ASSERT(support->get_file_info() != NULL);
                      // support->get_file_info()->display("Error: NULL parent found");
                       }
                 // ROSE_ASSERT(support->get_parent() != NULL);

#if 0
                 // DQ (1/22/2008): I have turned this on to catch Fortran statements that don't have properly set source positions.
                 // This is useful for internal testing to make sure that source position is properly set where possible.

                 // DQ (6/11/2007): This test causes the file I/O to fail.  test2001_03.C can not be read in, 
                 // but only when reading all threee files in: astFileRead test2001_01 test2001_02 test2001_03
                    Sg_File_Info* fileInfo = isSg_File_Info(support);
#if 1
                 // DQ (6/11/2007): This test causes the file I/O to fail.  test2001_03.C can not be read in, 
                 // but only when reading all threee files in: astFileRead test2001_01 test2001_02 test2001_03
                 // I think this is because the static data in the Sg_File_Info can not be set properly when any two files have different values.
                    if (fileInfo->get_filenameString() == "NULL_FILE")
                       {
                      // printf ("Found a Sg_File_Info using filename == NULL_FILE \n");

                         if (parent != NULL)
                            {
                           // printf ("Found a Sg_File_Info using filename == NULL_FILE: parent = %p = %s = %s \n",parent,parent->class_name().c_str(),SageInterface::get_name(parent).c_str());
                           // if (isSgStatement(parent) != NULL && isSgVariableDefinition(parent) == NULL)
                              if (isSgLocatedNode(parent) != NULL && isSgVariableDefinition(parent) == NULL)
                                 {
                                   ROSE_ASSERT(parent->get_parent() != NULL);
                                   SgClassDeclaration* classDeclaration = isSgClassDeclaration(parent);
                                   if (classDeclaration != NULL && classDeclaration != classDeclaration->get_definingDeclaration())
                                      {
                                     // Skip this case since we don't require source position information on nondefining declarations!
                                      }
                                     else
                                      {
                                        printf ("Found a Sg_File_Info using filename == NULL_FILE: fileInfo = %p parent = %p = %s = %s in %p = %s = %s \n",
                                             fileInfo,parent,parent->class_name().c_str(),SageInterface::get_name(parent).c_str(),
                                             parent->get_parent(),parent->get_parent()->class_name().c_str(),SageInterface::get_name(parent->get_parent()).c_str());
                                      }
                                 }
                                else
                                 {
                                // printf ("Found a Sg_File_Info using filename == NULL_FILE: parent = %p = %s = %s \n",parent,parent->class_name().c_str(),SageInterface::get_name(parent).c_str());
                                 }
                            }
                           else
                            {
                              printf ("Found a Sg_File_Info using filename == NULL_FILE: parent == NULL \n");
                            }

                      // ROSE_ASSERT(false);
                       }
#endif
#if 0
                 // DQ (6/11/2007): This test causes the file I/O to fail.  test2001_03.C can not be read in, 
                 // but only when reading all threee files in: astFileRead test2001_01 test2001_02 test2001_03
                 // I think this is because the static data in the Sg_File_Info can not be set properly when any two files have different values.
                    if (fileInfo->get_file_id() >= fileInfo->get_max_file_id())
                       {
                         printf ("Found a Sg_File_Info with file_id out of range: file_id = %d max_file_id = %d \n",fileInfo->get_file_id(),fileInfo->get_max_file_id());
                         ROSE_ASSERT(false);
                       }
#endif
#endif
                    break;
                  }

            // DQ (6/11/2007): Added this case
               case V_SgInitializedName:
                  {
                    SgNode* parent = support->get_parent();
                    if (parent == NULL)
                       {
#if 1
                         printf ("Warning: detected SgInitializedName without parent set properly at %p = %s parent is currently NULL \n",support,support->class_name().c_str());
#endif
                      // printf ("Error: NULL parent found \n");
                      // ROSE_ASSERT(support->get_file_info() != NULL);
                      // support->get_file_info()->display("Error: NULL parent found");
                       }
                 // ROSE_ASSERT(support->get_parent() != NULL);
                    break;
                  }

            // DQ (6/11/2007): Added this case
               case V_SgTemplateArgument:
                  {
                    SgNode* parent = support->get_parent();
                    if (parent == NULL)
                       {
#if 1
                         printf ("Warning: detected SgTemplateArgument without parent set properly at %p = %s parent is currently NULL \n",support,support->class_name().c_str());
#endif
                      // printf ("Error: NULL parent found \n");
                      // ROSE_ASSERT(support->get_file_info() != NULL);
                      // support->get_file_info()->display("Error: NULL parent found");
                       }
                 // ROSE_ASSERT(support->get_parent() != NULL);
                    break;
                  }

            // DQ (11/21/2011): Added support for template declarations in the AST.
               case V_SgTemplateParameter:
                  {
                    SgNode* parent = support->get_parent();
                    if (parent == NULL)
                       {
// DQ (5/25/2013): Commented out for now, too much output spew.
// #ifdef ROSE_DEBUG_NEW_EDG_ROSE_CONNECTION
#if 0
                         printf ("Warning: detected SgTemplateParameter without parent set properly at %p = %s parent is currently NULL \n",support,support->class_name().c_str());
#endif
                       }
                    break;
                  }


            // DQ (6/11/2007): Added this case
               case V_SgCommonBlockObject:
                  {
                    SgNode* parent = support->get_parent();
                    if (parent == NULL)
                       {
#if 1
                         printf ("Warning: detected SgCommonBlockObject without parent set properly at %p = %s parent is currently NULL \n",support,support->class_name().c_str());
#endif
                       }
                    break;
                  }

            // DQ (1/23/2010): Added this case
               case V_SgFileList:
               case V_SgDirectoryList:

            // DQ (10/4/2008): Added this case
               case V_SgRenamePair:

            // DQ (12/23/2007): Added this case
               case V_SgFormatItem:
               case V_SgFormatItemList:
                  {
                    SgNode* parent = support->get_parent();
                    if (parent == NULL)
                       {
#if 1
                         printf ("Warning: detected SgSupport IR node without parent set properly at %p = %s parent is currently NULL \n",support,support->class_name().c_str());
#endif
                       }
                    break;
                  }

            // DQ (7/23/2010): Added this case
               case V_SgTypeTable:
                  {
                 // The parent is not always set here except for when it is in the SgScopeStatement.
                    SgNode* parent = support->get_parent();
                    if (parent != NULL)
                       {
                      // DQ (7/30/2010): Commented out this test that fails in tests/CompilerOptionsTests/testCpreprocessorOption
                      // ROSE_ASSERT( isSgScopeStatement(parent) != NULL || isSgProject(parent) != NULL);
                         if ( !(isSgScopeStatement(parent) != NULL || isSgProject(parent) != NULL) )
                            {
                           // printf ("In AST Consistancy tests: Warning: !(isSgScopeStatement(parent) != NULL || isSgProject(parent) != NULL) \n");
                            }
                       }
                    break;
                  }
                
               // driscoll6 (01/03/2011): Added this case.
               case V_SgGraphEdge:
               case V_SgDirectedGraphEdge:
               case V_SgUndirectedGraphEdge:
               case V_SgGraphNode:
                  {
                      if (! isSgGraph(support->get_parent()) ) {
                          std::cerr << "Graph component " << support->class_name() << " requires SgGraph as parent" << std::endl;
                          ROSE_ASSERT(false);
                      }
                      break;
                  }

               default:
                  {
                    if (support->get_parent() != NULL)
                       {
                         printf ("##### TestParentPointersInMemoryPool::visit(node = %p = %s), support->get_parent() != NULL == %s\n",node,node->sage_class_name(),support->get_parent()->sage_class_name());
                       }
                    ROSE_ASSERT(support->get_parent() == NULL);
                    break;
                  }
             }
        }
   }


// DQ (9/13/2006): Implemented by Ghassan to verify that for 
// each node, it appears in its parent's list of children.
void
TestChildPointersInMemoryPool::test()
   {
     TestChildPointersInMemoryPool t;
     t.traverseMemoryPool();
   }


// DQ (9/13/2006): Implemented by Ghassan to verify that for 
// each node, it appears in its parent's list of children.
// This is a test requested by Jeremiah.
void
TestChildPointersInMemoryPool::visit( SgNode *node )
   {
     static std::map<SgNode*,std::set<SgNode*> > childMap;

     ROSE_ASSERT(node != NULL);

     if (node->get_freepointer() != AST_FileIO::IS_VALID_POINTER() )
     {
          printf ("Error: In TestChildPointersInMemoryPool::visit() for node = %s at %p \n",node->class_name().c_str(),node);
                  ROSE_ASSERT(false);
     }

     SgNode *parent = node->get_parent();
  
#if ROSE_USE_VALGRIND
     VALGRIND_CHECK_DEFINED(parent);
#endif

     if (parent != NULL)
        {
          bool nodeFound = false;

       // DQ (3/12/2007): This is the latest implementation, here we look for the child set 
       // in a statically defined childMap. This should be a more efficient implementation.
       // Since it uses a static map it is a problem when the function is called twice.
          std::map<SgNode*,std::set<SgNode*> >::iterator it = childMap.find(parent);

          if (it != childMap.end())
             {
            // Reuse the set that was built the first time
               nodeFound = it->second.find(node) != it->second.end();

            // DQ (7/1/2008): When this function is called a second time, (typically as part
            // of calling AstTests::runAllTests (SgProject*); with a modified AST,
            // the childMap has already been set and any new declaration that was added and 
            // which generated a symbol is not in the previously defined static childMap.
            // So the test above fails and we need to use the more expensive dynamic test.
               // George Vulov (4/22/2011): Restrict this test to only memory pool entries that are valid
               if (nodeFound == false && parent->get_freepointer() == AST_FileIO::IS_VALID_POINTER())
                    nodeFound = parent->isChild(node);
             }
            else
             {
            // DQ (6/6/2010): Restrict this test to only memory pool entries that are valid
               if (parent->get_freepointer() == AST_FileIO::IS_VALID_POINTER() )
               {
                // build the set (and do the test)
                   childMap[parent] = std::set<SgNode*>();
                   it = childMap.find(parent);
                   ROSE_ASSERT (it != childMap.end());

                // Later we can make this more efficient by building a set directly
                // This style is quite inefficient since we are not making use of 
                // the string type date in the pair<SgNode*,string>
#if ROSE_USE_VALGRIND
                   if (VALGRIND_CHECK_WRITABLE(parent, sizeof(SgNode))) {
                     fprintf(stderr, "Parent %p of child %p (a %s) has been deleted.\n", parent, node, node->class_name().c_str());
                   }
#endif

#if 0
                 // DQ (6/5/2010): Turn this on to support debugging of the AST File I/O support for reading files (tests/testAstFileRead.C).

                   /* DEBUGGING (RPM 2008-10-10)
                    * If the call to parent->returnDataMemberPointers() fails it could be due to the fact that the parent has been
                    * deleted without deleting its children. This can happen if the parent's definition in one of the *.C files
                    * in src/ROSETTA/src (such as binaryInstruction.C) has a call to setAutomaticGenerationOfDestructor with false
                    * to turn off the ROSETTA-generated destructor and the explicitly coded destructor does not destroy child
                    * nodes. */
                   printf ("DEBUG: node: %p = %s = %s parent: %p = %s \n",
                           node, node->class_name().c_str(), SageInterface::get_name(node).c_str(),
                           parent, parent->class_name().c_str());
#endif

                   vector<pair<SgNode*,string> > v = parent->returnDataMemberPointers();

                   for (unsigned long i = 0; i < v.size(); i++)
                      {
                     // Add the child to the set in the map
                        it->second.insert(v[i].first);

                     // DQ (10/2/2010): Debugging SgType :: type_kind  data member.
                        ROSE_ASSERT(node != NULL);
                     // ROSE_ASSERT(v[i].first != NULL);

                        if (v[i].first == node)
                             {
                               nodeFound = true;
                             }
                      }
                  }
             }

       // DQ (3/3/2007): Note that some IR nodes are not to be found in the parent list (e.g. "typedef struct {} X;")
       // The special cases are listed explicitly below.  Anything else will at some point be an error.

       // These are errors that we want to always report.
       // if ( nodeFound == false && SgProject::get_verbose() >= DIAGNOSTICS_VERBOSE_LEVEL )
          if ( nodeFound == false )
             {

               switch(node->variantT())
                  {
                    case V_SgTemplateInstantiationDecl:
                    case V_SgClassDeclaration:
                    case V_SgDerivedTypeStatement:
                       {
                      // Ignore this case, there a lots of cases where non-defining declarations 
                      // are built and they are assigned parents where they are not children.
                         break;
                       }

                    case V_SgTemplateDeclaration:
                       {
                      // Ignore this case, at least numerous non-defining declarations will fail to appear in the parent' child list.
                         break;
                       }

                 // DQ (7/23/2010): Added case of SgTypeTable
                 // case V_SgTypeTable:
                    case V_SgFunctionTypeTable:
                       {
                      // Ignore this case, the pointer to the SgFunctionTypeTable is a static data member
                      // and not returned by the returnDataMemberPointers() function on the parent (SgNode).
                         break;
                       }

                    case V_SgTypedefDeclaration:
                       {
                         SgTypedefDeclaration* typedefDeclaration = isSgTypedefDeclaration(node);

                      // By forcing the evaluation of isCompilerGenerated() we improve the performance by using short-circuit evaluation 
                         if ((typedefDeclaration->get_file_info()->isCompilerGenerated() == true) && (typedefDeclaration->get_name() == "__builtin_va_list") )
                            {
                           // This is the special case of __builtin_va_list used as a typedef (it is compiler generated and will not appear in the parent's child list).
                            }
                           else
                            {
                              ROSE_ASSERT(typedefDeclaration->get_parent() != NULL);
                              SgTemplateArgument* templateArgument = isSgTemplateArgument(typedefDeclaration->get_parent());
                              if (templateArgument != NULL)
                                 {
                                // DQ (3/6/2007): SgTypedefDeclaration can sometimes be built as part of template argument processing, 
                                // when this is done the SgTypedefDeclaration is not in the child list of any scope, it has a scope 
                                // of the template for which it is an argument and a parent which is assigned to the associated 
                                // SgTemplateArgument.  To get access to the declaration from the SgTemplateArgument one must go 
                                // through the associated typedefType.  The following is a test that should pass when this happens.
                                   SgTypedefType* typedefType = isSgTypedefType(templateArgument->get_type());
                                   ROSE_ASSERT(typedefType != NULL);
                                   ROSE_ASSERT(typedefType->get_declaration() == typedefDeclaration);
                                // printf ("Found the typedefDeclaration in the declaration of its parent's SgTypedefType in its SgTemplateArgument \n");
                                 }
                                else
                                 {
#if PRINT_DEVELOPER_WARNINGS
                                   printf ("This SgTypedefDeclaration is not in parent's child list, node: %p = %s = %s parent: %p = %s \n",
                                        node,node->class_name().c_str(),SageInterface::get_name(node).c_str(),parent,parent->class_name().c_str());
#endif
                                 }
                            }
                         break;
                       }

                    case V_SgInitializedName:
                       {
                         SgInitializedName* initializedName             = isSgInitializedName(node);
#if 0
                      // DQ (9/26/2011): Older version of code.
                         SgVarRefExp*       variableReferenceExpression = isSgVarRefExp(node->get_parent());
                         if (initializedName != NULL && variableReferenceExpression != NULL && variableReferenceExpression->get_symbol()->get_declaration() == node)
                            {
                           // This is the special case of "void foo(const char*); foo(__PRETTY_FUNCTION__);"
                           // Note that __PRETTY_FUNCTION__ is a compiler generated const char* (C string).
#if 0
                              printf ("This is a SgInitializedName %p = %s = %s with a SgVarRefExp parent = %p = %s and in this case the node is not in the child list \n",
                                   node,node->class_name().c_str(),SageInterface::get_name(node).c_str(),parent,parent->class_name().c_str());
                              printf ("variableReferenceExpression->get_symbol()->get_declaration() = %p = %s \n",
                                   variableReferenceExpression->get_symbol()->get_declaration(),
                                   variableReferenceExpression->get_symbol()->get_declaration()->class_name().c_str());
#endif
                            }
                           else
                            {
                              printf ("Warning: TestChildPointersInMemoryPool::visit(): Node is not in parent's child list, node: %p = %s = %s parent: %p = %s \n",
                                   node,node->class_name().c_str(),SageInterface::get_name(node).c_str(),parent,parent->class_name().c_str());
                            }
#else
                      // DQ (9/26/2011): Trying to handle this via a better implementation of this test.
                         if (initializedName != NULL)
                            {
                           // Check for "__PRETTY_FUNCTION__" and "__func__" since these are implicit variables and
                           // are defined in ROSE to have a parent pointing to the associated SgFunctionDefinition.
                           // This is a change where it used to point to the associated SgVarRefExp, but this can be
                           // deleted if the constant folded value is subsituted with the original expression tree.
                           // It also never made since to have it be associated with anything but the SgFunctionDefinition
                           // also both of these are handled uniformally now.  This fix permits more passing tests of
                           // the AST merge and the AST File I/O support in ROSE.  This fix is a part of the move in ROSE
                           // to support either the constant folded values (optional) or the original expression trees (default).
                              if (initializedName->get_name() == "__PRETTY_FUNCTION__" || initializedName->get_name() == "__func__")
                                 {
                                // This not is not in the child list of the parent, this is expected.
                                   ROSE_ASSERT(node->get_parent() != NULL);
                                // printf ("In TestChildPointersInMemoryPool::visit(): (__PRETTY_FUNCTION__ || __func__) node->get_parent() = %p = %s \n",node->get_parent(),node->get_parent()->class_name().c_str());
                                   ROSE_ASSERT(isSgFunctionDefinition(node->get_parent()) != NULL);
                                 }
                                else
                                 {
                                   printf ("Warning: TestChildPointersInMemoryPool::visit(): Node is not in parent's child list, node: %p = %s = %s parent: %p = %s \n",
                                        node,node->class_name().c_str(),SageInterface::get_name(node).c_str(),parent,parent->class_name().c_str());
                                 }
                            }
#endif
                         break;
                       }

                    case V_SgFunctionDeclaration:
                    case V_SgMemberFunctionDeclaration:
                    case V_SgTemplateInstantiationFunctionDecl:
                    case V_SgTemplateInstantiationMemberFunctionDecl:
                       {
                         SgFunctionDeclaration* functionDeclaration = isSgFunctionDeclaration(node);

                      // By forcing the evaluation of isCompilerGenerated() we improve the performance by using short-circuit evaluation 
                         if ( (functionDeclaration->get_file_info()->isCompilerGenerated() == true) &&
                              ( (functionDeclaration->get_name() == "__default_function_pointer_name") || (functionDeclaration->get_name() == "__default_member_function_pointer_name") ) )
                            {
                           // This is the case of a function (or member function) declaration built to support a function pointer (or member function pointer)
#if 0
                           // DQ (3/3/2007): isolated out case where we don't want to issue a warning!
                              printf ("This is a function declaration built to support a function pointer declaration and should not be in the parent list: node: %p = %s = %s parent: %p = %s = %s \n",
                                   node,node->class_name().c_str(),SageInterface::get_name(node).c_str(),parent,parent->class_name().c_str(),SageInterface::get_name(parent).c_str());
#endif
                            }
                           else
                            {
                           // DQ (3/4/2007): Constructors for class without declared constructors will have a compiler generated constructor built 
                           // internally and added to the symbol table, since it is not explicit in the source code it has a scope but the parent 
                           // is set to SgGlobal (global scope). Since the declaration deso not really exist in global scope it's parent does not 
                           // have it in it's child list.  This is an acceptable case and so we filter this specific case out.
                              if ( (functionDeclaration->get_file_info()->isCompilerGenerated() == true) && (functionDeclaration->get_specialFunctionModifier().isConstructor() == true) )
                                 {
                                // Ignore this case of a compiler generated constructor for a class without one
                                 }
                                else
                                 {
                                   SgMemberFunctionDeclaration* memberFunctionDeclaration = isSgMemberFunctionDeclaration(functionDeclaration);
                                   if (memberFunctionDeclaration != NULL)
                                      {
                                     // For member function declaration the function could be referenced before it was defined in which case if this is not the defining declaration it may not exist in the child list of the class scope.
                                     // if (memberFunctionDeclaration != memberFunctionDeclaration->get_definingDeclaration())
                                        if (memberFunctionDeclaration == memberFunctionDeclaration->get_definingDeclaration() && memberFunctionDeclaration->get_parent() == memberFunctionDeclaration->get_scope())
                                           {
                                          // This is the defining function declared inside the class, so there will be no non-defining member function 
                                          // in the class (this declaration is all that will be in the parent list).
                                          // printf ("Error: this member fucntion is the defining declaration and defined in the class so it should have been in the parent list. \n");
                                          // ROSE_ASSERT(false);
                                           }
                                          else
                                           {
                                             if (memberFunctionDeclaration != memberFunctionDeclaration->get_definingDeclaration() && memberFunctionDeclaration->get_parent() == memberFunctionDeclaration->get_scope())
                                                {
                                               // This is a non-defining declaration that is declared in the class and it should have been in the parent list.
                                               // This is currently the case for all non-definng declarations since the parent is artificially set to the class 
                                               // scope (is there a better idea of howto set it?).
                                               // printf ("Error: this member fucntion is the defining declaration and defined in the class so it should have been in the parent list. \n");
                                               // ROSE_ASSERT(false);
                                                }
                                               else
                                                {
                                               // DQ (10/12/2007): Non defining member declarations can appear outside of the class, at least if they are 
                                               // template instantiation member function declarations.  So this has been changed to a note instead of an error.

                                               // This is a defining declaration that is not defined in the parent scope.  Currently all member functions 
                                               // are assigned the class scope as a parent (independent of if they are first used in a function). So this 
                                               // case should not appear.
                                               // printf ("Error: non-defining memberFunctionDeclaration with parent not set to class scope \n");
                                                  printf ("Note: non-defining memberFunctionDeclaration with parent not set to class scope \n");
                                                  printf ("     memberFunctionDeclaration = %p = %s = %s \n",memberFunctionDeclaration,memberFunctionDeclaration->class_name().c_str(),SageInterface::get_name(memberFunctionDeclaration).c_str());
                                                  SgNode* memberFunctionDeclarationParent = memberFunctionDeclaration->get_parent();
                                                  printf ("     memberFunctionDeclaration->get_parent() = %p = %s = %s \n",memberFunctionDeclarationParent,memberFunctionDeclarationParent->class_name().c_str(),SageInterface::get_name(memberFunctionDeclarationParent).c_str());

                                                  memberFunctionDeclaration->get_startOfConstruct()->display("Note: non-defining memberFunctionDeclaration with parent not set to class scope");
                                                }
                                           }
                                      }
                                     else
                                      {
#if PRINT_DEVELOPER_WARNINGS
                                        printf ("This SgFunctionDeclaration is not in parent's child list, node: %p = %s = %s parent: %p = %s = %s \n",
                                             node,node->class_name().c_str(),SageInterface::get_name(node).c_str(),parent,parent->class_name().c_str(),SageInterface::get_name(parent).c_str());
#endif
#if 0
                                        printf ("functionDeclaration->get_definingDeclaration() = %p functionDeclaration->get_firstNondefiningDeclaration() = %p \n",
                                             functionDeclaration->get_definingDeclaration(),functionDeclaration->get_firstNondefiningDeclaration());
                                        printf ("Is this a constructor: functionDeclaration->get_specialFunctionModifier().isConstructor() = %s \n",functionDeclaration->get_specialFunctionModifier().isConstructor() ? "true" : "false");
                                        functionDeclaration->get_file_info()->display("functionDeclaration location: debug");
                                        if (functionDeclaration->get_definingDeclaration() != NULL)
                                             functionDeclaration->get_definingDeclaration()->get_file_info()->display("functionDeclaration defining location: debug");
                                        if (functionDeclaration->get_firstNondefiningDeclaration() != NULL)
                                             functionDeclaration->get_firstNondefiningDeclaration()->get_file_info()->display("functionDeclaration first non-defining location: debug");
#endif
                                      }
                                 }
                            }
                         break;
                       }

                    case V_SgVariableSymbol:
                       {
                         SgVariableSymbol* variableSymbol = isSgVariableSymbol(node);
                      // SgInitializedName* initializedName             = isSgInitializedName(variableSymbol->get_declaration());
                         SgInitializedName* initializedName             = variableSymbol->get_declaration();
                      // if (initializedName != NULL && initializedName->get_file_info()->isCompilerGenerated() == true && initializedName->get_name() == "__PRETTY_FUNCTION__")
                         if ( initializedName != NULL && initializedName->get_file_info()->isCompilerGenerated() == true && (initializedName->get_name() == "__PRETTY_FUNCTION__" || initializedName->get_name() == "__func__") )
                            {
                           // This is the special case of the SgVariableSymbol generated for "void foo(const char*); foo(__PRETTY_FUNCTION__);"
                           // Note that __PRETTY_FUNCTION__ is a compiler generated const char* (C string).
#if 0
                              printf ("This is a SgVariableSymbol %p = %s = %s and in this case the SgVariableSymbol is not in the child list of the parent symbol table \n",
                                   variableSymbol,variableSymbol->class_name().c_str(),SageInterface::get_name(variableSymbol).c_str());
#endif
                            }
                           else
                            {
                              printf ("Warning: TestChildPointersInMemoryPool::visit(). SgVariableSymbol is not in parent's child list, node: %p = %s = %s parent: %p = %s \n",
                                   node,node->class_name().c_str(),SageInterface::get_name(node).c_str(),parent,parent->class_name().c_str());
                            }
                         break;
                       }

                    case V_SgClassSymbol:
                       {
                         SgClassSymbol* classSymbol = isSgClassSymbol(node);
                         SgClassDeclaration* classDeclaration = classSymbol->get_declaration();

                      // DQ (3/3/2007): This is always a case we want to warn about!
                         printf ("SgClassSymbol is not in parent's child list, node: %p = %s = %s parent: %p = %s = %s \n",
                              node,node->class_name().c_str(),SageInterface::get_name(node).c_str(),parent,parent->class_name().c_str(),SageInterface::get_name(parent).c_str());
                         classDeclaration->get_file_info()->display("case V_SgClassSymbol: location: debug");
                         break;
                       }

                    case V_SgFunctionSymbol:
                       {
                         SgFunctionSymbol* functionSymbol = isSgFunctionSymbol(node);
                         SgFunctionDeclaration* functionDeclaration = functionSymbol->get_declaration();

                      // DQ (3/3/2007): This is always a case we want to warn about!
                         printf ("SgFunctionSymbol is not in parent's child list, node: %p = %s = %s parent: %p = %s = %s \n",
                              node,node->class_name().c_str(),SageInterface::get_name(node).c_str(),parent,parent->class_name().c_str(),SageInterface::get_name(parent).c_str());
                         functionDeclaration->get_file_info()->display("case V_SgFunctionSymbol: location: debug");
                         break;
                       }

                    case V_SgStorageModifier:
                       {
                         SgStorageModifier* storageModifier = isSgStorageModifier(node);
                         SgInitializedName* initializedName = isSgInitializedName(storageModifier->get_parent());
                         if (initializedName != NULL)
                            {
                              printf ("SgStorageModifier is not in parent's child list, SgInitializedName: %p = %s = %s parent: %p = %s = %s \n",
                                   storageModifier,storageModifier->class_name().c_str(),SageInterface::get_name(storageModifier).c_str(),
                                   initializedName,initializedName->class_name().c_str(),SageInterface::get_name(initializedName).c_str());
                              SgNode* parent1 = initializedName->get_parent();
                              printf ("parent1 IR node = %p = %s \n",parent1,parent1->class_name().c_str());
                              SgNode* parent2 = parent1->get_parent();
                              printf ("parent2 IR node = %p = %s \n",parent2,parent2->class_name().c_str());
                              SgNode* parent3 = parent2->get_parent();
                              printf ("parent3 IR node = %p = %s \n",parent3,parent3->class_name().c_str());
                              SgNode* parent4 = parent3->get_parent();
                              printf ("parent4 IR node = %p = %s \n",parent4,parent4->class_name().c_str());
                              initializedName->get_file_info()->display("case V_SgStorageModifier: location: debug");
                            }
                           else
                            {
                           // DQ (3/3/2007): This is always a case we want to warn about!
                              printf ("SgStorageModifier is not in parent's child list, node: %p = %s = %s parent: %p = %s \n",
                                   node,node->class_name().c_str(),SageInterface::get_name(node).c_str(),parent,parent->class_name().c_str());
                            }
                         break;
                       }

                    case V_SgTemplateArgument:
                       {
                         SgTemplateArgument* templateArgument = isSgTemplateArgument(node);
                         SgTemplateInstantiationDecl* templateInstantiationDecl = isSgTemplateInstantiationDecl(templateArgument->get_parent());
                         if (templateInstantiationDecl != NULL)
                            {
                           // DQ (3/6/2007): This is somwthing to investigate.
// DQ (5/25/2013): Commented out for now, too much output spew.
// #ifdef ROSE_DEBUG_NEW_EDG_ROSE_CONNECTION
#if 0
                              printf ("SgTemplateArgument is not in parent's child list, node: %p = %s = %s parent: %p = %s = %s \n",
                                   node,node->class_name().c_str(),SageInterface::get_name(node).c_str(),parent,parent->class_name().c_str(),SageInterface::get_name(parent).c_str());
                              printf ("templateInstantiationDecl->get_definingDeclaration() = %p templateInstantiationDecl->get_firstNondefiningDeclaration() = %p \n",
                                   templateInstantiationDecl->get_definingDeclaration(),templateInstantiationDecl->get_firstNondefiningDeclaration());
                           // templateInstantiationDecl->get_file_info()->display("case V_SgTemplateArgument: location: debug");
#endif
                            }
                           else
                            {
                           // DQ (3/6/2007): This is always a case we want to warn about!
#ifdef ROSE_DEBUG_NEW_EDG_ROSE_CONNECTION
                              printf ("SgTemplateArgument is not in parent's child list, node: %p = %s = %s parent: %p = %s = %s \n",
                                   node,node->class_name().c_str(),SageInterface::get_name(node).c_str(),parent,parent->class_name().c_str(),SageInterface::get_name(parent).c_str());
#endif
                            }
                         break;
                       }

                    case V_SgTypedefSeq:
                       {
#if PRINT_DEVELOPER_WARNINGS
                         SgTypedefSeq* typedefSequence = isSgTypedefSeq(node);
                         SgNode* parent = typedefSequence->get_parent();
                         SgNode* parentParent = parent->get_parent();

                         printf ("Node is not in parent's child list, typedefSequence = %p parent = %p = %s parentParent = %p \n",typedefSequence,parent,parent->class_name().c_str(),parentParent);
#endif
                         break;
                       }

                 // DQ (6/13/2007): Added case to avoid warnings where Sg_File_Info objects are used in comments and cpp directives.
                    case V_Sg_File_Info:
                       {
                         Sg_File_Info* fileInfo = isSg_File_Info(node);
                         SgNode* parent = fileInfo->get_parent();
                      // if (parent == NULL && fileInfo->isCommentOrDirective() == true)
                         if (fileInfo->isCommentOrDirective() == true)
                               {
                              // This is the one case where the parent will always be NULL, it is OK.
                               }
                              else
                               {
                                 ROSE_ASSERT(parent != NULL);
#if PRINT_DEVELOPER_WARNINGS
                                 SgNode* parentParent = parent->get_parent();

                              // DQ (10/22/2007): Modified to put out the class name of the parentParent (not tested).
                                 printf ("Node is not in parent's child list, fileInfo = %p parent = %p = %s parentParent = %p = %s \n",
                                      fileInfo,parent,parent->class_name().c_str(),parentParent,parentParent == NULL ? "NULL" : parentParent->class_name().c_str());
#endif
                               }
                         break;
                       }

                    default:
                       {
                      // In the default case we issue a warning ...
#if PRINT_DEVELOPER_WARNINGS
                         printf ("Node is not in parent's child list (default case), node: %p = %s = %s parent: %p = %s \n",
                              node,node->class_name().c_str(),SageInterface::get_name(node).c_str(),parent,parent->class_name().c_str());
#endif
                       }
                  }

            // Additional information!
               if ( SgProject::get_verbose() >= DIAGNOSTICS_VERBOSE_LEVEL+1 )
                  {
                 // DQ (1/22/2008): Detect the case where node is a Sg_File_Info IR nodes (which should not have a valid get_file_info() pointer)
                    Sg_File_Info* fileInfo = isSg_File_Info(node);
                    if (node->get_file_info() == NULL)
                       {
                      // DQ (5/17/2008): It is OK for a SgSymbol to have a NULL fileInfo pointer
                      // DQ (1/22/2008): Ignore that the get_file_info() for a Sg_File_Info IR node is NULL
                      // if (fileInfo == NULL && isSgType(node) == NULL )
                         if (fileInfo == NULL && (isSgType(node) == NULL && isSgSymbol(node) == NULL))
                              printf ("Warning: node->get_file_info() is NULL on node = %p = %s \n",node,node->class_name().c_str());
                       }
                      else
                       {
                      // node->get_file_info()->display("node location: debug");
                         ROSE_ASSERT( fileInfo == NULL );
                       }
                 // ROSE_ASSERT(node->get_file_info() != NULL);

                    if (parent != NULL)
                       {
                         if (parent->get_file_info() == NULL)
                            {
                           // DQ (5/17/2008): It is OK for a SgSymbol to have a parent which is a symbol table without a valid fileInfo pointer
                           // DQ (1/22/2008): Ignore SgType IR nodes (since they never have a valid get_file_info())
                           // if (isSgType(parent) == NULL )
                              if (isSgType(parent) == NULL && isSgSymbolTable(parent) == NULL)
                                   printf ("Warning: parent->get_file_info() is NULL on node = %p = %s \n",parent,parent->class_name().c_str());
                            }
                           else
                            {
                           // parent->get_file_info()->display("parent location: debug");
                            }
                       }
                      else
                       {
                         printf ("Warning: parent of node->get_file_info() is NULL on node = %p = %s \n",node,node->class_name().c_str());
                       }
                  }

            // DQ (9/14/2006): This causes the ROSE/tests/roseTests/astMergeTests/testMerge.C test to fail!
            // cout << node->unparseToString() << endl;
            // cout << endl;
             }
        }
   }


void
TestFirstNondefiningDeclarationsForForwardMarking::test()
   {
      TestFirstNondefiningDeclarationsForForwardMarking t;
      t.traverseMemoryPool();
   }


void
TestFirstNondefiningDeclarationsForForwardMarking::visit( SgNode* node)
   {
     SgDeclarationStatement* declaration = isSgDeclarationStatement(node);
     if (declaration != NULL)
        {
          SgDeclarationStatement* firstDefiningDeclaration = declaration->get_firstNondefiningDeclaration();
          if(firstDefiningDeclaration->isForward() == true)
             {
               printf ("Error: firstDefiningDeclaration->isForward() == true: node = %p = %s = %s \n",
                    node,node->class_name().c_str(),SageInterface::get_name(node).c_str());
               firstDefiningDeclaration->get_file_info()->display("Error: firstDefiningDeclaration->isForward() == true: debug");
             }
          ROSE_ASSERT(firstDefiningDeclaration->isForward() == false);
        }
   }





void
TestMappingOfDeclarationsInMemoryPoolToSymbols::test()
   {
      TestMappingOfDeclarationsInMemoryPoolToSymbols t;
      t.traverseMemoryPool();
   }

#if 0
// DQ (7/22/2007): This should be a member function of SgDeclarationStatement
bool hasAssociatedSymbol(SgDeclarationStatement* declarationStatement)
   {
     bool returnValue = true;

  // SgFunctionParameterList should likely not even be a declaration, but at least it has 
  // not associated symbol in the symbol table. SgVariableDeclaration contain a list of
  // SgInitializedName objects and those have associated symbols, the SgVariableDeclaration
  // does not have an associated symbol.
     if (isSgFunctionParameterList(declarationStatement) != NULL || 
         isSgCtorInitializerList(declarationStatement)   != NULL ||
         isSgPragmaDeclaration(declarationStatement)   != NULL ||
         isSgVariableDeclaration(declarationStatement)   != NULL ||
         isSgVariableDefinition(declarationStatement)    != NULL )
        {
          returnValue = false;
        }

     return returnValue;
   }
#endif

void
TestMappingOfDeclarationsInMemoryPoolToSymbols::visit( SgNode* node)
   {
     SgDeclarationStatement* declarationStatement = isSgDeclarationStatement(node);

  // Note: not all declarations have an associated symbol
     if (declarationStatement != NULL && declarationStatement->hasAssociatedSymbol() == true)
        {
#if 0
          printf ("This is a declarationStatement = %p = %s = %s \n",
               declarationStatement,declarationStatement->class_name().c_str(),SageInterface::get_name(declarationStatement).c_str());
          ROSE_ASSERT(declarationStatement->get_scope() != NULL);
          printf ("   The scope is = %p = %s = %s \n",
               declarationStatement->get_scope(),declarationStatement->get_scope()->class_name().c_str(),SageInterface::get_name(declarationStatement->get_scope()).c_str());
#endif

       // printf ("Exiting to test this! \n");
       // ROSE_ASSERT(false);


// DQ (8/1/2007): Temp control of use of this test
#if 0
          SgSymbol* symbol = declarationStatement->get_symbol_from_symbol_table();
          if (symbol == NULL)
             {
#if 0
               printf ("symbol not found for declarationStatement = %p, looking at firstNondefiningDeclaration \n",declarationStatement);
#endif
               SgDeclarationStatement* firstNondefiningDeclaration = declarationStatement->get_firstNondefiningDeclaration();
               if (firstNondefiningDeclaration != NULL)
                    symbol = firstNondefiningDeclaration->get_symbol_from_symbol_table();

               if (symbol == NULL)
                  {
                    SgDeclarationStatement* definingDeclaration = declarationStatement->get_definingDeclaration();
#if 1
                    printf ("symbol not found for firstNondefiningDeclaration = %p, looking at firstNondefiningDeclaration \n",firstNondefiningDeclaration);
                    if (firstNondefiningDeclaration != NULL)
                       {
                         printf ("     firstNondefiningDeclaration = %p = %s = %s \n",
                              firstNondefiningDeclaration,firstNondefiningDeclaration->class_name().c_str(),SageInterface::get_name(firstNondefiningDeclaration).c_str());
                         printf ("     definingDeclaration = %p \n",definingDeclaration);
                         firstNondefiningDeclaration->get_startOfConstruct()->display("firstNondefiningDeclaration: debug");
                       }
#endif
                    if (definingDeclaration != NULL)
                         symbol = definingDeclaration->get_symbol_from_symbol_table();

                 // DQ (7/30/2007): This is an exception to this rule!
                 // ROSE_ASSERT(symbol != NULL);
                    ROSE_ASSERT(symbol != NULL || SageInterface::get_name(firstNondefiningDeclaration) == "__default_member_function_pointer_name");
                  }
            // ROSE_ASSERT(symbol != NULL);
               ROSE_ASSERT(symbol != NULL || SageInterface::get_name(declarationStatement) == "__default_member_function_pointer_name");
             }

       // ROSE_ASSERT(symbol != NULL);
          ROSE_ASSERT(symbol != NULL || SageInterface::get_name(declarationStatement) == "__default_member_function_pointer_name");

          SgDeclarationStatement* declarationAssociatedWithSymbol = NULL;

       // DQ (7/4/2007): New function to refactor code and provide basis for internal testing.
          declarationAssociatedWithSymbol = declarationStatement->get_declaration_associated_with_symbol();
       // ROSE_ASSERT(declarationAssociatedWithSymbol != NULL);
          ROSE_ASSERT(declarationAssociatedWithSymbol != NULL || SageInterface::get_name(declarationStatement) == "__default_member_function_pointer_name");

       // DQ (7/5/2007): Test that we can get a symbol (this should not pass for all declarations).
       // ROSE_ASSERT(declarationAssociatedWithSymbol->get_symbol_from_symbol_table() != NULL);
          ROSE_ASSERT(declarationAssociatedWithSymbol != NULL || SageInterface::get_name(declarationStatement) == "__default_member_function_pointer_name");

       // Test that we can always find a symbol (this should always pass).
          if (isSgVariableDeclaration(declarationStatement) == NULL && 
              isSgVariableDefinition(declarationStatement)  == NULL && 
              isSgPragmaDeclaration(declarationStatement)   == NULL &&
              isSgMemberFunctionDeclaration(declarationStatement) == NULL || SageInterface::get_name(declarationStatement) != "__default_member_function_pointer_name")
             {
               ROSE_ASSERT(declarationStatement->search_for_symbol_from_symbol_table() != NULL);
             }

// DQ (8/1/2007): Temp control of use of this test
#endif
        }
   }



void
TestLValueExpressions::visit ( SgNode* node )
   {
  // DQ (1/12/2008): Test the get_lvalue() member function which is common on expressions.
  // printf ("In TestLValueExpressions::visit(): node = %s \n",node->class_name().c_str());

     SgExpression* expression = isSgExpression(node);
     if (expression != NULL)
        {
#if 0
          printf ("TestLValueExpressions::visit(): calling expression->get_lvalue() on expression = %p = %s \n",expression,expression->class_name().c_str());
#endif
          SgBinaryOp* binaryOperator = isSgBinaryOp(expression);

          if (binaryOperator != NULL)
             {
               switch (expression->variantT())
                  {
                 // IR nodes that have an l-value
                    case V_SgAssignOp:
                    case V_SgAndAssignOp:
                    case V_SgDivAssignOp:
                    case V_SgIorAssignOp:
                    case V_SgLshiftAssignOp:
                    case V_SgMinusAssignOp:
                    case V_SgModAssignOp:
                    case V_SgMultAssignOp:
                    case V_SgPlusAssignOp:
                    case V_SgRshiftAssignOp:
                    case V_SgXorAssignOp:
                       {
                         SgExpression* lhs = binaryOperator->get_lhs_operand();
                         ROSE_ASSERT(lhs != NULL);

                      // DQ (1/22/2008): Jeremiah has provided a patch for this.
                      // This used to be violated by the ROSE/tests/roseTests/astInliningTests/pass16.C test code!
                      // This is now violated by the ./preTest /home/dquinlan/ROSE/NEW_ROSE/tests/roseTests/programTransformationTests/pass1.C test code!
                         if (lhs->get_lvalue() == false)
                            {
                              printf ("ERROR (lvalue for Assign operator not marked): for lhs = %p = %s = %s in binary expression = %s \n",
                                   lhs,lhs->class_name().c_str(),SageInterface::get_name(lhs).c_str(),expression->class_name().c_str());
                              binaryOperator->get_startOfConstruct()->display("Error for lhs: lhs->get_lvalue() == true: debug");
                            }

                      // I don't want to comment this out, it is always set correctly except in the inlining transformation!
                      // It now passes the inliner tests, but fails in the tests/roseTests/programTransformationTests, so I
                      // have to comment it out again!
                         ROSE_ASSERT(lhs->get_lvalue() == true);
                         break;
                       }

                    case V_SgDotExp:
                    case V_SgArrowExp:
                       {
                         SgExpression* lhs = binaryOperator->get_lhs_operand();
                         ROSE_ASSERT(lhs != NULL);
#if WARN_ABOUT_ATYPICAL_LVALUES
                         printf ("L-value test for SgBinaryOp = %s: not clear how to assert value -- lhs->get_lvalue() = %s \n",binaryOperator->class_name().c_str(),lhs->get_lvalue() ? "true" : "false");
#endif
                      // ROSE_ASSERT(lhs->get_lvalue() == true);
                         break;
                       }

                    default:
                       {
                      // Make sure that the lhs is not an L-value
                         SgExpression* lhs = binaryOperator->get_lhs_operand();
                         ROSE_ASSERT(lhs != NULL);

#if WARN_ABOUT_ATYPICAL_LVALUES
                         if (lhs->get_lvalue() == true)
                            {
                              printf ("Error for lhs = %p = %s = %s in binary expression = %s \n",
                                   lhs,lhs->class_name().c_str(),SageInterface::get_name(lhs).c_str(),expression->class_name().c_str());
                              binaryOperator->get_startOfConstruct()->display("Error for lhs: lhs->get_lvalue() == true: debug");
                            }
#endif
                      // ROSE_ASSERT(lhs->get_lvalue() == false);
                       }
                  }

               SgExpression* rhs = binaryOperator->get_rhs_operand();
               ROSE_ASSERT(rhs != NULL);

#if WARN_ABOUT_ATYPICAL_LVALUES
               if (rhs->get_lvalue() == true)
                  {
                    printf ("Error for rhs = %p = %s = %s in binary expression = %s \n",
                         rhs,rhs->class_name().c_str(),SageInterface::get_name(rhs).c_str(),expression->class_name().c_str());
                    binaryOperator->get_startOfConstruct()->display("Error for rhs: rhs->get_lvalue() == true: debug");
                  }
#endif
            // ROSE_ASSERT(rhs->get_lvalue() == false);
             }
          
          SgUnaryOp* unaryOperator = isSgUnaryOp(expression);
          if (unaryOperator != NULL)
             {
               switch (expression->variantT())
                  {
                 // IR nodes that should have a valid lvalue
                 // What about SgAddressOfOp?

                    case V_SgMinusMinusOp:
                    case V_SgPlusPlusOp:
                       {
                         SgExpression* operand = unaryOperator->get_operand();
                         ROSE_ASSERT(operand != NULL);

#if WARN_ABOUT_ATYPICAL_LVALUES
                      // if (operand->get_lvalue() == true)
                         if (operand->get_lvalue() == false)
                            {
                              printf ("Error for operand = %p = %s = %s in unary expression (SgMinusMinusOp or SgPlusPlusOp) = %s \n",
                                   operand,operand->class_name().c_str(),SageInterface::get_name(operand).c_str(),expression->class_name().c_str());
                              unaryOperator->get_startOfConstruct()->display("Error for operand: operand->get_lvalue() == true: debug");
                            }
#endif
                      // ROSE_ASSERT(operand->get_lvalue() == false);
                         ROSE_ASSERT(operand->get_lvalue() == true);
                         break;
                       }

                    case V_SgThrowOp:
                       {
#if WARN_ABOUT_ATYPICAL_LVALUES
                      // Note that the gnu " __throw_exception_again;" can cause a SgThrowOp to now have an operand!
                         SgExpression* operand = unaryOperator->get_operand();
                         if (operand == NULL)
                            {
                              printf ("Warning: operand == NULL in SgUnaryOp = %s (likely caused by __throw_exception_again) \n",expression->class_name().c_str());
                           // unaryOperator->get_startOfConstruct()->display("Error: operand == NULL in SgUnaryOp: debug");
                            }
#endif
                      // ROSE_ASSERT(operand != NULL);
                         break;
                       }

                 // Added to address problem on Qing's machine using g++ 4.0.2
                    case V_SgNotOp:

                 // These are where some error occur.  I want to isolate then so that I know the current status of where lvalues are not marked correctly!
                    case V_SgPointerDerefExp:
                    case V_SgCastExp:
                    case V_SgMinusOp:
                    case V_SgBitComplementOp:
                 // case V_SgPlusOp:
                       {
                         SgExpression* operand = unaryOperator->get_operand();
                         ROSE_ASSERT(operand != NULL);

#if WARN_ABOUT_ATYPICAL_LVALUES
                      // Most of the time this is false, we only want to know when it is true
                         if (operand->get_lvalue() == true)
                            {
                              printf ("L-value test for SgUnaryOp = %s: not clear how to assert value -- operand->get_lvalue() = %s \n",unaryOperator->class_name().c_str(),operand->get_lvalue() ? "true" : "false");
                           // unaryOperator->get_startOfConstruct()->display("L-value test for SgUnaryOp: operand->get_lvalue() == true: debug");
                            }
#endif
                      // ROSE_ASSERT(operand->get_lvalue() == false);
                         break;
                       }

                    default:
                       {
                         SgExpression* operand = unaryOperator->get_operand();
                         ROSE_ASSERT(operand != NULL);

#if WARN_ABOUT_ATYPICAL_LVALUES
                         if (operand->get_lvalue() == true)
                            {
                              printf ("Error for operand = %p = %s = %s in unary expression = %s \n",
                                   operand,operand->class_name().c_str(),SageInterface::get_name(operand).c_str(),expression->class_name().c_str());
                              unaryOperator->get_startOfConstruct()->display("Error for operand: operand->get_lvalue() == true: debug");
                            }
#endif
                         ROSE_ASSERT(operand->get_lvalue() == false);
                       }          
                  }
             }
        }
   }




void
TestMultiFileConsistancy::test()
   {
  // DQ (2/23/2009): Note that AST Merge might fail this test...

     if ( SgProject::get_verbose() >= DIAGNOSTICS_VERBOSE_LEVEL )
          cout << "Test declarations for file consistancy (tests outlining in a separate file) started." << endl;

        {
          TimingPerformance timer ("Test declarations for file consistancy:");

          TestMultiFileConsistancy t;
          t.traverseMemoryPool();
        }

     if ( SgProject::get_verbose() >= DIAGNOSTICS_VERBOSE_LEVEL )
          cout << "Test declarations for file consistancy finished." << endl;
   }


void
TestMultiFileConsistancy::visit( SgNode* node)
   {
  // DQ (2/23/2009): added testing to support outlining to a separate file.
  // This test is helpful for the outlining to a separate file, where we want to make sure 
  // that the transformations required do not build a locally inconsistant AST for each file.
     SgDeclarationStatement* declaration = isSgDeclarationStatement(node);

     if (declaration != NULL)
        {
          SgDeclarationStatement* firstDefiningDeclaration = declaration->get_firstNondefiningDeclaration();
#if 1
          ROSE_ASSERT(declaration != NULL);
       // ROSE_ASSERT(declaration->get_firstNondefiningDeclaration() != NULL);
          if (firstDefiningDeclaration != NULL)
             {
               ROSE_ASSERT(declaration->get_scope() != NULL);
               SgSourceFile* declarationFile              = TransformationSupport::getSourceFile(declaration);
               SgSourceFile* declarationScopeFile         = TransformationSupport::getSourceFile(declaration->get_scope());
               SgSourceFile* firstDefiningDeclarationFile = TransformationSupport::getSourceFile(firstDefiningDeclaration);
               if (declarationScopeFile != firstDefiningDeclarationFile || declarationFile != firstDefiningDeclarationFile)
                  {
#if 0
                 // DQ (3/4/2009): Supporess the output here so we can pass the tests in tests/CompilerOptionsTests/testForSpuriousOutput
                    printf ("TestMultiFileConsistancy::visit(): declaration              = %p = %s = %s \n",declaration,declaration->class_name().c_str(),SageInterface::get_name(declaration).c_str());
                    printf ("TestMultiFileConsistancy::visit(): declaration->get_scope() = %p = %s = %s \n",declaration->get_scope(),declaration->get_scope()->class_name().c_str(),SageInterface::get_name(declaration->get_scope()).c_str());
                    printf ("TestMultiFileConsistancy::visit(): firstDefiningDeclaration = %p = %s = %s \n",firstDefiningDeclaration,firstDefiningDeclaration->class_name().c_str(),SageInterface::get_name(firstDefiningDeclaration).c_str());
                    printf ("TestMultiFileConsistancy::visit(): firstDefiningDeclaration = %p = %s = %s \n",firstDefiningDeclaration,firstDefiningDeclaration->class_name().c_str(),SageInterface::get_name(firstDefiningDeclaration).c_str());

                 // DQ (3/3/2009): Some template arguments are setting off these new tests (e.g. test2004_35.C), need to look into this.
                    if (declarationFile != NULL)
                         printf ("TestMultiFileConsistancy::visit(): declarationFile              = %p = %s = %s \n",declarationFile,declarationFile->class_name().c_str(),SageInterface::get_name(declarationFile).c_str());
                    if (declarationScopeFile != NULL)
                         printf ("TestMultiFileConsistancy::visit(): declarationScopeFile         = %p = %s = %s \n",declarationScopeFile,declarationScopeFile->class_name().c_str(),SageInterface::get_name(declarationScopeFile).c_str());
                    if (firstDefiningDeclarationFile != NULL)
                         printf ("TestMultiFileConsistancy::visit(): firstDefiningDeclarationFile = %p = %s = %s \n",firstDefiningDeclarationFile,firstDefiningDeclarationFile->class_name().c_str(),SageInterface::get_name(firstDefiningDeclarationFile).c_str());
#endif
                  }
#if 0
            // DQ (3/3/2009): Some template arguments are setting off these new tests (e.g. test2004_35.C), need to look into this.
               ROSE_ASSERT(declarationFile == firstDefiningDeclarationFile);

            // DQ (3/3/2009): Some template arguments are setting off these new tests (e.g. test2004_35.C), need to look into this.
               if (firstDefiningDeclarationFile != NULL)
                    ROSE_ASSERT(declarationScopeFile == firstDefiningDeclarationFile);
#endif
             }
#if 0
       // DQ (3/3/2009): Some template arguments are setting off these new tests (e.g. test2004_35.C), need to look into this.
          if (firstDefiningDeclaration != NULL)
             {
               ROSE_ASSERT(TransformationSupport::getSourceFile(firstDefiningDeclaration) == TransformationSupport::getSourceFile(firstDefiningDeclaration->get_firstNondefiningDeclaration()));
               ROSE_ASSERT(TransformationSupport::getSourceFile(firstDefiningDeclaration->get_scope()) == TransformationSupport::getSourceFile(firstDefiningDeclaration->get_firstNondefiningDeclaration()));
             }
#endif
#if 0
       // DQ (3/3/2009): Some template arguments are setting off these new tests (e.g. test2004_35.C), need to look into this.
          SgDeclarationStatement* definingDeclaration      = declaration->get_definingDeclaration();
          if (definingDeclaration != NULL)
             {
               SgDeclarationStatement* alt_firstDefiningDeclaration = definingDeclaration->get_firstNondefiningDeclaration();
               if (alt_firstDefiningDeclaration != NULL)
                  {
                    ROSE_ASSERT(TransformationSupport::getSourceFile(definingDeclaration) == TransformationSupport::getSourceFile(definingDeclaration->get_firstNondefiningDeclaration()));
                    ROSE_ASSERT(TransformationSupport::getSourceFile(definingDeclaration->get_scope()) == TransformationSupport::getSourceFile(definingDeclaration->get_firstNondefiningDeclaration()));

                    ROSE_ASSERT(TransformationSupport::getSourceFile(alt_firstDefiningDeclaration) == TransformationSupport::getSourceFile(alt_firstDefiningDeclaration->get_firstNondefiningDeclaration()));
                    ROSE_ASSERT(TransformationSupport::getSourceFile(alt_firstDefiningDeclaration->get_scope()) == TransformationSupport::getSourceFile(alt_firstDefiningDeclaration->get_firstNondefiningDeclaration()));
                  }
             }
#endif
#endif
        }
   }



BuildListOfConnectedNodesInAST::BuildListOfConnectedNodesInAST(set<SgNode*> & s)
   : nodeSet(s)
   {
   }

void
BuildListOfConnectedNodesInAST::visit(SgNode * node)
   {
  // printf ("Node = %p = %s \n",node,node->class_name().c_str());

     if (nodeSet.find(node) == nodeSet.end())
        {
       // Not found in the set, add to the set and call visit function on all children.
#if 0
          printf ("Adding to nodeSet = %p = %s \n",node,node->class_name().c_str());
#endif
          nodeSet.insert(node);

          typedef vector<pair<SgNode*,string> > DataMemberMapType;
          DataMemberMapType dataMemberMap = node->returnDataMemberPointers();

          DataMemberMapType::iterator i = dataMemberMap.begin();
          while (i != dataMemberMap.end())
             {
            // Ignore the parent pointer since it will be reset differently if required
               SgNode* childPointer = i->first;
               string  debugString  = i->second;

               if (childPointer != NULL)
                  {
                 // printf ("visit node = %p = %s on edge %s found child %p = %s \n",node,node->class_name().c_str(),debugString.c_str(),childPointer,childPointer->class_name().c_str());

                 // Make the recursive call
                    visit(childPointer);

                    SgLocatedNode* locatedNode = isSgLocatedNode(childPointer);
                    if (locatedNode != NULL)
                       {
                         AttachedPreprocessingInfoType* comments = locatedNode->getAttachedPreprocessingInfo();

                         if (comments != NULL)
                            {
                           // printf ("Found attached comments (at %p of type: %s): \n",locatedNode,locatedNode->sage_class_name());
                              AttachedPreprocessingInfoType::iterator i;
                              for (i = comments->begin(); i != comments->end(); i++)
                                 {
                                   ROSE_ASSERT ( (*i) != NULL );
                                   visit((*i)->get_file_info());

#if 0
                                   printf ("          Attached Comment (relativePosition=%s): %s\n",
                                        ((*i)->getRelativePosition() == PreprocessingInfo::before) ? "before" : "after",
                                        (*i)->getString().c_str());
                                   printf ("Comment/Directive getNumberOfLines = %d getColumnNumberOfEndOfString = %d \n",(*i)->getNumberOfLines(),(*i)->getColumnNumberOfEndOfString());
                                        (*i)->get_file_info()->display("comment/directive location");
#endif
                                 }
                            }
                       }
                  }
               i++;
             }
        }
       else
        {
       // Found in the set, nothing to do.
        }
   }

BuildListOfNodesInAST::BuildListOfNodesInAST(const set<SgNode*> & s1, set<SgNode*> & s2)
   : constNodeSet(s1), nodeSet(s2)
   {
   }

void
BuildListOfNodesInAST::visit(SgNode * node)
   {
     ROSE_ASSERT(node != NULL);
     ROSE_ASSERT(nodeSet.find(node) == nodeSet.end());

     if (constNodeSet.find(node) == constNodeSet.end())
        {
          SgNode* parent = node->get_parent();
          string parentName = parent == NULL ? "null" : parent->class_name();

          printf ("Node not found %p = %s (parent = %p = %s)\n",node,node->class_name().c_str(),parent,parentName.c_str());

#if 1
          Sg_File_Info* fileInfo = isSg_File_Info(node);
          if (fileInfo != NULL)
             {
            // This will help us know where this came from.
               fileInfo->display("Node disconected from AST");
             }
#endif
          printf ("Deleting %p = %s (parent = %p = %s)\n",node,node->class_name().c_str(),parent,parentName.c_str());
          delete node;
        }

     nodeSet.insert(node);
   }

void
TestForDisconnectedAST::test(SgNode * node)
   {
  // DQ (3/7/2010): Identify the fragments of the AST that are disconnected.

     if ( SgProject::get_verbose() >= DIAGNOSTICS_VERBOSE_LEVEL )
          cout << "Test declarations for disconnected parts of the AST started." << endl;

     set<SgNode*> AST_set;
     set<SgNode*> All_IR_Nodes_set;

        {
          TimingPerformance timer ("Test for disconnected parts of the AST:");

             {
               TimingPerformance timer ("Test for disconnected parts of the AST:");

               BuildListOfConnectedNodesInAST t1 (AST_set);

            // Traverse the global function type table to preload the AST_set
               t1.visit(SgNode::get_globalFunctionTypeTable()); // SgFunctionTypeTable

               t1.traverse(node,preorder);
             }

             {
               TimingPerformance timer ("Test for disconnected parts of the AST:");

               BuildListOfNodesInAST t1(AST_set,All_IR_Nodes_set);
               t1.traverseMemoryPool();
             }

          if (AST_set.size() != All_IR_Nodes_set.size())
             {
               printf ("AST_set          = %zu \n",AST_set.size());
               printf ("All_IR_Nodes_set = %zu \n",All_IR_Nodes_set.size());
             }
        }

     if ( SgProject::get_verbose() >= DIAGNOSTICS_VERBOSE_LEVEL )
          cout << "Test declarations for disconnected parts of the AST finished." << endl;
   }


void
MemoryCheckingTraversalForAstFileIO::visit ( SgNode* node )
   {
     ROSE_ASSERT(node != NULL);
  // printf ("MemoryCheckingTraversalForAstFileIO::visit: node = %s \n",node->class_name().c_str());
     ROSE_ASSERT(node->get_freepointer() == AST_FileIO::IS_VALID_POINTER());
     node->checkDataMemberPointersIfInMemoryPool();
   }




TestForProperLanguageAndSymbolTableCaseSensitivity_InheritedAttribute::
TestForProperLanguageAndSymbolTableCaseSensitivity_InheritedAttribute(bool b)
   : sourceFile(NULL), 
     caseInsensitive(b)
   {
   }

TestForProperLanguageAndSymbolTableCaseSensitivity_InheritedAttribute::
TestForProperLanguageAndSymbolTableCaseSensitivity_InheritedAttribute(const TestForProperLanguageAndSymbolTableCaseSensitivity_InheritedAttribute & X)
   {
     sourceFile      = X.sourceFile;
     caseInsensitive = X.caseInsensitive; 
   }

TestForProperLanguageAndSymbolTableCaseSensitivity_InheritedAttribute
TestForProperLanguageAndSymbolTableCaseSensitivity::evaluateInheritedAttribute(SgNode* node, TestForProperLanguageAndSymbolTableCaseSensitivity_InheritedAttribute inheritedAttribute)
   {
  // The default is to make all symbol tables (scopes) case sensitive, and then detect use of Fortran 
  // files (SgSourceFile IR nodes) and make all of their symbol tables (scopes) case insensitive.
     TestForProperLanguageAndSymbolTableCaseSensitivity_InheritedAttribute return_inheritedAttribute(inheritedAttribute);

     SgSourceFile* sourceFile = isSgSourceFile(node);
     if (sourceFile != NULL)
        {
       // printf ("Found SgSourceFile for %s get_Fortran_only() = %s \n",sourceFile->getFileName().c_str(),sourceFile->get_Fortran_only() ? "true" : "false");

          return_inheritedAttribute.sourceFile = sourceFile;
          if (sourceFile->get_Fortran_only() == true)
             {
               return_inheritedAttribute.caseInsensitive = true;
             }
        }

     SgScopeStatement* scope = isSgScopeStatement(node);
     if (scope != NULL)
        {
       // This is a scope, now check if it matches the case sensitivity from the file (stored in the inherited attribute).
       // printf ("Note: scope = %p = %s scope->isCaseInsensitive() = %s inheritedAttribute.caseInsensitive = %s \n",scope,scope->class_name().c_str(),scope->isCaseInsensitive() ? "true" : "false",return_inheritedAttribute.caseInsensitive ? "true" : "false");

          if (scope->isCaseInsensitive() != return_inheritedAttribute.caseInsensitive)
             {
               printf ("Error: scope->isCaseInsensitive() = %s inheritedAttribute.caseInsensitive = %s \n",scope->isCaseInsensitive() ? "true" : "false",return_inheritedAttribute.caseInsensitive ? "true" : "false");
               scope->get_startOfConstruct()->display("scope->isCaseInsensitive() incorrectly set");
               ROSE_ASSERT(return_inheritedAttribute.sourceFile != NULL);
               SgSourceFile* sourceFile = inheritedAttribute.sourceFile;
               if (sourceFile->get_Fortran_only() == true)
                  {
                    printf ("Fortran file %s should have an AST with scopes marked as case insensitive \n",sourceFile->getFileName().c_str());
                  }
                 else
                  {
                    printf ("Non-fortran file %s should have an AST with scopes marked as case sensitive \n",sourceFile->getFileName().c_str());
                  }
             }
          ROSE_ASSERT(scope->isCaseInsensitive() == return_inheritedAttribute.caseInsensitive);
        }

  // Return the inherited attribue (will call the implemented copy constructor).
     return return_inheritedAttribute;
   }


void
TestForProperLanguageAndSymbolTableCaseSensitivity::test(SgNode* node)
   {
  // Inherited attribute with caseInsensitive marked as false.
     bool caseInsensitive = false;
     TestForProperLanguageAndSymbolTableCaseSensitivity_InheritedAttribute IH(caseInsensitive);

     TestForProperLanguageAndSymbolTableCaseSensitivity traversal; // (node,IH);

  // printf ("Traversing AST to support TestForProperLanguageAndSymbolTableCaseSensitivity::test() \n");
  // ROSE_ASSERT(false);

  // This should be a SgProject or SgFile so that we can evaluate the language type (obtained from the SgFile).
     ROSE_ASSERT(isSgProject(node) != NULL || isSgFile(node) != NULL);

     traversal.traverse(node,IH);

  // printf ("DONE: Traversing AST to support TestForProperLanguageAndSymbolTableCaseSensitivity::test() \n");
   }


TestForReferencesToDeletedNodes::TestForReferencesToDeletedNodes(int input_detect_dangling_pointers, const string & s )
   : detect_dangling_pointers(input_detect_dangling_pointers), filename(s)
   {
  // Nothing to do here!
   }


void
TestForReferencesToDeletedNodes::visit ( SgNode* node )
   {
  // DQ (9/26/2011): This is a new test for possible references to deleted IR nodes in the AST (dangling pointers).
  // It works as a byproduct of the way that memory pool works.  It might work better if we also added an option
  // to prevent previously deleted IR nodes from reusing memory in the memory pool.  This can be considered for 
  // future work.

     ROSE_ASSERT(node != NULL);
  // printf ("TestForReferencesToDeletedNodes::visit: node = %s \n",node->class_name().c_str());

  // Only output information about this test if set to value greater than zero (this avoids anoying output for existing translators, e.g. CAF2 work).
     if (detect_dangling_pointers > 0)
        {
          vector<pair<SgNode*,string> > v = node->returnDataMemberPointers();

          for (unsigned long i = 0; i < v.size(); i++)
             {
               SgNode* child = v[i].first;

               if (child != NULL && child->variantT() == V_SgNode)
                  {
                 // This is a deleted IR node
                 // SgFile* file = TransformationSupport::getFile(node);
                 // string filename = (file != NULL) ? file->getFileName() : "unknown file";
                    printf ("Error in AST consistancy detect_dangling_pointers test for file %s: Found a child = %p = %s child name = %s of node = %p = %s that was previously deleted \n",filename.c_str(),child,child->class_name().c_str(),v[i].second.c_str(),node,node->class_name().c_str());
                  }

            // DQ (9/26/2011): This fails for the projects/UpcTranslation upc_shared_2.upc file...figure this out once we see what elase might file.
            // Other fialing tests include: 
            //    projects/backstroke/tests/expNormalizationTest/test2006_74.C
            //    projects/backstroke/tests/expNormalizationTest/test2006_87.C
            // Large percentage of Fortran tests fail this test!
               if (detect_dangling_pointers > 1)
                  {
                    ROSE_ASSERT( (child == NULL) || (child != NULL && child->variantT() != V_SgNode) );
                  }
             }
        }
   }

void
TestForReferencesToDeletedNodes::test( SgProject* project )
   {
  // See documentation in the header file for this test.

  // I was having trouble generating a file name for where the problem was happening, so this should work better.
  // might be that the problem IR nodes were contained in expressions in the index of a SgArrayType, or something 
  // like that.
  // Generate a name from all the files on the command line
     string filename = SageInterface::generateProjectName(project, /* supressSuffix = */ false );

     TestForReferencesToDeletedNodes traversal(project->get_detect_dangling_pointers(),filename);

     traversal.traverseMemoryPool();
   }


// explicit
TestForParentsMatchingASTStructure::
TestForParentsMatchingASTStructure(std::ostream &output, const std::string &prefix)
   : output(output), nproblems(0), limit(0), prefix(prefix)
   {
   }

bool
TestForParentsMatchingASTStructure::check(SgNode *ast, size_t limit)
   {
     this->limit = limit;
     nproblems = 0;
     try 
        {
          traverse(ast);
        }
     catch (const TestForParentsMatchingASTStructure*) 
        {
          return false;
        }

     return 0 == nproblems;
   }

void
TestForParentsMatchingASTStructure::preOrderVisit(SgNode *node)
   {
     if (!stack.empty())
        {
          if (NULL == node->get_parent())
             {
            // output << prefix << "node has null parent property but was reached by AST traversal\n";
               printf ("In TestForParentsMatchingASTStructure::preOrderVisit(): (NULL == node->get_parent()): prefix = %s node's parent property does not match traversal parent\n",prefix.c_str());

               show_details_and_maybe_fail(node);
             } 
            else 
             {
               if (node->get_parent() != stack.back())
                  {
                 // output << prefix << "node's parent property does not match traversal parent\n";
                    printf ("In TestForParentsMatchingASTStructure::preOrderVisit(): (node->get_parent() != stack.back()): prefix = %s node's parent property does not match traversal parent\n",prefix.c_str());

                    printf ("traversal parent = %p = %s \n",stack.back(),stack.back()->class_name().c_str());
                    SgNamespaceDefinitionStatement* namespaceDefinition = isSgNamespaceDefinitionStatement(stack.back());

                    if (namespaceDefinition != NULL)
                       {
                         printf ("node = %p = %s node->get_parent() = %p = %s \n",node,node->class_name().c_str(),node->get_parent(),node->get_parent()->class_name().c_str());

                         SgNamespaceDeclarationStatement* namespaceDeclaration = namespaceDefinition->get_namespaceDeclaration();
                         printf ("Found a namespaceDefinition = %p = %s \n",namespaceDefinition,namespaceDeclaration->get_name().str());

                         SgNamespaceDefinitionStatement* previousNamespaceDefinition = namespaceDefinition;
                         while (previousNamespaceDefinition != NULL)
                            {
                              printf ("previousNamespaceDefinition = %p \n",previousNamespaceDefinition);
                              previousNamespaceDefinition = previousNamespaceDefinition->get_previousNamespaceDefinition();
                            }
                       }

                    show_details_and_maybe_fail(node);
                  }
             }
        }

     stack.push_back(node);
   }

void
TestForParentsMatchingASTStructure::postOrderVisit(SgNode *node)
   {
     assert(!stack.empty());
     assert(node==stack.back());
     stack.pop_back();
   }

void
TestForParentsMatchingASTStructure::show_details_and_maybe_fail(SgNode *node) 
   {
     output <<prefix <<"AST path (including node) when inconsistency was detected:\n";
<<<<<<< HEAD
     printf("AST path (including node) when inconsistency was detected:\n");
     for (size_t i=0; i<stack.size(); ++i)
=======
     for (size_t i = 0; i < stack.size(); ++i)
>>>>>>> 9770aed5
        {
          output << prefix
                 << "    #" << std::setw(4) << std::left << i << " " << stringifyVariantT(stack[i]->variantT(), "V_")
                 << " " << stack[i] << "; parent=" << stack[i]->get_parent()
                 << "\n";

<<<<<<< HEAD
          printf("      stack[%zu]: (%s*)%p -> get_parent() = (%s*)%p\n",
                 i, stack[i]->class_name().c_str(), stack[i],
                 stack[i]->get_parent() ? stack[i]->get_parent()->class_name().c_str() : "void",
                 stack[i]->get_parent());
=======
       // DQ (9/21/2013): Avide redundant output of debug info.
       // printf ("   stack[i]->get_parent() = %p \n",stack[i]->get_parent());
          if (stack[i]->get_parent() != NULL)
             {
               printf ("   stack[i]->get_parent() = %p = %s \n",stack[i]->get_parent(),stack[i]->get_parent()->class_name().c_str());
             }
            else
             {
               printf ("   stack[i]->get_parent() = %p \n",stack[i]->get_parent());
             }
>>>>>>> 9770aed5
        }
     printf("  ==> stack[%zu]: (%s*)%p -> get_parent() = (%s*)%p\n",
            stack.size(), node->class_name().c_str(), node,
            node->get_parent() ? node->get_parent()->class_name().c_str() : "void",
            node->get_parent());
     output << prefix
            << "    #" << std::setw(4) << std::left << stack.size() << " " << stringifyVariantT(node->variantT(), "V_")
            << " " << node << "; parent=" << node->get_parent()
            << " = " << ((node->get_parent() != NULL) ? node->get_parent()->class_name() : string("null"))
            << "\n";

     if (++nproblems >= limit)
        {
          throw this;
        }
   }

void
TestForParentsMatchingASTStructure::test( SgProject* project )
   {
  // See documentation in the header file for this test.

  // End in an error if any are detected.
     std::ostringstream ss;
     if (!TestForParentsMatchingASTStructure(ss, "    ").check(project, 10))
        {
          std::cerr <<"Detected AST parent/child relationship problems after AST post processing:\n" <<ss.str();
#if 0
          ROSE_ASSERT(false);
#endif
        }

  // TestForParentsMatchingASTStructure traversal(project);
  // traversal.traverse();
   }


void
TestForSourcePosition::testFileInfo( Sg_File_Info* fileInfo )
   {
  // The get_file_info() function maps to get_operator_position() for SgExpression IR nodes and to 
  // get_startOfConstruct() for SgStatement and some other IR nodes in SgSupport that have not yet 
  // been moved to be in SgLocatedNode.

     bool isCompilerGenerated                   = (fileInfo->isCompilerGenerated() == true);
     bool isFrontendSpecific                    = (fileInfo->isFrontendSpecific() == true);
     bool isTransformation                      = (fileInfo->isTransformation() == true);
     bool isShared                              = (fileInfo->isShared() == true);
     bool isSourcePositionUnavailableInFrontend = (fileInfo->isSourcePositionUnavailableInFrontend() == true);

     if (isCompilerGenerated == false && isFrontendSpecific == false && isShared == false && isSourcePositionUnavailableInFrontend == false && isTransformation == false)
        {
          if (fileInfo->get_filenameString() == "")
             {
               fileInfo->display("In TestForSourcePosition::visit(): debug");

               SgNode* node = fileInfo->get_parent();
               ROSE_ASSERT(node != NULL);

               printf ("Error: detected a source position with empty filename: node = %p = %s \n",node,node->class_name().c_str());
               ROSE_ASSERT(false);
             }

#if 0
       // Debugging code for special case.
          if (fileInfo->get_parent() != NULL && fileInfo->get_parent()->variantT() == V_SgFunctionDefinition)
             {
               fileInfo->display("In TestForSourcePosition::visit(): case of SgFunctionDefinition: debug");
             }
#endif

          if (fileInfo->get_physical_file_id() < 0)
             {
               fileInfo->display("In TestForSourcePosition::visit(): debug");

               SgNode* node = fileInfo->get_parent();
               ROSE_ASSERT(node != NULL);

               printf ("Error: detected a source position with inconsistant physical file id: node = %p = %s \n",node,node->class_name().c_str());
               ROSE_ASSERT(false);
             }
        }
   }


void
TestForSourcePosition::visit ( SgNode* node )
   {
     Sg_File_Info* fileInfo = node->get_file_info();
     if (fileInfo != NULL)
        {
          testFileInfo(fileInfo);
        }

     SgLocatedNode* locatedNode = isSgLocatedNode(node);
     if (locatedNode != NULL)
        {
       // This is a redundant test (with get_file_info()) for SgStatement, but not for SgExpression.
          Sg_File_Info* startOfConstruct = node->get_startOfConstruct();
          if (startOfConstruct != NULL)
             {
               testFileInfo(startOfConstruct);
             }

          Sg_File_Info* endOfConstruct = node->get_endOfConstruct();
          if (endOfConstruct != NULL)
             {
               testFileInfo(endOfConstruct);
             }

       // This is a redundant test (with get_file_info()) for SgExpression.
          SgExpression* expressionNode = isSgExpression(locatedNode);
          if (expressionNode != NULL)
             {
               Sg_File_Info* operatorPosition = expressionNode->get_operatorPosition();
               if (operatorPosition != NULL)
                  {
                    testFileInfo(operatorPosition);
                  }
             }
        }
   }



void
TestForMultipleWaysToSpecifyRestrictKeyword::visit ( SgNode* node )
   {
  // DQ (12/11/2012): Added new consistancy test.
  // This consistancy test only tests for consistant setting of the restrict keyword.  But it might be useful
  // to enforce consistant setting of both "const" and volatile" keywords as well.  I'm not clear on this
  // design point.  There are notes about this in the Unparse_ExprStmt::unparseMFuncDeclStmt() hnadling of
  // the "restrict" keywork (in the unparser).

     SgDeclarationStatement* declarationStatement = isSgDeclarationStatement(node);
     if (declarationStatement != NULL)
        {
#if 0
          printf ("In TestForMultipleWaysToSpecifyRestrictKeyword::visit(): Found a declaration = %p = %s \n",declarationStatement,declarationStatement->class_name().c_str());
#endif
          SgDeclarationModifier & declarationModifier = declarationStatement->get_declarationModifier();
          SgTypeModifier & typeModifierFromDeclarationModifier = declarationModifier.get_typeModifier();

          SgFunctionDeclaration* functionDeclaration = isSgFunctionDeclaration(declarationStatement);
          if (functionDeclaration != NULL)
             {
               SgType* type = functionDeclaration->get_type();
               ROSE_ASSERT(type != NULL);
#if 0
               printf ("In TestForMultipleWaysToSpecifyRestrictKeyword::visit(): Found a function type = %p = %s \n",type,type->class_name().c_str());
#endif
            // DQ (12/11/2012): This should never be a SgModifierType.
               SgModifierType* modifierType = isSgModifierType(type);
               ROSE_ASSERT(modifierType == NULL);

            // SgFunctionType* functionType       = isSgFunctionType(type);
               SgMemberFunctionType* memberFunctionType = isSgMemberFunctionType(type);
               if (memberFunctionType != NULL)
                  {
                    if (memberFunctionType->isRestrictFunc() != typeModifierFromDeclarationModifier.isRestrict())
                       {
                         printf ("Error: restrict is not consistantly set in the two SgTypeModifier IR nodes memberFunctionType->isRestrict() = %s typeModifierFromDeclarationModifier.isRestrict() = %s \n",
                              memberFunctionType->isRestrictFunc() ? "true" : "false",typeModifierFromDeclarationModifier.isRestrict() ? "true" : "false");
                         ROSE_ASSERT(false);
                       }
                  }
                 else
                  {
#if 0
                    printf ("Not a SgMemberFunctionType! \n");
#endif
                  }
             }
        }
   }
<|MERGE_RESOLUTION|>--- conflicted
+++ resolved
@@ -6109,25 +6109,14 @@
 TestForParentsMatchingASTStructure::show_details_and_maybe_fail(SgNode *node) 
    {
      output <<prefix <<"AST path (including node) when inconsistency was detected:\n";
-<<<<<<< HEAD
-     printf("AST path (including node) when inconsistency was detected:\n");
-     for (size_t i=0; i<stack.size(); ++i)
-=======
      for (size_t i = 0; i < stack.size(); ++i)
->>>>>>> 9770aed5
         {
           output << prefix
                  << "    #" << std::setw(4) << std::left << i << " " << stringifyVariantT(stack[i]->variantT(), "V_")
                  << " " << stack[i] << "; parent=" << stack[i]->get_parent()
                  << "\n";
 
-<<<<<<< HEAD
-          printf("      stack[%zu]: (%s*)%p -> get_parent() = (%s*)%p\n",
-                 i, stack[i]->class_name().c_str(), stack[i],
-                 stack[i]->get_parent() ? stack[i]->get_parent()->class_name().c_str() : "void",
-                 stack[i]->get_parent());
-=======
-       // DQ (9/21/2013): Avide redundant output of debug info.
+       // DQ (9/21/2013): Avoid redundant output of debug info.
        // printf ("   stack[i]->get_parent() = %p \n",stack[i]->get_parent());
           if (stack[i]->get_parent() != NULL)
              {
@@ -6137,12 +6126,7 @@
              {
                printf ("   stack[i]->get_parent() = %p \n",stack[i]->get_parent());
              }
->>>>>>> 9770aed5
-        }
-     printf("  ==> stack[%zu]: (%s*)%p -> get_parent() = (%s*)%p\n",
-            stack.size(), node->class_name().c_str(), node,
-            node->get_parent() ? node->get_parent()->class_name().c_str() : "void",
-            node->get_parent());
+        }
      output << prefix
             << "    #" << std::setw(4) << std::left << stack.size() << " " << stringifyVariantT(node->variantT(), "V_")
             << " " << node << "; parent=" << node->get_parent()
