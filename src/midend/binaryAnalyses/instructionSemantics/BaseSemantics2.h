--- conflicted
+++ resolved
@@ -1,8 +1,4 @@
-<<<<<<< HEAD
 #ifndef Rose_BaseSemantics2_H  
-=======
-#ifndef Rose_BaseSemantics2_H 
->>>>>>> 41a4a122
 #define Rose_BaseSemantics2_H
 
 #include "Diagnostics.h"
@@ -2253,10 +2249,7 @@
     RiscOperatorsPtr operators;
     const RegisterDictionary *regdict;                  /**< See set_register_dictionary(). */
     size_t addrWidth_;                                  /**< Width of memory addresses in bits. */
-<<<<<<< HEAD
     bool autoResetInstructionPointer_;                  /**< Reset instruction pointer register for each instruction. */
-=======
->>>>>>> 41a4a122
 
     // Dispatchers keep a table of all the kinds of instructions they can handle.  The lookup key is typically some sort of
     // instruction identifier, such as from SgAsmX86Instruction::get_kind(), and comes from the iproc_key() virtual method.
@@ -2267,7 +2260,6 @@
     // Real constructors
 protected:
     // Prototypical constructor
-<<<<<<< HEAD
     Dispatcher(): regdict(NULL), addrWidth_(0), autoResetInstructionPointer_(true) {}
 
     // Prototypical constructor
@@ -2276,16 +2268,6 @@
 
     Dispatcher(const RiscOperatorsPtr &ops, size_t addrWidth, const RegisterDictionary *regs)
         : operators(ops), regdict(regs), addrWidth_(addrWidth), autoResetInstructionPointer_(true) {
-=======
-    Dispatcher(): regdict(NULL), addrWidth_(0) {}
-
-    // Prototypical constructor
-    Dispatcher(size_t addrWidth, const RegisterDictionary *regs)
-        : regdict(regs), addrWidth_(addrWidth) {}
-
-    Dispatcher(const RiscOperatorsPtr &ops, size_t addrWidth, const RegisterDictionary *regs)
-        : operators(ops), regdict(regs), addrWidth_(addrWidth) {
->>>>>>> 41a4a122
         ASSERT_not_null(operators);
         ASSERT_not_null(regs);
     }
@@ -2404,7 +2386,6 @@
     void addressWidth(size_t nbits);
     /** @} */
 
-<<<<<<< HEAD
     /** Returns the instruction pointer register. */
     virtual RegisterDescriptor instructionPointerRegister() const = 0;
 
@@ -2419,8 +2400,6 @@
     /** @} */
     
     
-=======
->>>>>>> 41a4a122
     ////////////////////////////////////////////////////////////////////////////////////////////////////////////////////////////
     // Miscellaneous methods that tend to be the same for most dispatchers
 public:
