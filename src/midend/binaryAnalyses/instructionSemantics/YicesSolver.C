#include "rose.h"
#include "YicesSolver.h"

#define __STDC_FORMAT_MACROS
#include <inttypes.h>

void
YicesSolver::init()
{
    if (available_linkage() & LM_EXECUTABLE) {
        linkage = LM_EXECUTABLE;
    } else if (available_linkage() & LM_LIBRARY) {
        linkage = LM_LIBRARY;
    } else {
        linkage = LM_NONE;
        ROSE_ASSERT(!"no available Yices linkage");
    }
}

YicesSolver::~YicesSolver() 
{
#ifdef HAVE_LIBYICES
    if (context) {
        yices_del_context(context);
        context = NULL;
    }
#endif
}

unsigned
YicesSolver::available_linkage() const
{
    unsigned retval = 0;
#ifdef HAVE_LIBYICES
    retval |= LM_LIBRARY;
#endif
#ifdef YICES
    retval |= LM_EXECUTABLE;
#endif
    return retval;
}

/* See YicesSolver.h */
bool
YicesSolver::satisfiable(const InsnSemanticsExpr::TreeNode *expr)
{
#ifdef HAVE_LIBYICES
    if (get_linkage() & LM_LIBRARY) {
        total_calls++;

        if (!context) {
            context = yices_mk_context();
            assert(context);
        } else {
            yices_reset(context);
        }

#ifndef NDEBUG
        yices_enable_type_checker(true);
#endif

        Definitions defns;
        ctx_define(expr, &defns);
        ctx_assert(expr);
        switch (yices_check(context)) {
            case l_false: return false;
            case l_true:  return true;
            case l_undef: ROSE_ASSERT(!"yices failed"); abort();
        }
    }
#endif

    ROSE_ASSERT(get_linkage() & LM_EXECUTABLE);
    return SMTSolver::satisfiable(expr);
}


/* See SMTSolver::get_command() */
std::string
YicesSolver::get_command(const std::string &config_name)
{
#ifdef YICES
    ROSE_ASSERT(get_linkage() & LM_EXECUTABLE);
    return std::string(YICES) + " -tc " + config_name;
#else
<<<<<<< HEAD
    // tps: WIndows complains with error that no return is found
    return "";
=======
    return "false no yices command";
>>>>>>> 39ff8231
#endif
}

/* See SMTSolver::generate_file() */
void
YicesSolver::generate_file(std::ostream &o, const InsnSemanticsExpr::TreeNode *tn, Definitions *defns)
{
    ROSE_ASSERT(get_linkage() & LM_EXECUTABLE);
    Definitions *allocated = NULL;
    if (!defns)
        defns = allocated = new Definitions;

    out_define(o, tn, defns);
    out_assert(o, tn);
    o <<"\n(check)\n";

    delete allocated;
}

/** Traverse an expression and produce Yices "define" statements for variables. */
void
YicesSolver::out_define(std::ostream &o, const InsnSemanticsExpr::TreeNode *tn, Definitions *defns)
{
    assert(defns);
    const InsnSemanticsExpr::LeafNode *ln = dynamic_cast<const InsnSemanticsExpr::LeafNode*>(tn);
    const InsnSemanticsExpr::InternalNode *in = dynamic_cast<const InsnSemanticsExpr::InternalNode*>(tn);

    if (ln) {
        if (!ln->is_known() && defns->find(ln->get_name())==defns->end()) {
            defns->insert(ln->get_name());
            o <<"(define v" <<ln->get_name() <<"::(bitvector " <<ln->get_nbits() <<"))\n";
        }
    } else {
        assert(in);
        for (size_t i=0; i<in->size(); i++)
            out_define(o, in->child(i), defns);
    }
}

/** Generate a Yices "assert" statement for an expression. */
void
YicesSolver::out_assert(std::ostream &o, const InsnSemanticsExpr::TreeNode *tn)
{
    o <<"(assert ";
    out_expr(o, tn);
    o <<")";
}

/** Output a decimal number. */
void
YicesSolver::out_number(std::ostream &o, const InsnSemanticsExpr::TreeNode *tn)
{
    const InsnSemanticsExpr::LeafNode *ln = dynamic_cast<const InsnSemanticsExpr::LeafNode*>(tn);
    assert(ln && ln->is_known());
    o <<ln->get_value();
}

/** Output for one expression. */
void
YicesSolver::out_expr(std::ostream &o, const InsnSemanticsExpr::TreeNode *tn)
{
    using namespace InsnSemanticsExpr;
    const LeafNode *ln = dynamic_cast<const LeafNode*>(tn);
    const InternalNode *in = dynamic_cast<const InternalNode*>(tn);
    if (ln) {
        if (ln->is_known()) {
            o <<"(mk-bv " <<ln->get_nbits() <<" " <<ln->get_value() <<")";
        } else {
            o <<"v" <<ln->get_name();
        }
    } else {
        assert(in);
        switch (in->get_operator()) {
            case OP_ADD:        out_la(o, "bv-add", in, false);                 break;
            case OP_AND:        out_la(o, "and", in, true);                     break;
            case OP_ASR:        out_asr(o, in);                                 break;
            case OP_BV_AND:     out_la(o, "bv-and", in, true);                  break;
            case OP_BV_OR:      out_la(o, "bv-or", in, false);                  break;
            case OP_BV_XOR:     out_la(o, "bv-xor", in, false);                 break;
            case OP_EQ:         out_binary(o, "=", in);                         break;
            case OP_CONCAT:     out_la(o, "bv-concat", in);                     break;
            case OP_EXTRACT:    out_extract(o, in);                             break;
            case OP_INVERT:     out_unary(o, "bv-not", in);                     break;
            case OP_ITE:        out_ite(o, in);                                 break;
            case OP_LSSB:       throw Exception("OP_LSSB not implemented");
            case OP_MSSB:       throw Exception("OP_MSSB not implemented");
            case OP_NE:         out_binary(o, "/=", in);                        break;
            case OP_NEGATE:     out_unary(o, "bv-neg", in);                     break;
            case OP_NOOP:       o<<"0b1";                                       break;
            case OP_OR:         out_la(o, "or", in, false);                     break;
            case OP_ROL:        throw Exception("OP_ROL not implemented");
            case OP_ROR:        throw Exception("OP_ROR not implemented");
            case OP_SDIV:       throw Exception("OP_SDIV not implemented");
            case OP_SEXTEND:    out_sext(o, in);                                break;
            case OP_SLT:        out_binary(o, "bv-slt", in);                    break;
            case OP_SLE:        out_binary(o, "bv-sle", in);                    break;
            case OP_SHL0:       out_shift(o, "bv-shift-left", in, false);       break;
            case OP_SHL1:       out_shift(o, "bv-shift-left", in, true);        break;
            case OP_SHR0:       out_shift(o, "bv-shift-right", in, false);      break;
            case OP_SHR1:       out_shift(o, "bv-shift-right", in, true);       break;
            case OP_SGE:        out_binary(o, "bv-sge", in);                    break;
            case OP_SGT:        out_binary(o, "bv-sgt", in);                    break;
            case OP_SMOD:       throw Exception("OP_SMOD not implemented");
            case OP_SMUL:       out_mult(o, in);                                break;
            case OP_UDIV:       throw Exception("OP_UDIV not implemented");
            case OP_UEXTEND:    out_uext(o, in);                                break;
            case OP_UGE:        out_binary(o, "bv-ge", in);                     break;
            case OP_UGT:        out_binary(o, "bv-gt", in);                     break;
            case OP_ULE:        out_binary(o, "bv-le", in);                     break;
            case OP_ULT:        out_binary(o, "bv-lt", in);                     break;
            case OP_UMOD:       throw Exception("OP_UMOD not implemented");
            case OP_UMUL:       out_mult(o, in);                                break;
            case OP_ZEROP:      out_zerop(o, in);                               break;
        }
    }
}

/** Output for unary operators. */
void
YicesSolver::out_unary(std::ostream &o, const char *opname, const InsnSemanticsExpr::InternalNode *in)
{
    assert(opname && *opname);
    assert(in && 1==in->size());

    o <<"(" <<opname <<" ";
    out_expr(o, in->child(0));
    o <<")";
}

/** Output for binary operators. */
void
YicesSolver::out_binary(std::ostream &o, const char *opname, const InsnSemanticsExpr::InternalNode *in)
{
    assert(opname && *opname);
    assert(in && 2==in->size());

    o <<"(" <<opname <<" ";
    out_expr(o, in->child(0));
    o <<" ";
    out_expr(o, in->child(1));
    o <<")";
}

/** Output for if-then-else operator.  The condition must be cast from a 1-bit vector to a number, therefore, the input
 *  \code
 *      (OP_ITE COND S1 S2)
 *  \endcode
 *
 *  will be rewritten as
 *  \code
 *      (ite (= COND 0b1) S1 S2)
 *  \code
 */
void
YicesSolver::out_ite(std::ostream &o, const InsnSemanticsExpr::InternalNode *in)
{
    assert(in && 3==in->size());
    assert(in->child(0)->get_nbits()==1);
    o <<"(ite (=";
    out_expr(o, in->child(0));
    o <<" 0b1)";
    for (size_t i=1; i<3; i++) {
        o <<" ";
        out_expr(o, in->child(i));
    }
    o <<")";
}

/** Output for left-associative, binary operators. The identity_element is sign-extended and used as the second operand
 *  if only one operand is supplied. */
void
YicesSolver::out_la(std::ostream &o, const char *opname, const InsnSemanticsExpr::InternalNode *in, bool identity_element)
{
    assert(opname && *opname);
    assert(in && in->size()>=1);

    for (size_t i=1; i<std::max((size_t)2, in->size()); i++)
        o <<"(" <<opname <<" ";
    out_expr(o, in->child(0));

    if (in->size()>1) {
        for (size_t i=1; i<in->size(); i++) {
            o <<" ";
            out_expr(o, in->child(i));
            o <<")";
        }
    } else {
        InsnSemanticsExpr::LeafNode *ident = InsnSemanticsExpr::LeafNode::create_integer(in->child(0)->get_nbits(),
                                                                                         identity_element ? (uint64_t)(-1) : 0);
        out_expr(o, ident);
        o <<")";
    }
}

/** Output for left-associative operators. */
void
YicesSolver::out_la(std::ostream &o, const char *opname, const InsnSemanticsExpr::InternalNode *in)
{
    if (in->size()==1) {
        out_unary(o, opname, in);
    } else {
        out_la(o, opname, in, false);
    }
}

/** Output for extract. Yices bv-extract first two arguments must be constants. */
void
YicesSolver::out_extract(std::ostream &o, const InsnSemanticsExpr::InternalNode *in)
{
    assert(in && 3==in->size());
    assert(in->child(0)->is_known());
    assert(in->child(1)->is_known());
    assert(in->child(0)->get_value() < in->child(1)->get_value());
    size_t lo = in->child(0)->get_value();
    size_t hi = in->child(1)->get_value() - 1;          /*inclusive*/
    o <<"(bv-extract " <<hi <<" " <<lo <<" ";
    out_expr(o, in->child(2));
    o <<")";
}

/** Output for sign-extend. The second argument for yices' bv-sign-extend function is the number of bits by which the first
 *  argument should be extended.  We compute that from the first argument of the OP_SEXTEND operator (the new size) and the
 *  size of the second operand (the bit vector to be extended). */
void
YicesSolver::out_sext(std::ostream &o, const InsnSemanticsExpr::InternalNode *in)
{
    assert(in && 2==in->size());
    assert(in->child(0)->is_known()); /*Yices bv-sign-extend needs a number for the second operand*/
    assert(in->child(0)->get_value() > in->child(1)->get_nbits());
    size_t extend_by = in->child(0)->get_value() - in->child(1)->get_nbits();
    o <<"(bv-sign-extend  ";
    out_expr(o, in->child(1)); /*vector*/
    o <<" " <<extend_by <<")";
}

/** Output for unsigned-extend.  ROSE's (OP_UEXT NewSize Vector) is rewritten to
 *
 *  (bv-concat (mk-bv [NewSize-OldSize] 0) Vector)
 */
void
YicesSolver::out_uext(std::ostream &o, const InsnSemanticsExpr::InternalNode *in)
{
    using namespace InsnSemanticsExpr;
    assert(in && 2==in->size());
    assert(in->child(0)->is_known()); /*Yices mk-bv needs a number for the size operand*/
    assert(in->child(0)->get_value() > in->child(1)->get_nbits());
    size_t extend_by = in->child(0)->get_value() - in->child(1)->get_nbits();

    o <<"(bv-concat (mk-bv " <<extend_by <<" 0) ";
    out_expr(o, in->child(1));
    o <<")";
}

/** Output for shift operators. */
void
YicesSolver::out_shift(std::ostream &o, const char *opname, const InsnSemanticsExpr::InternalNode *in, bool newbits)
{
    assert(opname && *opname);
    assert(in && 2==in->size());
    assert(in->child(0)->is_known()); /*Yices' bv-shift-* operators need a constant for the shift amount*/

    o <<"(" <<opname <<(newbits?"1":"0") <<" ";
    out_expr(o, in->child(1));
    o <<" " <<in->child(0)->get_value() <<")";
}

/** Output for arithmetic right shift.  Yices doesn't have a sign-extending right shift, therefore we implement it in terms of
 *  other operations.  (OP_ASR ShiftAmount Vector) becomes
 *
 *  (ite (= (mk-bv 1 1) (bv-extract [VectorSize-1] [VectorSize-1] Vector)) ;; vector's sign bit
 *       (bv-shift-right1 Vector [ShiftAmount])
 *       (bv-shift-right0 Vector [ShiftAmount]))
 *
 * where [VectorSize], [VectorSize-1], and [ShiftAmount] are numeric constants.
 */
void
YicesSolver::out_asr(std::ostream &o, const InsnSemanticsExpr::InternalNode *in)
{
    assert(in && 2==in->size());
    const InsnSemanticsExpr::TreeNode *vector = in->child(1);
    uint64_t vector_size = vector->get_nbits();
    assert(in->child(0)->is_known());
    uint64_t shift_amount = in->child(0)->get_value();

    o <<"(ite (= (mk-bv 1 1) (bv-extract " <<(vector_size-1) <<" " <<(vector_size-1) <<" ";
    out_expr(o, vector);
    o <<")) (bv-shift-right1 ";
    out_expr(o, vector);
    o <<" " <<shift_amount <<") (bv-shift-right0 ";
    out_expr(o, vector);
    o <<" " <<shift_amount <<"))";
}

/** Output for zero comparison. Result should be a single bit:
 *  \code
 *      (OP_ZEROP X)
 *  \endcode
 *
 *  becomes
 *  \code
 *      (ite (= (mk-bv [sizeof(X)] 0) [X]) 0b1 0b0)
 *  \endcode
 */
void
YicesSolver::out_zerop(std::ostream &o, const InsnSemanticsExpr::InternalNode *in)
{
    assert(in && 1==in->size());
    o <<"(ite (= (mk-bv " <<in->child(0)->get_nbits() <<" 0) ";
    out_expr(o, in->child(0));
    o <<") 0b1 0b0)";
}

/** Output for multiply. The OP_SMUL and OP_UMUL nodes of InsnSemanticsExpr define the result width to be the sum of the input
 *  widths. Yices' bv-mul operator requires that both operands are the same size and the result is the size of each operand.
 *  Therefore, we rewrite (OP_SMUL A B) to become, in Yices:
 *  \code
 *    (bv-mul (bv-sign-extend A [|B|-1]) (bv-sign-extend B [|A|-1]))
 *  \endcode
 */
void
YicesSolver::out_mult(std::ostream &o, const InsnSemanticsExpr::InternalNode *in)
{
    o <<"(bv-mul (bv-sign-extend ";
    out_expr(o, in->child(0));
    o <<" " <<(in->child(1)->get_nbits()-1) <<") (bv-sign-extend ";
    out_expr(o, in->child(1));
    o <<" " <<(in->child(0)->get_nbits()-1) <<"))";
}

#ifdef HAVE_LIBYICES
/** Traverse an expression and define Yices variables. */
void
YicesSolver::ctx_define(const InsnSemanticsExpr::TreeNode *tn, Definitions *defns)
{
    assert(defns);
    const InsnSemanticsExpr::LeafNode *ln = dynamic_cast<const InsnSemanticsExpr::LeafNode*>(tn);
    const InsnSemanticsExpr::InternalNode *in = dynamic_cast<const InsnSemanticsExpr::InternalNode*>(tn);

    if (ln) {
        if (!ln->is_known() && defns->find(ln->get_name())==defns->end()) {
            defns->insert(ln->get_name());
            yices_type bvtype = yices_mk_bitvector_type(context, ln->get_nbits());
            assert(bvtype);
            char name[64];
            sprintf(name, "v%"PRIu64, ln->get_name());
            yices_var_decl bvdecl = yices_mk_var_decl(context, name, bvtype);
            assert(bvdecl);
        }
    } else {
        assert(in);
        for (size_t i=0; i<in->size(); i++)
            ctx_define(in->child(i), defns);
    }
}
#endif

#ifdef HAVE_LIBYICES
/** Assert a constraint in the logical context. */
void
YicesSolver::ctx_assert(const InsnSemanticsExpr::TreeNode *tn)
{
    yices_expr e = ctx_expr(tn);
    assert(e);
    yices_assert(context, e);
}
#endif

#ifdef HAVE_LIBYICES
/** Builds a Yices expression from a ROSE expression. */
yices_expr
YicesSolver::ctx_expr(const InsnSemanticsExpr::TreeNode *tn)
{
    yices_expr retval = 0;
    using namespace InsnSemanticsExpr;
    const LeafNode *ln = dynamic_cast<const LeafNode*>(tn);
    const InternalNode *in = dynamic_cast<const InternalNode*>(tn);
    if (ln) {
        if (ln->is_known()) {
            retval = yices_mk_bv_constant(context, ln->get_nbits(), ln->get_value());
        } else {
            char name[64];
            sprintf(name, "v%"PRIu64, ln->get_name());
            yices_var_decl bvdecl = yices_get_var_decl_from_name(context, name);
            assert(bvdecl);
            retval = yices_mk_var_from_decl(context, bvdecl);
        }
    } else {
        assert(in!=NULL);
        switch (in->get_operator()) {
            case OP_ADD:        retval = ctx_la(yices_mk_bv_add, in, false);            break;
            case OP_AND:        retval = ctx_la(yices_mk_and, in, true);                break;
            case OP_ASR:        retval = ctx_asr(in);                                   break;
            case OP_BV_AND:     retval = ctx_la(yices_mk_bv_and, in, true);             break;
            case OP_BV_OR:      retval = ctx_la(yices_mk_bv_or, in, false);             break;
            case OP_BV_XOR:     retval = ctx_la(yices_mk_bv_xor, in, false);            break;
            case OP_EQ:         retval = ctx_binary(yices_mk_eq, in);                   break;
            case OP_CONCAT:     retval = ctx_la(yices_mk_bv_concat, in);                break;
            case OP_EXTRACT:    retval = ctx_extract(in);                               break;
            case OP_INVERT:     retval = ctx_unary(yices_mk_bv_not, in);                break;
            case OP_ITE:        retval = ctx_ite(in);                                   break;
            case OP_LSSB:       throw Exception("OP_LSSB not implemented");
            case OP_MSSB:       throw Exception("OP_MSSB not implemented");
            case OP_NE:         retval = ctx_binary(yices_mk_diseq, in);                break;
            case OP_NEGATE:     retval = ctx_unary(yices_mk_bv_minus, in);              break;
            case OP_NOOP:       throw Exception("OP_NOOP not implemented");
            case OP_OR:         retval = ctx_la(yices_mk_or, in, false);                break;
            case OP_ROL:        throw Exception("OP_ROL not implemented");
            case OP_ROR:        throw Exception("OP_ROR not implemented");
            case OP_SDIV:       throw Exception("OP_SDIV not implemented");
            case OP_SEXTEND:    retval = ctx_sext(in);                                  break;
            case OP_SLT:        retval = ctx_binary(yices_mk_bv_slt, in);               break;
            case OP_SLE:        retval = ctx_binary(yices_mk_bv_sle, in);               break;
            case OP_SHL0:       retval = ctx_shift(yices_mk_bv_shift_left0, in);        break;
            case OP_SHL1:       retval = ctx_shift(yices_mk_bv_shift_left1, in);        break;
            case OP_SHR0:       retval = ctx_shift(yices_mk_bv_shift_right0, in);       break;
            case OP_SHR1:       retval = ctx_shift(yices_mk_bv_shift_right1, in);       break;
            case OP_SGE:        retval = ctx_binary(yices_mk_bv_sge, in);               break;
            case OP_SGT:        retval = ctx_binary(yices_mk_bv_sgt, in);               break;
            case OP_SMOD:       throw Exception("OP_SMOD not implemented");
            case OP_SMUL:       retval = ctx_mult(in);                                  break;
            case OP_UDIV:       throw Exception("OP_UDIV not implemented");
            case OP_UEXTEND:    retval = ctx_uext(in);                                  break;
            case OP_UGE:        retval = ctx_binary(yices_mk_bv_ge, in);                break;
            case OP_UGT:        retval = ctx_binary(yices_mk_bv_gt, in);                break;
            case OP_ULE:        retval = ctx_binary(yices_mk_bv_le, in);                break;
            case OP_ULT:        retval = ctx_binary(yices_mk_bv_lt, in);                break;
            case OP_UMOD:       throw Exception("OP_UMOD not implemented");
            case OP_UMUL:       retval = ctx_mult(in);                                  break;
            case OP_ZEROP:      retval = ctx_zerop(in);                                 break;
        }
    }
    assert(retval);
    return retval;
}
#endif

#ifdef HAVE_LIBYICES
/* Create Yices expression from unary ROSE expression. */
yices_expr
YicesSolver::ctx_unary(UnaryAPI f, const InsnSemanticsExpr::InternalNode *in)
{
    assert(f);
    assert(in && 1==in->size());
    yices_expr retval = (f)(context, ctx_expr(in->child(0)));
    assert(retval);
    return retval;
}
#endif

#ifdef HAVE_LIBYICES
/* Create Yices epxression from binary ROSE expression. */
yices_expr
YicesSolver::ctx_binary(BinaryAPI f, const InsnSemanticsExpr::InternalNode *in)
{
    assert(f);
    assert(in && 2==in->size());
    yices_expr retval = (f)(context, ctx_expr(in->child(0)), ctx_expr(in->child(1)));
    assert(retval);
    return retval;
}
#endif

#ifdef HAVE_LIBYICES
/* Create Yices expression for if-then-else operator. */
yices_expr
YicesSolver::ctx_ite(const InsnSemanticsExpr::InternalNode *in)
{
    assert(in && 3==in->size());
    assert(in->child(0)->get_nbits()==1);
    yices_expr cond = yices_mk_eq(context, ctx_expr(in->child(0)), yices_mk_bv_constant(context, 1, 1));
    yices_expr retval = yices_mk_ite(context, cond, ctx_expr(in->child(1)), ctx_expr(in->child(2)));
    assert(retval);
    return retval;
}
#endif

#ifdef HAVE_LIBYICES
/* Create Yices expression for left-associative, binary operators. The @p identity is sign-extended and used as the
 * second operand if only one operand is supplied. */
yices_expr
YicesSolver::ctx_la(BinaryAPI f, const InsnSemanticsExpr::InternalNode *in, bool identity)
{
    assert(f);
    assert(in && in->size()>=1);

    yices_expr retval = ctx_expr(in->child(0));

    for (size_t i=1; i<in->size(); i++) {
        retval = (f)(context, retval, ctx_expr(in->child(i)));
        assert(retval);
    }
    
    if (1==in->size()) {
        InsnSemanticsExpr::LeafNode *ident = InsnSemanticsExpr::LeafNode::create_integer(in->child(0)->get_nbits(),
                                                                                         identity ? (uint64_t)(-1) : 0);
        retval = (f)(context, retval, ident);
        assert(retval);
    }
    
    return retval;
}
#endif

#ifdef HAVE_LIBYICES
yices_expr
YicesSolver::ctx_la(NaryAPI f, const InsnSemanticsExpr::InternalNode *in, bool identity)
{
    assert(f);
    assert(in && in->size()>=1);
    yices_expr *operands = new yices_expr[in->size()];
    for (size_t i=0; i<in->size(); i++) {
        operands[i] = ctx_expr(in->child(i));
        assert(operands[i]);
    }
    yices_expr retval = (f)(context, operands, in->size());
    assert(retval);
    delete[] operands;
    return retval;
}
#endif

#ifdef HAVE_LIBYICES
yices_expr
YicesSolver::ctx_la(BinaryAPI f, const InsnSemanticsExpr::InternalNode *in)
{
    assert(in->size()>1);
    return ctx_la(f, in, false);
}
#endif

#ifdef HAVE_LIBYICES
/** Generate a Yices expression for extract. The yices_mk_bv_extract() second two arguments must be constants. */
yices_expr
YicesSolver::ctx_extract(const InsnSemanticsExpr::InternalNode *in)
{
    assert(in && 3==in->size());
    assert(in->child(0)->is_known());
    assert(in->child(1)->is_known());
    assert(in->child(0)->get_value() < in->child(1)->get_value());
    size_t lo = in->child(0)->get_value();
    size_t hi = in->child(1)->get_value() - 1; /*inclusive*/
    yices_expr retval = yices_mk_bv_extract(context, hi, lo, ctx_expr(in->child(2)));
    assert(retval);
    return retval;
}
#endif

#ifdef HAVE_LIBYICES
/** Generate a Yices expression for sign-extend. The third argument for yices_mk_bv_sign_extend() is the number of bits by which
 *  the second argument should be extended.  We compute that from the first argument of the OP_SEXTEND operator (the new size)
 *  and the size of the second operand (the bit vector to be extended). */
yices_expr
YicesSolver::ctx_sext(const InsnSemanticsExpr::InternalNode *in)
{
    assert(in && 2==in->size());
    assert(in->child(0)->is_known());
    assert(in->child(0)->get_value() > in->child(1)->get_nbits());
    unsigned extend_by = in->child(0)->get_value() - in->child(1)->get_nbits();
    yices_expr retval = yices_mk_bv_sign_extend(context, ctx_expr(in->child(1)), extend_by);
    assert(retval);
    return retval;
}
#endif

#ifdef HAVE_LIBYICES
/** Generate a Yices expression for unsigned-extend.  ROSE's (OP_UEXT NewSize Vector) is rewritten to
 *
 *  (bv-concat (mk-bv [NewSize-OldSize] 0) Vector)
 */
yices_expr
YicesSolver::ctx_uext(const InsnSemanticsExpr::InternalNode *in)
{
    assert(in && 2==in->size());
    assert(in->child(0)->is_known()); /*Yices mk-bv needs a number for the size operand*/
    assert(in->child(0)->get_value() > in->child(1)->get_nbits());
    size_t extend_by = in->child(0)->get_value() - in->child(1)->get_nbits();
    yices_expr retval = yices_mk_bv_concat(context,
                                           yices_mk_bv_constant(context, extend_by, 0),
                                           ctx_expr(in->child(1)));
    assert(retval);
    return retval;
}
#endif

#ifdef HAVE_LIBYICES
/** Generates a Yices expression for shift operators. */
yices_expr
YicesSolver::ctx_shift(ShiftAPI f, const InsnSemanticsExpr::InternalNode *in)
{
    assert(in && 2==in->size());
    assert(in->child(0)->is_known()); /*Yices' bv-shift-* operators need a constant for the shift amount*/
    unsigned shift_amount = in->child(0)->get_value();
    yices_expr retval = (f)(context, ctx_expr(in->child(1)), shift_amount);
    assert(retval);
    return retval;
}
#endif

#ifdef HAVE_LIBYICES
/** Generates a Yices expression for arithmetic right shift.  Yices doesn't have a sign-extending right shift, therefore we
 *  implement it in terms of other operations.  (OP_ASR ShiftAmount Vector) becomes
 *
 *  (ite (= (mk-bv 1 1) (bv-extract [VectorSize-1] [VectorSize-1] Vector)) ;; vector's sign bit
 *       (bv-shift-right1 Vector [ShiftAmount])
 *       (bv-shift-right0 Vector [ShiftAmount]))
 *
 * where [VectorSize], [VectorSize-1], and [ShiftAmount] are numeric constants.
 */
yices_expr
YicesSolver::ctx_asr(const InsnSemanticsExpr::InternalNode *in)
{
    assert(in && 2==in->size());
    const InsnSemanticsExpr::TreeNode *vector = in->child(1);
    unsigned vector_size = vector->get_nbits();
    assert(in->child(0)->is_known());
    unsigned shift_amount = in->child(0)->get_value();
    yices_expr retval = yices_mk_ite(context, 
                                     yices_mk_eq(context, 
                                                 yices_mk_bv_constant(context, 1, 1), 
                                                 yices_mk_bv_extract(context, vector_size-1, vector_size-1, ctx_expr(vector))),
                                     yices_mk_bv_shift_right1(context, ctx_expr(vector), shift_amount), 
                                     yices_mk_bv_shift_right0(context, ctx_expr(vector), shift_amount));
    assert(retval);
    return retval;
}
#endif

#ifdef HAVE_LIBYICES
/** Output for zero comparison. Result should be a single bit:
 *  \code
 *      (OP_ZEROP X)
 *  \endcode
 *
 *  becomes
 *  \code
 *      (ite (= (mk-bv [sizeof(X)] 0) [X]) 0b1 0b0)
 *  \endcode
 */
yices_expr
YicesSolver::ctx_zerop(const InsnSemanticsExpr::InternalNode *in)
{
    assert(in && 1==in->size());
    yices_expr retval = yices_mk_ite(context,
                                     yices_mk_eq(context, 
                                                 yices_mk_bv_constant(context, in->child(0)->get_nbits(), 0), 
                                                 ctx_expr(in->child(0))), 
                                     yices_mk_bv_constant(context, 1, 1), 
                                     yices_mk_bv_constant(context, 1, 0));
    assert(retval);
    return retval;
}
#endif

#ifdef HAVE_LIBYICES
/** Generate a Yices expression for multiply. The OP_SMUL and OP_UMUL nodes of InsnSemanticsExpr define the result width to be
 *  the sum of the input widths. Yices' bv-mul operator requires that both operands are the same size and the result is the
 *  size of each operand. Therefore, we rewrite (OP_SMUL A B) to become, in Yices:
 *  \code
 *    (bv-mul (bv-sign-extend A [|B|-1]) (bv-sign-extend B [|A|-1]))
 *  \endcode
 */
yices_expr
YicesSolver::ctx_mult(const InsnSemanticsExpr::InternalNode *in)
{
    yices_expr retval = yices_mk_bv_mul(context, 
                                        yices_mk_bv_sign_extend(context, ctx_expr(in->child(0)), in->child(1)->get_nbits()-1), 
                                        yices_mk_bv_sign_extend(context, ctx_expr(in->child(1)), in->child(0)->get_nbits()-1));
    assert(retval);
    return retval;
}
#endif<|MERGE_RESOLUTION|>--- conflicted
+++ resolved
@@ -83,12 +83,7 @@
     ROSE_ASSERT(get_linkage() & LM_EXECUTABLE);
     return std::string(YICES) + " -tc " + config_name;
 #else
-<<<<<<< HEAD
-    // tps: WIndows complains with error that no return is found
-    return "";
-=======
     return "false no yices command";
->>>>>>> 39ff8231
 #endif
 }
 
