add_library(util_sawyer OBJECT
  Assert.C Attribute.C Clexer.C CommandLine.C CommandLineBoost.C DocumentBaseMarkup.C DocumentMarkup.C
  DocumentPodMarkup.C DocumentTextMarkup.C GraphTraversal.C LineVector.C
  Message.C ProgressBar.C Sawyer.C SmallObject.C Stopwatch.C Synchronization.C)

install(FILES
    Access.h AddressMap.h AddressSegment.h AllocatingBuffer.h Assert.h Attribute.h BiMap.h
    BitVector.h BitVectorSupport.h Buffer.h Cached.h Callbacks.h Clexer.h CommandLine.h CommandLineBoost.h
    DefaultAllocator.h DenseIntegerSet.h DistinctList.h DocumentBaseMarkup.h DocumentMarkup.h
    DocumentPodMarkup.h DocumentTextMarkup.h Exception.h FileSystem.h Graph.h GraphAlgorithm.h
    GraphBoost.h GraphTraversal.h IndexedList.h Interval.h IntervalMap.h IntervalSet.h
    IntervalSetMap.h HashMap.h Lexer.h LineVector.h Map.h MappedBuffer.h Message.h NullBuffer.h
    Optional.h PoolAllocator.h ProgressBar.h Sawyer.h Set.h SharedObject.h SharedPointer.h
    SmallObject.h Stack.h StackAllocator.h StaticBuffer.h Stopwatch.h Synchronization.h ThreadWorkers.h
<<<<<<< HEAD
    Trace.h Type.h WarningsOff.h WarningsRestore.h
  DESTINATION include/Sawyer) # installed in $PREFIX/Sawyer, not $PREFIX/rose/Sawyer.
=======
    Trace.h Tracker.h Type.h WarningsOff.h WarningsRestore.h
  DESTINATION ${INCLUDE_INSTALL_DIR}/Sawyer)
>>>>>>> 953245fb
<|MERGE_RESOLUTION|>--- conflicted
+++ resolved
@@ -12,10 +12,5 @@
     IntervalSetMap.h HashMap.h Lexer.h LineVector.h Map.h MappedBuffer.h Message.h NullBuffer.h
     Optional.h PoolAllocator.h ProgressBar.h Sawyer.h Set.h SharedObject.h SharedPointer.h
     SmallObject.h Stack.h StackAllocator.h StaticBuffer.h Stopwatch.h Synchronization.h ThreadWorkers.h
-<<<<<<< HEAD
-    Trace.h Type.h WarningsOff.h WarningsRestore.h
-  DESTINATION include/Sawyer) # installed in $PREFIX/Sawyer, not $PREFIX/rose/Sawyer.
-=======
     Trace.h Tracker.h Type.h WarningsOff.h WarningsRestore.h
-  DESTINATION ${INCLUDE_INSTALL_DIR}/Sawyer)
->>>>>>> 953245fb
+  DESTINATION include/Sawyer) # installed in $PREFIX/Sawyer, not $PREFIX/rose/Sawyer.