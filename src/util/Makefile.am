include $(top_srcdir)/config/Makefile.for.ROSE.includes.and.libs

SUBDIRS = stringSupport commandlineProcessing support graphs

# To keep compile commands tidy, please ONLY put required include flags here.
INCLUDES = $(ROSE_INCLUDES)

## Don't use the repository in ../src
CXX_TEMPLATE_REPOSITORY_PATH = .

# DQ (7/4/2004): Need this to be explicit so that it will not be set to "libroseutil.a.c"
# DIST_SOURCES =

# lib_LIBRARIES = libroseutil.a
# libroseutil_a_DEPENDENCIES = $(libroseutilDependencies)

# DQ (4/5/2009): I have moved rose_paths.h file from src/frontend/SageIII to src/util
# so that it is better matched with where the source file is build (even though the
# source file is generated in the associated compile tree instead of the source tree).
# The rose_paths.[hC] data is referenced by both ROSETTA and ROSE (so it is located in src/util).
rose_paths.C:
	cd $(top_builddir); $(MAKE) src/util/rose_paths.C

noinst_LTLIBRARIES = libroseutil.la

# libroseutil_la_SOURCES = processSupport.C processSupport.h
libroseutil_la_SOURCES =			\
	compilationFileDatabase.C		\
	processSupport.C			\
	rose_getline.C				\
	rose_strtoull.C				\
	Stopwatch.C
nodist_libroseutil_la_SOURCES = rose_paths.C
libroseutil_la_LIBADD = \
	stringSupport/libRoseStringSupport.la \
	commandlineProcessing/libRoseCommandlineUtil.la

# DQ (4/5/2009): I don't think this needs to be specified using this Automake technique.
# The use of this technique for force rose_paths.C to be built was also what was causing
# large parts of ROSE to be rebuilt when configure was return (this appears to be fixed now).
# BUILT_SOURCES = rose_paths.C

# DQ (4/5/2009): Added rose_paths.C to clean rule, instead of to the DISTCLEANFILES
# DISTCLEANFILES = rose_paths.C

include_HEADERS =				\
	compilationFileDatabase.h		\
	FormatRestorer.h			\
	GraphUtility.h				\
	Map.h					\
	ParallelSort.h                          \
	processSupport.h			\
	rose_getline.h				\
	rose_paths.h				\
	rose_strtoull.h				\
	roseTraceLib.c				\
	setup.h						\
	Stopwatch.h

EXTRA_DIST = CMakeLists.txt setup.h utilDocumentation.docs

########################################################################################################################
# rules for the sawyer subdirectory

noinst_LTLIBRARIES += libroseSawyer.la
libroseSawyer_la_SOURCES =			\
	sawyer/Assert.C				\
	sawyer/CommandLine.C			\
	sawyer/Markup.C				\
	sawyer/MarkupRoff.C			\
	sawyer/Message.C			\
	sawyer/ProgressBar.C			\
	sawyer/Sawyer.C
nobase_include_HEADERS   =			\
	sawyer/Assert.h				\
	sawyer/BitVector.h			\
	sawyer/BitVectorSupport.h		\
	sawyer/CommandLine.h			\
<<<<<<< HEAD
=======
	sawyer/DefaultAllocator.h		\
>>>>>>> 4be8735d
	sawyer/Graph.h				\
	sawyer/GraphBoost.h			\
	sawyer/IndexedList.h			\
	sawyer/Interval.h			\
	sawyer/IntervalMap.h			\
	sawyer/IntervalSet.h			\
	sawyer/Map.h				\
	sawyer/Markup.h				\
	sawyer/MarkupRoff.h			\
	sawyer/Message.h			\
<<<<<<< HEAD
=======
	sawyer/Optional.h			\
	sawyer/PoolAllocator.h			\
>>>>>>> 4be8735d
	sawyer/ProgressBar.h			\
	sawyer/Sawyer.h
EXTRA_DIST += sawyer/CMakeLists.txt

########################################################################################################################
# automake boilerplate

# DQ (4/5/2009): Added rose_paths.C to clean rule, instead of to the DISTCLEANFILES
clean-local:
	rm -rf $(CXX_TEMPLATE_OBJECTS) Templates.DB ii_files ti_files rose_paths.C stringify.[Ch]

distclean-local:
	rm -rf Templates.DB<|MERGE_RESOLUTION|>--- conflicted
+++ resolved
@@ -76,10 +76,7 @@
 	sawyer/BitVector.h			\
 	sawyer/BitVectorSupport.h		\
 	sawyer/CommandLine.h			\
-<<<<<<< HEAD
-=======
 	sawyer/DefaultAllocator.h		\
->>>>>>> 4be8735d
 	sawyer/Graph.h				\
 	sawyer/GraphBoost.h			\
 	sawyer/IndexedList.h			\
@@ -90,11 +87,8 @@
 	sawyer/Markup.h				\
 	sawyer/MarkupRoff.h			\
 	sawyer/Message.h			\
-<<<<<<< HEAD
-=======
 	sawyer/Optional.h			\
 	sawyer/PoolAllocator.h			\
->>>>>>> 4be8735d
 	sawyer/ProgressBar.h			\
 	sawyer/Sawyer.h
 EXTRA_DIST += sawyer/CMakeLists.txt
