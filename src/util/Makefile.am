--- conflicted
+++ resolved
@@ -76,10 +76,7 @@
 	sawyer/BitVector.h			\
 	sawyer/BitVectorSupport.h		\
 	sawyer/CommandLine.h			\
-<<<<<<< HEAD
-=======
 	sawyer/DefaultAllocator.h		\
->>>>>>> 7029c091
 	sawyer/Graph.h				\
 	sawyer/GraphBoost.h			\
 	sawyer/IndexedList.h			\
@@ -90,11 +87,8 @@
 	sawyer/Markup.h				\
 	sawyer/MarkupRoff.h			\
 	sawyer/Message.h			\
-<<<<<<< HEAD
-=======
 	sawyer/Optional.h			\
 	sawyer/PoolAllocator.h			\
->>>>>>> 7029c091
 	sawyer/ProgressBar.h			\
 	sawyer/Sawyer.h
 EXTRA_DIST += sawyer/CMakeLists.txt
