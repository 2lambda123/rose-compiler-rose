######## Generate rose_paths.C #########
file( REMOVE ${ROSE_TOP_BINARY_DIR}/src/util/rose_paths.C.tmp )
file( WRITE  ${ROSE_TOP_BINARY_DIR}/src/util/rose_paths.C.tmp "\#include <string> \n\n" )
file( APPEND ${ROSE_TOP_BINARY_DIR}/src/util/rose_paths.C.tmp "/* Use the same header file to declare these variables as is used to reference them so that they will be globally available (and not local). */\n" )
file( APPEND  ${ROSE_TOP_BINARY_DIR}/src/util/rose_paths.C.tmp "\#include \"rose_paths.h\" \n\n" )
file( APPEND ${ROSE_TOP_BINARY_DIR}/src/util/rose_paths.C.tmp "/* These paths will be absolute or relative depending on how the configure script is called (called with an absolute or relative path). */\n" )
file( APPEND ${ROSE_TOP_BINARY_DIR}/src/util/rose_paths.C.tmp "ROSE_UTIL_API const std::string ROSE_GFORTRAN_PATH          = \"${CMAKE_Fortran_COMPILER}\";\n" )
file( APPEND ${ROSE_TOP_BINARY_DIR}/src/util/rose_paths.C.tmp "ROSE_UTIL_API const std::string ROSE_AUTOMAKE_TOP_SRCDIR    = \"${ROSE_TOP_SRC_DIR}\";\n" )
file( APPEND ${ROSE_TOP_BINARY_DIR}/src/util/rose_paths.C.tmp "ROSE_UTIL_API const std::string ROSE_AUTOMAKE_TOP_BUILDDIR  = \"${ROSE_TOP_BINARY_DIR}\";\n" )
#FIXME: may be a different directory at times. Not sure what the semantics are.
file( APPEND ${ROSE_TOP_BINARY_DIR}/src/util/rose_paths.C.tmp "ROSE_UTIL_API const std::string ROSE_AUTOMAKE_PREFIX        = \"${ROSE_TOP_BINARY_DIR}\";\n" )
file( APPEND ${ROSE_TOP_BINARY_DIR}/src/util/rose_paths.C.tmp "ROSE_UTIL_API const std::string ROSE_AUTOMAKE_DATADIR       = \"/*deprecated*/\";\n" )
file( APPEND ${ROSE_TOP_BINARY_DIR}/src/util/rose_paths.C.tmp "ROSE_UTIL_API const std::string ROSE_AUTOMAKE_BINDIR        = \"/*deprecated*/\";\n" )
file( APPEND ${ROSE_TOP_BINARY_DIR}/src/util/rose_paths.C.tmp "ROSE_UTIL_API const std::string ROSE_AUTOMAKE_INCLUDEDIR    = \"/*deprecated*/\";\n" )
file( APPEND ${ROSE_TOP_BINARY_DIR}/src/util/rose_paths.C.tmp "ROSE_UTIL_API const std::string ROSE_AUTOMAKE_INFODIR       = \"/*deprecated*/\";\n" )
file( APPEND ${ROSE_TOP_BINARY_DIR}/src/util/rose_paths.C.tmp "ROSE_UTIL_API const std::string ROSE_AUTOMAKE_LIBDIR        = \"/*deprecated*/\";" )
file( APPEND ${ROSE_TOP_BINARY_DIR}/src/util/rose_paths.C.tmp "ROSE_UTIL_API const std::string ROSE_AUTOMAKE_LIBEXECDIR    = \"/*deprecated*/\";\n" )
file( APPEND ${ROSE_TOP_BINARY_DIR}/src/util/rose_paths.C.tmp "ROSE_UTIL_API const std::string ROSE_AUTOMAKE_LOCALSTATEDIR = \"/*deprecated*/\";\n" )
file( APPEND ${ROSE_TOP_BINARY_DIR}/src/util/rose_paths.C.tmp "ROSE_UTIL_API const std::string ROSE_AUTOMAKE_MANDIR        = \"/*deprecated*/\";\n\n" )
file( APPEND ${ROSE_TOP_BINARY_DIR}/src/util/rose_paths.C.tmp "/* This will always be an absolute path, while paths above are dependent on how the configure script is called \(called with an absolute or relative path\). */\n" )
file( APPEND ${ROSE_TOP_BINARY_DIR}/src/util/rose_paths.C.tmp "ROSE_UTIL_API const std::string ROSE_AUTOMAKE_ABSOLUTE_PATH_TOP_SRCDIR = \"${ROSE_TOP_SRC_DIR}\";\n\n" )
file( APPEND ${ROSE_TOP_BINARY_DIR}/src/util/rose_paths.C.tmp "/* Additional interesting data to provide. */\n" )
file( APPEND ${ROSE_TOP_BINARY_DIR}/src/util/rose_paths.C.tmp "ROSE_UTIL_API const std::string ROSE_CONFIGURE_DATE     = \"@configure_date@\";\n" )
file( APPEND ${ROSE_TOP_BINARY_DIR}/src/util/rose_paths.C.tmp "ROSE_UTIL_API const std::string ROSE_AUTOMAKE_BUILD_OS  = \"${CMAKE_HOST_SYSTEM_VERSION}\";\n" )
file( APPEND ${ROSE_TOP_BINARY_DIR}/src/util/rose_paths.C.tmp "ROSE_UTIL_API const std::string ROSE_AUTOMAKE_BUILD_CPU = \"${CMAKE_HOST_SYSTEM_PROCESSOR}\";\n" )
file( APPEND ${ROSE_TOP_BINARY_DIR}/src/util/rose_paths.C.tmp "ROSE_UTIL_API const std::string ROSE_OFP_VERSION_STRING = \"@enable-ofp-version@\";\n" )
file( APPEND ${ROSE_TOP_BINARY_DIR}/src/util/rose_paths.C.tmp "/* Numeric form of ROSE version -- assuming ROSE version x.y.zL \(where */\n" )
file( APPEND ${ROSE_TOP_BINARY_DIR}/src/util/rose_paths.C.tmp "/* x, y, and z are numbers, and L is a single lowercase letter from a to j\), */\n" )
file( APPEND ${ROSE_TOP_BINARY_DIR}/src/util/rose_paths.C.tmp "/* the numeric value is x * 1000000 + y * 10000 + z * 100 + \(L - 'a'\). */\n" )

execute_process(
  COMMAND ${CMAKE_COMMAND} -E copy_if_different
          ${ROSE_TOP_BINARY_DIR}/src/util/rose_paths.C.tmp
          ${ROSE_TOP_BINARY_DIR}/src/util/rose_paths.C
)

# needed to properly define ROSE_UTIL_API
add_definitions(-DROSE_UTIL_EXPORTS)

######## build sub libraries ##########
add_subdirectory(commandlineProcessing)
add_subdirectory(graphs)
add_subdirectory(Sawyer)
add_subdirectory(stringSupport)
add_subdirectory(support)


######## build main library ###########
set(rose_util_src
  ${CMAKE_BINARY_DIR}/src/util/rose_paths.C
  Color.C
  Combinatorics.C
  FileSystem.C
  LinearCongruentialGenerator.C
  rose_getline.C
  processSupport.C
  Progress.C
  rose_getline.C
  rose_strtoull.C
  $<TARGET_OBJECTS:util_commandlineProcessing>
  $<TARGET_OBJECTS:util_sawyer>
  $<TARGET_OBJECTS:util_stringSupport>
  $<TARGET_OBJECTS:util_support>
  $<TARGET_OBJECTS:util_graphs>
)
add_library(roseutil SHARED ${rose_util_src})
add_dependencies(roseutil generate_rosePublicConfig)
if (WIN32)
  target_link_libraries(roseutil shlwapi.lib psapi.lib)
endif()
target_link_libraries(roseutil ${link_with_libraries})
#set_target_properties(roseutil PROPERTIES
#  DEFINE_SYMBOL ROSE_UTIL_EXPORTS
#)
install(TARGETS roseutil DESTINATION lib)


########### install files ###############
install(FILES 
	      Color.h Combinatorics.h FileSystem.h FormatRestorer.h
 	      setup.h processSupport.h rose_paths.h
	      compilationFileDatabase.h LinearCongruentialGenerator.h
<<<<<<< HEAD
	      Map.h timing.h rose_getline.h rose_override.h rose_strtoull.h
=======
	      Map.h Progress.h rose_getline.h rose_override.h rose_strtoull.h
>>>>>>> 3598a5bd
              roseTraceLib.c ParallelSort.h GraphUtility.h
        DESTINATION ${INCLUDE_INSTALL_DIR})<|MERGE_RESOLUTION|>--- conflicted
+++ resolved
@@ -80,10 +80,6 @@
 	      Color.h Combinatorics.h FileSystem.h FormatRestorer.h
  	      setup.h processSupport.h rose_paths.h
 	      compilationFileDatabase.h LinearCongruentialGenerator.h
-<<<<<<< HEAD
-	      Map.h timing.h rose_getline.h rose_override.h rose_strtoull.h
-=======
-	      Map.h Progress.h rose_getline.h rose_override.h rose_strtoull.h
->>>>>>> 3598a5bd
+	      Map.h Progress.h timing.h rose_getline.h rose_override.h rose_strtoull.h
               roseTraceLib.c ParallelSort.h GraphUtility.h
         DESTINATION ${INCLUDE_INSTALL_DIR})