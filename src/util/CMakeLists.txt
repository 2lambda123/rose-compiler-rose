--- conflicted
+++ resolved
@@ -56,11 +56,7 @@
 
 ########### install files ###############
 
-<<<<<<< HEAD
 install(FILES  FormatRestorer.h setup.h processSupport.h rose_paths.h
                compilationFileDatabase.h Map.h rose_getline.h rose_strtoull.h
-               roseTraceLib.c
-=======
-install(FILES  FormatRestorer.h setup.h processSupport.h rose_paths.h Stopwatch.h ParallelSort.h 
->>>>>>> 26b69759
+               roseTraceLib.c Stopwatch.h ParallelSort.h
         DESTINATION ${INCLUDE_INSTALL_DIR})