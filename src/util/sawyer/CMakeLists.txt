--- conflicted
+++ resolved
@@ -1,24 +1,13 @@
 add_library(util_sawyer OBJECT
-  Assert.C CommandLine.C Markup.C MarkupPod.C Message.C
-  ProgressBar.C Sawyer.C SmallObject.C Stopwatch.C)
+  Assert.C CommandLine.C GraphTraversal.C Markup.C MarkupPod.C
+  Message.C ProgressBar.C Sawyer.C SmallObject.C Stopwatch.C)
 
-<<<<<<< HEAD
 install(FILES
-  Access.h AddressMap.h AddressSegment.h AllocatingBuffer.h Assert.h
-  BitVector.h BitVectorSupport.h Buffer.h Cached.h Callbacks.h CommandLine.h
-  DefaultAllocator.h Graph.h GraphBoost.h IndexedList.h Interval.h IntervalMap.h
-  IntervalSet.h Map.h MappedBuffer.h Markup.h MarkupPod.h Message.h NullBuffer.h
-  Optional.h PoolAllocator.h ProgressBar.h Sawyer.h SharedPointer.h
-  SmallObject.h Stack.h StaticBuffer.h Stopwatch.h WarningsOff.h
-  WarningsRestore.h
-  DESTINATION ${INCLUDE_INSTALL_DIR}/sawyer)
-=======
-include_directories(${KDE4_INCLUDES} ${KDE4_INCLUDE_DIR} ${QT_INCLUDES} )
-
-install(FILES Access.h AddressMap.h AddressSegment.h AllocatingBuffer.h Assert.h BitVector.h BitVectorSupport.h Buffer.h
-              Cached.h Callbacks.h CommandLine.h DefaultAllocator.h Graph.h GraphBoost.h GraphTraversal.h IndexedList.h
-	      Interval.h IntervalMap.h IntervalSet.h Map.h MappedBuffer.h Markup.h MarkupPod.h Message.h NullBuffer.h
-	      Optional.h PoolAllocator.h ProgressBar.h Sawyer.h SharedPointer.h SmallObject.h Stack.h StaticBuffer.h
-	      Stopwatch.h WarningsOff.h WarningsRestore.h
-        DESTINATION ${INCLUDE_INSTALL_DIR}/sawyer)
->>>>>>> eb21ff29
+    Access.h AddressMap.h AddressSegment.h AllocatingBuffer.h Assert.h
+    BitVector.h BitVectorSupport.h Buffer.h Cached.h Callbacks.h CommandLine.h
+    DefaultAllocator.h Graph.h GraphBoost.h GraphTraversal.h IndexedList.h
+    Interval.h IntervalMap.h IntervalSet.h Map.h MappedBuffer.h Markup.h
+    MarkupPod.h Message.h NullBuffer.h Optional.h PoolAllocator.h ProgressBar.h
+    Sawyer.h SharedPointer.h SmallObject.h Stack.h StaticBuffer.h Stopwatch.h
+    WarningsOff.h WarningsRestore.h
+  DESTINATION ${INCLUDE_INSTALL_DIR}/sawyer)