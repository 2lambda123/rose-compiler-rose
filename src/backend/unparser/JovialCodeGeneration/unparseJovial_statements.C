/* unparseJovial_statements.C
 * Contains functions that unparse statements
 *
 * FORMATTING WILL BE DONE IN TWO WAYS:
 * 1. using the file_info object to get information from line and column number 
 *    (for original source code)
 * 2. following a specified format that I have specified with indentations of
 *    length TABINDENT (for transformations)
 * 
 * REMEMBER: For types and symbols, we still call the original unparse function 
 * defined in sage since they dont have file_info. For expressions, 
 * Unparse_Jovial::unparse is called, and for statements, 
 * Unparse_Jovial::unparseStatement is called.
 *
 */
#include "sage3basic.h"
#include "unparser.h"

#include <boost/foreach.hpp>
#define foreach BOOST_FOREACH

#define ROSE_TRACK_PROGRESS_OF_ROSE_COMPILING_ROSE 0

using namespace std;
using std::cerr;
using std::endl;

#include "sage_support.h"


Unparse_Jovial::Unparse_Jovial(Unparser* unp, std::string fname)
   : UnparseLanguageIndependentConstructs(unp,fname)
   {
   }


Unparse_Jovial::~Unparse_Jovial()
   {
   }


void 
Unparse_Jovial::unparseJovialFile(SgSourceFile *sourcefile, SgUnparse_Info& info) 
   {
     SgGlobal* globalScope = sourcefile->get_globalScope();
     ROSE_ASSERT(globalScope != NULL);

     curprint("START\n");
     unparseStatement(globalScope, info);
     curprint("TERM\n");
   }


void
Unparse_Jovial::unparseLanguageSpecificStatement(SgStatement* stmt, SgUnparse_Info& info)
   {
  // This function unparses the language specific statements not handled by the base class unparseStatement() member function

     ROSE_ASSERT(stmt != NULL);

     switch (stmt->variantT())
        {
       // case V_SgGlobal:                     cout << "Got it !!!" << endl; /* unparseGlobalStmt (stmt, info); */ break;

       // module support
<<<<<<< HEAD
          case V_SgJovialCompoolStatement:     unparseCompoolStmt(stmt, info);      break;
          case V_SgProgramHeaderStatement:     unparseProgHdrStmt(stmt, info);      break;
          case V_SgFunctionDeclaration:        unparseFuncDeclStmt(stmt, info);     break;
          case V_SgFunctionDefinition:         unparseFuncDefnStmt(stmt, info);     break;
=======
          case V_SgJovialCompoolStatement:     unparseCompoolStmt (stmt, info);     break;
          case V_SgProgramHeaderStatement:     unparseProgHdrStmt (stmt, info);     break;
          case V_SgFunctionDeclaration:        unparseFuncDeclStmt(stmt, info);     break;
          case V_SgFunctionDefinition:         unparseFuncDefnStmt(stmt, info);     break;

       // directives, define

          case V_SgJovialDirectiveStatement:   unparseDirectiveStmt (stmt, info);   break;
          case V_SgJovialDefineDeclaration:    unparseDefineDeclStmt(stmt, info);   break;
>>>>>>> fc7c067a

       // declarations

          case V_SgEnumDeclaration:            unparseEnumDeclStmt (stmt, info);    break;
          case V_SgJovialTableStatement:       unparseTableDeclStmt(stmt, info);    break;
          case V_SgVariableDeclaration:        unparseVarDeclStmt  (stmt, info);    break;

       // executable statements, control flow
          case V_SgBasicBlock:                 unparseBasicBlockStmt (stmt, info);  break;
          case V_SgLabelStatement:             unparseLabelStmt      (stmt, info);  break;
          case V_SgForStatement:               unparseForStatement   (stmt, info);  break;
          case V_SgJovialForThenStatement:     unparseJovialForThenStatement (stmt, info);  break;
          case V_SgWhileStmt:                  unparseWhileStmt      (stmt, info);  break;
          case V_SgGotoStatement:              unparseGotoStmt       (stmt, info);  break;
          case V_SgIfStmt:                     unparseIfStmt         (stmt, info);  break;
          case V_SgSwitchStatement:            unparseSwitchStmt     (stmt, info);  break;
          case V_SgCaseOptionStmt:             unparseCaseStmt       (stmt, info);  break;
          case V_SgDefaultOptionStmt:          unparseDefaultStmt    (stmt, info);  break;
          case V_SgBreakStmt:                  unparseBreakStmt      (stmt, info);  break;

          case V_SgStopOrPauseStatement:       unparseStopOrPauseStmt(stmt, info);  break;
          case V_SgReturnStmt:                 unparseReturnStmt     (stmt, info);  break;

          case V_SgExprStatement:              unparseExprStmt       (stmt, info);  break;

#if 0
       // declarations
          case V_SgVariableDefinition:     unparseVarDefnStmt  (stmt, info); break;

       // executable statements, control flow

          case V_SgAssertStmt:             unparseAssertStmt     (stmt, info); break;

<<<<<<< HEAD
          case V_SgEnumDeclaration:        unparseEnumDeclStmt(stmt, info);     break;

=======
>>>>>>> fc7c067a
          case V_SgContinueStmt:           unparseContinueStmt(stmt, info);     break;

          case V_SgTypedefDeclaration:     unparseTypeDefStmt(stmt, info);      break;

          case V_SgForInitStatement:       unparseForInitStmt(stmt, info);      break;

          case V_SgFunctionParameterList:  unparseFunctionParameterList(stmt, info); break;

          case V_SgUsingDirectiveStatement:            unparseUsingDirectiveStatement (stmt, info);            break;
          case V_SgUsingDeclarationStatement:          unparseUsingDeclarationStatement (stmt, info);          break;
#endif

          default:
            {
               cerr << "Unparse_Jovial::unparseLanguageSpecificStatement: Error: No handler for "
                    <<  stmt->class_name() << ", variant: " << stmt->variantT() << endl;
               ROSE_ASSERT(false);
               break;
            }
        }
   }


//----------------------------------------------------------------------------
//  Unparse_Jovial::DIRECTIVES and DEFINE
//----------------------------------------------------------------------------

void
Unparse_Jovial::unparseDirectiveStmt(SgStatement* stmt, SgUnparse_Info& info)
   {
     SgUnparse_Info ninfo(info);

     SgJovialDirectiveStatement* directive = isSgJovialDirectiveStatement(stmt);
     ROSE_ASSERT(directive);

     std::string content = directive->get_content_string();

     switch (directive->get_directive_type())
        {
        case SgJovialDirectiveStatement::e_compool:
           {
              curprint("!COMPOOL (");
              curprint(content);
              curprint(");\n");
              break;
           }
        case SgJovialDirectiveStatement::e_reducible:
           {
              curprint("!REDUCIBLE;\n");
              break;
           }
        case SgJovialDirectiveStatement::e_order:
           {
              curprint("!ORDER;\n");
              break;
           }
        default:
           {
              cout << "Warning: SgJovialDirectiveStmt directive type not handled is " << directive->get_directive_type() << endl;
           }
        }
   }

void
Unparse_Jovial::unparseDefineDeclStmt(SgStatement* stmt, SgUnparse_Info& info)
   {
     SgUnparse_Info ninfo(info);

     SgJovialDefineDeclaration* define = isSgJovialDefineDeclaration(stmt);
     ROSE_ASSERT(define);

     curprint("DEFINE ");
     curprint(define->get_define_string());
     curprint(";\n");
   }

//----------------------------------------------------------------------------
//  Unparse_Jovial::MODULES
//----------------------------------------------------------------------------

void 
Unparse_Jovial::unparseCompoolStmt(SgStatement* stmt, SgUnparse_Info& info)
   {
     SgUnparse_Info ninfo(info);

     SgJovialCompoolStatement* compool = isSgJovialCompoolStatement(stmt);
     ROSE_ASSERT(compool);

     curprint("COMPOOL ");
     curprint(compool->get_name());
     curprint(";\n");
   }

void
Unparse_Jovial::unparseProgHdrStmt(SgStatement* stmt, SgUnparse_Info& info)
   {
     SgUnparse_Info ninfo(info);

     SgProgramHeaderStatement* prog = isSgProgramHeaderStatement(stmt);
     ROSE_ASSERT(prog);

     curprint("PROGRAM ");
     curprint(prog->get_name());
     curprint(";\n");

     unparseStatement(prog->get_definition(), ninfo);

 //  unparseStatementNumbersSupport(mod->get_end_numeric_label(),info);

  // TODO - unparse non-nested-subroutines
   }

void
Unparse_Jovial::unparseFuncDeclStmt(SgStatement* stmt, SgUnparse_Info& info)
   {
     SgUnparse_Info ninfo(info);

     SgFunctionDeclaration* func = isSgFunctionDeclaration(stmt);
     ROSE_ASSERT(func);

     bool isDefiningDeclaration = (func->get_definition() != NULL);

     if (isDefiningDeclaration)  curprint("DEF PROC ");
     else                        curprint("REF PROC ");

     curprint(func->get_name());

  // unparse function arguments
     SgFunctionParameterList* params = func->get_parameterList();
     SgInitializedNamePtrList & args = params->get_args();

     if (args.size() > 0)
        {
           bool firstOutParam = false;
           bool foundOutParam = false;

           curprint("(");

           int i = 0;
           BOOST_FOREACH(SgInitializedName* arg, args)
              {
              // TODO - Change temporary hack of using storage modifier isMutable to represent an out parameter
                 if (arg->get_storageModifier().isMutable() && foundOutParam == false)
                    {
                       firstOutParam = true;
                       foundOutParam = true;
                       curprint(" : ");
                    }

              // Don't output comma if this is the first out parameter
                 if (i++ > 0 && firstOutParam == false) curprint(",");
                 firstOutParam = false;

                 curprint(arg->get_name());
              }
           curprint(")");
        }

  // unparse function type
     SgType* type = func->get_type();
     unparseType(type, ninfo);

     curprint(";\n");

     if (isDefiningDeclaration)
        {
           unparseStatement(func->get_definition(), ninfo);
        }
   }

void
Unparse_Jovial::unparseFuncDefnStmt(SgStatement* stmt, SgUnparse_Info& info)
   {
     SgFunctionDefinition* funcdef = isSgFunctionDefinition(stmt);
     ROSE_ASSERT(funcdef != NULL);

  // unparse the body of the function
     if (funcdef->get_body())
        {
          unparseStatement(funcdef->get_body(), info);
        }
   }


//----------------------------------------------------------------------------
//  Unparse_Jovial::<executable statements, control flow>
//----------------------------------------------------------------------------

void
Unparse_Jovial::unparseBasicBlockStmt(SgStatement* stmt, SgUnparse_Info& info)
   {
     SgBasicBlock* basic_stmt = isSgBasicBlock(stmt);
     ROSE_ASSERT(basic_stmt != NULL);

#if 0
  // DQ (10/6/2008): Adding space here is required to get "else if" blocks formatted correctly (at least).
     unp->cur.format(basic_stmt, info, FORMAT_BEFORE_BASIC_BLOCK1);
#endif

     curprint("BEGIN\n");

     SgStatementPtrList::iterator p = basic_stmt->get_statements().begin();
     for ( ; p != basic_stmt->get_statements().end(); ++p)
     {
          unparseStatement((*p), info);
     }

     curprint("END\n");

#if 0
  // DQ (10/6/2008): This does not appear to be required (passes all tests).
     unp->cur.format(basic_stmt, info, FORMAT_AFTER_BASIC_BLOCK1);
#endif
   }

void Unparse_Jovial::unparseLabelStmt(SgStatement* stmt, SgUnparse_Info& info)
   {
     SgLabelStatement* label_stmt = isSgLabelStatement(stmt);
     ROSE_ASSERT(label_stmt != NULL);

     curprint (string(label_stmt->get_label().str()) + ":");
     unp->cur.insert_newline(1);

     if (label_stmt->get_statement() != NULL) {
        SgStatement* sg_stmt = label_stmt->get_statement();
        ROSE_ASSERT(sg_stmt);
        UnparseLanguageIndependentConstructs::unparseStatement(sg_stmt, info);
     }
   }

void
Unparse_Jovial::unparseForStatement(SgStatement* stmt, SgUnparse_Info& info)
   {
  // The SgForStatement is used for the Jovial for statements like:
  //
  //     FOR ivar:0 by 1 while ivar<25;
  //
  // This choice was made so that it could be treated like a C for statement.
  // Other forms of the Jovial ForStatement will require different Sage nodes.
  //
     SgForStatement* for_stmt = isSgForStatement(stmt);
     ROSE_ASSERT(for_stmt);
     ROSE_ASSERT(for_stmt->get_for_init_stmt());
     ROSE_ASSERT(for_stmt->get_test());
     ROSE_ASSERT(for_stmt->get_increment());
     ROSE_ASSERT(for_stmt->get_loop_body());

     curprint("FOR ");

     SgForInitStatement* for_init_stmt = isSgForInitStatement(for_stmt->get_for_init_stmt());
     ROSE_ASSERT(for_init_stmt);

     SgStatementPtrList init_list = for_init_stmt->get_init_stmt();
     SgExprStatement* init_stmt = isSgExprStatement(init_list[0]);
     ROSE_ASSERT(init_stmt);

     SgAssignOp* init_expr = isSgAssignOp(init_stmt->get_expression());
     ROSE_ASSERT(init_expr);

  // variable
     unparseExpression(init_expr->get_lhs_operand_i(), info);

  // initial value
     curprint(":");
     unparseExpression(init_expr->get_rhs_operand_i(), info);

  // increment
     curprint(" BY ");
     unparseExpression(for_stmt->get_increment(), info);

  // while condition
     SgExprStatement* test_stmt = isSgExprStatement(for_stmt->get_test());
     ROSE_ASSERT(test_stmt);

     if ( ! isSgNullExpression(test_stmt->get_expression()) )
        {
           curprint(" WHILE ");
           unparseExpression(test_stmt->get_expression(), info);
        }

     curprint(";");
     unp->cur.insert_newline(1);

  // for body
     unparseStatement(for_stmt->get_loop_body(), info);
     unp->cur.insert_newline(1);
   }

void
Unparse_Jovial::unparseJovialForThenStatement(SgStatement* stmt, SgUnparse_Info& info)
   {
  // The SgJovialForThenStatement is used for Jovial for statements like:
  //
  //    FOR ivar:0 THEN 3 WHILE ivar<25;
  //
     SgJovialForThenStatement* for_stmt = isSgJovialForThenStatement(stmt);
     ROSE_ASSERT(for_stmt);
     ROSE_ASSERT(for_stmt->get_initialization());
     ROSE_ASSERT(for_stmt->get_then_expression());
     ROSE_ASSERT(for_stmt->get_while_expression());
     ROSE_ASSERT(for_stmt->get_loop_body());

     curprint("FOR ");

     SgAssignOp* init_expr = isSgAssignOp(for_stmt->get_initialization());
     ROSE_ASSERT(init_expr);

  // variable
     unparseExpression(init_expr->get_lhs_operand_i(), info);

  // initial value
     curprint(":");
     unparseExpression(init_expr->get_rhs_operand_i(), info);

  // then increment
     curprint(" THEN ");
     unparseExpression(for_stmt->get_then_expression(), info);

  // while condition
     if ( ! isSgNullExpression(for_stmt->get_while_expression()) )
        {
           curprint(" WHILE ");
           unparseExpression(for_stmt->get_while_expression(), info);
        }

     curprint(";");
     unp->cur.insert_newline(1);

  // for body
     unparseStatement(for_stmt->get_loop_body(), info);
     unp->cur.insert_newline(1);
   }

void
Unparse_Jovial::unparseWhileStmt(SgStatement* stmt, SgUnparse_Info& info)
   {
     SgWhileStmt* while_stmt = isSgWhileStmt(stmt);
     ROSE_ASSERT(while_stmt);
     ROSE_ASSERT(while_stmt->get_body());
     ROSE_ASSERT(while_stmt->get_condition());

  // condition
     curprint("WHILE ");
     info.set_inConditional(); // prevent printing line and file info

     SgExprStatement* condition_stmt = isSgExprStatement(while_stmt->get_condition());
     ROSE_ASSERT(condition_stmt);

     unparseExpression(condition_stmt->get_expression(), info);
     info.unset_inConditional();
     curprint(";");
     unp->cur.insert_newline(1);

     unparseStatement(while_stmt->get_body(), info);
     unp->cur.insert_newline(1);
   }

void
Unparse_Jovial::unparseGotoStmt(SgStatement* stmt, SgUnparse_Info& info)
   {
     SgGotoStatement* goto_stmt = isSgGotoStatement(stmt);
     ROSE_ASSERT(goto_stmt != NULL);
     ROSE_ASSERT(goto_stmt->get_label() != NULL);

     curprint (string("GOTO " ) + goto_stmt->get_label()->get_label().str());
     curprint (string(";"));
     unp->cur.insert_newline(1);
   }

void
Unparse_Jovial::unparseIfStmt(SgStatement* stmt, SgUnparse_Info& info)
   {
     SgIfStmt* if_stmt = isSgIfStmt(stmt);
     ROSE_ASSERT(if_stmt != NULL);
     ROSE_ASSERT(if_stmt->get_conditional());

  // condition
     curprint("IF (");
     info.set_inConditional();

     SgExprStatement* expressionStatement = isSgExprStatement(if_stmt->get_conditional());
     unparseExpression(expressionStatement->get_expression(), info);

     info.unset_inConditional();
     curprint(") ;");
     unp->cur.insert_newline(1);

  // true body
     ROSE_ASSERT(if_stmt->get_true_body());
     unparseStatement(if_stmt->get_true_body(), info);

  // false body
     if (if_stmt->get_false_body() != NULL) {
        curprint("ELSE");
        unp->cur.insert_newline(1);
        unparseStatement(if_stmt->get_false_body(), info);
     }
   }

void
Unparse_Jovial::unparseSwitchStmt(SgStatement* stmt, SgUnparse_Info& info)
  {
 // Sage node corresponding to Jovial CaseStatement;
    SgSwitchStatement* switch_stmt = isSgSwitchStatement(stmt);
    ROSE_ASSERT(switch_stmt != NULL);

    curprint("CASE ");

    SgExprStatement* expressionStatement = isSgExprStatement(switch_stmt->get_item_selector());
    ROSE_ASSERT(expressionStatement != NULL);
    unparseExpression(expressionStatement->get_expression(), info);

    curprint(";");
    unp->cur.insert_newline(1);
    curprint("BEGIN");
    unp->cur.insert_newline(1);

    if (switch_stmt->get_body())
      {
         unparseStatement(switch_stmt->get_body(), info);
      }

    unp->cur.insert_newline(1);
    curprint("END");
    unp->cur.insert_newline(1);

    unp->cur.insert_newline(1);
  }

void
Unparse_Jovial::unparseCaseStmt(SgStatement* stmt, SgUnparse_Info& info)
  {
 // Sage node corresponding to Jovial CaseAlternative rule
    SgCaseOptionStmt* case_stmt = isSgCaseOptionStmt(stmt);
    ROSE_ASSERT(case_stmt != NULL);

    curprint("(");
    unparseExpression(case_stmt->get_key(), info);
    curprint("):");
    unp->cur.insert_newline(1);

    if (case_stmt->get_body())
      {
         unparseStatement(case_stmt->get_body(), info);
      }
    unp->cur.insert_newline(1);

    if (case_stmt->get_has_fall_through())
      {
         curprint("FALLTHRU");
         unp->cur.insert_newline(1);
      }
  }

void 
Unparse_Jovial::unparseDefaultStmt(SgStatement* stmt, SgUnparse_Info& info)
  {
 // Sage node corresponding to Jovial DefaultOption rule
    SgDefaultOptionStmt* default_stmt = isSgDefaultOptionStmt(stmt);
    ROSE_ASSERT(default_stmt != NULL);

    curprint("(DEFAULT):");
    unp->cur.insert_newline(1);

    if (default_stmt->get_body())
      {
         unparseStatement(default_stmt->get_body(), info);
      }
    if (default_stmt->get_has_fall_through())
      {
         curprint("FALLTHRU");
         unp->cur.insert_newline(1);
      }
  }

void
Unparse_Jovial::unparseBreakStmt(SgStatement* stmt, SgUnparse_Info& info)
  {
 // This IR node is compiler generated for no FALLTHRU option in CaseAlternative rule.
 // It should not be unparsed, unparseCaseOptionStmt and unparseDefaultStmt will
 // unparse the FALLTHRU keyward as needed.
  }

void
Unparse_Jovial::unparseStopOrPauseStmt(SgStatement* stmt, SgUnparse_Info& info)
   {
     SgStopOrPauseStatement* sp_stmt = isSgStopOrPauseStatement(stmt);
     ROSE_ASSERT(sp_stmt != NULL);

     SgStopOrPauseStatement::stop_or_pause_enum kind = sp_stmt->get_stop_or_pause();

     if (kind == SgStopOrPauseStatement::e_stop)
        {
          curprint("STOP ");
          unparseExpression(sp_stmt->get_code(), info);
          curprint(";");
          unp->cur.insert_newline(1);
        }
     else if (kind == SgStopOrPauseStatement::e_exit)
        {
          curprint("EXIT ;");
          unp->cur.insert_newline(1);
        }
     else if (kind == SgStopOrPauseStatement::e_abort)
        {
          curprint("ABORT ;");
          unp->cur.insert_newline(1);
        }
     else
        {
          cerr << "Unparse_Jovial::unparseStopOrPauseStmt: unknown statement enum "
               <<  kind << endl;
          ROSE_ASSERT(false);
        }
   }

void
Unparse_Jovial::unparseReturnStmt(SgStatement* stmt, SgUnparse_Info& info)
   {
      SgReturnStmt* return_stmt = isSgReturnStmt(stmt);
      ROSE_ASSERT(return_stmt != NULL);

      curprint("RETURN ;");
      unp->cur.insert_newline(1);
   }

void
Unparse_Jovial::unparseEnumDeclStmt(SgStatement* stmt, SgUnparse_Info& info)
   {
     SgEnumDeclaration* enum_decl = isSgEnumDeclaration(stmt);
     ROSE_ASSERT(enum_decl != NULL);

     SgName enum_name = enum_decl->get_name();

     curprint("TYPE ");
     curprint(enum_name.str());
     curprint(" STATUS");
     unp->cur.insert_newline(1);

     curprint("(");
     unp->cur.insert_newline(1);

     int n = enum_decl->get_enumerators().size();
     BOOST_FOREACH(SgInitializedName* init_name, enum_decl->get_enumerators())
         {
            SgName name = init_name->get_name();

            SgInitializer* init_expr = init_name->get_initializer();
            ROSE_ASSERT(init_expr);
            SgAssignInitializer* assign_expr = isSgAssignInitializer(init_expr);
            ROSE_ASSERT(assign_expr);
            SgExpression* expr = assign_expr->get_operand();
            ROSE_ASSERT(expr);

            curprint("  ");
            unparseExpression(expr, info);
            curprint(" V(");
            curprint(name.str());
            curprint(")");
            if (--n > 0) curprint(",");
            unp->cur.insert_newline(1);
         }

     curprint(");");
     unp->cur.insert_newline(1);
   }

void
Unparse_Jovial::unparseTableDeclStmt(SgStatement* stmt, SgUnparse_Info& info)
   {
     SgJovialTableStatement* table_decl = isSgJovialTableStatement(stmt);
     ROSE_ASSERT(table_decl != NULL);

     cout << "--> unparse TableDeclStmt: table_decl is " << table_decl << ": " << table_decl->class_name() << endl;

     SgJovialTableStatement* defining_decl = isSgJovialTableStatement(table_decl->get_definingDeclaration());
     cout << "--> unparse TableDeclStmt: defining_decl is " << defining_decl << ": " << defining_decl->class_name() << endl;
     ROSE_ASSERT(isSgJovialTableStatement(defining_decl));

     SgClassDefinition* table_def = defining_decl->get_definition();
     ROSE_ASSERT(table_def);

     cout << "--> unparse TableDeclStmt: table_def is " << table_def << ": " << table_def->class_name() << endl;

     SgName table_name = table_decl->get_name();

      SgType* type = table_decl->get_type();
      ROSE_ASSERT(type);

      SgJovialTableType* table_type = isSgJovialTableType(type);
      ROSE_ASSERT(table_type);

      curprint("TYPE ");
      curprint(table_name);
      curprint(" TABLE ");

   // Table DimensionList
      SgExprListExp* dim_info = table_type->get_dim_info();
     if (dim_info != NULL)
        {
           unparseDimInfo(dim_info, info);
        }

  // WordsPerEntry
     if (table_decl->get_has_table_entry_size())
        {
        // TODO - fix ROSETTA so this doesn't depend on NULL for entry size, has_table_entry_size should be table_entry_enum (or some such)
           if (table_decl->get_table_entry_size() != NULL)
              {
                 curprint("W ");
                 unparseExpression(table_decl->get_table_entry_size(), info);
              }
           else curprint("V");
        }

  // Unparse base type or base class name if present
  //
     SgType* table_base_type = table_type->get_base_type();
     bool has_base_type  = (table_base_type != NULL);

     SgBaseClassPtrList base_class_list = table_def->get_inheritances();
     bool has_base_class = (base_class_list.size() > 0);

     if (has_base_type)
        {
           unparseType(table_base_type, info);
        }
     else if (has_base_class)
        {
           ROSE_ASSERT (base_class_list.size() == 1);
           SgBaseClass* base_class = base_class_list[0];
           ROSE_ASSERT(base_class != NULL);
           SgClassDeclaration* base_class_decl = base_class->get_base_class();
           ROSE_ASSERT(base_class_decl != NULL);

           curprint(base_class_decl->get_name());
        }

     curprint(";");
     unp->cur.insert_newline(1);

  // Unparse body if present
     if (table_def->get_members().size() > 0)
 //  if (has_base_type == false && has_base_class == false)
        {
           curprint("BEGIN");
           unp->cur.insert_newline(1);

           BOOST_FOREACH(SgDeclarationStatement* item_decl, table_def->get_members())
              {
                 unparseVarDeclStmt(item_decl, info);
              }

           unp->cur.insert_newline(1);
           curprint("END");
           unp->cur.insert_newline(1);
        }
   }

void
Unparse_Jovial::unparseVarDeclStmt(SgStatement* stmt, SgUnparse_Info& info)
   {
     SgVariableDeclaration* vardecl = isSgVariableDeclaration(stmt);
     ROSE_ASSERT(vardecl != NULL);
  
     SgInitializedNamePtrList::iterator p = vardecl->get_variables().begin();

  // Jovial has only one variable per declaration
     unparseVarDecl(vardecl, *p, info);
   }

void
Unparse_Jovial::unparseVarDecl(SgStatement* stmt, SgInitializedName* initializedName, SgUnparse_Info& info)
   {
     SgName name         = initializedName->get_name();
     SgType* type        = initializedName->get_type();
     SgInitializer* init = initializedName->get_initializer();
     ROSE_ASSERT(type);

     SgVariableDeclaration* variableDeclaration = isSgVariableDeclaration(stmt);
     ROSE_ASSERT(variableDeclaration != NULL);

     if (variableDeclaration->get_declarationModifier().get_typeModifier().get_constVolatileModifier().isConst())
        {
           curprint("CONSTANT ");
        }
#if 0
     if (variableDeclaration->get_declarationModifier().get_typeModifier().isStatic())
        {
           curprint("STATIC ");
        }
#endif

     switch (type->variantT())
        {
          case V_SgJovialTableType:
             curprint("TABLE ");
             curprint(name.str());
             curprint(" ");
             break;
          default:
             curprint("ITEM ");
             curprint(name.str());
             curprint(" ");
        }

     unparseType(type, info);

  // Unparse the LocationSpecifier if present
     if (variableDeclaration->get_bitfield() != NULL)
        {
           SgExpression* bitfield = variableDeclaration->get_bitfield();
           SgExprListExp* sg_location_specifier = isSgExprListExp(bitfield);
           ROSE_ASSERT(sg_location_specifier);

           SgExpressionPtrList & location_exprs = sg_location_specifier->get_expressions();
           ROSE_ASSERT(location_exprs.size() == 2);

           curprint(" POS(");
           unparseExpression(location_exprs[0], info);
           curprint(",");
           unparseExpression(location_exprs[1], info);
           curprint(")");
        }

     if (init != NULL)
        {
           curprint(" = ");
           SgInitializer* initializer = isSgInitializer(init);
           ROSE_ASSERT(initializer != NULL);
           unparseExpression(initializer, info);
        }

     curprint(";\n");
   }

void
Unparse_Jovial::unparseExprStmt(SgStatement* stmt, SgUnparse_Info& info)
   {
     SgExprStatement* expr_stmt = isSgExprStatement(stmt);
     ROSE_ASSERT(expr_stmt != NULL);
     ROSE_ASSERT(expr_stmt->get_expression());

     unparseExpression(expr_stmt->get_expression(), info);

     unp->u_sage->curprint_newline();
   }
<|MERGE_RESOLUTION|>--- conflicted
+++ resolved
@@ -63,12 +63,6 @@
        // case V_SgGlobal:                     cout << "Got it !!!" << endl; /* unparseGlobalStmt (stmt, info); */ break;
 
        // module support
-<<<<<<< HEAD
-          case V_SgJovialCompoolStatement:     unparseCompoolStmt(stmt, info);      break;
-          case V_SgProgramHeaderStatement:     unparseProgHdrStmt(stmt, info);      break;
-          case V_SgFunctionDeclaration:        unparseFuncDeclStmt(stmt, info);     break;
-          case V_SgFunctionDefinition:         unparseFuncDefnStmt(stmt, info);     break;
-=======
           case V_SgJovialCompoolStatement:     unparseCompoolStmt (stmt, info);     break;
           case V_SgProgramHeaderStatement:     unparseProgHdrStmt (stmt, info);     break;
           case V_SgFunctionDeclaration:        unparseFuncDeclStmt(stmt, info);     break;
@@ -78,7 +72,6 @@
 
           case V_SgJovialDirectiveStatement:   unparseDirectiveStmt (stmt, info);   break;
           case V_SgJovialDefineDeclaration:    unparseDefineDeclStmt(stmt, info);   break;
->>>>>>> fc7c067a
 
        // declarations
 
@@ -112,11 +105,6 @@
 
           case V_SgAssertStmt:             unparseAssertStmt     (stmt, info); break;
 
-<<<<<<< HEAD
-          case V_SgEnumDeclaration:        unparseEnumDeclStmt(stmt, info);     break;
-
-=======
->>>>>>> fc7c067a
           case V_SgContinueStmt:           unparseContinueStmt(stmt, info);     break;
 
           case V_SgTypedefDeclaration:     unparseTypeDefStmt(stmt, info);      break;
