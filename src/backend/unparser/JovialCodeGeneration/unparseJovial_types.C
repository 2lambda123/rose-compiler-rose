/* Unparse_Jovial.C
 * This C file contains the general function to unparse types as well as
 * functions to unparse every kind of type.
 */

#include "sage3basic.h"
#include "unparser.h"

// DQ (10/14/2010):  This should only be included by source files that require it.
// This fixed a reported bug which caused conflicts with autoconf macros (e.g. PACKAGE_BUGREPORT).
// Interestingly it must be at the top of the list of include files.
#include "rose_config.h"

using namespace std;

void replaceString (std::string& str, const std::string& from, const std::string& to);

//-----------------------------------------------------------------------------------
//  void Unparse_Jovial::unparseType
//
//  General function that is called when unparsing a Jovial type. Then it routes
//  to the appropriate function to unparse each Jovial type.
//-----------------------------------------------------------------------------------
void
Unparse_Jovial::unparseType(SgType* type, SgUnparse_Info& info)
   {
     ASSERT_not_null(type);

     switch (type->variantT())
        {
          case V_SgTypeVoid:                                                             break;

       // Primitive types
          case V_SgTypeInt:         unparseJovialType(isSgTypeInt(type), info);          break;
          case V_SgTypeUnsignedInt: unparseJovialType(isSgTypeUnsignedInt(type), info);  break;
          case V_SgTypeFloat:       unparseJovialType(isSgTypeFloat(type), info);        break;
          case V_SgTypeFixed:       unparseJovialType(isSgTypeFixed(type), info);        break;

          case V_SgTypeBool:        unparseJovialType(isSgTypeBool(type), info);         break;
          case V_SgTypeChar:        unparseJovialType(isSgTypeChar(type), info);         break;
          case V_SgTypeString:      unparseJovialType(isSgTypeString(type), info);       break;

          case V_SgModifierType:     unparseJovialType(isSgModifierType(type), info);    break;
          case V_SgJovialBitType:    unparseJovialType(isSgJovialBitType(type), info);   break;
          case V_SgJovialTableType:  unparseJovialType(isSgJovialTableType(type), info); break;
          case V_SgArrayType:        unparseJovialType(isSgArrayType(type), info);       break;
          case V_SgEnumType:         unparseJovialType(isSgEnumType(type), info);        break;
          case V_SgFunctionType:     unparseJovialType(isSgFunctionType(type), info);    break;
          case V_SgPointerType:      unparseJovialType(isSgPointerType(type), info);     break;
          case V_SgTypedefType:      unparseJovialType(isSgTypedefType(type), info);     break;

          default:
               cout << "Unparse_Jovial::unparseType for type " << type->class_name() << " is unimplemented." << endl;
               ROSE_ASSERT(false);
               break;
        }
   }

void
Unparse_Jovial::unparseTypeDesc(SgType* type, SgUnparse_Info& info)
   {
     ASSERT_not_null(type);

     switch (type->variantT())
        {
          case V_SgTypeInt:         curprint("S");       break;
          case V_SgTypeUnsignedInt: curprint("U");       break;
          case V_SgTypeFloat:       curprint("F");       break;
          case V_SgTypeFixed:       curprint("A");       break;
          case V_SgTypeChar:        curprint("C");       break;
          case V_SgTypeString:      curprint("C");       break;
          case V_SgPointerType:     curprint("P");       break;
          case V_SgJovialBitType:   curprint("B");       break;
          default:
             std::cerr << "Unparse_Jovial::unparseTypeDesc for type " << type->class_name() << " case default reached \n";
             ROSE_ASSERT(false);
        }
   }

void
Unparse_Jovial::unparseTypeSize(SgType* type, SgUnparse_Info& info)
   {
     ASSERT_not_null(type);

  // Warning: This function may be called if there is an initializer because the type
  // could be wrapped as an SgModifierType.  When the compool rcmp file is unparsed
  // this won't be called which leads to confusion. Care must be taken if the default
  // for the size value isn't appropriate for the type, in particular, SgJovialBitType.
  //
     switch (type->variantT())
        {
          case V_SgTypeFixed:     unparseTypeSize(isSgTypeFixed(type), info);     break;
          case V_SgTypeString:    unparseTypeSize(isSgTypeString(type), info);    break;
          case V_SgJovialBitType: unparseTypeSize(isSgJovialBitType(type), info); break;
          default:
             {
                SgExpression* size = type->get_type_kind();
                if (size != NULL)
                   {
                      curprint(" ");
                      unparseExpression(size,info);
                   }
             }
        }
   }

void
Unparse_Jovial::unparseTypeSize(SgTypeFixed* fixed_type, SgUnparse_Info& info)
   {
      ASSERT_not_null(fixed_type);

      SgExpression* scale    = fixed_type->get_scale();
      SgExpression* fraction = fixed_type->get_fraction();

      ASSERT_not_null(scale);

      curprint(" ");
      unparseExpression(scale, info);
      if (fraction != NULL)
         {
            curprint(",");
            unparseExpression(fraction, info);
         }
   }

void
Unparse_Jovial::unparseTypeSize(SgTypeString* string_type, SgUnparse_Info& info)
   {
      ASSERT_not_null(string_type);

      SgExpression* size = string_type->get_lengthExpression();
      if (size != NULL)
         {
            curprint(" ");
            unparseExpression(size,info);
         }
   }

void
Unparse_Jovial::unparseTypeSize(SgJovialBitType* bit_type, SgUnparse_Info& info)
   {
      ASSERT_not_null(bit_type);

      SgExpression* size = bit_type->get_size();
      if (size != NULL)
         {
            curprint(" ");
            unparseExpression(size,info);
         }
   }

template <class T> void
Unparse_Jovial::unparseJovialType(T* type, SgUnparse_Info& info)
   {
      ASSERT_not_null(type);
      unparseTypeDesc(type, info);
      unparseTypeSize(type, info);
   }

void
Unparse_Jovial::unparseJovialType(SgArrayType* array_type, SgUnparse_Info& info)
  {
     ASSERT_not_null(array_type);
     curprint("(");
     UnparseLanguageIndependentConstructs::unparseExprList(array_type->get_dim_info(), info);
     curprint(") ");

     unparseType(array_type->get_base_type(), info);
  }

void
Unparse_Jovial::unparseJovialType(SgPointerType* pointer_type, SgUnparse_Info& info)
  {
     ASSERT_not_null(pointer_type);
     unparseTypeDesc(pointer_type, info);
     curprint(" ");

  // The type name is optional
<<<<<<< HEAD
     SgNamedType* named_type = isSgNamedType(pointer_type->get_base_type());
     if (named_type != NULL)
        {
           curprint(named_type->get_name());
        }
=======
     if (SgNamedType* named_type = isSgNamedType(pointer_type->get_base_type()))
        {
           curprint(named_type->get_name());
        }
     else if (SgTypeUnknown* unknown_type = isSgTypeUnknown(pointer_type->get_base_type()))
        {
           if (unknown_type->get_has_type_name())
              {
                 curprint(unknown_type->get_type_name());
              }
        }
>>>>>>> e29cb582
  }

void
Unparse_Jovial::unparseJovialType(SgEnumType* enum_type, SgUnparse_Info& info)
  {
     ASSERT_not_null(enum_type);
  // TODO - for now only unparse the name
     curprint(enum_type->get_name());
  }

void
Unparse_Jovial::unparseJovialType(SgFunctionType* function_type, SgUnparse_Info& info)
  {
     ROSE_ASSERT(function_type);
     curprint(" ");
     unparseType(function_type->get_return_type(), info);
  }

void
Unparse_Jovial::unparseJovialType(SgModifierType* modifier_type, SgUnparse_Info& info)
  {
  // An SgModifierType is used when an ItemTypeDescription has an initializer.  The modifier type appears to
  // be inserted after the parsing phase and I assume it is because the presence of an initializer causes the
  // type to be wrapped with an SgModifierType with isConst and isStatic set. This required the creation of
  // isJovialStatic to correctly unparse when the Jovial source actually has the STATIC keyword.

     ROSE_ASSERT(modifier_type);
     SgType* base_type = modifier_type->get_base_type();
     ROSE_ASSERT(base_type);

  // SgModifierType is also used to mark R,T,Z (round, truncate, trancate towards zero).
  // If not used for (R,T,Z), unwrap and then unparse the base type (this should fix recurring problems).
     if (modifier_type->get_typeModifier().isRound()     ||
         modifier_type->get_typeModifier().isTruncate()  ||
         modifier_type->get_typeModifier().isTruncateTowardsZero())
     {
        unparseTypeDesc(base_type, info);
        if      (modifier_type->get_typeModifier().isRound())               curprint(",R");
        else if (modifier_type->get_typeModifier().isTruncate())            curprint(",T");
        else if (modifier_type->get_typeModifier().isTruncateTowardsZero()) curprint(",Z");
        unparseTypeSize(base_type, info);
     }
     else
     {
        unparseType(base_type, info);
     }
  }

void
Unparse_Jovial::unparseJovialType(SgJovialTableType* table_type, SgUnparse_Info& info)
  {
     ASSERT_not_null(table_type);

     SgType* base_type = table_type->get_base_type();
     std::string type_name = table_type->get_name();

  // TODO: There is a better way to do this by seeing if variableDeclarationContainsBaseTypeDefineingDeclaration (need function)
     bool is_anonymous = (type_name.find("_anon_typeof_") != std::string::npos);

     SgExprListExp* dim_info = table_type->get_dim_info();
     if (dim_info != NULL)
        {
           unparseDimInfo(dim_info, info);
        }

     if (info.inVarDecl() && is_anonymous == false)
        {
           curprint(type_name);
        }
     else if (base_type != NULL)
        {
        // Unparse base type directly if present and not in a variable declaration context
           unparseType(base_type, info);
        }
  }

void
Unparse_Jovial::unparseJovialType(SgTypedefType* type_def, SgUnparse_Info& info)
  {
     ROSE_ASSERT(type_def);
     curprint(type_def->get_name());
  }<|MERGE_RESOLUTION|>--- conflicted
+++ resolved
@@ -176,13 +176,6 @@
      curprint(" ");
 
   // The type name is optional
-<<<<<<< HEAD
-     SgNamedType* named_type = isSgNamedType(pointer_type->get_base_type());
-     if (named_type != NULL)
-        {
-           curprint(named_type->get_name());
-        }
-=======
      if (SgNamedType* named_type = isSgNamedType(pointer_type->get_base_type()))
         {
            curprint(named_type->get_name());
@@ -194,7 +187,6 @@
                  curprint(unknown_type->get_type_name());
               }
         }
->>>>>>> e29cb582
   }
 
 void
