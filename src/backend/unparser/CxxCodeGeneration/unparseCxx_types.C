--- conflicted
+++ resolved
@@ -956,13 +956,9 @@
              // The enumerate type is defined in rose/src/ROSETTA/src/type.C
                case T_ADA_SUBTYPE:
                case T_ADA_MODULAR_TYPE:
-<<<<<<< HEAD
-               case T_ADA_DERIVEDTYPE:   
+               case T_ADA_DERIVED_TYPE:   
                case T_ADA_FLOAT:   
                case T_ADA_ACCESS:   
-=======
-               case T_ADA_DERIVED_TYPE:
->>>>>>> 85d13f25
                   {
                    // printf ("Warning: SgAda*Type is appearing in call to unparseType from Ada2Cpp (allow this for now) \n");
                     break;
