/* unparse_expr.C
 * 
 * This C file contains the general unparse function for expressions and functions 
 * to unparse every kind of expression. Note that there are no definitions for the 
 * following functions (Sage didn't provide this): AssnExpr, ExprRoot, AbstractOp, 
 * ClassInit, DyCast, ForDecl, VConst, and ExprInit. 
 * 
 * NOTE: Look over WCharVal. Sage provides no public function to access p_valueUL, so
 * just use p_value for now. When Sage is rebuilt, we should be able to fix this.
 *
 */
// tps (01/14/2010) : Switching from rose.h to sage3.
#include "sage3basic.h"
#include "unparser.h"
#include <limits>

// DQ (12/31/2005): This is OK if not declared in a header file
using namespace std;

#define OUTPUT_DEBUGGING_FUNCTION_BOUNDARIES 0
#define OUTPUT_HIDDEN_LIST_DATA 0
#define OUTPUT_DEBUGGING_INFORMATION 0

#ifdef _MSC_VER
#include "Cxx_Grammar.h"
#endif

// DQ (10/14/2010):  This should only be included by source files that require it.
// This fixed a reported bug which caused conflicts with autoconf macros (e.g. PACKAGE_BUGREPORT).
// Interestingly it must be at the top of the list of include files.
#include "rose_config.h"



void
Unparse_ExprStmt::unparseLanguageSpecificExpression(SgExpression* expr, SgUnparse_Info& info)
   {
  // This is the C and C++ specific expression code generation

#if 0
     printf ("In C/C++ Unparse_ExprStmt::unparseLanguageSpecificExpression ( expr = %p = %s ) language = %s \n",expr,expr->class_name().c_str(),languageName().c_str());
     curprint ( string("\n /*    unparseLanguageSpecificExpression(): class name  = ") + expr->class_name().c_str() + " */ \n");
#endif

     switch (expr->variant())
        {
       // DQ (4/18/2013): I don't think this is ever called this way, IR node resolve to the derived classes not the base classes.
          case UNARY_EXPRESSION:
             {
               printf ("This should never be called: case UNARY_EXPRESSION\n");
               ROSE_ASSERT(false);

               unparseUnaryExpr (expr, info);
               break;
             }

       // DQ (4/18/2013): I don't think this is ever called this way, IR node resolve to the derived classes not the base classes.
          case BINARY_EXPRESSION: 
             {
               printf ("This should never be called: case BINARY_EXPRESSION \n");
               ROSE_ASSERT(false);

               unparseBinaryExpr(expr, info); break; 
             }

       // case EXPRESSION_ROOT:       { unparseExprRoot(expr, info); break; }
       // case EXPR_LIST:             { unparseExprList(expr, info); break; }
          case VAR_REF:               { unparseVarRef(expr, info); break; }
          case CLASSNAME_REF:         { unparseClassRef(expr, info); break; }
          case FUNCTION_REF:          { unparseFuncRef(expr, info); break; }
          case MEMBER_FUNCTION_REF:   { unparseMFuncRef(expr, info); break; }
          case UNSIGNED_INT_VAL:      { unparseUIntVal(expr, info); break; }
          case LONG_INT_VAL:          { unparseLongIntVal(expr, info); break; }
          case LONG_LONG_INT_VAL:     { unparseLongLongIntVal(expr, info); break; }
          case UNSIGNED_LONG_LONG_INT_VAL: { unparseULongLongIntVal(expr, info); break; }
          case UNSIGNED_LONG_INT_VAL: { unparseULongIntVal(expr, info); break; }
          case FLOAT_VAL:             { unparseFloatVal(expr, info); break; }
          case LONG_DOUBLE_VAL:       { unparseLongDoubleVal(expr, info); break; }
       // Liao, 6/18/2008 , UPC identifiers 
          case UPC_THREADS:           { unparseUpcThreads(expr, info); break; }
          case UPC_MYTHREAD:          { unparseUpcMythread(expr, info); break; }
          case FUNC_CALL:             { unparseFuncCall(expr, info); break; }
          case POINTST_OP:            { unparsePointStOp(expr, info); break; }
          case RECORD_REF:            { unparseRecRef(expr, info); break; }
          case DOTSTAR_OP:            { unparseDotStarOp(expr, info); break; }
          case ARROWSTAR_OP:          { unparseArrowStarOp(expr, info); break; }
          case EQ_OP:                 { unparseEqOp(expr, info); break; }
          case LT_OP:                 { unparseLtOp(expr, info); break; }
          case GT_OP:                 { unparseGtOp(expr, info); break; }
          case NE_OP:                 { unparseNeOp(expr, info); break; }
          case LE_OP:                 { unparseLeOp(expr, info); break; }
          case GE_OP:                 { unparseGeOp(expr, info); break; }
          case ADD_OP:                { unparseAddOp(expr, info); break; }
          case SUBT_OP:               { unparseSubtOp(expr, info); break; }
          case MULT_OP:               { unparseMultOp(expr, info); break; }
          case DIV_OP:                { unparseDivOp(expr, info); break; }
          case INTEGER_DIV_OP:        { unparseIntDivOp(expr, info); break; }
          case MOD_OP:                { unparseModOp(expr, info); break; }
          case AND_OP:                { unparseAndOp(expr, info); break; }
          case OR_OP:                 { unparseOrOp(expr, info); break; }
          case BITXOR_OP:             { unparseBitXOrOp(expr, info); break; }
          case BITAND_OP:             { unparseBitAndOp(expr, info); break; }
          case BITOR_OP:              { unparseBitOrOp(expr, info); break; }
          case COMMA_OP:              { unparseCommaOp(expr, info); break; }
          case LSHIFT_OP:             { unparseLShiftOp(expr, info); break; }
          case RSHIFT_OP:             { unparseRShiftOp(expr, info); break; }
          case UNARY_MINUS_OP:        { unparseUnaryMinusOp(expr, info); break; }
          case UNARY_ADD_OP:          { unparseUnaryAddOp(expr, info); break; }

          case SIZEOF_OP:             { unparseSizeOfOp(expr, info); break; }
          case UPC_LOCAL_SIZEOF_EXPR: { unparseUpcLocalSizeOfOp(expr, info); break; }
          case UPC_BLOCK_SIZEOF_EXPR: { unparseUpcBlockSizeOfOp(expr, info); break; }
          case UPC_ELEM_SIZEOF_EXPR:  { unparseUpcElemSizeOfOp(expr, info); break; }

       // DQ (6/20/2013): Added alignof operator to support C/C++ extensions (used in EDG 4.7).
          case ALIGNOF_OP:            { unparseAlignOfOp(expr, info); break; }

          case TYPEID_OP:               { unparseTypeIdOp(expr, info); break; }
          case NOT_OP:                  { unparseNotOp(expr, info); break; }
          case DEREF_OP:                { unparseDerefOp(expr, info); break; }
          case ADDRESS_OP:              { unparseAddrOp(expr, info); break; }
          case MINUSMINUS_OP:           { unparseMinusMinusOp(expr, info); break; }
          case PLUSPLUS_OP:             { unparsePlusPlusOp(expr, info); break; }
          case BIT_COMPLEMENT_OP:       { unparseBitCompOp(expr, info); break; }
          case REAL_PART_OP:            { unparseRealPartOp(expr, info); break; }
          case IMAG_PART_OP:            { unparseImagPartOp(expr, info); break; }
          case CONJUGATE_OP:            { unparseConjugateOp(expr, info); break; }
          case EXPR_CONDITIONAL:        { unparseExprCond(expr, info); break; }
          case CAST_OP:                 { unparseCastOp(expr, info); break; }
          case ARRAY_OP:                { unparseArrayOp(expr, info); break; }
          case NEW_OP:                  { unparseNewOp(expr, info); break; }
          case DELETE_OP:               { unparseDeleteOp(expr, info); break; }
          case THIS_NODE:               { unparseThisNode(expr, info); break; }
          case SCOPE_OP:                { unparseScopeOp(expr, info); break; }
          case ASSIGN_OP:               { unparseAssnOp(expr, info); break; }
          case PLUS_ASSIGN_OP:          { unparsePlusAssnOp(expr, info); break; }
          case MINUS_ASSIGN_OP:         { unparseMinusAssnOp(expr, info); break; }
          case AND_ASSIGN_OP:           { unparseAndAssnOp(expr, info); break; }
          case IOR_ASSIGN_OP:           { unparseIOrAssnOp(expr, info); break; }
          case MULT_ASSIGN_OP:          { unparseMultAssnOp(expr, info); break; }
          case DIV_ASSIGN_OP:           { unparseDivAssnOp(expr, info); break; }
          case MOD_ASSIGN_OP:           { unparseModAssnOp(expr, info); break; }
          case XOR_ASSIGN_OP:           { unparseXorAssnOp(expr, info); break; }
          case LSHIFT_ASSIGN_OP:        { unparseLShiftAssnOp(expr, info); break; }
          case RSHIFT_ASSIGN_OP:        { unparseRShiftAssnOp(expr, info); break; }
          case TYPE_REF:                { unparseTypeRef(expr, info); break; }
          case EXPR_INIT:               { unparseExprInit(expr, info); break; }
          case AGGREGATE_INIT:          { unparseAggrInit(expr, info); break; }
          case COMPOUND_INIT:           { unparseCompInit(expr, info); break; }
          case CONSTRUCTOR_INIT:        { unparseConInit(expr, info); break; }
          case ASSIGN_INIT:             { unparseAssnInit(expr, info); break; }
          case THROW_OP:                { unparseThrowOp(expr, info); break; }
          case VA_START_OP:             { unparseVarArgStartOp(expr, info); break; }
          case VA_START_ONE_OPERAND_OP: { unparseVarArgStartOneOperandOp(expr, info); break; }
          case VA_OP:                   { unparseVarArgOp(expr, info); break; }
          case VA_END_OP:               { unparseVarArgEndOp(expr, info); break; }
          case VA_COPY_OP:              { unparseVarArgCopyOp(expr, info); break; }
          case NULL_EXPR:               { unparseNullExpression(expr, info); break; }
          case STMT_EXPR:               { unparseStatementExpression(expr, info); break; }
          case ASM_OP:                  { unparseAsmOp (expr, info); break; }
          case DESIGNATED_INITIALIZER:  { unparseDesignatedInitializer(expr, info); break; }
          case PSEUDO_DESTRUCTOR_REF:   { unparsePseudoDtorRef(expr, info); break; }
          case KERN_CALL:               { unparseCudaKernelCall(expr, info); break; }

       // DQ (2/26/2012): Added support for template function calls (member and non-member).
          case TEMPLATE_FUNCTION_REF:        { unparseTemplateFuncRef(expr, info);  break; }
          case TEMPLATE_MEMBER_FUNCTION_REF: { unparseTemplateMFuncRef(expr, info); break; }

       // DQ (7/21/2012): This is only called if we process C++ code using the Cxx11 option.
       // This can be demonstrated on test2012_133.C (any maybe many other places too).
          case TEMPLATE_PARAMETER_VAL:  { unparseTemplateParameterValue(expr, info); break; }

       // DQ (7/12/2013): Added support for unparsing teyp trait builtin expressions (operators).
          case TYPE_TRAIT_BUILTIN_OPERATOR: { unparseTypeTraitBuiltinOperator(expr, info); break; }

          default:
             {
            // printf ("Default reached in switch statement for unparsing expressions! expr = %p = %s \n",expr,expr->class_name().c_str());
               printf ("Default reached in switch statement for unparsing expressions! expr = %p = %s \n",expr,expr->class_name().c_str());
               ROSE_ASSERT(false);
               break;
             }
        }
   }


// DQ (7/21/2012): Added support for new template IR nodes (only used in C++11 code so far, see test2012_133.C).
void
Unparse_ExprStmt::unparseTemplateParameterValue(SgExpression* expr, SgUnparse_Info& info)
   {
     SgTemplateParameterVal* template_parameter_value = isSgTemplateParameterVal(expr);
     ROSE_ASSERT(template_parameter_value != NULL);

#if 0
     printf ("In unparseTemplateParameterValue(): template_parameter_value->get_template_parameter_position() = %d \n",template_parameter_value->get_template_parameter_position());
     printf ("In unparseTemplateParameterValue(): template_parameter_value->get_valueString()                 = %s \n",template_parameter_value->get_valueString().c_str());

     printf ("In unparseTemplateParameterValue(): Output the SgTemplateParameterVal valueString = %s \n",template_parameter_value->get_valueString().c_str());
#endif

     curprint(template_parameter_value->get_valueString());

  // printf ("Skip unparsing this IR node until we understand it's connection to C++11 better. \n");
  // DQ (8/23/2012): Uncommented to support debugging.
  // ROSE_ASSERT(false);
   }


#if 1
// DQ (4/25/2012): Added support for new template IR nodes.
void
Unparse_ExprStmt::unparseTemplateFuncRef(SgExpression* expr, SgUnparse_Info& info)
   {
     SgTemplateFunctionRefExp* func_ref = isSgTemplateFunctionRefExp(expr);
     ROSE_ASSERT(func_ref != NULL);

  // Calling the template function unparseFuncRef<SgFunctionRefExp>(func_ref);
  // unparseFuncRefSupport(func_ref,info);
     unparseFuncRefSupport<SgTemplateFunctionRefExp>(expr,info);
   }
#else
void
Unparse_ExprStmt::unparseTemplateFuncRef(SgExpression* expr, SgUnparse_Info& info)
   {
     unp->u_exprStmt->curprint ("Output TemplateFunctionRefExp");
   }
#endif

#if 1
// DQ (4/25/2012): Added support for new template IR nodes.
void
Unparse_ExprStmt::unparseTemplateMFuncRef ( SgExpression* expr, SgUnparse_Info& info )
   {
     unparseMFuncRefSupport<SgTemplateMemberFunctionRefExp>(expr,info);
   }

#else
void
Unparse_ExprStmt::unparseTemplateMFuncRef(SgExpression* expr, SgUnparse_Info& info)
   {
     unp->u_exprStmt->curprint ("Output TemplateMemberFunctionRefExp");
   }
#endif

// DQ (2/16/2005): This function has been moved to this file from unparse_type.C
void
Unparse_ExprStmt::unparseTemplateName(SgTemplateInstantiationDecl* templateInstantiationDeclaration, SgUnparse_Info& info)
   {
     ROSE_ASSERT (templateInstantiationDeclaration != NULL);

     unp->u_exprStmt->curprint ( templateInstantiationDeclaration->get_templateName().str());

  // DQ (5/7/2013): I think these should be false so that the full type will be output.
     ROSE_ASSERT(info.isTypeFirstPart()  == false);
     ROSE_ASSERT(info.isTypeSecondPart() == false);

#if 1
  // DQ (6/21/2011): Refactored this code to generate more then templated class names.
     unparseTemplateArgumentList(templateInstantiationDeclaration->get_templateArguments(),info);
#else
     const SgTemplateArgumentPtrList& templateArgListPtr = templateInstantiationDeclaration->get_templateArguments();
     if (!templateArgListPtr.empty())
        {
       // printf ("templateArgListPtr->size() = %zu \n",templateArgListPtr->size());

       // DQ (4/18/2005): We would like to avoid output of "<>" if possible so verify that there are template arguments
          ROSE_ASSERT(templateArgListPtr.size() > 0);

#error "DEAD CODE!"

          unp->u_exprStmt->curprint ( "< ");
          SgTemplateArgumentPtrList::const_iterator i = templateArgListPtr.begin();
          while (i != templateArgListPtr.end())
             {
            // printf ("templateArgList element *i = %s \n",(*i)->sage_class_name());
#if 0
               unp->u_exprStmt->curprint ( string("/* templateArgument is explicitlySpecified = ") + 
                      (((*i)->get_explicitlySpecified() == true) ? "true" : "false") + " */");
#endif

               unparseTemplateArgument(*i,info);
               i++;
               if (i != templateArgListPtr.end())
                    unp->u_exprStmt->curprint ( " , ");
             }
          unp->u_exprStmt->curprint ( " > ");
        }
#endif
   }


void
Unparse_ExprStmt::unparseTemplateFunctionName(SgTemplateInstantiationFunctionDecl* templateInstantiationFunctionDeclaration, SgUnparse_Info& info)
   {
  // DQ (6/21/2011): Generated this function from refactored call to unparseTemplateArgumentList
     ROSE_ASSERT (templateInstantiationFunctionDeclaration != NULL);

     unp->u_exprStmt->curprint(templateInstantiationFunctionDeclaration->get_templateName().str());

     bool unparseTemplateArguments = templateInstantiationFunctionDeclaration->get_template_argument_list_is_explicit();

#if 0
  // DQ (6/29/2013): This controls if the template arguments for the function should be unparsed.
  // printf ("In unparseTemplateFunctionName(): templateInstantiationFunctionDeclaration->get_template_argument_list_is_explicit() = %s \n",
  //      templateInstantiationFunctionDeclaration->get_template_argument_list_is_explicit() ? "true" : "false");
     printf ("In unparseTemplateFunctionName(): name = %s unparse template arguments = %s \n",
          templateInstantiationFunctionDeclaration->get_templateName().str(),unparseTemplateArguments ? "true" : "false");
#endif

  // DQ (6/29/2013): Use the information recorded in the AST as to if this function has been used with 
  // template arguments in the original code.  If so then we always unparse the template arguments, if 
  // not then we never unparse the template arguments.  See test2013_242.C for an example of where this 
  // is significant in the generated code.  Note that this goes a long way toward making the generated
  // code look more like the original input code (where before we have always unparsed template arguments
  // resulting in some very long function calls in the generated code).  Note that if some template
  // arguments are specified and some are not then control over not unparsing template arguments that
  // where not explicit in the original code will be handled seperately in the near future (in the 
  // SgTemplateArgument IR nodes).
  // unparseTemplateArgumentList(templateInstantiationFunctionDeclaration->get_templateArguments(),info);
     if (unparseTemplateArguments == true)
        {
          unparseTemplateArgumentList(templateInstantiationFunctionDeclaration->get_templateArguments(),info);
        }
   }


void
Unparse_ExprStmt::unparseTemplateMemberFunctionName(SgTemplateInstantiationMemberFunctionDecl* templateInstantiationMemberFunctionDeclaration, SgUnparse_Info& info)
   {
  // DQ (5/25/2013): Generated this function to match that of unparseTemplateFunctionName().
     ROSE_ASSERT (templateInstantiationMemberFunctionDeclaration != NULL);

  // unp->u_exprStmt->curprint(templateInstantiationMemberFunctionDeclaration->get_templateName().str());
     string function_name = templateInstantiationMemberFunctionDeclaration->get_templateName();

#if 0
     printf ("In unparseTemplateMemberFunctionName(): function_name before processing to remove >> references = %s \n",function_name.c_str());
#endif
#if 0
  // printf ("In unparseTemplateMemberFunctionName(): templateInstantiationMemberFunctionDeclaration->get_template_argument_list_is_explicit() = %s \n",
  //      templateInstantiationMemberFunctionDeclaration->get_template_argument_list_is_explicit() ? "true" : "false");
     printf ("In unparseTemplateMemberFunctionName(): name = %s unparse template arguments = %s \n",
          function_name.c_str(),templateInstantiationMemberFunctionDeclaration->get_template_argument_list_is_explicit() ? "true" : "false");
#endif

  // DQ (6/15/2013): Now that we have fixed template handling for member function name output in member 
  // function reference handling, we have to make sure that if handle cases where the operator name
  // (for a conversion operator) has template arguments.  We have to make sure we don't ouput names
  // that contain "<<" or ">>" (since these need an extra space to be unparsed in C++, somthing fixed
  // in C++11, as I recall).
  // This code is translating "s >> len;" to "s > > len;" in test2013_97.C.
     if (function_name != "operator>>")
        {
       // DQ (11/18/2012): Process the function name to remove any cases of ">>" from template names.
          string targetString      = ">>";
          string replacementString = "> >";
          size_t found = function_name.find(targetString);
          while (found != string::npos)
             {
               function_name.replace(found,targetString.length(),replacementString);
               found = function_name.find(targetString);
             }
        }
#if 0
     printf ("In unparseTemplateMemberFunctionName(): func_name after processing to remove >> references = %s \n",function_name.c_str());
#endif

     unp->u_exprStmt->curprint(function_name);

  // DQ (5/26/2013): test2013_194.C demonstrates that we need to drop the template argument list for the case of a constructor (I think).
  // I think that this applies to constructors, destructors, and conversion operators, but I am not sure...
  // unparseTemplateArgumentList(templateInstantiationMemberFunctionDeclaration->get_templateArguments(),info);
     bool isConstructor        = templateInstantiationMemberFunctionDeclaration->get_specialFunctionModifier().isConstructor();
     bool isDestructor         = templateInstantiationMemberFunctionDeclaration->get_specialFunctionModifier().isDestructor();
     bool isConversionOperator = templateInstantiationMemberFunctionDeclaration->get_specialFunctionModifier().isConversion();

  // DQ (5/26/2013): Output output the template argument list when this is not a constructor, destructor, or conversion operator.
     bool skipTemplateArgumentList = (isConstructor == true || isDestructor == true || isConversionOperator == true);

#if 0
     printf ("In unparseTemplateMemberFunctionName(): skipTemplateArgumentList = %s \n",skipTemplateArgumentList ? "true" : "false");
#endif

  // DQ (6/29/2013): Use the information recorded in the AST as to if this function has been used with 
  // template arguments in the original code.  See note in unparseTemplateFunctionName().
     bool unparseTemplateArguments = templateInstantiationMemberFunctionDeclaration->get_template_argument_list_is_explicit();
     if (unparseTemplateArguments == false)
        {
          skipTemplateArgumentList = true;
        }

     if (skipTemplateArgumentList == false)
        {
          unparseTemplateArgumentList(templateInstantiationMemberFunctionDeclaration->get_templateArguments(),info);
        }
   }


void
Unparse_ExprStmt::unparseTemplateArgumentList(const SgTemplateArgumentPtrList& templateArgListPtr, SgUnparse_Info& info)
   {
  // DQ (7/23/2012): This is one of three locations where the template arguments are assembled and where 
  // the name generated identically (in each case) is critical.  Not clear how to best refactor this code.
  // The other two are:
  //      SgName SageBuilder::appendTemplateArgumentsToName( const SgName & name, const SgTemplateArgumentPtrList & templateArgumentsList)
  // and in:
  //      void SgDeclarationStatement::resetTemplateNameSupport ( bool & nameResetFromMangledForm, SgName & name )
  // It is less clear how to refactor this code.

#ifdef ROSE_DEBUG_NEW_EDG_ROSE_CONNECTION
  // DQ (8/24/2012): Print this out a little less often; but still enough so that we know to fix this later.
     static int counter = 0;
     if (counter++ % 100 == 0)
        {
          printf ("In Unparse_ExprStmt::unparseTemplateArgumentList(): CRITICAL FUNCTION TO BE REFACTORED \n");
        }
#endif

#if 0
     printf ("In unparseTemplateArgumentList(): templateArgListPtr.size() = %zu \n",templateArgListPtr.size());
#endif

     SgUnparse_Info ninfo(info);

  // DQ (5/6/2013): This fixes the test2013_153.C test code.
     if (ninfo.isTypeFirstPart() == true)
        {
#if 0
          printf ("In unparseTemplateArgumentList(): resetting isTypeFirstPart() == false \n");
#endif
          ninfo.unset_isTypeFirstPart();
        }

     if (ninfo.isTypeSecondPart() == true)
        {
#if 0
          printf ("In unparseTemplateArgumentList(): resetting isTypeSecondPart() == false \n");
#endif
          ninfo.unset_isTypeSecondPart();
        }

  // DQ (5/6/2013): I think these should be false so that the full type will be output.
     ROSE_ASSERT(ninfo.isTypeFirstPart()  == false);
     ROSE_ASSERT(ninfo.isTypeSecondPart() == false);

     if (!templateArgListPtr.empty())
        {
#if 0
          printf ("In unparseTemplateArgumentList(): templateArgListPtr.size() = %zu \n",templateArgListPtr.size());
#endif
       // DQ (4/18/2005): We would like to avoid output of "<>" if possible so verify that there are template arguments
          ROSE_ASSERT(templateArgListPtr.size() > 0);

       // DQ (5/6/2013): I think these should be false so that the full type will be output.
          ROSE_ASSERT(ninfo.isTypeFirstPart()  == false);
          ROSE_ASSERT(ninfo.isTypeSecondPart() == false);

          unp->u_exprStmt->curprint ( "< ");
          SgTemplateArgumentPtrList::const_iterator i = templateArgListPtr.begin();
          while (i != templateArgListPtr.end())
             {
#if 0
               printf ("In unparseTemplateArgumentList(): templateArgList element *i = %s explicitlySpecified = %s \n",(*i)->class_name().c_str(),((*i)->get_explicitlySpecified() == true) ? "true" : "false");
#endif
#if 0
               unp->u_exprStmt->curprint ( string("/* templateArgument is explicitlySpecified = ") + (((*i)->get_explicitlySpecified() == true) ? "true" : "false") + " */");
#endif
            // unparseTemplateArgument(*i,info);
               unparseTemplateArgument(*i,ninfo);
               i++;

               if (i != templateArgListPtr.end())
                  {
                    unp->u_exprStmt->curprint(" , ");
                  }
             }

          unp->u_exprStmt->curprint(" > ");
        }

#if 0
     printf ("Leaving Unparse_ExprStmt::unparseTemplateArgumentList(): CRITICAL FUNCTION TO BE REFACTORED \n");
#endif
   }

void
Unparse_ExprStmt::unparseTemplateParameter(SgTemplateParameter* templateParameter, SgUnparse_Info& info)
   {
     ROSE_ASSERT(templateParameter != NULL);

     switch(templateParameter->get_parameterType())
        {
          case SgTemplateParameter::type_parameter:
             {
#if 1
               printf ("unparseTemplateParameter(): case SgTemplateParameter::type_parameter: Sorry, not implemented! \n");
               ROSE_ASSERT(false);
#endif
               break;
             }

          case SgTemplateParameter::nontype_parameter:
             {
               if (templateParameter->get_expression() != NULL)
                  {
                    unp->u_exprStmt->unparseExpression(templateParameter->get_expression(),info);
                  }
                 else
                  {
                    ROSE_ASSERT(templateParameter->get_initializedName() != NULL);

                    SgType* type = templateParameter->get_initializedName()->get_type();
                    ROSE_ASSERT(type != NULL);

                    unp->u_type->outputType<SgInitializedName>(templateParameter->get_initializedName(),type,info);
                  }

               break;
             }

          case SgTemplateParameter::template_parameter:
             {
#if 1
               printf ("unparseTemplateParameter(): case SgTemplateParameter::template_parameter: Sorry, not implemented! \n");
               ROSE_ASSERT(false);
#endif
               break;
             }

          default:
             {
               printf ("Error: default reached \n");
               ROSE_ASSERT(false);
               break;
             }
        }

#if 0
     printf ("unparseTemplateParameter(): Sorry, not implemented! \n");
     ROSE_ASSERT(false);
#endif
   }


#if 0
// Saved version of this function.  We want to build a verison that will output a string seperately
// and then use this function to output the string.  Then the front-end can use the same function to generate 
// the string.
void
Unparse_ExprStmt::unparseTemplateArgument(SgTemplateArgument* templateArgument, SgUnparse_Info& info)
   {
     ROSE_ASSERT(templateArgument != NULL);

#error "DEAD CODE!"

#if OUTPUT_DEBUGGING_FUNCTION_BOUNDARIES
     printf ("Unparse TemplateArgument (%p) \n",templateArgument);
     unp->u_exprStmt->curprint ( "\n/* Unparse TemplateArgument */ \n");
  // unp->u_exprStmt->curprint ( std::endl;
     unp->u_exprStmt->curprint ( "\n");
#endif

#if 0
     unp->u_exprStmt->curprint ( string("/* templateArgument is explicitlySpecified = ") + 
            ((templateArgument->get_explicitlySpecified() == true) ? "true" : "false") +
            " */");
#endif

     SgUnparse_Info newInfo(info);

  // DQ (8/6/2007): Turn this off now that we have a more sophisticated hidden declaration and hidden type list mechanism.
  // DQ (10/13/2006): Force template arguments to be fully qualified! (else they can 
  // now be turned off where the template instantiation appears in a namespace)!
  // DQ (10/14/2006): Since template can appear anywhere types referenced in template instantiation
  // declarations have to be fully qualified.  We can't tell from the template argument if it requires 
  // qualification we would need the type and the function declaration (and then some 
  // analysis).  So fully qualify all function parameter types.  This is a special case
  // (documented in the Unparse_ExprStmt::generateNameQualifier() member function.
  // newInfo.set_forceQualifiedNames();

#error "DEAD CODE!"

  // DQ (5/14/2011): Added support for newer name qualification implementation.
  // printf ("In unparseTemplateArgument(): templateArgument->get_name_qualification_length() = %d \n",templateArgument->get_name_qualification_length());
     newInfo.set_name_qualification_length(templateArgument->get_name_qualification_length());
     newInfo.set_global_qualification_required(templateArgument->get_global_qualification_required());
     newInfo.set_type_elaboration_required(templateArgument->get_type_elaboration_required());

  // DQ (5/30/2011): Added support for name qualification.
     newInfo.set_reference_node_for_qualification(templateArgument);
     ROSE_ASSERT(newInfo.get_reference_node_for_qualification() != NULL);

#if 0
     printf ("Exiting in unparseTemplateArgument() to see whate this is called \n");
     ROSE_ASSERT(false);
#endif

  // ROSE_ASSERT(newInfo.isTypeFirstPart() == false);
  // ROSE_ASSERT(newInfo.isTypeSecondPart() == false);

#error "DEAD CODE!"

     switch (templateArgument->get_argumentType())
        {
          case SgTemplateArgument::type_argument:
             {
               ROSE_ASSERT (templateArgument->get_type() != NULL);

            // printf ("In unparseTemplateArgument(): templateArgument->get_type() = %s \n",templateArgument->get_type()->class_name().c_str());

#if OUTPUT_DEBUGGING_INFORMATION
               printf ("In unparseTemplateArgument(): templateArgument->get_type() = %s \n",templateArgument->get_type()->sage_class_name());
               unp->u_exprStmt->curprint ( "\n /* templateArgument->get_type() */ \n");
#endif
            // curprint ( "\n /* SgTemplateArgument::type_argument */ \n");

            // DQ (7/24/2011): Comment out to test going back to previous version befor unparsing array types correctly.
               newInfo.set_SkipClassDefinition();
               newInfo.set_SkipClassSpecifier();

            // DQ (7/24/2011): Added to prevent output of enum declarations with enum fields in template argument.
               newInfo.set_SkipEnumDefinition();
               
            // DQ (7/23/2011): These are required to unparse the full type directly (e.g. SgArrayType (see test2011_117.C).
            // DQ (11/27/2004): Set these (though I am not sure that they help!)
            // newInfo.unset_isTypeFirstPart();
            // newInfo.unset_isTypeSecondPart();

#if 0
            // DQ (7/24/2011): Output the first part (before the name qualification)
               newInfo.unset_isTypeFirstPart();
               newInfo.unset_isTypeSecondPart();

               newInfo.set_isTypeFirstPart();
               unp->u_type->unparseType(templateArgument->get_type(),newInfo);

            // DQ (7/24/2011): Output the second part (after the name qualification)
               newInfo.unset_isTypeFirstPart();
               newInfo.set_isTypeSecondPart();

            // Debugging...this will fail for unparseToString...
               ROSE_ASSERT(newInfo.get_reference_node_for_qualification() != NULL);
               printf ("newInfo.get_reference_node_for_qualification() = %p = %s \n",newInfo.get_reference_node_for_qualification(),newInfo.get_reference_node_for_qualification()->class_name().c_str());
#endif

#error "DEAD CODE!"

#if 1
            // DQ (5/28/2011): We have to handle the name qualification directly since types can be qualified 
            // different and so it depends upon where the type is referenced.  Thus the qualified name is 
            // stored in a map to the IR node that references the type.
               SgName nameQualifier;
               if (templateArgument->get_name_qualification_length() > 0)
                  {
                    std::map<SgNode*,std::string>::iterator i = SgNode::get_globalQualifiedNameMapForTypes().find(templateArgument);
                    ROSE_ASSERT(i != SgNode::get_globalQualifiedNameMapForTypes().end());
                    if (i != SgNode::get_globalQualifiedNameMapForTypes().end())
                       {
                         nameQualifier = i->second;
#if 0
                         printf ("In unparseTemplateArgument(): Found a valid name qualification: nameQualifier %s \n",nameQualifier.str());
#endif
                         curprint(nameQualifier);
                       }
                  }
#endif
            // DQ (7/23/2011): To unparse the type directly we can't have either of these set!
            // ROSE_ASSERT(newInfo.isTypeFirstPart()  == false);
            // ROSE_ASSERT(newInfo.isTypeSecondPart() == false);

            // This will unparse the type will any required name qualification.
               unp->u_type->unparseType(templateArgument->get_type(),newInfo);
               break;
             }

#error "DEAD CODE!"

          case SgTemplateArgument::nontype_argument:
             {
               ROSE_ASSERT (templateArgument->get_expression() != NULL);
#if OUTPUT_DEBUGGING_INFORMATION
               printf ("In unparseTemplateArgument(): templateArgument->get_expression() = %s \n",templateArgument->get_expression()->sage_class_name());
               unp->u_exprStmt->curprint ( "\n /* templateArgument->get_expression() */ \n");
#endif
            // curprint ( "\n /* SgTemplateArgument::nontype_argument */ \n");

            // DQ (1/5/2007): test2007_01.C demonstrated where this expression argument requires qualification.
            // printf ("Template argument = %p = %s \n",templateArgument->get_expression(),templateArgument->get_expression()->class_name().c_str());

               unp->u_exprStmt->unparseExpression(templateArgument->get_expression(),newInfo);
            // printf ("Error: nontype_argument case not implemented in Unparse_ExprStmt::unparseTemplateArgument \n");
            // ROSE_ABORT();
               break;
             }

#error "DEAD CODE!"

          case SgTemplateArgument::template_template_argument:
             {
            // unparseTemplateName(templateArgument->xxx,newInfo);
               ROSE_ASSERT(templateArgument->get_templateDeclaration() != NULL);

            // curprint ( "\n /* SgTemplateArgument::template_template_argument */ \n");

            // DQ (8/24/2006): Skip output of the extra space.
            // unp->u_exprStmt->curprint ( templateArgument->get_templateDeclaration()->get_name().str() << " ";
#ifdef TEMPLATE_DECLARATIONS_DERIVED_FROM_NON_TEMPLATE_DECLARATIONS
               unp->u_exprStmt->curprint ( templateArgument->get_templateDeclaration()->get_template_name().str());
#else
               unp->u_exprStmt->curprint ( templateArgument->get_templateDeclaration()->get_name().str());
#endif
            // printf ("Error: template_argument case not implemented in Unparse_ExprStmt::unparseTemplateArgument \n");
            // ROSE_ABORT();
               break;
             }

          case SgTemplateArgument::argument_undefined:
             {
               printf ("Error argument_undefined in Unparse_ExprStmt::unparseTemplateArgument \n");
               ROSE_ABORT();
               break;
             }

#error "DEAD CODE!"

          default:
             {
               printf ("Error default reached in Unparse_ExprStmt::unparseTemplateArgument \n");
               ROSE_ABORT();
             }
        }

#if OUTPUT_DEBUGGING_FUNCTION_BOUNDARIES
     printf ("Leaving unparseTemplateArgument (%p) \n",templateArgument);
     unp->u_exprStmt->curprint ( string("\n/* Bottom of unparseTemplateArgument */ \n"));
#endif
   }
#endif



void
Unparse_ExprStmt::unparseTemplateArgument(SgTemplateArgument* templateArgument, SgUnparse_Info& info)
   {
     ROSE_ASSERT(templateArgument != NULL);

#if 0
     printf ("In unparseTemplateArgument() = %p \n",templateArgument);
#endif

#if OUTPUT_DEBUGGING_FUNCTION_BOUNDARIES
     printf ("Unparse TemplateArgument (%p) \n",templateArgument);
     unp->u_exprStmt->curprint ( "\n/* Unparse TemplateArgument */ \n");
     unp->u_exprStmt->curprint ( "\n");
#endif

#if 0
     unp->u_exprStmt->curprint(string("/* templateArgument is explicitlySpecified = ") + ((templateArgument->get_explicitlySpecified() == true) ? "true" : "false") + " */");
#endif

     SgUnparse_Info newInfo(info);

  // DQ (8/6/2007): Turn this off now that we have a more sophisticated hidden declaration and hidden type list mechanism.
  // DQ (10/13/2006): Force template arguments to be fully qualified! (else they can 
  // now be turned off where the template instantiation appears in a namespace)!
  // DQ (10/14/2006): Since template can appear anywhere types referenced in template instantiation
  // declarations have to be fully qualified.  We can't tell from the template argument if it requires 
  // qualification we would need the type and the function declaration (and then some 
  // analysis).  So fully qualify all function parameter types.  This is a special case
  // (documented in the Unparse_ExprStmt::generateNameQualifier() member function.
  // newInfo.set_forceQualifiedNames();

  // DQ (5/14/2011): Added support for newer name qualification implementation.
  // printf ("In unparseTemplateArgument(): templateArgument->get_name_qualification_length() = %d \n",templateArgument->get_name_qualification_length());
     newInfo.set_name_qualification_length(templateArgument->get_name_qualification_length());
     newInfo.set_global_qualification_required(templateArgument->get_global_qualification_required());
     newInfo.set_type_elaboration_required(templateArgument->get_type_elaboration_required());

  // DQ (5/30/2011): Added support for name qualification.
     newInfo.set_reference_node_for_qualification(templateArgument);
     ROSE_ASSERT(newInfo.get_reference_node_for_qualification() != NULL);

#if 0
     printf ("Exiting in unparseTemplateArgument() to see where this is called \n");
     ROSE_ASSERT(false);
#endif

  // ROSE_ASSERT(newInfo.isTypeFirstPart() == false);
  // ROSE_ASSERT(newInfo.isTypeSecondPart() == false);

#if 0
     printf ("In unparseTemplateArgument(): newInfo.isWithType()       = %s \n",(newInfo.isWithType()       == true) ? "true" : "false");
     printf ("In unparseTemplateArgument(): newInfo.SkipBaseType()     = %s \n",(newInfo.SkipBaseType()     == true) ? "true" : "false");
     printf ("In unparseTemplateArgument(): newInfo.isTypeFirstPart()  = %s \n",(newInfo.isTypeFirstPart()  == true) ? "true" : "false");
     printf ("In unparseTemplateArgument(): newInfo.isTypeSecondPart() = %s \n",(newInfo.isTypeSecondPart() == true) ? "true" : "false");
#endif

     if (newInfo.SkipBaseType() == true)
        {
#if 0
          printf ("In unparseTemplateArgument(): unset SkipBaseType() (how was this set? Maybe from the function reference expression?) \n");
#endif
          newInfo.unset_SkipBaseType();
        }

#if 0
     printf ("In unparseTemplateArgument(): templateArgument->get_argumentType() = %d \n",templateArgument->get_argumentType());
#endif

     switch (templateArgument->get_argumentType())
        {
          case SgTemplateArgument::type_argument:
             {
               ROSE_ASSERT (templateArgument->get_type() != NULL);

               SgType* templateArgumentType = templateArgument->get_type();
#if 0
               printf ("In unparseTemplateArgument(): templateArgument->get_type() = %s \n",templateArgumentType->class_name().c_str());
            // curprint ( "\n /* templateArgument->get_type() */ \n");
#endif
#if OUTPUT_DEBUGGING_INFORMATION
               printf ("In unparseTemplateArgument(): templateArgument->get_type() = %s \n",templateArgumentType->class_name().c_str());
               unp->u_exprStmt->curprint ( "\n /* templateArgument->get_type() */ \n");
#endif
            // curprint ( "\n /* SgTemplateArgument::type_argument */ \n");

            // DQ (7/24/2011): Comment out to test going back to previous version befor unparsing array types correctly.
               newInfo.set_SkipClassDefinition();
               newInfo.set_SkipClassSpecifier();

            // DQ (7/24/2011): Added to prevent output of enum declarations with enum fields in template argument.
               newInfo.set_SkipEnumDefinition();
               
            // DQ (7/23/2011): These are required to unparse the full type directly (e.g. SgArrayType (see test2011_117.C).
            // DQ (11/27/2004): Set these (though I am not sure that they help!)
            // newInfo.unset_isTypeFirstPart();
            // newInfo.unset_isTypeSecondPart();

#if 0
            // DQ (7/24/2011): Output the first part (before the name qualification)
               newInfo.unset_isTypeFirstPart();
               newInfo.unset_isTypeSecondPart();

               newInfo.set_isTypeFirstPart();
               unp->u_type->unparseType(templateArgument->get_type(),newInfo);

            // DQ (7/24/2011): Output the second part (after the name qualification)
               newInfo.unset_isTypeFirstPart();
               newInfo.set_isTypeSecondPart();

            // Debugging...this will fail for unparseToString...
               ROSE_ASSERT(newInfo.get_reference_node_for_qualification() != NULL);
               printf ("newInfo.get_reference_node_for_qualification() = %p = %s \n",newInfo.get_reference_node_for_qualification(),newInfo.get_reference_node_for_qualification()->class_name().c_str());
#endif
#if 0
               printf ("In unparseTemplateArgument(): case SgTemplateArgument::type_argument: templateArgument->get_name_qualification_length() = %d \n",templateArgument->get_name_qualification_length());
#endif
#if 0
            // DQ (5/4/2013): I think we have to separate out the parts of the type so that the name qualificaion will not be output before the "const" for const types.
               newInfo.set_isTypeFirstPart();
               unp->u_type->unparseType(templateArgumentType,newInfo);
            // newInfo.unset_isTypeFirstPart();
               newInfo.set_isTypeSecondPart();
#endif
            // DQ (5/28/2011): We have to handle the name qualification directly since types can be qualified 
            // different and so it depends upon where the type is referenced.  Thus the qualified name is 
            // stored in a map to the IR node that references the type.
               SgName nameQualifier;
               if (templateArgument->get_name_qualification_length() > 0)
                  {
#if 0
                    printf ("In unparseTemplateArgument(): Found a valid name qualification: nameQualifier %s \n",nameQualifier.str());
#endif

#if 1
                 // DQ (4/7/2013): If this is an enum type then we need to output an enum type specifier sometimes 
                 // (do so unconditionally since that always works).  See test2013_91.C as an example.
                 // if (isSgEnumType(templateArgument->get_type()) != NULL || isSgClassType(templateArgument->get_type()) != NULL)
                    if (isSgNamedType(templateArgument->get_type()) != NULL)
                       {
                      // Note that typedefs are not elaborated in C++.
#if 0
                         printf ("If this is an enum or class/struct/union type then output a type elaboration before any possible qualification: nameQualifier %s \n",nameQualifier.str());
#endif
                         if (isSgEnumType(templateArgument->get_type()) != NULL)
                            {
                              curprint("enum ");
                            }
                           else
                            {
                              if (isSgClassType(templateArgument->get_type()) != NULL)
                                 {
                                   curprint("class ");
                                 }
                            }
                       }
#endif

#if 0
#error "DEAD CODE!"
                 // Previous code to output the qualified name (but it happens too early).
                    curprint(nameQualifier);
#else
#if 1
            // newInfo.display("In unparseTemplateArgument(): newInfo.display()");

            // DQ (5/5/2013): Refactored code used here and in the unparseFunctionParameterDeclaration().
               unp->u_type->outputType<SgTemplateArgument>(templateArgument,templateArgumentType,newInfo);
#else
            // DQ (5/4/2013): This code was copied from the function argument processing which does handle the types properly.
            // So this code needs to be refactored.

#error "DEAD CODE!"

               printf ("REFACTOR THIS TEMPLATE ARGUMENT TYPE HANDLING! \n");

            // info.set_isTypeFirstPart();
               newInfo.set_isTypeFirstPart();
            // curprint( "\n/* unparse_helper(): output the 1st part of the type */ \n");

            // DQ (8/6/2007): Skip forcing the output of qualified names now that we have a hidden list mechanism.
            // DQ (10/14/2006): Since function can appear anywhere types referenced in function 
            // declarations have to be fully qualified.  We can't tell from the type if it requires 
            // qualification we would need the type and the function declaration (and then some 
            // analysis).  So fully qualify all function parameter types.  This is a special case
            // (documented in the Unparse_ExprStmt::unp->u_name->generateNameQualifier() member function.
            // info.set_forceQualifiedNames();

#error "DEAD CODE!"

            // SgUnparse_Info ninfo_for_type(info);
               SgUnparse_Info ninfo_for_type(newInfo);

#if 1
            // DQ (12/20/2006): This is used to specify global qualification separately from the more general name 
            // qualification mechanism.  Note that SgVariableDeclarations don't use the requiresGlobalNameQualificationOnType
            // on the SgInitializedNames in their list since the SgVariableDeclaration IR nodes is marked directly.
            // if (initializedName->get_requiresGlobalNameQualificationOnType() == true)
               if (templateArgument->get_requiresGlobalNameQualificationOnType() == true)
                  {
                 // Output the name qualification for the type in the variable declaration.
                 // But we have to do so after any modifiers are output, so in unparseType().
                 // printf ("In Unparse_ExprStmt::unparseFunctionParameterDeclaration(): This function parameter type requires a global qualifier \n");

                 // Note that general qualification of types is separated from the use of globl qualification.
                 // ninfo2.set_forceQualifiedNames();
                    ninfo_for_type.set_requiresGlobalNameQualification();
                  }
#endif

#error "DEAD CODE!"

            // DQ (5/12/2011): Added support for newer name qualification implementation.
            // ninfo_for_type.set_name_qualification_length(initializedName->get_name_qualification_length_for_type());
            // ninfo_for_type.set_global_qualification_required(initializedName->get_global_qualification_required_for_type());
            // ninfo_for_type.set_type_elaboration_required(initializedName->get_type_elaboration_required_for_type());
#if 0
               printf ("In unparseTemplateArgument(): BEFORE: templateArgument->get_name_qualification_length_for_type()     = %d \n",templateArgument->get_name_qualification_length_for_type());
               printf ("In unparseTemplateArgument(): BEFORE: templateArgument->get_global_qualification_required_for_type() = %s \n",templateArgument->get_global_qualification_required_for_type() ? "true" : "false");
               printf ("In unparseTemplateArgument(): BEFORE: templateArgument->get_type_elaboration_required_for_type()     = %s \n",templateArgument->get_type_elaboration_required_for_type() ? "true" : "false");
#endif
            // Transfer values from old variables to the newly added variables (which will be required to support the refactoring into a template of common code.
               templateArgument->set_name_qualification_length_for_type(templateArgument->get_name_qualification_length());
               templateArgument->set_global_qualification_required_for_type(templateArgument->get_global_qualification_required());
               templateArgument->set_type_elaboration_required_for_type(templateArgument->get_type_elaboration_required());

            // ninfo_for_type.set_name_qualification_length(templateArgument->get_name_qualification_length_for_type());
               ninfo_for_type.set_name_qualification_length(templateArgument->get_name_qualification_length());

#error "DEAD CODE!"

            // ninfo_for_type.set_global_qualification_required(templateArgument->get_global_qualification_required_for_type());
               ninfo_for_type.set_global_qualification_required(templateArgument->get_global_qualification_required());

            // ninfo_for_type.set_type_elaboration_required(templateArgument->get_type_elaboration_required_for_type());
               ninfo_for_type.set_type_elaboration_required(templateArgument->get_type_elaboration_required());
#if 0
               printf ("In unparseTemplateArgument(): AFTER: templateArgument->get_name_qualification_length_for_type()     = %d \n",templateArgument->get_name_qualification_length_for_type());
               printf ("In unparseTemplateArgument(): AFTER: templateArgument->get_global_qualification_required_for_type() = %s \n",templateArgument->get_global_qualification_required_for_type() ? "true" : "false");
               printf ("In unparseTemplateArgument(): AFTER: templateArgument->get_type_elaboration_required_for_type()     = %s \n",templateArgument->get_type_elaboration_required_for_type() ? "true" : "false");
#endif
            // DQ (5/29/2011): We have to set the associated reference node so that the type unparser can get the name qualification if required.
            // ninfo_for_type.set_reference_node_for_qualification(initializedName);
               ninfo_for_type.set_reference_node_for_qualification(templateArgument);

#error "DEAD CODE!"

            // unparseType(tmp_type, info);
            // unp->u_type->unparseType(tmp_type, ninfo_for_type);
               unp->u_type->unparseType(templateArgumentType, ninfo_for_type);

            // curprint( "\n/* DONE - unparse_helper(): output the 1st part of the type */ \n");

#if 0
            // DQ (5/4/2013): This would be the name of the variable of the specific type in the function 
            // parameter list, not wanted for the case of template arguments.

            // forward declarations don't necessarily need the name of the argument
            // so we must check if not NULL before adding to chars_on_line
            // This is a more consistant way to handle the NULL string case
            // curprint( "\n/* unparse_helper(): output the name of the type */ \n");
            // curprint(tmp_name.str());
               curprint( "\n/* In unparseTemplateArgument(): <<< name of type >>> */ \n");
#endif
            // output the rest of the type
            // info.set_isTypeSecondPart();
               newInfo.set_isTypeSecondPart();

            // info.display("unparse_helper(): output the 2nd part of the type");

#error "DEAD CODE!"

            // printf ("unparse_helper(): output the 2nd part of the type \n");
            // curprint( "\n/* unparse_helper(): output the 2nd part of the type */ \n");
            // unp->u_type->unparseType(tmp_type, info);
            // unp->u_type->unparseType(templateArgumentType, info);
               unp->u_type->unparseType(templateArgumentType, newInfo);

            // printf ("DONE: unparse_helper(): output the 2nd part of the type \n");
            // curprint( "\n/* DONE: unparse_helper(): output the 2nd part of the type */ \n");
#endif
#endif
                  }
                 else
                  {
                 // DQ (7/23/2011): To unparse the type directly we can't have either of these set!
                 // ROSE_ASSERT(newInfo.isTypeFirstPart()  == false);
                 // ROSE_ASSERT(newInfo.isTypeSecondPart() == false);

#if 0
                 // DQ (6/19/2013): If we are not using name qualification we at least need to unparse the whold type (both of the two parts).
                 // DQ (5/4/2013): I think we have to separate out the parts of the type so that the name qualificaion will not be output before the "const" for const types.
                    newInfo.set_isTypeFirstPart();
#if 0
                    printf ("In unparseTemplateArgument(): Calling unparseType(templateArgument->get_type(),newInfo); (first part) templateArgument->get_type() = %p = %s \n",templateArgument->get_type(),templateArgument->get_type()->class_name().c_str());
                    curprint ( "\n /* first part of type */ \n");
#endif
                    unp->u_type->unparseType(templateArgumentType,newInfo);
                 // newInfo.unset_isTypeFirstPart();
                    newInfo.set_isTypeSecondPart();
#endif
                 // This will unparse the type will any required name qualification.
#if 0
                    printf ("In unparseTemplateArgument(): Calling unparseType(templateArgument->get_type(),newInfo); (second part) templateArgument->get_type() = %p = %s \n",templateArgument->get_type(),templateArgument->get_type()->class_name().c_str());
                    curprint ( "\n /* second part of type */ \n");
#endif
                 // unp->u_type->unparseType(templateArgument->get_type(),newInfo);
                    unp->u_type->unparseType(templateArgumentType,newInfo);
#if 0
                    printf ("DONE: In unparseTemplateArgument(): Calling unparseType(templateArgument->get_type(),newInfo); \n");
                    curprint ( "\n /* end of type */ \n");
#endif
                  }

#if 0
            // DQ (5/4/2013): This is the old code.

            // DQ (7/23/2011): To unparse the type directly we can't have either of these set!
            // ROSE_ASSERT(newInfo.isTypeFirstPart()  == false);
            // ROSE_ASSERT(newInfo.isTypeSecondPart() == false);

            // This will unparse the type will any required name qualification.
#if 0
               printf ("In unparseTemplateArgument(): Calling unparseType(templateArgument->get_type(),newInfo); templateArgument->get_type() = %p = %s \n",templateArgument->get_type(),templateArgument->get_type()->class_name().c_str());
#endif
            // unp->u_type->unparseType(templateArgument->get_type(),newInfo);
               unp->u_type->unparseType(templateArgumentType,newInfo);
#if 0
               printf ("DONE: In unparseTemplateArgument(): Calling unparseType(templateArgument->get_type(),newInfo); \n");
#endif
#endif
               break;
             }

          case SgTemplateArgument::nontype_argument:
             {
            // DQ (8/12/2013): This can be either an SgExpression or SgInitializedName.
            // ROSE_ASSERT (templateArgument->get_expression() != NULL);
               ROSE_ASSERT (templateArgument->get_expression() != NULL || templateArgument->get_initializedName() != NULL);
               ROSE_ASSERT (templateArgument->get_expression() == NULL || templateArgument->get_initializedName() == NULL);
               if (templateArgument->get_expression() != NULL)
                  {
#if 0
                    printf ("In unparseTemplateArgument(): templateArgument->get_expression() = %s \n",templateArgument->get_expression()->class_name().c_str());
#endif
#if OUTPUT_DEBUGGING_INFORMATION
                    printf ("In unparseTemplateArgument(): templateArgument->get_expression() = %s \n",templateArgument->get_expression()->class_name().c_str());
                    unp->u_exprStmt->curprint ( "\n /* templateArgument->get_expression() */ \n");
#endif
                 // curprint ( "\n /* SgTemplateArgument::nontype_argument */ \n");

                 // DQ (8/7/2013): Adding support for template functions overloaded on template parameters.
                 // This should be present, but we don't use it directly in the name generation. We want 
                 // to use the template arguments in the symbol table lookup, but not the name generation.
                    ROSE_ASSERT(templateArgument->get_expression()->get_type() != NULL);
#if 0
                    printf ("Template argument (templateArgument->get_expression()->get_type() (not used in name generation)) = %p = %s \n",templateArgument->get_expression()->get_type(),templateArgument->get_expression()->get_type()->class_name().c_str());
#endif
                 // unp->u_type->unparseType(templateArgument->get_expression()->get_type(),newInfo);

                 // DQ (1/5/2007): test2007_01.C demonstrated where this expression argument requires qualification.
#if 0
                    printf ("Template argument = %p = %s \n",templateArgument->get_expression(),templateArgument->get_expression()->class_name().c_str());
#endif
                    unp->u_exprStmt->unparseExpression(templateArgument->get_expression(),newInfo);
                  }
                 else
                  {
                 // Unparse this case of a SgInitializedName.
#if 0
                    printf ("In unparseTemplateArgument(): templateArgument->get_initializedName() = %s \n",templateArgument->get_initializedName()->get_name().str());
#endif
                    SgType* type = templateArgument->get_initializedName()->get_type();
                    ROSE_ASSERT(type != NULL);

                    unp->u_type->outputType<SgInitializedName>(templateArgument->get_initializedName(),type,newInfo);
                  }

            // printf ("Error: nontype_argument case not implemented in Unparse_ExprStmt::unparseTemplateArgument \n");
            // ROSE_ABORT();
               break;
             }

          case SgTemplateArgument::template_template_argument:
             {
            // unparseTemplateName(templateArgument->xxx,newInfo);
               ROSE_ASSERT(templateArgument->get_templateDeclaration() != NULL);
#if 0
               printf ("In unparseTemplateArgument(): template_template_argument: templateArgument->get_templateDeclaration()->get_template_name() = %s \n",templateArgument->get_templateDeclaration()->get_template_name().str());
#endif
            // curprint ( "\n /* SgTemplateArgument::template_template_argument */ \n");

            // DQ (8/24/2006): Skip output of the extra space.
            // unp->u_exprStmt->curprint ( templateArgument->get_templateDeclaration()->get_name().str() << " ";
#ifdef TEMPLATE_DECLARATIONS_DERIVED_FROM_NON_TEMPLATE_DECLARATIONS
               unp->u_exprStmt->curprint ( templateArgument->get_templateDeclaration()->get_template_name().str());
#else
// DQ (8/29/2012): this is OK to compile now (using the older EDG 3.3 work for backward compatability).
// #error "Older version of pre-EDG 4.x code!"
               unp->u_exprStmt->curprint ( templateArgument->get_templateDeclaration()->get_name().str());
#endif
            // printf ("Error: template_argument case not implemented in Unparse_ExprStmt::unparseTemplateArgument \n");
            // ROSE_ABORT();
               break;
             }

           case SgTemplateArgument::start_of_pack_expansion_argument:
             {
            // DQ (7/3/2013): Added initial support for varadic template arguments.
            // Using an expression for now, but we might need something else.
               ROSE_ASSERT (templateArgument->get_expression() != NULL);
#if 1
               printf ("In unparseTemplateArgument(): Template argument = %p = %s \n",templateArgument->get_expression(),templateArgument->get_expression()->class_name().c_str());
#endif
            // unp->u_exprStmt->unparseExpression(templateArgument->get_expression(),newInfo);

            // DQ (7/4/2013): I am not sure if this is correct.
               curprint("/* varadic template argument */ ...");

               break;
             }

          case SgTemplateArgument::argument_undefined:
             {
               printf ("Error argument_undefined in Unparse_ExprStmt::unparseTemplateArgument \n");
               ROSE_ABORT();
               break;
             }

          default:
             {
               printf ("Error default reached in Unparse_ExprStmt::unparseTemplateArgument \n");
               ROSE_ABORT();
             }
        }

#if 0
     printf ("Leaving unparseTemplateArgument (%p) \n",templateArgument);
  // curprint("\n/* Bottom of unparseTemplateArgument */ \n");
#endif
#if OUTPUT_DEBUGGING_FUNCTION_BOUNDARIES
     printf ("Leaving unparseTemplateArgument (%p) \n",templateArgument);
     unp->u_exprStmt->curprint ( string("\n/* Bottom of unparseTemplateArgument */ \n"));
#endif
   }


string
unparse_operand_constraint (SgAsmOp::asm_operand_constraint_enum constraint)
   {
  // DQ (7/22/2006): filescope array of char
     static char asm_operand_constraint_letters[(int)SgAsmOp::e_last + 1] = 
   {
  /* aoc_invalid */             '@',
  /* aoc_any */                 'X',
  /* aoc_general */             'g',
  /* aoc_match_0 */             '0',
  /* aoc_match_1 */             '1',
  /* aoc_match_2 */             '2',
  /* aoc_match_3 */             '3',
  /* aoc_match_4 */             '4',
  /* aoc_match_5 */             '5',
  /* aoc_match_6 */             '6',
  /* aoc_match_7 */             '7',
  /* aoc_match_8 */             '8',
  /* aoc_match_9 */             '9',
  /* aoc_reg_integer */         'r',
  /* aoc_reg_float */           'f',
  /* aoc_mem_any */             'm',
  /* aoc_mem_offset */          'o',
  /* aoc_mem_nonoffset */       'V',
  /* aoc_mem_autoinc */         '>',
  /* aoc_mem_autodec */         '<',
  /* aoc_imm_int */             'i',
  // DQ (1/10/2009): The code 'n' is not understood by gnu, so use 'r'
  // aoc_imm_number             'n',
  /* aoc_imm_number */          'r',
  /* aoc_imm_symbol */          's',
  /* aoc_imm_float */           'F',
  /* aoc_reg_a */               'a',
  /* aoc_reg_b */               'b',
  /* aoc_reg_c */               'c',
  /* aoc_reg_d */               'd',
  /* aoc_reg_si */              'S',
  /* aoc_reg_di */              'D',
  /* aoc_reg_legacy */          'R',
  // DQ (8/10/2006): Change case of register name, but I'm unclear if
  // this required for any others (OK for GNU, but required for Intel).
  /* aoc_reg_q */               'q',
  /* aoc_reg_ad */              'A',
  /* aoc_reg_float_tos */       't',
  /* aoc_reg_float_second */    'u',
  /* aoc_reg_sse */             'x',
  /* aoc_reg_sse2 */            'Y',
  /* aoc_reg_mmx */             'y',
  /* aoc_imm_short_shift */     'I',
  /* aoc_imm_long_shift */      'J',
  /* aoc_imm_lea_shift */       'M',
  /* aoc_imm_signed8 */         'K',
  /* aoc_imm_unsigned8 */       'N',
  /* aoc_imm_and_zext */        'L',
  /* aoc_imm_80387 */           'G',
  /* aoc_imm_sse */             'H',
  /* aoc_imm_sext32 */          'e',
  /* aoc_imm_zext32 */          'z',
  /* aoc_last */                '~'
   };

  // string returnString = asm_operand_constraint_letters[constraint];
     char shortString [2];
     shortString[0] = asm_operand_constraint_letters[constraint];
     shortString[1] = '\0';
     string returnString = shortString;

     return returnString;
   }

string
Unparse_ExprStmt::unparse_register_name (SgInitializedName::asm_register_name_enum register_name)
   {
  // DQ (7/22/2006): filescope array of char
     static const char* asm_register_names[(int)SgInitializedName::e_last_register + 1] = 
   {
  /* e_invalid_register */ "invalid",
  /* e_memory_register */  "memory",
  /* register_a */       "ax",
  /* register_b */       "bx",
  /* register_c */       "cx",
  /* register_d */       "dx",
  /* register_si */      "si",
  /* register_di */      "di",
  /* register_bp */      "bp",
  /* register_sp */      "sp",
  /* register_r8 */      "r8",
  /* register_r9 */      "r9",
  /* register_r10 */     "r10",
  /* register_r11 */     "r11",
  /* register_r12 */     "r12",
  /* register_r13 */     "r13",
  /* register_r14 */     "r14",
  /* register_r15 */     "r15",
  /* register_st0 */     "st(0)",
  /* register_st1 */     "st(1)",
  /* register_st2 */     "st(2)",
  /* register_st3 */     "st(3)",
  /* register_st4 */     "st(4)",
  /* register_st5 */     "st(5)",
  /* register_st6 */     "st(6)",
  /* register_st7 */     "st(7)",
  /* register_mm0 */     "mm0",
  /* register_mm1 */     "mm1",
  /* register_mm2 */     "mm2",
  /* register_mm3 */     "mm3",
  /* register_mm4 */     "mm4",
  /* register_mm5 */     "mm5",
  /* register_mm6 */     "mm6",
  /* register_mm7 */     "mm7",
  /* register_f0 */      "xmm0",
  /* register_f1 */      "xmm1",
  /* register_f2 */      "xmm2",
  /* register_f3 */      "xmm3",
  /* register_f4 */      "xmm4",
  /* register_f5 */      "xmm5",
  /* register_f6 */      "xmm6",
  /* register_f7 */      "xmm7",
  /* register_f8 */      "xmm8",
  /* register_f9 */      "xmm9",
  /* register_f10 */     "xmm10",
  /* register_f11 */     "xmm11",
  /* register_f12 */     "xmm12",
  /* register_f13 */     "xmm13",
  /* register_f14 */     "xmm14",
  /* register_f15 */     "xmm15",
  /* register_flags */   "flags",
  /* register_fpsr */    "fpsr",
  /* register_dirflag */ "dirflag",
  /* e_unrecognized_register */ "unrecognized",
  /* e_last_register */    "last"
   };

     string returnString = asm_register_names[register_name];

#if (__x86_64 == 1 || __x86_64__ == 1 || __x86_32 == 1 || __x86_32__ == 1)
  // DQ (12/12/2012): Fixup the name of the register so that we are refering to EAX instead of AX (on both 32 bit and 64 bit systems).
     if (register_name >= SgInitializedName::e_register_a && register_name <= SgInitializedName::e_register_sp)
        {
       // Use the extended register name.
          returnString = "e" + returnString;
        }
#endif

  // DQ (12/12/2012): If this is an unrecognized register at least specify a simple register name.
     if (register_name == SgInitializedName::e_unrecognized_register)
        {
          printf ("Error: register names not recognized on non-x86 architectures (putting out reference name: 'ax' \n");
          returnString = "ax";
        }

     return returnString;
   }

void 
Unparse_ExprStmt::unparse_asm_operand_modifier(SgAsmOp::asm_operand_modifier_enum flags)
   {
  // Modifiers to asm operand strings.  These are all machine independent.
  // Many of them do not make sense in asm() but are included anyway for
  // completeness.  Note that these are bitmasks, and that 
  // aom_input + aom_output == aom_modify.

  // e_invalid           = 0x00,  error
  // e_input             = 0x01,  no mod: input operand
  // e_output            = 0x02,  =: output operand
  // e_modify            = 0x03,  +: read-mod-write operand
  // e_earlyclobber      = 0x04,  &: modified early, cannot overlap inputs
  // e_commutative       = 0x08,  %: commutative with next operand
  // e_ignore_next       = 0x10,  *: ignore next letter as a register pref
  // e_ignore_till_comma = 0x20,  #: ignore up to comma as a register pref
  // e_poor_choice       = 0x40,  ?: avoid choosing this
  // e_bad_choice        = 0x80   !: really avoid choosing this

     if (flags & SgAsmOp::e_invalid)           curprint ( "error");

  // DQ (7/23/2006): The coding of these is a bit more complex, get it? :-)
  // if (flags & SgAsmOp::e_input)             curprint ( "";
  // if (flags & SgAsmOp::e_output)            curprint ( "=";
  // if (flags & SgAsmOp::e_modify)            curprint ( "+";

     if ( ((flags & SgAsmOp::e_input) != 0) && ((flags & SgAsmOp::e_output) != 0) )
        {
       // This is how "modify" is coded!
#if PRINT_DEVELOPER_WARNINGS
          printf ("This is how modify is coded \n");
#endif
       // DQ (8/10/2006): Intel compiler can not handle the output of modifier for input operand:
       //      error: an asm input operand may not have the '=' or '+' modifiers
       // curprint ( "+";
       // if ( string(BACKEND_CXX_COMPILER_NAME_WITHOUT_PATH) != string("icpc") && (flags & SgAsmOp::e_output) )
       // if ( string(BACKEND_CXX_COMPILER_NAME_WITHOUT_PATH) != string("icpc") )
               curprint ( "+");
        }
       else
        {
       // Only one of these are true
          if (flags & SgAsmOp::e_output) curprint ( "=");

       // We need an exact match not a partial match!

#if PRINT_DEVELOPER_WARNINGS
          printf ("We need an exact match not a partial match \n");
#endif
       // DQ (8/10/2006): Intel compiler can not handle the output of modifier for input operand:
       //      error: an asm input operand may not have the '=' or '+' modifiers
       // if ( string(BACKEND_CXX_COMPILER_NAME_WITHOUT_PATH) != string("icpc") )
             {
               if ((flags & SgAsmOp::e_modify) == SgAsmOp::e_modify) curprint ( "+");
             }
        }

      if (flags & SgAsmOp::e_earlyclobber)      curprint ( "&");
      if (flags & SgAsmOp::e_commutative)       curprint ( "%");
      if (flags & SgAsmOp::e_ignore_next)       curprint ( "*");
      if (flags & SgAsmOp::e_ignore_till_comma) curprint ( "#");
      if (flags & SgAsmOp::e_poor_choice)       curprint ( "?");
      if (flags & SgAsmOp::e_bad_choice)        curprint ( "!");
   }

void
Unparse_ExprStmt::unparseAsmOp (SgExpression* expr, SgUnparse_Info& info)
   {
  // Just call unparse on the statement.
     SgAsmOp* asmOp = isSgAsmOp(expr);
     ROSE_ASSERT(asmOp != NULL);

  // printf ("In unparseAsmOp(): asmOp->get_recordRawAsmOperandDescriptions() = %s \n",asmOp->get_recordRawAsmOperandDescriptions() ? "true" : "false");

     SgExpression* expression = asmOp->get_expression();
     ROSE_ASSERT(expression != NULL);

     if (asmOp->get_name().empty() == false)
        {
       // This is symbolic name indicated for this operand (using the "[ <identifier> ]" syntax, if present).
          curprint ("[" + asmOp->get_name() + "] ");
        }

     curprint ( "\"");
     if (asmOp->get_recordRawAsmOperandDescriptions() == false)
        {
       // This is only set to non-invalid state when RECORD_RAW_ASM_OPERAND_DESCRIPTIONS == FALSE in EDG.
          unparse_asm_operand_modifier(asmOp->get_modifiers());
          curprint ( unparse_operand_constraint(asmOp->get_constraint()));
        }
       else
        {
       // The modifier is part of the constraint, and it is output in the constraintString when recordRawAsmOperandDescriptions() == true.
#if 0
          printf ("asmOp->get_constraintString() = %s \n",asmOp->get_constraintString().c_str());
#endif
          curprint ( asmOp->get_constraintString() );
        }

#if 0
  // DQ (1/8/2009): Added support for case of asm operand handling with EDG RECORD_RAW_ASM_OPERAND_DESCRIPTIONS == TRUE
  // (this case uses the constraintString instead of a constrant code)
  // curprint ( unparse_operand_constraint(asmOp->get_constraint()));
     if (asmOp->get_recordRawAsmOperandDescriptions() == false)
        {
          curprint ( unparse_operand_constraint(asmOp->get_constraint()));
        }
       else
        {
          curprint ( asmOp->get_constraintString() );
        }
#endif

  // This is usually a SgVarRefExp
     curprint ( "\"");
     curprint ( " (");
     unparseExpression(expression,info);
     curprint ( ")");
   }

void
Unparse_ExprStmt::unparseStatementExpression (SgExpression* expr, SgUnparse_Info& info)
   {
  // Just call unparse on the statement.
     SgStatementExpression* statementExpression = isSgStatementExpression(expr);
     ROSE_ASSERT(statementExpression != NULL);
     SgStatement* statement = statementExpression->get_statement();
     ROSE_ASSERT(statement != NULL);

  // DQ (10/7/2006): Even if we are in a conditional the statements appearing in the 
  // statement expression must have ";" output (here we have to turn off the flags 
  // to both SkipSemiColon and inConditional).  See test2006_148.C for an example.
     SgUnparse_Info info2(info);
     info2.unset_SkipSemiColon();
     info2.unset_inConditional();

  // Expressions are another place where a class definition should NEVER be unparsed
  // DQ (5/23/2007): Note that statement expressions can have class definition 
  // (so they are exceptions, see test2007_51.C).
     info2.unset_SkipClassDefinition();

     curprint ( "(");
     unparseStatement(statement,info2);
     curprint ( ")");
   }

void
Unparse_ExprStmt::unparseUnaryOperator(SgExpression* expr, const char* op, SgUnparse_Info & info)
   {
  //
  // Flag to keep to original state of the "this" option
  //
     bool orig_this_opt = unp->opt.get_this_opt();
     SgUnparse_Info newinfo(info);
     newinfo.set_operator_name(op);
  //
  // If the "this" option was originally false, then we shouldn't print "this."
  // however, this only applies when the "this" is part of a binary expression.
  // In the unary case, we must print "this," otherwise a syntax error will be
  // produced. (i.e. *this)
  //
     if ( !orig_this_opt )
          unp->opt.set_this_opt(true);
#if 0
     curprint ("\n /* Inside of unparseUnaryOperator(" + expr->class_name() + "," + op + ",SgUnparse_Info) */ \n");
#endif
     unparseUnaryExpr(expr, newinfo);

  //
  // Now set the "this" option back to its original state
  //
     if( !orig_this_opt )
          unp->opt.set_this_opt(false);
   }

void
Unparse_ExprStmt::unparseBinaryOperator(SgExpression* expr, const char* op, SgUnparse_Info& info)
   {
     SgUnparse_Info newinfo(info);
     newinfo.set_operator_name(op);
#if 0
     curprint ( string("\n /* Inside of unparseBinaryOperator(") + expr->sage_class_name() + "," + op + ",SgUnparse_Info) */ \n");
#endif
     unparseBinaryExpr(expr, newinfo);
   }


void
Unparse_ExprStmt::unparseAssnExpr(SgExpression* expr, SgUnparse_Info& info) {}

void
Unparse_ExprStmt::unparseVarRef(SgExpression* expr, SgUnparse_Info& info)
   {
     SgVarRefExp* var_ref = isSgVarRefExp(expr);
     ROSE_ASSERT(var_ref != NULL);

#if 0
     printf ("In Unparse_ExprStmt::unparseVarRef() \n");
     var_ref->get_startOfConstruct()->display("In Unparse_ExprStmt::unparseVarRef()");
#endif

  // todo: when get_parent() works for this class we can
  // get back to the lhs of the SgArrowExp or SgDotExp that
  // may be a parent of this expression.  This will let
  // us avoid outputting the class qualifier when its not needed.

  // For now we always output the class qualifier.

     if (var_ref->get_symbol() == NULL)
        {
          printf ("Error in unparseVarRef() at line %d column %d \n",
               var_ref->get_file_info()->get_line(),
               var_ref->get_file_info()->get_col());
        }
     ROSE_ASSERT(var_ref->get_symbol() != NULL);

     SgInitializedName* theName = var_ref->get_symbol()->get_declaration();
     ROSE_ASSERT(theName != NULL);

#if 0
     printf ("In Unparse_ExprStmt::unparseVarRef(): SgInitializedName* theName = %p = %s \n",theName,theName->get_name().str());
     printf ("In Unparse_ExprStmt::unparseVarRef(): SgInitializedName scope = %p = %s \n",theName->get_scope(),theName->get_scope()->class_name().c_str());
     printf ("In Unparse_ExprStmt::unparseVarRef(): SgInitializedName scope = %p qualified name = %s \n",theName->get_scope(),theName->get_scope()->get_qualified_name().str());
#endif

#if 0
  // DQ (2/8/2010): Debugging code.
     var_ref->get_startOfConstruct()->display("Inside of unparseVarRef");
#endif

  // DQ (1/7/2007): Much simpler version of code!
  // SgScopeStatement* declarationScope = theName->get_scope();
  // ROSE_ASSERT(declarationScope != NULL);
  // SgUnparse_Info ninfo(info);

  // DQ (2/10/2010): Don't search for the name "__assert_fail", this is part of macro expansion of the assert macro and will not be found.
  // SgName nameQualifier = unp->u_name->generateNameQualifier(theName,info);
     SgName nameQualifier;
     if (theName->get_name() != "__assert_fail")
        {
       // nameQualifier = unp->u_name->generateNameQualifier(theName,info);

       // DQ (5/30/2011): Newest refactored support for name qualification.
          nameQualifier = var_ref->get_qualified_name_prefix();
        }

  // DQ (7/31/2012): I don't think we use the name "__unnamed_class" any more (so this maybe be always true).
  // DQ (11/9/2007): Need to ignore these sorts of generated names
     if (nameQualifier.getString().find("__unnamed_class") == string::npos)
        {
#if 0
          printf ("In Unparse_ExprStmt::unparseVarRef(): nameQualifier = %s \n",nameQualifier.str());
#endif
          curprint ( nameQualifier.str());
        }

  // DQ (2/10/2010): This is a strange problem demonstrated only by test2010_07.C.
  // curprint (  var_ref->get_symbol()->get_name().str());
     if (theName->get_name() == "__assert_fail")
        {
       // DQ (2/10/2010): For some reason, "__PRETTY_FUNCTION__" is replaced with "__assert_fail" by EDG?
       // But only when the assert comes from a struct (see test2010_07.C).
       // printf ("Warning: work around substitution of __PRETTY_FUNCTION__ for __assert_fail \n");
          curprint ("__PRETTY_FUNCTION__");
        }
       else
        {
          curprint (var_ref->get_symbol()->get_name().str());
        }

#if 0
     printf ("Leaving Unparse_ExprStmt::unparseVarRef() \n");
#endif
   }


void
Unparse_ExprStmt::unparseClassRef(SgExpression* expr, SgUnparse_Info& info)
   {
     SgClassNameRefExp* classname_ref = isSgClassNameRefExp(expr);
     ROSE_ASSERT(classname_ref != NULL);

     curprint (  classname_ref->get_symbol()->get_declaration()->get_name().str());
   }


void
Unparse_ExprStmt::unparseFuncRef(SgExpression* expr, SgUnparse_Info& info)
   {
     SgFunctionRefExp* func_ref = isSgFunctionRefExp(expr);
     ROSE_ASSERT(func_ref != NULL);

  // Calling the template function unparseFuncRef<SgFunctionRefExp>(func_ref);
     unparseFuncRefSupport<SgFunctionRefExp>(expr,info);
   }


template <class T>
void
Unparse_ExprStmt::unparseFuncRefSupport(SgExpression* expr, SgUnparse_Info& info)
   {
  // DQ (4/25/2012): since these IR nodes have the same API, we can use a templated function to avoid the dublication of code.

  // SgFunctionRefExp* func_ref = isSgFunctionRefExp(expr);
     T* func_ref = dynamic_cast<T*>(expr);
     ROSE_ASSERT(func_ref != NULL);

  // DQ (4/14/2013): Added support for unparsing "operator+(x,y)" in place of "x+y".  This is 
  // required in places even though we have historically defaulted to the generation of the 
  // operator syntax (e.g. "x+y"), see test2013_100.C for an example of where this is required.
     ROSE_ASSERT(func_ref->get_parent() != NULL);
  // SgNode* possibleFunctionCall = func_ref->get_parent()->get_parent();
     SgNode* possibleFunctionCall = func_ref->get_parent();
     ROSE_ASSERT(possibleFunctionCall != NULL);
     SgFunctionCallExp* functionCallExp = isSgFunctionCallExp(possibleFunctionCall);

  // This fails for test2005_112.C.
  // ROSE_ASSERT(functionCallExp != NULL);

     bool uses_operator_syntax = false;
     if (functionCallExp != NULL)
        {
          uses_operator_syntax = functionCallExp->get_uses_operator_syntax();
        }

#if 0
     printf ("In unparseFuncRefSupport(): uses_operator_syntax = %s \n",uses_operator_syntax ? "true" : "false");
     curprint (string("\n /* Inside of unparseFuncRefSupport: uses_operator_syntax = ") + (uses_operator_syntax ? "true" : "false") + " */ \n");
#endif

  // If we have previously computed a name for this function (because it was a templated function 
  // with template arguments that required name qualification) then output the name directly.

  // DQ (6/21/2011): This controls if we output the generated name of the type (required to 
  // support name qualification of subtypes) or if we unparse the type from the AST (where 
  // name qualification of subtypes is not required).
     bool usingGeneratedNameQualifiedFunctionNameString = false;
     string functionNameString;

  // DQ (6/4/2011): Support for output of generated string for type (used where name 
  // qualification is required for subtypes (e.g. template arguments)).
     SgNode* nodeReferenceToFunction = info.get_reference_node_for_qualification();
#if 0
     printf ("In unparseFuncRefSupport(): nodeReferenceToFunction = %p \n",nodeReferenceToFunction);
#endif
     if (nodeReferenceToFunction != NULL)
        {
#if 0
          printf ("rrrrrrrrrrrr In unparseFuncRefSupport() output type generated name: nodeReferenceToFunction = %p = %s SgNode::get_globalTypeNameMap().size() = %zu \n",
               nodeReferenceToFunction,nodeReferenceToFunction->class_name().c_str(),SgNode::get_globalTypeNameMap().size());
#endif
          std::map<SgNode*,std::string>::iterator i = SgNode::get_globalTypeNameMap().find(nodeReferenceToFunction);
          if (i != SgNode::get_globalTypeNameMap().end())
             {
               usingGeneratedNameQualifiedFunctionNameString = true;

               functionNameString = i->second.c_str();
#if 0
               printf ("ssssssssssssssss Found type name in SgNode::get_globalTypeNameMap() typeNameString = %s for nodeReferenceToType = %p = %s \n",functionNameString.c_str(),nodeReferenceToFunction,nodeReferenceToFunction->class_name().c_str());
#endif
             }
            else
             {
#if 0
               printf ("Could not find saved name qualified function name in globalTypeNameMap: nodeReferenceToFunction = %p \n",nodeReferenceToFunction);
#endif
             }
        }
       else
        {
       // DQ (6/23/2011): Make this a warning since the tests/CompileTests/OpenMP_tests/alignment.c fails in the tests/roseTests/ompLoweringTests directory.
       // This also happens for the tests/roseTests/programAnalysisTests/testPtr1.C when run by the tests/roseTests/programAnalysisTests/PtrAnalTest tool.

       // printf ("ERROR: In unparseType(): nodeReferenceToFunction = NULL \n");
       // printf ("WARNING: In unparseType(): nodeReferenceToFunction = NULL \n");
       // ROSE_ASSERT(false);
        }

#if 0
     printf ("In unparseFuncRef(): usingGeneratedNameQualifiedFunctionNameString = %s \n",usingGeneratedNameQualifiedFunctionNameString ? "true" : "false");
#endif

     if (usingGeneratedNameQualifiedFunctionNameString == true)
        {
       // Output the previously generated type name contianing the correct name qualification of subtypes (e.g. template arguments).
       // curprint ("/* output the function in unparseFuncRef() */");

          curprint(functionNameString);
       // curprint ("/* DONE: output the function in unparseFuncRef() */");
        }
       else
        {
       // This is the code that was always used before the addition of type names generated from where name qualification of subtypes are required.

       // Start of old code (not yet intended properly).

  // DQ: This acceses the string pointed to by the pointer in the SgName object 
  // directly ans is thus UNSAFE! A copy of the string should be made.
  // char* func_name = func_ref->get_symbol()->get_name();
  // char* func_name = strdup (func_ref->get_symbol()->get_name().str());
     ROSE_ASSERT(func_ref->get_symbol() != NULL);
     string func_name = func_ref->get_symbol()->get_name().str();
     int diff = 0; // the length difference between "operator" and function

#if 0
     printf ("Inside of Unparse_ExprStmt::unparseFuncRef(): func_name = %s \n",func_name.c_str());
#endif

     ROSE_ASSERT(func_ref->get_symbol() != NULL);
     ROSE_ASSERT(func_ref->get_symbol()->get_declaration() != NULL);
     SgDeclarationStatement*         declaration = func_ref->get_symbol()->get_declaration();

#if 0
  // DQ (7/26/2012): Test the function name (debuging test2009_31.C: "operator<<" output as "operator")
     printf ("declaration = %p = %s \n",declaration,declaration->class_name().c_str());
     SgTemplateInstantiationFunctionDecl* templateInstantiationFunctionDecl = isSgTemplateInstantiationFunctionDecl(declaration);
     if (templateInstantiationFunctionDecl != NULL)
        {
          printf ("templateInstantiationFunctionDecl->get_name() = %p = %s \n",templateInstantiationFunctionDecl,templateInstantiationFunctionDecl->get_name().str());
        }
       else
        {
          SgTemplateInstantiationMemberFunctionDecl* templateInstantiationMemberFunctionDecl = isSgTemplateInstantiationMemberFunctionDecl(declaration);
          if (templateInstantiationMemberFunctionDecl != NULL)
             {
               printf ("templateInstantiationMemberFunctionDecl->get_name() = %p = %s \n",templateInstantiationMemberFunctionDecl,templateInstantiationMemberFunctionDecl->get_name().str());
             }
            else
             {
               printf ("This is not a template function instantation (member nor non-member function) \n");
             }
        }
#endif

  // check that this an operator overloading function
  // if (!unp->opt.get_overload_opt() && !strncmp(func_name.c_str(), "operator", 8))
     if (!unp->opt.get_overload_opt() && !strncmp(func_name.c_str(), "operator", 8))
        {
       // set the length difference between "operator" and function
       // diff = strlen(func_name.c_str()) - strlen("operator");
          diff = (uses_operator_syntax == true) ? strlen(func_name.c_str()) - strlen("operator") : 0;
#if 0
#ifdef ROSE_DEBUG_NEW_EDG_ROSE_CONNECTION
          printf ("Found an operator: func_name = %s \n",func_name.c_str());
#endif
#endif
       // DQ (1/6/2006): trap out cases of global new and delete functions called 
       // using ("::operator new" or "::operator delete" syntax).  In these cases 
       // the function are treated as normal function calls and not classified in 
       // the AST as SgNewExp and SgDeleteExp.  See test2006_04.C.
          bool isNewOperator    =  (strncmp(func_name.c_str(), "operator new", 12) == 0)    ? true : false;
          bool isDeleteOperator =  (strncmp(func_name.c_str(), "operator delete", 15) == 0) ? true : false;
#if 0
          printf ("isNewOperator    = %s \n",isNewOperator    ? "true" : "false");
          printf ("isDeleteOperator = %s \n",isDeleteOperator ? "true" : "false");
#endif
       // DQ (1/6/2006): Only do this if not the "operator new" or "operator delete" functions.
       // now we check if the difference is larger than 0. If it is, that means that
       // there is something following "operator". Then we can get the substring after
       // "operator." If the diff is not larger than 0, then don't get the substring.
          if ( (isNewOperator == false) && (isDeleteOperator == false) && (diff > 0) )
             {
            // get the substring after "operator." If you are confused with how strchr 
            // works, look up the man page for it.
            // func_name = strchr(func_name.c_str(), func_name[8]);
               if (uses_operator_syntax == true)
                  {
                    func_name = strchr(func_name.c_str(), func_name[8]);
#if 0
                    printf ("In unparseFuncRef(): using operator syntax: func_name = %s \n",func_name.c_str());
#endif
                  }
                 else
                  {
#if 0
                    printf ("In unparseFuncRef(): using full operator name: func_name = %s \n",func_name.c_str());
#endif
                  }
             }
        }

  // if func_name is not "()", print it. Otherwise, we don't print it because we want
  // to print out, for example, A(0) = 5, not A()(0) = 5.

  // DQ (4/14/2013): Modified to handle conditional use of uses_operator_syntax.
  // if (strcmp(func_name.c_str(), "()"))
     if ( ( strcmp(func_name.c_str(), "()") && (uses_operator_syntax == true) ) || ( strcmp(func_name.c_str(), "operator()") && (uses_operator_syntax == false) ) )
        {
       // DQ (10/21/2006): Only do name qualification of function names for C++
          if (SageInterface::is_Cxx_language() == true)
             {
            // DQ (12/2/2004): Added diff == 0 to avoid qualification of operators (avoids "i__gnu_cxx::!=0") 
            // added some extra spaces to make it more clear if it is ever wrong again (i.e. "i __gnu_cxx:: != 0")
            // DQ (11/13/2004) Modified to avoid qualified name for friend functions
            // DQ (11/12/2004) Added support for qualification of function names output as function calls
               if ( (declaration->get_declarationModifier().isFriend() == false) && (diff == 0) )
                  {
                 // DQ (8/6/2007): Now that we have a more sophisticated name qualifiation mechanism using 
                 // hidden declaration lists, we don't have to force the qualification of function names.
                 // DQ (10/15/2006): Force output of any qualified names for function calls.
                 // info.set_forceQualifiedNames();

                 // curprint ( "/* unparseFuncRef calling info.set_forceQualifiedNames() */ ";

                 // DQ (5/12/2011): Support for new name qualification.
                    SgUnparse_Info tmp_info(info);
                    tmp_info.set_name_qualification_length(func_ref->get_name_qualification_length());
                    tmp_info.set_global_qualification_required(func_ref->get_global_qualification_required());

                 // SgName nameQualifier = unp->u_name->generateNameQualifier( declaration, info );
                 // SgName nameQualifier = unp->u_name->generateNameQualifier( declaration, tmp_info );

                 // DQ (5/29/2011): Newest refactored support for name qualification.
                 // printf ("In unparseFuncRef(): Looking for name qualification for SgFunctionRefExp = %p \n",func_ref);
                    SgName nameQualifier = func_ref->get_qualified_name_prefix();
#if 0
                    printf ("In unparseFuncRef(): nameQualifier = %s \n",nameQualifier.str());
                    printf ("SgNode::get_globalQualifiedNameMapForNames().size() = %zu \n",SgNode::get_globalQualifiedNameMapForNames().size());
                    printf ("In unparseFuncRef(): Testing name in map: for SgFunctionRefExp = %p qualified name = %s \n",func_ref,func_ref->get_qualified_name_prefix().str());
                 // curprint ( "\n /* unparseFuncRef using nameQualifier = " + nameQualifier.str() + " */ \n";
#endif
#if 0
                    SgFunctionCallExp* functionCallExpression = isSgFunctionCallExp(expr->get_parent());
                    if (functionCallExpression != NULL)
                       {
                         printf ("Found the function call, global qualification is defined here functionCallExpression->get_global_qualified_name() = %s \n",
                              functionCallExpression->get_global_qualified_name() == true ? "true" : "false");
                         if (functionCallExpression->get_global_qualified_name() == true)
                            {
                              curprint ("::");
                            }
                       }
#endif
                    curprint (nameQualifier.str());
                 // curprint (nameQualifier.str() + " ";
                  }
                 else
                  {
#if 0
                    printf ("In unparseFuncRef(): No name qualification permitted in this case! \n");
#endif
                  }
             }

       // curprint ("\n /* unparseFuncRef func_name = " + func_name + " */ \n");
#if 0
       // DQ (12/2/2004): Put a little extra space after the function name (avoids i !=0)
          curprint (func_name);
#error "DEAD CODE!"
       // curprint (func_name + " ";
#else
       // DQ (6/21/2011): Support for new name qualification (output of generated function name).
          ROSE_ASSERT(declaration != NULL);
       // printf ("Inside of Unparse_ExprStmt::unparseFuncRef(): declaration = %p = %s \n",declaration,declaration->class_name().c_str());
#if 0
       // DQ (4/15/2013): If there is other debug output turned on then nesting of comments inside of comments can occur in this output (see test2007_17.C).
          curprint (string("\n /* In unparseFuncRef(): put out func_name = ") + func_name + " */ \n ");
#endif
       // If this is a template then the name will include template arguments which require name qualification and the name 
       // qualification will depend on where the name is referenced in the code.  So we have generate the non-canonical name 
       // with all possible qualifications and save it to be reused by the unparser when it unparses the tempated function name.
          SgTemplateInstantiationFunctionDecl* templateInstantiationFunctionDecl = isSgTemplateInstantiationFunctionDecl(declaration);
          if (templateInstantiationFunctionDecl != NULL)
             {
#if 0
               printf ("In unparseFuncRef(): declaration->get_declarationModifier().isFriend() = %s \n",declaration->get_declarationModifier().isFriend() ? "true" : "false");
               printf ("In unparseFuncRef(): diff = %d \n",diff);
#endif
#if 0
               printf ("In unparseFuncRef(): templateInstantiationFunctionDecl = %p \n",templateInstantiationFunctionDecl);
#endif
            // SgTemplateFunctionDeclaration* templateFunctionDeclaration = templateInstantiationFunctionDecl->get_templateDeclaration();
            // ROSE_ASSERT(templateFunctionDeclaration != NULL);
#if 0
            // printf ("In unparseFuncRef(): templateFunctionDeclaration->get_template_argument_list_is_explicit() = %s \n",templateFunctionDeclaration->get_template_argument_list_is_explicit() ? "true" : "false");
               printf ("In unparseFuncRef(): templateInstantiationFunctionDecl->get_template_argument_list_is_explicit() = %s \n",templateInstantiationFunctionDecl->get_template_argument_list_is_explicit() ? "true" : "false");
#endif
               if ( (declaration->get_declarationModifier().isFriend() == false) && (diff == 0) )
                  {
#if 0
                    printf ("Regenerate the name func_name = %s \n",func_name.c_str());
                    printf ("templateInstantiationFunctionDecl->get_templateName() = %s \n",templateInstantiationFunctionDecl->get_templateName().str());
#endif
                    unparseTemplateFunctionName(templateInstantiationFunctionDecl,info);
                  }
                 else
                  {
                 // This case supports test2004_77.C
#if 0
                    printf ("In unparseFuncRef(): No name qualification permitted in this case! \n");
#endif
                    curprint (func_name);
                  }
             }
            else
             {
               curprint (func_name);
             }
#endif
        }

       // End of old code (not yet intended properly).
        }

  // printDebugInfo("unparseFuncRef, Function Name: ", false); printDebugInfo(func_name.c_str(), true);

#if 0
     printf ("Leaving unparseFuncRefSupport() \n");
#endif
   }


void
Unparse_ExprStmt::unparseMFuncRef ( SgExpression* expr, SgUnparse_Info& info )
   {
     unparseMFuncRefSupport<SgMemberFunctionRefExp>(expr,info);
   }


template <class T>
void
Unparse_ExprStmt::unparseMFuncRefSupport ( SgExpression* expr, SgUnparse_Info& info )
   {
  // CH (4/7/2010): This issue is because of using a MSVC keyword 'cdecl' as a variable name

     T* mfunc_ref = dynamic_cast<T*>(expr);
     ROSE_ASSERT(mfunc_ref != NULL);

#if 0
     printf ("In unparseMFuncRefSupport(): expr = %p = %s \n",expr,expr->class_name().c_str());
#endif

  // info.display("Inside of unparseMFuncRef");

     SgMemberFunctionDeclaration* mfd  = mfunc_ref->get_symbol()->get_declaration();
     ROSE_ASSERT (mfd != NULL);

#if 0
     printf ("mfunc_ref->get_symbol()->get_name() = %s \n",mfunc_ref->get_symbol()->get_name().str());
     printf ("mfunc_ref->get_symbol()->get_declaration()->get_name() = %s \n",mfunc_ref->get_symbol()->get_declaration()->get_name().str());
#endif

  // DQ (4/8/2013): Added support for unparsing "operator+(x,y)" in place of "x+y".  This is 
  // required in places even though we have historically defaulted to the generation of the 
  // operator syntax (e.g. "x+y"), see test2013_100.C for an example of where this is required.
     ROSE_ASSERT(mfunc_ref->get_parent() != NULL);
     SgNode* possibleFunctionCall = mfunc_ref->get_parent()->get_parent();
     ROSE_ASSERT(possibleFunctionCall != NULL);
     SgFunctionCallExp* functionCallExp = isSgFunctionCallExp(possibleFunctionCall);
     bool uses_operator_syntax = false;
     if (functionCallExp != NULL)
        {
          uses_operator_syntax = functionCallExp->get_uses_operator_syntax();
        }

#if 0
     printf ("In unparseMFuncRefSupport(): uses_operator_syntax = %s \n",uses_operator_syntax ? "true" : "false");
#endif
#if 0
     curprint (string("\n /* Inside of unparseMFuncRef: uses_operator_syntax = ") + (uses_operator_syntax ? "true" : "false") + " */ \n");
#endif

  // DQ (11/17/2004): Interface modified, use get_class_scope() if we want a
  // SgClassDefinition, else use get_scope() if we want a SgScopeStatement.
  // SgClassDefinition*           cdef = mfd->get_scope();
     SgClassDefinition*           cdef = mfd->get_class_scope();

  // DQ (2/16/2004): error in templates (test2004_18.C)
     ROSE_ASSERT (cdef != NULL);
     SgClassDeclaration* decl;
     decl = cdef->get_declaration();

#if 0
     printf ("In unparseMFuncRefSupport(): expr = %p (name = %s::%s) \n",expr,decl->get_name().str(),mfd->get_name().str());
#endif
#if 0
     curprint ("\n /* Inside of unparseMFuncRef */ \n");
#endif
#if 0
     mfd->get_functionModifier().display("In unparseMFuncRef: functionModifier");
     mfd->get_specialFunctionModifier().display("In unparseMFuncRef: specialFunctionModifier");
#endif

  // If we have previously computed a name for this function (because it was a templated function 
  // with template arguments that required name qualification) then output the name directly.

  // DQ (6/21/2011): This controls if we output the generated name of the type (required to 
  // support name qualification of subtypes) or if we unparse the type from the AST (where 
  // name qualification of subtypes is not required).
     bool usingGeneratedNameQualifiedFunctionNameString = false;
     string functionNameString;

  // DQ (6/4/2011): Support for output of generated string for type (used where name 
  // qualification is required for subtypes (e.g. template arguments)).
     SgNode* nodeReferenceToFunction = info.get_reference_node_for_qualification();
#if 0
     printf ("In unparseMFuncRefSupport(): nodeReferenceToFunction = %p \n",nodeReferenceToFunction);
#endif
     if (nodeReferenceToFunction != NULL)
        {
#if 0
          printf ("rrrrrrrrrrrr In unparseMFuncRefSupport() output type generated name: nodeReferenceToFunction = %p = %s SgNode::get_globalTypeNameMap().size() = %zu \n",
               nodeReferenceToFunction,nodeReferenceToFunction->class_name().c_str(),SgNode::get_globalTypeNameMap().size());
#endif
          std::map<SgNode*,std::string>::iterator i = SgNode::get_globalTypeNameMap().find(nodeReferenceToFunction);
          if (i != SgNode::get_globalTypeNameMap().end())
             {
            // I think this branch supports non-template member functions in template classes (called with explicit template arguments).
               usingGeneratedNameQualifiedFunctionNameString = true;

               functionNameString = i->second.c_str();
#if 0
               printf ("ssssssssssssssss Found type name in SgNode::get_globalTypeNameMap() typeNameString = %s for nodeReferenceToType = %p = %s \n",
                    functionNameString.c_str(),nodeReferenceToFunction,nodeReferenceToFunction->class_name().c_str());
#endif
             }
            else
             {
#if 0
               printf ("Could not find saved name qualified function name in globalTypeNameMap: using key: nodeReferenceToFunction = %p = %s \n",nodeReferenceToFunction,nodeReferenceToFunction->class_name().c_str());
#endif
#if 0
            // DQ (6/23/2013): If it was not present in the globalTypeNameMap, then look in the globalQualifiedNameMapForNames.
            // However, this is the qualified name for the member function ref, not the generated name of the member function.
               std::map<SgNode*,std::string>::iterator i = SgNode::get_globalQualifiedNameMapForNames().find(mfunc_ref);
               if (i != SgNode::get_globalQualifiedNameMapForNames().end())
                  {
                 // I think this branch supports template member functions (called with explicit template arguments) (see test2013_221.C).

#error "DEAD CODE!"

                    printf ("Commented out usingGeneratedNameQualifiedFunctionNameString: Not using the saved generated name from globalQualifiedNameMapForNames() \n");
                 // usingGeneratedNameQualifiedFunctionNameString = true;

                    functionNameString = i->second.c_str();
#if 0
                    printf ("tttttttttttttt Found type name in SgNode::get_globalQualifiedNameMapForNames() typeNameString = %s for nodeReferenceToType = %p = %s \n",
                         functionNameString.c_str(),mfunc_ref,mfunc_ref->class_name().c_str());
#endif
                  }
                 else
                  {
#if 0
                    printf ("Could not find saved name qualified function name in globalNameMap: nodeReferenceToFunction = %p \n",nodeReferenceToFunction);
#endif
                  }
#endif
#if 1
            // DQ (6/23/2013): This will get any generated name for the member function (typically only generated if template argument name qualification was required).
               std::map<SgNode*,std::string>::iterator j = SgNode::get_globalTypeNameMap().find(mfunc_ref);
               if (j != SgNode::get_globalTypeNameMap().end())
                  {
                 // I think this branch supports non-template member functions in template classes (called with explicit template arguments).

                 // printf ("Commented out usingGeneratedNameQualifiedFunctionNameString: Not using the saved generated name from globalTypeNameMap() \n");
                    usingGeneratedNameQualifiedFunctionNameString = true;

                    functionNameString = j->second.c_str();
#if 0
                    printf ("uuuuuuuuuuuuuuuuuuuu Found type name in SgNode::get_globalTypeNameMap() typeNameString = %s for nodeReferenceToType = %p = %s \n",
                         functionNameString.c_str(),mfunc_ref,mfunc_ref->class_name().c_str());
#endif
                  }
                 else
                  {
#if 0
                    printf ("Could not find saved name qualified function name in globalTypeNameMap: using key: mfunc_ref = %p = %s \n",mfunc_ref,mfunc_ref->class_name().c_str());
#endif
                  }
#endif
             }
        }
       else
        {
       // DQ (6/23/2011): Make this a warning since the tests/CompileTests/OpenMP_tests/alignment.c fails in the tests/roseTests/ompLoweringTests directory.
       // This also happens for the tests/roseTests/programAnalysisTests/testPtr1.C when run by the tests/roseTests/programAnalysisTests/PtrAnalTest tool.

       // printf ("ERROR: In unparseType(): nodeReferenceToFunction = NULL \n");
       // printf ("WARNING: In unparseType(): nodeReferenceToFunction = NULL \n");
       // ROSE_ASSERT(false);
        }

#if 0
     printf ("In unparseMFuncRef(): usingGeneratedNameQualifiedFunctionNameString = %s \n",usingGeneratedNameQualifiedFunctionNameString ? "true" : "false");
#endif
#if 0
     printf ("In unparseMFuncRefSupport(): functionNameString = %s \n",functionNameString.c_str());
#endif

     if (usingGeneratedNameQualifiedFunctionNameString == true)
        {
       // Output the previously generated type name contianing the correct name qualification of subtypes (e.g. template arguments).
       // curprint ("/* output the function in unparseFuncRef() */");

          curprint(functionNameString);
       // curprint ("/* DONE: output the function in unparseFuncRef() */");
        }
       else
        {
       // This is the code that was always used before the addition of type names generated from where name qualification of subtypes are required.

       // Start of old code (not yet intended properly).

  // qualified name is always outputed except when the p_need_qualifier is
  // set to 0 (when the naming class is identical to the selection class, and
  // and when we aren't suppressing the virtual function mechanism).

  // if (!get_is_virtual_call()) -- take off because this is not properly set

  // DQ (9/17/2004): Added assertion
     ROSE_ASSERT(decl != NULL);
     if (decl->get_parent() == NULL)
        {
          printf ("Error: decl->get_parent() == NULL for decl = %p = %s (name = %s::%s) \n",decl,decl->class_name().c_str(),decl->get_name().str(),mfd->get_name().str());
        }
     ROSE_ASSERT(decl->get_parent() != NULL);

     bool print_colons = false;

#if 0
     printf ("mfunc_ref->get_need_qualifier() = %s \n",(mfunc_ref->get_need_qualifier() == true) ? "true" : "false");
#endif

  // DQ (11/7/2012): This is important for Elsa test code t0051.cc and now also test2012_240.C (putting it back).
  // DQ (3/28/2012): I think this is a bug left over from the previous implementation of support for name qualification.
  // if (mfunc_ref->get_need_qualifier() == true)
  // SgFunctionCallExp* functionCall = isSgFunctionCallExp(mfunc_ref->get_parent());
  // if (functionCall != NULL)
     if (mfunc_ref->get_need_qualifier() == true)
        {
       // check if this is a iostream operator function and the value of the overload opt is false
#if 0
          printf ("unp->opt.get_overload_opt()        = %s \n",unp->opt.get_overload_opt() ? "true" : "false");
          printf ("unp->u_sage->isOperator(mfunc_ref) = %s \n",unp->u_sage->isOperator(mfunc_ref) ? "true" : "false");
#endif
       // DQ (12/28/2005): Changed to check for more general overloaded operators (e.g. operator[])
       // if (!unp->opt.get_overload_opt() && isIOStreamOperator(mfunc_ref));
       // if (unp->opt.get_overload_opt() == false && unp->u_sage->isOperator(mfunc_ref) == true)
          if (unp->opt.get_overload_opt() == false && (uses_operator_syntax == true) && unp->u_sage->isOperator(mfunc_ref) == true)
             {
            // ... nothing to do here
             }
            else
             {
#if 0
               curprint("\n /* Output the qualified class name */ \n");
#endif
            // printf ("In unparseMFuncRef(): Qualified names of member function reference expressions are not handled yet! \n");
            // DQ (6/1/2011): Use the newly generated qualified names.
               SgName nameQualifier = mfunc_ref->get_qualified_name_prefix();
               curprint (nameQualifier);
#if 0
               printf ("Output name qualification for SgMemberFunctionDeclaration: nameQualifier = %s \n",nameQualifier.str());
#endif
               print_colons = true;
             }
        }
       else
        {
       // See test2012_51.C for an example of this.

       // printf ("In unparseMFuncRefSupport(): mfunc_ref->get_parent() = %p = %s \n",mfunc_ref->get_parent(),mfunc_ref->get_parent()->class_name().c_str());
          SgAddressOfOp* addressOperator = isSgAddressOfOp(mfunc_ref->get_parent());
          if (addressOperator != NULL)
             {
            // DQ (5/19/2012): This case also happens for test2005_112.C. This case is now supported.
            // When the address of a member function is take it must use the qualified name.
               SgName nameQualifier = mfunc_ref->get_qualified_name_prefix();
               curprint (nameQualifier);
            // printf ("Output name qualification for SgMemberFunctionDeclaration: nameQualifier = %s \n",nameQualifier.str());
               print_colons = true;
             }
        }

  // comments about the logic below can be found above in the unparseFuncRef function.

  // char* func_name = mfunc_ref->get_symbol()->get_name();
     string func_name = mfunc_ref->get_symbol()->get_name().str();

     string full_function_name = func_name;

#if 0
     curprint ( "\n /* Inside of unparseMFuncRef (after name qualification) func_name = " + func_name + " */ \n");
#endif
#if 0
     printf ("func_name before processing to extract operator substring = %s \n",func_name.c_str());

     printf ("unp->opt.get_overload_opt()                            = %s \n",(unp->opt.get_overload_opt() == true) ? "true" : "false");
     printf ("strncmp(func_name, \"operator\", 8)                 = %d \n",strncmp(func_name.c_str(), "operator", 8));
     printf ("print_colons                                      = %s \n",(print_colons == true) ? "true" : "false");
     printf ("mfd->get_specialFunctionModifier().isConversion() = %s \n",(mfd->get_specialFunctionModifier().isConversion() == true) ? "true" : "false");
#endif

  // DQ (4/7/2013): This code is translating "s >> len;" to "s > > len;" in test2013_97.C.
     if (mfunc_ref->get_symbol()->get_name() != "operator>>")
        {
       // DQ (11/18/2012): Process the function name to remove any cases of ">>" from template names.
          string targetString      = ">>";
          string replacementString = "> >";
          size_t found = func_name.find(targetString);
          while (found != string::npos)
             {
               func_name.replace( found, targetString.length(), replacementString );
               found = func_name.find( targetString );
             }
        }

#if 0
     printf ("In unparseMFuncRefSupport(): func_name after processing to remove >> references = %s \n",func_name.c_str());
#endif

  // DQ (11/24/2004): unparse conversion operators ("operator X&();") as "result.operator X&()"
  // instead of "(X&) result" (which appears as a cast instead of a function call.
  // check that this an operator overloading function and that colons were not printed
  // if (!unp->opt.get_overload_opt() && !strncmp(func_name, "operator", 8) && !print_colons)
  // if (!unp->opt.get_overload_opt() && func_name.size() >= 8 && func_name.substr(0, 8) == "operator" &&  !print_colons && !mfd->get_specialFunctionModifier().isConversion())
     if (!unp->opt.get_overload_opt() && (uses_operator_syntax == true) && func_name.size() >= 8 && func_name.substr(0, 8) == "operator" &&  !print_colons && !mfd->get_specialFunctionModifier().isConversion())
        {
          func_name = func_name.substr(8);
        }
#if 0
     printf ("func_name after processing to extract operator substring = %s \n",func_name.c_str());
#endif

     if (func_name == "[]")
        {
       // DQ (12/28/2005): This case now appears to be just dead code!

       //
       // [DT] 3/30/2000 -- Don't unparse anything here.  The square brackets will
       //      be handled from unparseFuncCall().
       //
       //      May want to handle overloaded operator() the same way.
#if 0
          printf ("Case of unparsing \"operator[]\" \n");
          curprint ("\n /* Case of unparsing \"operator[]\" */ \n");
#endif
       // This is a special case, while the input code may be either expressed as "a[i]" or "a.operator[i]"
       // (we can't tell which from the EDG AST, I think).
       // often we want to unparse the code as "a[i]" but there is a case were this is not possible
       // ("a->operator[](i)" is valid as is "(*a)[i]", but only if the operator-> is not defined for 
       // the type of which "a" is a variable).  So here we check the lhs of the parent of the curprintrent
       // expression so that we can detect this special case!

       // DQ (12/11/2004): We need to unparse the keyword "operator" in this special cases (see test2004_159.C)
          SgExpression* parentExpression = isSgExpression(expr->get_parent());
          ROSE_ASSERT(parentExpression != NULL);
       // printf ("parentExpression = %p = %s \n",parentExpression,parentExpression->sage_class_name());
          SgDotExp* dotExpression = isSgDotExp(parentExpression);
          if (dotExpression != NULL)
             {
               SgExpression* lhs = dotExpression->get_lhs_operand();
               ROSE_ASSERT(lhs != NULL);
#if 0
               printf ("lhs = %p = %s \n",lhs,lhs->class_name().c_str());
               curprint ( "\n /* lhs = " + StringUtility::numberToString(lhs) + " = " + lhs->class_name() + " */ \n");
#endif
             }
        }
       else
        {
#if 0
          printf ("Case of unparsing a member function which is NOT short form of \"operator[]\" (i.e. \"[]\") funct_name = %s \n",func_name.c_str());
#endif
       // Make sure that the member function name does not include "()" (this prevents "operator()()" from being output)
          if (func_name != "()")
             {
#if 0
               printf ("Case of unparsing a member function which is NOT \"operator()\" \n");
               curprint ("/* Case of unparsing a member function which is NOT \"operator()\" */ \n");
#endif
            // DQ (12/11/2004): Catch special case of "a.operator->();" and avoid unparsing it as "a->;" (illegal C++ code)
            // Get the parent SgFunctionCall so that we can check if it's parent was a SgDotExp with a valid rhs_operand!
            // if not then we have the case of "a.operator->();"

            // It might be that this could be a "->" instead of a "."
               ROSE_ASSERT(mfunc_ref != NULL);
               SgDotExp   *dotExpression   = isSgDotExp  (mfunc_ref->get_parent());
               SgArrowExp *arrowExpression = isSgArrowExp(mfunc_ref->get_parent());
            // ROSE_ASSERT(dotExpression != NULL || arrowExpression != NULL);

            // printf ("dotExpression = %p arrowExpression = %p \n",dotExpression,arrowExpression);

            // Note that not all references to a member function are a function call.
               SgFunctionCallExp* functionCall = NULL;
               if (dotExpression != NULL)
                  {
                 // printf ("Check for X.operator->(); then check for X->operator->() \n");
                    functionCall = isSgFunctionCallExp(dotExpression->get_parent());
                  }
               if (arrowExpression != NULL)
                  {
                 // printf ("Not a X.operator->(); check for X->operator->() \n");
                    functionCall = isSgFunctionCallExp(arrowExpression->get_parent());
                  }

#if 0
               curprint (string("/* In unparseMFuncRefSupport(): (functionCall != NULL) && (uses_operator_syntax == false) = ") + (((functionCall != NULL) && (uses_operator_syntax == false)) ? "true" : "false") + " */ \n");
               curprint (string("/* In unparseMFuncRefSupport(): (functionCall != NULL) = ") + ((functionCall != NULL) ? "true" : "false") + " */ \n");
               curprint (string("/* In unparseMFuncRefSupport(): uses_operator_syntax   = ") + (uses_operator_syntax   ? "true" : "false") + " */ \n");
#endif
#if 0
               printf ("In unparseMFuncRefSupport(): functionCall = %p uses_operator_syntax = %s \n",functionCall,uses_operator_syntax ? "true" : "false");
#endif
            // if (functionCall != NULL)
               if ( (functionCall != NULL) && (uses_operator_syntax == false) )
                  {
                 // SgExpressionRoot* expressionRoot = isSgExpressionRoot(functionCall->get_parent());
                 // if ( (expressionRoot != NULL) && (isUnaryOperatorArrowSubtree(functionCall) == true) )
                    if ( unp->u_sage->isUnaryOperatorArrowSubtree(functionCall) == true )
                       {
                      // DQ (Dec, 2004): special (rare) case of .operator->() or ->operator->()
                      // decided to handle these cases because they are amusing (C++ Trivia) :-).
#if 0
                         printf ("Output special case of .operator->() or ->operator->() \n");
                         curprint("\n /* Output special case of .operator->() or ->operator->() */ \n");
#endif
                         if (dotExpression != NULL)
                            {
                           // curprint(".operator->()");
                           // curprint(".operator->");
                              curprint("operator->");
                            }
                           else
                            {
                           // curprint("->operator->()");
                           // curprint("->operator->");
                              curprint("operator->");
                            }
                       }
                      else
                       {
                      // DQ (2/9/2010): Fix for test2010_03.C
#if 0
                         printf ("In unparseMFuncRefSupport(): output function name: func_name = %s \n",func_name.c_str());
#endif
#if 0
                      // DQ (6/15/2013): This is the older version of the code (which si a problem for test2013_206.C).
                      // curprint(func_name);
#error "DEAD CODE!"
                         curprint(" " + func_name + " ");
#else
#if 1
                      // DQ (6/15/2013): The code for processing the function name when it contains template arguments that requires name qualification.

                      // DQ (5/25/2013): Added support to unparse the template arguments seperately from the member function name (which should NOT 
                      // include the template arguments when unparsing). Note the the template arguments in the name are important for the generation
                      // of mangled names for use in symbol tabls, but that we need to output the member function name and it's template arguments 
                      // seperately so that they name qulification can be computed and saved in the name qualification name maps.

                      // Note that this code below is a copy of that from the support for unpasing the SgTemplateInstantiationFunctionDecl (in function above).

                         SgDeclarationStatement* declaration = mfd;

                      // DQ (6/21/2011): Support for new name qualification (output of generated function name).
                         ROSE_ASSERT(declaration != NULL);
#if 0
                         printf ("Inside of Unparse_ExprStmt::unparseFuncRef(): declaration = %p = %s \n",declaration,declaration->class_name().c_str());
#endif
#if 0
                      // DQ (4/15/2013): If there is other debug output turned on then nesting of comments inside of comments can occur in this output (see test2007_17.C).
                         curprint (string("\n /* In unparseMFuncRef(): put out func_name = ") + func_name + " */ \n ");
#endif
                      // If this is a template then the name will include template arguments which require name qualification and the name 
                      // qualification will depend on where the name is referenced in the code.  So we have generate the non-canonical name 
                      // with all possible qualifications and save it to be reused by the unparser when it unparses the tempated function name.
                         SgTemplateInstantiationMemberFunctionDecl* templateInstantiationMemberFunctionDecl = isSgTemplateInstantiationMemberFunctionDecl(declaration);
                         if (templateInstantiationMemberFunctionDecl != NULL)
                            {
#if 0
                              printf ("In unparseMFuncRefSupport(): templateInstantiationMemberFunctionDecl->get_template_argument_list_is_explicit() = %s \n",templateInstantiationMemberFunctionDecl->get_template_argument_list_is_explicit() ? "true" : "false");
#endif
#if 0
                              printf ("In unparseMFuncRefSupport(): declaration->get_declarationModifier().isFriend() = %s \n",declaration->get_declarationModifier().isFriend() ? "true" : "false");
                           // printf ("In unparseMFuncRefSupport(): diff = %d \n",diff);
#endif
                           // if ( (declaration->get_declarationModifier().isFriend() == false) && (diff == 0) )
                              if (declaration->get_declarationModifier().isFriend() == false)
                                 {
#if 0
                                   printf ("Regenerate the name func_name = %s for case (functionCall != NULL) && (uses_operator_syntax == false)) \n",func_name.c_str());
                                   printf ("templateInstantiationMemberFunctionDecl->get_templateName() = %s \n",templateInstantiationMemberFunctionDecl->get_templateName().str());
#endif
                                   unparseTemplateMemberFunctionName(templateInstantiationMemberFunctionDecl,info);
                                 }
                                else
                                 {
                                // This case supports test2004_77.C

                                   printf ("WARNING: In unparseMFuncRef(): No name qualification permitted in this case! (not clear if this case if important for unparseMFuncRef(), as it was for unparseFuncRef()) \n");

                                // DQ (6/15/2013): I think this mod is required for test2010_03.C.
                                // curprint (func_name);
                                   curprint(" " + func_name + " ");
                                 }
                            }
                           else
                            {
                           // DQ (6/15/2013): I think this mod is required for test2010_03.C.
                           // curprint (func_name);
                              curprint(" " + func_name + " ");
                            }
#else
                 // DQ (10/21/2006): Only do name qualification of function names for C++
                    if (SageInterface::is_Cxx_language() == true)
                       {
#error "DEAD CODE!"
                      // DQ (12/2/2004): Added diff == 0 to avoid qualification of operators (avoids "i__gnu_cxx::!=0") 
                      // added some extra spaces to make it more clear if it is ever wrong again (i.e. "i __gnu_cxx:: != 0")
                      // DQ (11/13/2004) Modified to avoid qualified name for friend functions
                      // DQ (11/12/2004) Added support for qualification of function names output as function calls
                         if ( (declaration->get_declarationModifier().isFriend() == false) && (diff == 0) )
                            {
                           // DQ (8/6/2007): Now that we have a more sophisticated name qualifiation mechanism using 
                           // hidden declaration lists, we don't have to force the qualification of function names.
                           // DQ (10/15/2006): Force output of any qualified names for function calls.
                           // info.set_forceQualifiedNames();

                           // curprint ( "/* unparseFuncRef calling info.set_forceQualifiedNames() */ ";

                           // DQ (5/12/2011): Support for new name qualification.
                              SgUnparse_Info tmp_info(info);
                              tmp_info.set_name_qualification_length(func_ref->get_name_qualification_length());
                              tmp_info.set_global_qualification_required(func_ref->get_global_qualification_required());

#error "DEAD CODE!"
                           // SgName nameQualifier = unp->u_name->generateNameQualifier( declaration, info );
                           // SgName nameQualifier = unp->u_name->generateNameQualifier( declaration, tmp_info );

                           // DQ (5/29/2011): Newest refactored support for name qualification.
                           // printf ("In unparseFuncRef(): Looking for name qualification for SgFunctionRefExp = %p \n",func_ref);
                              SgName nameQualifier = func_ref->get_qualified_name_prefix();
#if 0
                              printf ("In unparseMFuncRefSupport(): nameQualifier = %s \n",nameQualifier.str());
                              printf ("SgNode::get_globalQualifiedNameMapForNames().size() = %zu \n",SgNode::get_globalQualifiedNameMapForNames().size());
                              printf ("In unparseMFuncRefSupport(): Testing name in map: for SgFunctionRefExp = %p qualified name = %s \n",func_ref,func_ref->get_qualified_name_prefix().str());
                           // curprint ( "\n /* unparseFuncRef using nameQualifier = " + nameQualifier.str() + " */ \n";
#endif
#if 0
                              SgFunctionCallExp* functionCallExpression = isSgFunctionCallExp(expr->get_parent());
                              if (functionCallExpression != NULL)
                                 {
                                   printf ("Found the function call, global qualification is defined here functionCallExpression->get_global_qualified_name() = %s \n",
                                        functionCallExpression->get_global_qualified_name() == true ? "true" : "false");
                                   if (functionCallExpression->get_global_qualified_name() == true)
                                      {
                                        curprint ("::");
                                      }
                                 }
#endif
                              curprint (nameQualifier.str());
                           // curprint (nameQualifier.str() + " ";
#error "DEAD CODE!"
                            }
                           else
                            {
#if 0
                              printf ("In unparseFuncRef(): No name qualification permitted in this case! \n");
#endif
                            }
                       }
#endif
#endif
                       }
                  }
                 else
                  {
                 // DQ (2/9/2010): This does not fix test2010_03.C, but defines a uniform handling as in the fix above.
                 // curprint (func_name);
                 // curprint(" " + func_name + " ");

                 // If uses_operator_syntax == true, then we want to have the unparseMFuncRefSupport() NOT output the 
                 // operator name since it is best done by the binary operator handling (e.g. unparseBinaryExpr()).
                    if ( uses_operator_syntax == false )
                       {
#if 0
                         printf ("In unparseMFuncRefSupport(): function name IS output \n");
                      // curprint("/* In unparseMFuncRefSupport(): function name IS output */ \n");
#endif
#if 0
#error "DEAD CODE!"
                      // DQ (5/25/2013): This is the older version of the code.
                         curprint(" " + func_name + " ");
#else
                      // DQ (5/25/2013): Added support to unparse the template arguments seperately from the member function name (which should NOT 
                      // include the template arguments when unparsing). Note the the template arguments in the name are important for the generation
                      // of mangled names for use in symbol tabls, but that we need to output the member function name and it's template arguments 
                      // seperately so that they name qulification can be computed and saved in the name qualification name maps.

                      // Note that this code below is a copy of that from the support for unpasing the SgTemplateInstantiationFunctionDecl (in function above).
                         SgDeclarationStatement* declaration = mfd;

                      // DQ (6/21/2011): Support for new name qualification (output of generated function name).
                         ROSE_ASSERT(declaration != NULL);
                      // printf ("Inside of Unparse_ExprStmt::unparseFuncRef(): declaration = %p = %s \n",declaration,declaration->class_name().c_str());
#if 0
                      // DQ (4/15/2013): If there is other debug output turned on then nesting of comments inside of comments can occur in this output (see test2007_17.C).
                         curprint (string("\n /* In unparseMFuncRefSupport(): put out func_name = ") + func_name + " */ \n ");
#endif
                      // If this is a template then the name will include template arguments which require name qualification and the name 
                      // qualification will depend on where the name is referenced in the code.  So we have generate the non-canonical name 
                      // with all possible qualifications and save it to be reused by the unparser when it unparses the tempated function name.
                         SgTemplateInstantiationMemberFunctionDecl* templateInstantiationMemberFunctionDecl = isSgTemplateInstantiationMemberFunctionDecl(declaration);
                         if (templateInstantiationMemberFunctionDecl != NULL)
                            {
#if 0
                              printf ("In unparseMFuncRefSupport(): declaration->get_declarationModifier().isFriend() = %s \n",declaration->get_declarationModifier().isFriend() ? "true" : "false");
                           // printf ("In unparseMFuncRef(): diff = %d \n",diff);
#endif
                           // if ( (declaration->get_declarationModifier().isFriend() == false) && (diff == 0) )
                              if (declaration->get_declarationModifier().isFriend() == false)
                                 {
#if 0
                                   printf ("Regenerate the name func_name = %s for case (uses_operator_syntax == false) \n",func_name.c_str());
                                   printf ("templateInstantiationMemberFunctionDecl->get_templateName() = %s \n",templateInstantiationMemberFunctionDecl->get_templateName().str());
#endif
                                   unparseTemplateMemberFunctionName(templateInstantiationMemberFunctionDecl,info);
                                 }
                                else
                                 {
                                // This case supports test2004_77.C
                                   printf ("WARNING: In unparseMFuncRefSupport(): No name qualification permitted in this case! (not clear if this case if important for unparseMFuncRef(), as it was for unparseFuncRef()) \n");

                                   curprint (func_name);
                                 }
                            }
                           else
                            {
                              curprint (func_name);
                            }
#endif
                       }
                      else
                       {
#if 0
                         printf ("In unparseMFuncRefSupport(): function name is NOT output \n");
                         curprint("/* In unparseMFuncRefSupport(): function name is NOT output */ \n");
#endif
                      // These operators require special handling since they are prefix operators when unparsed using operator syntax.
                         if (full_function_name != "operator*" && full_function_name != "operator&")
                            {
#if 0
                              printf ("In unparseMFuncRefSupport(): not overloaded reference or dereference operator: function name IS output \n");
                              curprint("/* In unparseMFuncRefSupport(): not overloaded reference or dereference operator: function name IS output */ \n");
#endif
                              curprint(" " + func_name + " ");
                            }
                           else
                            {
#if 0
                              printf ("info.isPrefixOperator() = %s \n",info.isPrefixOperator() ? "true" : "false");
#endif
                              if (info.isPrefixOperator() == true)
                                 {
                                   curprint(" " + func_name + " ");
                                 }
                                else
                                 {
#if 0
                                   printf ("In unparseMFuncRefSupport(): function name is NOT output for prefix operator \n");
                                   curprint("/* In unparseMFuncRefSupport(): function name is NOT output for prefix operator */ \n");
#endif
                                 }
                            }
                       }
                  }
#if 0
               if (arrowExpression != NULL)
                  {
#error "DEAD CODE!"
                 // DQ (2/17/2005): If the parent is an arrow expression then output the dereference operator!
                    curprint(" /* output a derference of the pointer implied by SgArrowExp */ ");
                    curprint(" * ");
                  }
#endif
             }
            else
             {
            // printf ("Case of unparsing a member function which is \"operator()\" \n");
             }
#if 0
       // curprint ( mfunc_ref->get_symbol()->get_name();
          unp->u_debug->printDebugInfo("unparseMFuncRef, Function Name: ", false);
          unp->u_debug->printDebugInfo(func_name.c_str(), true);
#endif
        }

       // End of old code (not yet intended properly).
        }

#if 0
     printf ("Leaving unparseMFuncRefSupport \n");
#endif
#if 0
     curprint ("\n/* leaving unparseMFuncRefSupport */ \n");
#endif
   }


void
Unparse_ExprStmt::unparseStringVal(SgExpression* expr, SgUnparse_Info& info)
   {
     SgStringVal* str_val = isSgStringVal(expr);
     ROSE_ASSERT(str_val != NULL);

  // Handle special case of macro specification (this is a temporary hack to permit us to
  // specify macros within transformations)

     int wrap = unp->u_sage->cur_get_linewrap();
     unp->u_sage->cur_get_linewrap();

#ifndef CXX_IS_ROSE_CODE_GENERATION
#if 0
  // const char* targetString = "ROSE-TRANSFORMATION-MACRO:";
     const char* targetString = "ROSE-MACRO-EXPRESSION:";
     int targetStringLength = strlen(targetString);
  // if (str_val->get_value() == NULL)
     if (str_val->get_value().empty() == true)
        {
          printf ("Found an pointer in SgStringVal = %p for value of string! \n",str_val);
          str_val->get_file_info()->display("Called from unparseStringVal: debug");
        }
     ROSE_ASSERT(str_val->get_value() != NULL);
     if (strncmp(str_val->get_value(),targetString,targetStringLength) == 0)
        {
       // unparse the string without the surrounding quotes and with a new line at the end
          char* remainingString = str_val->get_value()+targetStringLength;
          printf ("Specify a MACRO: remainingString = %s \n",remainingString);
       // Put in a leading CR so that the macro will always be unparsed onto its own line
       // Put in a trailing CR so that the trailing ";" will be unparsed onto its own line too!
          curprint ( "\n" + remainingString + "\n");
        }
       else
        {
          curprint ( "\"" + str_val->get_value() + "\"");
        }
     ROSE_ASSERT(str_val->get_value() != NULL);
#else
  // DQ (3/25/2006): Finally we can use the C++ string class
     string targetString = "ROSE-MACRO-CALL:";
     int targetStringLength = targetString.size();
     string stringValue = str_val->get_value();
     string::size_type location = stringValue.find(targetString);
     if (location != string::npos)
        {
       // unparse the string without the surrounding quotes and with a new line at the end
          string remainingString = stringValue.replace(location,targetStringLength,"");
       // printf ("Specify a MACRO: remainingString = %s \n",remainingString.c_str());
          remainingString.replace(remainingString.find("\\\""),4,"\"");
          curprint ( "\n" + remainingString + "\n");
        }
       else
        {
       // curprint ( "\"" + str_val->get_value() + "\"";
          if (str_val->get_wcharString() == true)
               curprint ( "L");
          curprint ( "\"" + str_val->get_value() + "\"");
        }
#endif
#endif
     unp->u_sage->cur_set_linewrap(wrap);

   }


void
Unparse_ExprStmt::unparseUIntVal(SgExpression* expr, SgUnparse_Info& info)
   {
     SgUnsignedIntVal* uint_val = isSgUnsignedIntVal(expr);
     ROSE_ASSERT(uint_val != NULL);

  // curprint ( uint_val->get_value();
  // DQ (7/20/2006): Bug reported by Yarden, see test2006_94.C for where this is important (e.g. evaluation of "if (INT_MAX + 1U > 0)").
  // curprint ( "U";

  // DQ (8/30/2006): Make change suggested by Rama (patch)
     if (uint_val->get_valueString() == "")
        {
          curprint ( tostring(uint_val->get_value()) + "U");
        }
       else
        {
          curprint ( uint_val->get_valueString());
        }
   }

void
Unparse_ExprStmt::unparseLongIntVal(SgExpression* expr, SgUnparse_Info& info)
   {
     SgLongIntVal* longint_val = isSgLongIntVal(expr);
     ROSE_ASSERT(longint_val != NULL);

  // curprint ( longint_val->get_value();
  // DQ (7/20/2006): Bug reported by Yarden, see test2006_94.C for where this is important (e.g. evaluation of "if (INT_MAX + 1U > 0)").
  // curprint ( "L";

  // DQ (8/30/2006): Make change suggested by Rama (patch)
     if (longint_val->get_valueString() == "")
        {
          curprint ( tostring(longint_val->get_value()) + "L");
        }
       else
        {
          curprint ( longint_val->get_valueString());
        }
   }

void
Unparse_ExprStmt::unparseLongLongIntVal(SgExpression* expr, SgUnparse_Info& info)
   {
     SgLongLongIntVal* longlongint_val = isSgLongLongIntVal(expr);
     ROSE_ASSERT(longlongint_val != NULL);

  // curprint ( longlongint_val->get_value();
  // DQ (7/20/2006): Bug reported by Yarden, see test2006_94.C for where this is important (e.g. evaluation of "if (INT_MAX + 1U > 0)").
  // curprint ( "LL";

  // DQ (8/30/2006): Make change suggested by Rama (patch)
     if (longlongint_val->get_valueString() == "")
        {
          curprint ( tostring(longlongint_val->get_value()) + "LL");
        }
       else
        {
          curprint ( longlongint_val->get_valueString());
        }
   }

void
Unparse_ExprStmt::unparseULongLongIntVal(SgExpression* expr, SgUnparse_Info& info)
   {
     SgUnsignedLongLongIntVal* ulonglongint_val = isSgUnsignedLongLongIntVal(expr);
     ROSE_ASSERT(ulonglongint_val != NULL);

  // curprint ( ulonglongint_val->get_value();
  // DQ (7/20/2006): Bug reported by Yarden, see test2006_94.C for where this is important (e.g. evaluation of "if (INT_MAX + 1U > 0)").
  // curprint ( "ULL";

  // DQ (8/30/2006): Make change suggested by Rama (patch)
     if (ulonglongint_val->get_valueString() == "")
        {
          curprint ( tostring(ulonglongint_val->get_value()) + "ULL");
        }
       else
        {
          curprint ( ulonglongint_val->get_valueString());
        }
   }

void
Unparse_ExprStmt::unparseULongIntVal(SgExpression* expr, SgUnparse_Info& info)
   {
     SgUnsignedLongVal* ulongint_val = isSgUnsignedLongVal(expr);
     ROSE_ASSERT(ulongint_val != NULL);

  // curprint ( ulongint_val->get_value();
  // DQ (7/20/2006): Bug reported by Yarden, see test2006_94.C for where this is important (e.g. evaluation of "if (INT_MAX + 1U > 0)").
  // curprint ( "UL";

  // DQ (8/30/2006): Make change suggested by Rama (patch)
     if (ulongint_val->get_valueString() == "")
        {
          curprint ( tostring(ulongint_val->get_value()) + "UL");
        }
       else
        {
          curprint ( ulongint_val->get_valueString());
        }
   }

void
Unparse_ExprStmt::unparseFloatVal(SgExpression* expr, SgUnparse_Info& info)
   {
     SgFloatVal* float_val = isSgFloatVal(expr);
     ROSE_ASSERT(float_val != NULL);

#if 0
     printf ("Inside of unparseFloatVal = %p \n",float_val);
     float_val->get_file_info()->display("unparseFloatVal");
#endif

  // DQ (10/18/2005): Need to handle C code which cannot use C++ mechanism to specify 
  // infinity, quiet NaN, and signaling NaN values.  Note that we can't use the C++
  // interface since the input program, and thus the generated code, might not have 
  // included the "limits" header file.
     float float_value = float_val->get_value();
#if 0
     if (SageInterface::is_C_language() == true)
        {
          if (float_val->get_valueString() == "")
             {
               curprint ( tostring(float_val->get_value()));
             }
            else
             {
               curprint ( float_val->get_valueString());
             }
        }
       else
        {
        }
#endif

     if (float_value == std::numeric_limits<float>::infinity())
        {
       // printf ("Infinite value found as value in unparseFloatVal() \n");
       // curprint ( "std::numeric_limits<float>::infinity()";
          curprint ( "__builtin_huge_valf()");
        }
       else
        {
       // Test for NaN value (famous test of to check for equality) or check for C++ definition of NaN.
       // We detect C99 and C "__NAN__" in EDG, but translate to backend specific builtin function.
          if ((float_value != float_value) || (float_value == std::numeric_limits<float>::quiet_NaN()) )
             {
            // curprint ( "std::numeric_limits<float>::quiet_NaN()";
               curprint ( "__builtin_nanf (\"\")");
             }
            else
             {
               if (float_value == std::numeric_limits<float>::signaling_NaN())
                  {
                 // curprint ( "std::numeric_limits<float>::signaling_NaN()";
                    curprint ( "__builtin_nansf (\"\")");
                  }
                 else
                  {
                 // typical case!
                 // curprint ( float_val->get_value();
                 // AS (11/08/2005) add support for values as string
                    if (float_val->get_valueString() == "")
                       {
                         curprint ( tostring(float_val->get_value()) + "F");
                       }
                      else
                       {
                         curprint ( float_val->get_valueString());
                       }
                  }
             }
        }
   }

#if 0
// DQ: This is no longer used (we use properties of the iostream to formate floating point now).
bool
Unparse_ExprStmt::zeroRemainder( long double doubleValue )
   {
     int integerValue = (int)doubleValue;
     double remainder = doubleValue - (double)integerValue;

     return (remainder == 0) ? true : false;
   }
#endif

#if 0
void
Unparse_ExprStmt::unparseDoubleVal(SgExpression* expr, SgUnparse_Info& info)
   {
     SgDoubleVal* dbl_val = isSgDoubleVal(expr);
     ROSE_ASSERT(dbl_val != NULL);

#if 0
     printf ("Inside of unparseDblVal = %p \n",dbl_val);
     dbl_val->get_file_info()->display("unparseDblVal");
#endif

  // os->setf(ios::showpoint);
  // curprint ( dbl_val->get_value();
  // curprint ( setiosflags(ios::showpoint) + setprecision(4) + dbl_val->get_value();

     setiosflags(ios::showpoint);

  // DQ (10/16/2004): Not sure what 4 implies, but we get 16 digits after the decimal 
  // point so it should be fine (see test2004_114.C)!
     setprecision(4);

  // curprint ( dbl_val->get_value();
  // os->unsetf(ios::showpoint);

  // DQ (10/18/2005): Need to handle C code which cannot use C++ mechanism to specify 
  // infinity, quiet NaN, and signaling NaN values.
     double double_value = dbl_val->get_value();
     if (double_value == std::numeric_limits<double>::infinity())
        {
       // printf ("Infinite value found as value in unparseFloatVal() \n");
       // curprint ( "std::numeric_limits<double>::infinity()";
          curprint ( "__builtin_huge_val()");
        }
       else
        {
       // Test for NaN value (famous test of to check for equality) or check for C++ definition of NaN.
       // We detect C99 and C "__NAN__" in EDG, but translate to backend specific builtin function.
          if ( (double_value != double_value) || (dbl_val->get_value() == std::numeric_limits<double>::quiet_NaN()) )
             {
            // curprint ( "std::numeric_limits<double>::quiet_NaN()";
               curprint ( "__builtin_nan (\"\")");
             }
            else
             {
               if (double_value == std::numeric_limits<double>::signaling_NaN())
                  {
                 // curprint ( "std::numeric_limits<double>::signaling_NaN()";
                    curprint ( "__builtin_nans (\"\")");
                  }
                 else
                  {
                 // typical case!
                 // curprint ( dbl_val->get_value();
                 // AS (11/08/2005) add support for values as string
                    if (dbl_val->get_valueString() == "")
                         curprint ( tostring(double_value));
                      else
                         curprint ( dbl_val->get_valueString());
                  }
             }
        }
   }

#endif

void
Unparse_ExprStmt::unparseLongDoubleVal(SgExpression* expr, SgUnparse_Info& info)
   {
     SgLongDoubleVal* longdbl_val = isSgLongDoubleVal(expr);
     ROSE_ASSERT(longdbl_val != NULL);

  // curprint ( longdbl_val->get_value();

  // DQ (10/18/2005): Need to handle C code which cannot use C++ mechanism to specify 
  // infinity, quiet NaN, and signaling NaN values.
     long double longDouble_value = longdbl_val->get_value();
     if (longDouble_value == std::numeric_limits<long double>::infinity())
        {
       // printf ("Infinite value found as value in unparseFloatVal() \n");
       // curprint ( "std::numeric_limits<long double>::infinity()";
          curprint ( "__builtin_huge_vall()");
        }
       else
        {
       // Test for NaN value (famous test of to check for equality) or check for C++ definition of NaN.
       // We detect C99 and C "__NAN__" in EDG, but translate to backend specific builtin function.
          if ( (longDouble_value != longDouble_value) || (longDouble_value == std::numeric_limits<long double>::quiet_NaN()) )
             {
            // curprint ( "std::numeric_limits<long double>::quiet_NaN()";
               curprint ( "__builtin_nanl (\"\")");
             }
            else
             {
               if (longDouble_value == std::numeric_limits<long double>::signaling_NaN())
                  {
                 // curprint ( "std::numeric_limits<long double>::signaling_NaN()";
                    curprint ( "__builtin_nansl (\"\")");
                  }
                 else
                  {
                 // typical case!
                 // curprint ( longdbl_val->get_value();
                 // AS (11/08/2005) add support for values as string
                    if (longdbl_val->get_valueString() == "")
                         curprint ( tostring(longDouble_value));
                      else
                         curprint ( longdbl_val->get_valueString());
                  }
             }
        }
   }

void
Unparse_ExprStmt::unparseComplexVal(SgExpression* expr, SgUnparse_Info& info)
   {
     SgComplexVal* complex_val = isSgComplexVal(expr);
     ROSE_ASSERT(complex_val != NULL);

     if (complex_val->get_valueString() != "") { // Has string
       curprint (complex_val->get_valueString());
     } else if (complex_val->get_real_value() == NULL) { // Pure imaginary
       curprint ("(");
       unparseValue(complex_val->get_imaginary_value(), info);
#ifdef ROSE_USE_NEW_EDG_INTERFACE 
    // curprint (" * __I__)");
       curprint (" * 1.0i)");
#else
       curprint (" * _Complex_I)");
#endif
     } else { // Complex number
       curprint ("(");
       unparseValue(complex_val->get_real_value(), info);
       curprint (" + ");
       unparseValue(complex_val->get_imaginary_value(), info);
#ifdef ROSE_USE_NEW_EDG_INTERFACE 
    // curprint (" * __I__)");
       curprint (" * 1.0i)");
#else
       curprint (" * _Complex_I)");
#endif
     }
   }

void 
Unparse_ExprStmt::unparseUpcThreads(SgExpression* expr, SgUnparse_Info& info)
   {
     SgUpcThreads* upc_threads = isSgUpcThreads(expr);
     ROSE_ASSERT(upc_threads != NULL);

     curprint ("THREADS ");
   }

void 
Unparse_ExprStmt::unparseUpcMythread(SgExpression* expr, SgUnparse_Info& info)
   {
     SgUpcMythread* upc_mythread = isSgUpcMythread(expr);
     ROSE_ASSERT(upc_mythread != NULL);

     curprint ("MYTHREAD ");
   }


void
Unparse_ExprStmt::unparseTypeTraitBuiltinOperator(SgExpression* expr, SgUnparse_Info& info)
   {
     SgTypeTraitBuiltinOperator* operatorExp = isSgTypeTraitBuiltinOperator(expr);
     ROSE_ASSERT(operatorExp != NULL);

     string functionNameString = operatorExp->get_name();
     curprint(functionNameString);

#if 0
     printf ("In unparseTypeTraitBuiltinExp(): functionNameString = %s expr = %p = %s \n",functionNameString.c_str(),expr,expr->class_name().c_str());
#endif

     ROSE_ASSERT(operatorExp->get_args().empty() == false);

     SgNodePtrList& list = operatorExp->get_args();
     SgNodePtrList::iterator operand = list.begin();
     curprint("(");
     while (operand != list.end())
        {
#if 0
          (*operand)->get_file_info()->display("opertor argument");
#endif
       // DQ (4/24/2013): Moved this to be ahead so that the unparseArg value would be associated with the current argument.
          if (operand != list.begin())
             {
               curprint(","); 
             }

          SgType*       type       = isSgType(*operand);
          SgExpression* expression = isSgExpression(*operand);
#if 0
          printf ("   --- operand = %p = %s \n",*operand,(*operand)->class_name().c_str());
#endif
       // DQ (7/13/2013): Build a new SgUnparse_Info so that we can skip passing on any existing referenceNode for name qualification.
       // We need to debug name qualification seperately, if it is required, likely it could be fore any referenced types.
          SgUnparse_Info newinfo(info);
          newinfo.set_reference_node_for_qualification(operatorExp);
          ROSE_ASSERT(newinfo.get_reference_node_for_qualification() != NULL);

          if (type != NULL)
             {
               unp->u_type->unparseType(type,newinfo);
             }
            else
             {
               unparseExpression(expression,info);
             }

          operand++;
        }

     curprint(")");
   }




// DQ (8/13/2007): Moved to common (language independent) base class
// JJW Added a lot of these back in

//-----------------------------------------------------------------------------------
//  void Unparse_ExprStmt::unparseFuncCall 
//  
//  This function is called whenever we unparse a function call. It is divided up 
//  into two parts. The first part unparses the function call and its arguments 
//  using an "in-order" tree traversal method. This is done when we have a binary 
//  operator overloading function and the operator overloading option is turned off.
//  The second part unparses the function call directly in a list-like manner. This 
//  is done for non-operator function calls, or when the operator overloading option
//  is turned on. 
//-----------------------------------------------------------------------------------
void
Unparse_ExprStmt::unparseFuncCall(SgExpression* expr, SgUnparse_Info& info)
   {
#if 0
     printf ("In Unparse_ExprStmt::unparseFuncCall(): expr = %p unp->opt.get_overload_opt() = %s \n",expr,(unp->opt.get_overload_opt() == true) ? "true" : "false");
     curprint ( "\n/* In unparseFuncCall() */ \n");
#endif

     SgFunctionCallExp* func_call = isSgFunctionCallExp(expr);
     ROSE_ASSERT(func_call != NULL);
     SgUnparse_Info newinfo(info);
     bool needSquareBrackets = false;

#if 0
     curprint       ("/* func_call->get_function()                   = " + func_call->get_function()->class_name() + " */\n ");
     curprint(string("/* func_call->get_uses_operator_syntax()       = ") + ((func_call->get_uses_operator_syntax() == true) ? "true" : "false") + " */\n ");
     curprint(string("/* unp->opt.get_overload_opt()                 = ") + ((unp->opt.get_overload_opt() == true) ? "true" : "false") + " */\n ");
  // curprint("/* isBinaryOperator(func_call->get_function()) = " + ((unp->u_sage->isBinaryOperator(func_call->get_function()) == true) ? "true" : "false") + " */\n ");
#endif

  // DQ (4/8/2013): Added support for unparsing "operator+(x,y)" in place of "x+y".  This is 
  // required in places even though we have historically defaulted to the generation of the 
  // operator syntax (e.g. "x+y"), see test2013_100.C for an example of where this is required.
     bool uses_operator_syntax = func_call->get_uses_operator_syntax();

#if 0
     printf ("In Unparse_ExprStmt::unparseFuncCall(): uses_operator_syntax = %s \n",uses_operator_syntax == true ? "true" : "false");
     curprint(string("/* In unparseFuncCall(): uses_operator_syntax     = ") + (uses_operator_syntax ? "true" : "false") + " */\n ");
#endif

#if 0
  // DQ (4/8/2013): Test to make sure this is not presently required in our regression tests.
     if (uses_operator_syntax == true)
        {
          printf ("In Unparse_ExprStmt::unparseFuncCall(): Detected uses_operator_syntax == true \n");
       // ROSE_ASSERT(false);
        }
#endif

#if 0
     printf ("func_call->get_function() = %p = %s \n",func_call->get_function(),func_call->get_function()->class_name().c_str());
#endif
#if 0
     SgFunctionRefExp* func_ref = isSgFunctionRefExp(func_call->get_function());
     ROSE_ASSERT(func_ref != NULL);
     ROSE_ASSERT(func_ref->get_symbol() != NULL);
     printf ("Function name = %s \n",func_ref->get_symbol()->get_name().str());
#endif
#if 0
     printf ("isBinaryOperator(func_call->get_function())     = %s \n",unp->u_sage->isBinaryOperator(func_call->get_function()) ? "true" : "false");
     printf ("isSgDotExp(func_call->get_function())           = %s \n",isSgDotExp(func_call->get_function()) ? "true" : "false");
     printf ("isSgArrowExp(func_call->get_function())         = %s \n",isSgArrowExp(func_call->get_function()) ? "true" : "false");

     printf ("isUnaryOperatorPlus(func_call->get_function())  = %s \n",unp->u_sage->isUnaryOperatorPlus(func_call->get_function()) ? "true" : "false");
     printf ("isUnaryOperatorMinus(func_call->get_function()) = %s \n",unp->u_sage->isUnaryOperatorMinus(func_call->get_function()) ? "true" : "false");
#endif

  // DQ (6/17/2007): Turn off the generation of "B b; b+b" in favor of "B b; b.A::operator+(b)
  // when A::operator+(A) is called instead of B::operator+(A).  See test2007_73.C for an example.
     bool unparseOperatorSyntax = false;
  // if ( !unp->opt.get_overload_opt() && isBinaryOperator(func_call->get_function()) && (isSgDotExp(func_call->get_function()) != NULL) || (isSgArrowExp(func_call->get_function()) != NULL) )
  // if ( (unp->opt.get_overload_opt() == false) && ( (isSgDotExp(func_call->get_function()) != NULL) || (isSgArrowExp(func_call->get_function()) != NULL) ) )
  // if ( ((unp->opt.get_overload_opt() == false) && (uses_operator_syntax == false)) && ( (isSgDotExp(func_call->get_function()) != NULL) || (isSgArrowExp(func_call->get_function()) != NULL) ) )
     if ( ((unp->opt.get_overload_opt() == false) && (uses_operator_syntax == true)) && ( (isSgDotExp(func_call->get_function()) != NULL) || (isSgArrowExp(func_call->get_function()) != NULL) ) )
        {
#if 0
          printf ("Found case to investigate for generation of \"B b; b.A::operator+(b)\" instead of \"B b; b+b\" \n");
#endif
          SgBinaryOp* binaryOperator = isSgBinaryOp(func_call->get_function());
          ROSE_ASSERT(binaryOperator != NULL);

          SgExpression* lhs = binaryOperator->get_lhs_operand();
       // printf ("lhs = %p = %s \n",lhs,lhs->class_name().c_str());
          SgExpression* rhs = binaryOperator->get_rhs_operand();
       // printf ("rhs = %p = %s \n",rhs,rhs->class_name().c_str());

          SgMemberFunctionRefExp* memberFunctionRef = isSgMemberFunctionRefExp(rhs);
          if (memberFunctionRef != NULL)
             {
               SgSymbol* memberFunctionSymbol = memberFunctionRef->get_symbol();
               ROSE_ASSERT(memberFunctionSymbol != NULL);
#if 0
               printf ("member function symbol = %p name = %s \n",memberFunctionRef->get_symbol(),memberFunctionRef->get_symbol()->get_name().str());
               printf ("lhs->get_type() = %s \n",lhs->get_type()->class_name().c_str());
#endif
               SgClassType* classType = isSgClassType(lhs->get_type());
               SgClassDeclaration* lhsClassDeclaration = NULL;
               SgClassDefinition*  lhsClassDefinition  = NULL;
               if (classType != NULL)
                  {
#if 0
                    printf ("classType->get_declaration() = %p = %s \n",classType->get_declaration(),classType->get_declaration()->class_name().c_str());
#endif
                    lhsClassDeclaration = isSgClassDeclaration(classType->get_declaration());
                    ROSE_ASSERT(lhsClassDeclaration != NULL);
#if 0
                    printf ("lhs classDeclaration = %p = %s \n",lhsClassDeclaration,lhsClassDeclaration->get_name().str());
#endif
                    lhsClassDefinition = lhsClassDeclaration->get_definition();
#if OUTPUT_HIDDEN_LIST_DATA
                    outputHiddenListData (lhsClassDefinition);
#endif
                  }
                 else
                  {
#if PRINT_DEVELOPER_WARNINGS
                 // DQ (10/22/2007): This is part of incomplete debugging of a famous detail (name qualification 
                 // for operators). Only output this messag for developers.

                 // This is the case of a member function call off of the "this" pointer, see test2007_124.C.
                    printf ("lhs is not a classType lhs->get_type() = %p = %s \n",lhs->get_type(),lhs->get_type()->class_name().c_str());
#endif
                  }

               SgClassDefinition* functionClassDefinition = isSgClassDefinition(memberFunctionRef->get_symbol()->get_scope());
               ROSE_ASSERT(functionClassDefinition != NULL);
#if 0
               printf ("member function scope (class = %p = %s) \n",functionClassDefinition,functionClassDefinition->class_name().c_str());
#endif
#if OUTPUT_HIDDEN_LIST_DATA
               outputHiddenListData (functionClassDefinition);
#endif

               SgClassDeclaration* functionClassDeclaration = isSgClassDeclaration(functionClassDefinition->get_declaration());
#if 0
               printf ("functionClassDeclaration = %p = %s \n",functionClassDeclaration,functionClassDeclaration->get_name().str());
#endif
               if (lhsClassDeclaration == NULL)
                  {
                 // printf ("lhsClassDeclaration = %p = %s \n",lhsClassDeclaration,lhsClassDeclaration->get_name().str());
                 // lhsClassDeclaration->get_startOfConstruct()->display("lhsClassDeclaration");
#if PRINT_DEVELOPER_WARNINGS
                    printf ("Error: lhsClassDeclaration == NULL, lhs = %p \n",lhs);
                    lhs->get_startOfConstruct()->display("lhs");
#endif
                  }
            // ROSE_ASSERT(lhsClassDeclaration      != NULL);
            // ROSE_ASSERT(functionClassDeclaration != NULL);

               if (lhsClassDeclaration != NULL && functionClassDeclaration != NULL)
                  {
                    if (lhsClassDeclaration->get_firstNondefiningDeclaration() != functionClassDeclaration->get_firstNondefiningDeclaration())
                       {
#if 0
                        if (SgProject::get_verbose() > 0)
                        {
                            printf ("Warning: lhs and member function from different classes (linked though class derivation) \n");
                        }
                         curprint ( "/* Warning: lhs and member function from different classes (linked though class derivation) */\n ");
#endif

                         if (SgProject::get_verbose() > 0)
                         {
                            printf ("lhsClassDefinition = %p functionClassDefinition = %p \n",lhsClassDefinition,functionClassDefinition);
                         }
                         ROSE_ASSERT(lhsClassDefinition != NULL || functionClassDefinition != NULL);


                         set<SgSymbol*> & hiddenList = (lhsClassDefinition != NULL) ? lhsClassDefinition->get_hidden_declaration_list() : functionClassDefinition->get_hidden_declaration_list();
                         if (SgProject::get_verbose() > 0)
                         {
                            printf ("Looking for symbol = %p \n",memberFunctionSymbol);
                         }
                         set<SgSymbol*>::iterator hiddenDeclaration = hiddenList.find(memberFunctionSymbol);
                         if ( hiddenDeclaration != hiddenList.end() )
                            {
#if 0
                              printf ("Warning: lhs class hidding derived class member function call \n");
                              curprint ( "/* Warning: lhs class hidding derived class member function call */\n ");
#endif
                              unparseOperatorSyntax = true;
                            }
                       }
                  }
                 else
                  {
#if PRINT_DEVELOPER_WARNINGS
                    printf ("Warning: either lhsClassDeclaration == NULL || functionClassDeclaration == NULL, so we need more work to compute if the operator syntax is required \n");
#endif
                  }
#if 0
               printf ("Warning: name qualification required = %s \n",unparseOperatorSyntax ? "true" : "false");
#endif
             }
            else
             {
#if 0
               printf ("rhs was not a SgMemberFunctionRefExp \n");
            // ROSE_ASSERT(false);
#endif
             }

       // printf ("Exiting as part of testing \n");
       // ROSE_ASSERT(false);
        }

  // FIRST PART
  // check if this is an binary operator overloading function and if the overloading 
  // option is off. If so, we traverse using "in-order" tree traversal. However, do 
  // not enter this segment if we have a dot expression. Dot expressions are handled 
  // by the second part. 
  // if (!unp->opt.get_overload_opt() && unp->u_sage->isBinaryOperator(func_call->get_function()) && !(isSgDotExp(func_call->get_function())) && !(isSgArrowExp(func_call->get_function())))
  // if (!unp->opt.get_overload_opt() && (uses_operator_syntax == false) && unp->u_sage->isBinaryOperator(func_call->get_function()) && !(isSgDotExp(func_call->get_function())) && !(isSgArrowExp(func_call->get_function())))
     if (!unp->opt.get_overload_opt() && (uses_operator_syntax == true) && unp->u_sage->isBinaryOperator(func_call->get_function()) && !(isSgDotExp(func_call->get_function())) && !(isSgArrowExp(func_call->get_function())))
        {
          unp->u_debug->printDebugInfo("in FIRST PART of unparseFuncCall", true);
#if 0
          printf ("output 1st part (without syntax sugar) \n");
          curprint ( " /* output 1st part (without syntax sugar) */ ");
#endif
          ROSE_ASSERT(func_call->get_args() != NULL);
          SgExpressionPtrList& list = func_call->get_args()->get_expressions();

       // printf ("argument list size = %ld \n",list.size());

          SgExpressionPtrList::iterator arg = list.begin();
          if (arg != list.end())
             {
               newinfo.set_nested_expression();

            // printf ("output function argument (left) \n");

            // unparse the lhs operand
               unp->u_debug->printDebugInfo("left arg: ", false);
               unparseExpression((*arg), newinfo);
            // unparse the operator

            // DQ (6/21/2011): Added support for name qualification.
               info.set_reference_node_for_qualification(func_call->get_function());
               ROSE_ASSERT(info.get_reference_node_for_qualification() != NULL);
#if 0
               curprint ( "\n/* In unparseFuncCall(): 1st part BEFORE: unparseExpression(func_call->get_function(), info); */ \n");
#endif
               unparseExpression(func_call->get_function(), info);
#if 0
               curprint ( "\n/* In unparseFuncCall(): 1st part AFTER: unparseExpression(func_call->get_function(), info); */ \n");
#endif
               info.set_reference_node_for_qualification(NULL);

               arg++;

            // unparse the rhs operand
               unp->u_debug->printDebugInfo("right arg: ", false);
#if 0
               curprint ( "\n/* In unparseFuncCall(): 1st part BEFORE: right arg: unparseExpression(*arg, info); */ \n");
#endif
            // DQ (5/6/2007): Added assert, though this was only a problem when handling unary minus implemented as a non-member function
               ROSE_ASSERT (arg != list.end());
               unparseExpression((*arg), newinfo);
#if 0
               curprint ( "\n/* In unparseFuncCall(): 1st part AFTER: right arg: unparseExpression(*arg, info); */ \n");
#endif
               newinfo.unset_nested_expression();

            // printf ("DONE: output function argument (right) \n");
             }
#if 0
          curprint ( "\n/* Leaving processing first part in unparseFuncCall */ \n");
#endif
        }
       else
        {
       // SECOND PART
       // this means that we have an unary operator overloading function, a non-operator
       // overloading function, or that the overloading option was turned on. 
          unp->u_debug->printDebugInfo("in SECOND PART of unparseFuncCall", true);
          bool print_paren = true;

       // DQ (2/20/2005): By default always output the function arguments (only in the case of 
       // the overloaded prefix/postfix increment/decrement operators do we supress their output).
          bool printFunctionArguments = true;

       // if (unp->opt.get_overload_opt())
          if (unp->opt.get_overload_opt() || (uses_operator_syntax == false))
             {
               info.set_nested_expression();
             }
#if 0
          printf ("output 2nd part func_call->get_function() = %s \n",func_call->get_function()->sage_class_name());
          curprint ("/* output 2nd part  func_call->get_function() = " + func_call->get_function()->class_name() + " */ \n");
#endif

       //
       // Unparse the function first.
       //
          SgUnparse_Info alt_info(info);
       // unparseExpression(func_call->get_function(), info);

       // DQ (6/13/2007): First set to NULL then to the correct value (this allows us to have checking which 
       // detects the overwriting of pointer values generally, but it is not relavant in this case).
          alt_info.set_current_function_call(NULL);
          alt_info.set_current_function_call(func_call);

       // DQ (6/21/2011): Added support for name qualification.
          alt_info.set_reference_node_for_qualification(func_call->get_function());
          ROSE_ASSERT(alt_info.get_reference_node_for_qualification() != NULL);
#if 0
          curprint ( "\n/* In unparseFuncCall(): 2nd part BEFORE: unparseExpression(func_call->get_function(), info); */ \n");
#endif
          unparseExpression(func_call->get_function(), alt_info);
#if 0
          curprint ( "\n/* In unparseFuncCall(): 2nd part AFTER: unparseExpression(func_call->get_function(), info); */ \n");
#endif
#if 0
          func_call->get_function()->get_file_info()->display("In unparse function call: debug");
#endif
          alt_info.set_reference_node_for_qualification(NULL);

#if 0
          curprint ( " /* after output func_call->get_function() */ ");
#endif

       // if (unp->opt.get_overload_opt())
          if (unp->opt.get_overload_opt() || (uses_operator_syntax == false))
               info.unset_nested_expression();

#if 0
       // check if we have an unary operator or an overloaded arrow operator and the 
       // operator overloading option is turned off. If so, then we can return right 
       // away because there are no arguments to unparse. Sage provides default arguments
       // for unary operators, such as (), or (0). We want to avoid printing this if
       // the conditional is true.
          if (!unp->opt.get_overload_opt())
             {
               if (RemoveArgs(func_call->get_function()))
                  {
                    printf ("$$$$$ Returning from Unparse_ExprStmt::unparseFuncCall prematurely (detected \"->\" operator, but not \"operator->()\") $$$$$ \n");
                    curprint ( " /* Returning from Unparse_ExprStmt::unparseFuncCall prematurely */ ");
                    return;
                  }
             }
#endif

          SgUnparse_Info newinfo(info);

       // now check if the overload option is off and that the function is dot binary
       // expression. If so, check if the rhs is an operator= overloading function (and 
       // that the function isn't preceded by a class name). If the operator= is preceded
       // by a class name ("<class>::operator=") then do not set print_paren to false.
       // If so, set print_paren to false, otherwise, set print_paren to true for
       // all other functions.
       //
       // [DT] 4/6/2000 -- Need to check for operator==, also, as well
       //      any other potential overloaded operator that having
       //      this paren would cause a problem.  e.g. in the case
       //      of operator==, we would get something like (x==)(y)
       //      where the paren at ==) comes from unparseBinaryExpr()
       //      and the paren at (y comes from here.
       //
       //      NOTE:  I went ahead and created isBinaryEqualityOperator()
       //      and put the check here.  But there needs to be a more
       //      thorough fix that handles operator<, operator>=, etc...
       //
       //      4/10/2000 -- Created isBinaryInequalityOperator() and
       //      isBinaryArithmeticOperator().  Thinking about simply
       //      creating an isBinaryOverloadedOperator().
       //
          SgBinaryOp* binary_op = isSgBinaryOp(func_call->get_function());
#if 0
          curprint ( string(" /* !unp->opt.get_overload_opt() && (uses_operator_syntax == true) = ") + ((!unp->opt.get_overload_opt() && (uses_operator_syntax == true)) ? "true" : "false") + " */ \n ");
#endif
       // if (!unp->opt.get_overload_opt())
          if (!unp->opt.get_overload_opt() && (uses_operator_syntax == true))
             {
            // curprint ( "\n /* Unparse so as to suppress overloaded operator function names (generate short syntax) */ \n";
            // DQ (2/19/2005): Rewrote this case to be more general than just specific to a few operators
               SgExpression* rhs = NULL;
               if (binary_op != NULL) 
                  {
                    rhs = binary_op->get_rhs_operand();
                    ROSE_ASSERT(rhs != NULL);
                  }
            // if ( binary_op != NULL && rhs->get_specialFunctionModifier().isOperator() && unp->u_sage->noQualifiedName(rhs) )

#if 0
               printf ("binary_op = %p rhs = %p \n",binary_op,rhs);
               if (rhs != NULL)
                  {
                    printf ("rhs       = %s \n",rhs->class_name().c_str());
                    printf ("binary_op = %s \n",binary_op->class_name().c_str());
                  }
               printf ("unp->u_sage->noQualifiedName(rhs) = %s \n",unp->u_sage->noQualifiedName(rhs) ? "true" : "false");
#endif

            // DQ (12/28/2005): I don't think this need be qualified to permit us to use the "[]" syntax, see test2005_193.C
            // if ( binary_op != NULL && unp->u_sage->noQualifiedName(rhs) )
               if ( binary_op != NULL )
                  {
                 // printf ("Found a binary operator without qualification \n");
                 // curprint ( "\n /* found a binary operator without qualification */ \n";
                    SgFunctionRefExp*       func_ref  = isSgFunctionRefExp(rhs);
                    SgMemberFunctionRefExp* mfunc_ref = isSgMemberFunctionRefExp(rhs);

                    if ( (func_ref != NULL) && func_ref->get_symbol()->get_declaration()->get_specialFunctionModifier().isOperator() )
                         print_paren = false;

                    if ( (mfunc_ref != NULL) && mfunc_ref->get_symbol()->get_declaration()->get_specialFunctionModifier().isOperator() )
                         print_paren = false;

                 // Liao, work around for bug 320, operator flag for *i is not set properly, 2/18/2009
                 // Please turn this code off when the bug is fixed!
                    if (mfunc_ref != NULL)
                       {
                         string name = mfunc_ref->get_symbol()->get_name().getString();
                         if (name=="operator*")
                            {
                              print_paren = false;
                              if (mfunc_ref->get_symbol()->get_declaration()->get_specialFunctionModifier().isOperator() ==false)
                                   cerr<<"unparseCxx_expresssions.C error: found a function named as operator* which is not set as isOperator! \n Fixed its unparsing here temporarily but please consult bug 320!"<<endl;
                            }
                       }

                 // DQ (2/20/2005) The operator()() is the parenthesis operator and for this case we do want to output "(" and ")"
                    if (unp->u_sage->isBinaryParenOperator(rhs) == true)
                         print_paren = true;

                 // DQ (2/20/2005): Merged code below with this case to simplify operator handling!
                 // printf ("isBinaryBracketOperator(rhs) = %s \n",isBinaryBracketOperator(rhs) ? "true" : "false");
                    if (unp->u_sage->isBinaryBracketOperator(rhs) == true)
                       {
                      // DQ (2/20/2005): Just as for operator()(), operator[]() needs the parens
                         print_paren = true;

                      // DQ (12/28/2005): This has to reproduce the same logic as in the unparseMFuncRef() function
                      // curprint ( " /* Newly handled case in unparser unparseFuncCall() */ ";
                         needSquareBrackets = true;
                      // Turn off parens in order to output [i] instead of [(i)].
                         print_paren = false;
                       }

                 // DQ (2/20/2005): This operator is special in C++ in that it take an integer parameter when called 
                 // using the explicit operator function form (e.g. "x.operator++()").  As decribed in C++:
                 //      "x.operator++(0)"  --> x++ (the postfix increment operator)
                 //      "x.operator++(1)"  --> ++x (the prefix increment operator)
                 // an analigious syntax controls the use of the prefix and postfix decrement operator.
                    if ( unp->u_sage->isUnaryIncrementOperator(rhs) || unp->u_sage->isUnaryDecrementOperator(rhs) )
                       {
                         printFunctionArguments = false;
                       }
                  }
             }
       //
       // [DT] 3/30/2000 -- In the case of overloaded [] operators, 
       //      set a flag indicating that square brackets should be
       //      wrapped around the argument below.  This will
       //      result in the desired syntax in the unparsed code 
       //      as long as the unparseMFuncExpr() function knows better 
       //      than to output any of ".operator[]".
       //
       //      Q: Need to check unp->opt.get_overload_opt()?
       //
       // MK: Yes! We only need square brackets if
       //     1. unp->opt.get_overload_opt() is false (= keyword "operator" not required in the output), and
       //     2. we do not have to specify a qualifier; i.e., <classname>::<funcname>
       //     Otherwise, we print "operator[]" and need parenthesis "()" around the
       //     function argument.
       // DQ (12/10/2004): Skip this simplification if the lhs is a SgPointerDerefExp 
       // (i.e. "x->operator[](i)" should not be simplified to "x->[i]")
#if 0
          if (binary_op != NULL)
             {
               printf ("binary_op = %p = %s \n",binary_op,binary_op->sage_class_name());
               curprint ( "\n /* binary_op = " + StringUtility::numberToString(binary_op) + " = " + binary_op->sage_class_name() + " */ \n");
               printf ("binary_op->get_lhs_operand() = %p = %s \n",binary_op->get_lhs_operand(),binary_op->get_lhs_operand()->sage_class_name());
               curprint ( "\n /* binary_op->get_lhs_operand() = " + StringUtility::numberToString(binary_op->get_lhs_operand()) + " = " + binary_op->get_lhs_operand()->sage_class_name() + " */ \n");
               printf ("binary_op->get_rhs_operand() = %p = %s \n",binary_op->get_rhs_operand(),binary_op->get_rhs_operand()->sage_class_name());
               curprint ( "\n /* binary_op->get_rhs_operand() = " + StringUtility::numberToString(binary_op->get_rhs_operand()) + " = " + binary_op->get_rhs_operand()->sage_class_name() + " */ \n");
             }
#endif
#if 0
       // DQ (4/9/2013): need to tune output of redundant "()".
          if (uses_operator_syntax == false && (unp->u_sage->isOperator(binary_op->get_rhs_operand()) == true))
             {
               print_paren = false;
             }
#endif
          if ( needSquareBrackets)
             {
               curprint ( "[");
             }

       // now unparse the function's arguments
       // if (func_call->get_args() != NULL)
       //      printDebugInfo("unparsing arguments of function call", true);

#if 0
          curprint (string("\n /* Before preint paren in unparseFuncCall: print_paren = ") + (print_paren ? "true" : "false") + " */ \n");
#endif
          if (print_paren)
             {
#if 0
               curprint ("\n/* Unparse args in unparseFuncCall: opening */ \n"); 
#endif
               curprint ("(");
            // printDebugInfo("( from FuncCall", true);
             }

       // DQ (2/20/2005): Added case of (printFunctionArguments == true) to handle prefix/postfix increment/decrement 
       // overloaded operators (which take an argument to control prefix/postfix, but which should never be output
       // unless we are trying to reproduce the operator function call syntax e.g. "x.operator++(0)" or "x.operator++(1)").
          if ( (printFunctionArguments == true) && (func_call->get_args() != NULL) )
             {
               SgExpressionPtrList& list = func_call->get_args()->get_expressions();
               SgExpressionPtrList::iterator arg = list.begin();
               while (arg != list.end())
                  {
#if 0
                    (*arg)->get_file_info()->display("function call argument");
#endif

                 // DQ (4/24/2013): We want to avoid unparsing arguments present as a result of automatically instered 
                 // default arguments.  This improves the quality of the source-to-source translation.  However, it 
                 // might be that we can't just test for the argument marked as compiler generated and we might have 
                 // to explicitly makr it as being associated with a default argument, else a compiler generated
                 // cast might trigger the argument to not be output.  Need to test this.
                 // bool unparseArg = ((*arg)->get_file_info()->isCompilerGenerated() == false);
                    bool unparseArg = ((*arg)->get_file_info()->isDefaultArgument() == false);
#if 0
                    printf ("func_call->get_args() = %p = %s arg = %p = %s unparseArg = %s \n",func_call->get_args(),func_call->get_args()->class_name().c_str(),*arg,(*arg)->class_name().c_str(),unparseArg ? "true" : "false");
#endif
                 // DQ (4/24/2013): Moved this to be ahead so that the unparseArg value would be associated with the current argument.
                    if (arg != list.begin() && unparseArg == true)
                       {
                         curprint(","); 
                       }

                    if (unparseArg == true)
                       {
                         SgConstructorInitializer* con_init = isSgConstructorInitializer(*arg);
                         if (con_init != NULL && unp->u_sage->isOneElementList(con_init))
                            {
                              unp->u_debug->printDebugInfo("entering unp->u_sage->unparseOneElemConInit", true);
#if 0
                              curprint("\n/* unp->u_sage->unparseOneElemConInit in unparseFuncCall */ \n"); 
#endif
                              unparseOneElemConInit(con_init, newinfo);
                           // curprint ( "\n/* DONE: unp->u_sage->unparseOneElemConInit in unparseFuncCall */ \n"); 
                            }
                           else
                            {
#if 0
                              curprint("\n/* unparseExpression in args processing in unparseFuncCall */ \n");
#endif
                           // printf ("unparseExpression in args processing in unparseFuncCall \n");
                           // newinfo.display("newinfo in unparseFuncCall()");
                              unparseExpression((*arg), newinfo);
                           // curprint("\n/* DONE: unparseExpression in args processing in unparseFuncCall */ \n");
                            }
                       }

                    arg++;
#if 0
                 // if (arg != list.end())
                    if (arg != list.end() && unparseArg == true)
                       {
                         curprint(","); 
                       }
#endif
                  }
             }

          if (print_paren)
             {
#if 0
               curprint ("\n/* Unparse args in unparseFuncCall: closing */ \n"); 
#endif
               curprint (")");
            // printDebugInfo(") from FuncCall", true);
             }

          if ( needSquareBrackets)
             {
               curprint("]");
            // curprint(" /* needSquareBrackets == true */ ]");
             }

       // curprint("\n/* Leaving processing second part in unparseFuncCall */ \n");
        }

#if 0
     printf ("Leaving Unparse_ExprStmt::unparseFuncCall \n");
     curprint ( "\n/* Leaving Unparse_ExprStmt::unparseFuncCall */ \n");
#endif
   }


void Unparse_ExprStmt::unparsePointStOp(SgExpression* expr, SgUnparse_Info& info) { unparseBinaryOperator(expr, "->", info); }
void Unparse_ExprStmt::unparseRecRef(SgExpression* expr, SgUnparse_Info& info) { unparseBinaryOperator(expr, ".",info); }
void Unparse_ExprStmt::unparseDotStarOp(SgExpression* expr, SgUnparse_Info& info) { unparseBinaryOperator(expr, ".*", info); }
void Unparse_ExprStmt::unparseArrowStarOp(SgExpression* expr, SgUnparse_Info& info) { unparseBinaryOperator(expr, "->*", info); }
void Unparse_ExprStmt::unparseEqOp(SgExpression* expr, SgUnparse_Info& info) { unparseBinaryOperator(expr, "==", info); }
void Unparse_ExprStmt::unparseLtOp(SgExpression* expr, SgUnparse_Info& info) { unparseBinaryOperator(expr, "<", info); }
void Unparse_ExprStmt::unparseGtOp(SgExpression* expr, SgUnparse_Info& info) { unparseBinaryOperator(expr, ">", info); }
void Unparse_ExprStmt::unparseNeOp(SgExpression* expr, SgUnparse_Info& info) { unparseBinaryOperator(expr, "!=", info); }
void Unparse_ExprStmt::unparseLeOp(SgExpression* expr, SgUnparse_Info& info) { unparseBinaryOperator(expr, "<=", info); }
void Unparse_ExprStmt::unparseGeOp(SgExpression* expr, SgUnparse_Info& info) { unparseBinaryOperator(expr, ">=", info); }
void Unparse_ExprStmt::unparseAddOp(SgExpression* expr, SgUnparse_Info& info) { unparseBinaryOperator(expr, "+", info); }
void Unparse_ExprStmt::unparseSubtOp(SgExpression* expr, SgUnparse_Info& info) { unparseBinaryOperator(expr, "-", info); }
void Unparse_ExprStmt::unparseMultOp(SgExpression* expr, SgUnparse_Info& info) { unparseBinaryOperator(expr, "*", info); }
void Unparse_ExprStmt::unparseDivOp(SgExpression* expr, SgUnparse_Info& info) { unparseBinaryOperator(expr, "/", info); }
void Unparse_ExprStmt::unparseIntDivOp(SgExpression* expr, SgUnparse_Info& info) { unparseBinaryOperator(expr, "/", info); }
void Unparse_ExprStmt::unparseModOp(SgExpression* expr, SgUnparse_Info& info) { unparseBinaryOperator(expr, "%", info); }
void Unparse_ExprStmt::unparseAndOp(SgExpression* expr, SgUnparse_Info& info) { unparseBinaryOperator(expr, "&&", info); }
void Unparse_ExprStmt::unparseOrOp(SgExpression* expr, SgUnparse_Info& info) { unparseBinaryOperator(expr, "||", info); }
void Unparse_ExprStmt::unparseBitXOrOp(SgExpression* expr, SgUnparse_Info& info) { unparseBinaryOperator(expr, "^", info); }
void Unparse_ExprStmt::unparseBitAndOp(SgExpression* expr, SgUnparse_Info& info) {unparseBinaryOperator(expr, "&", info); }
void Unparse_ExprStmt::unparseBitOrOp(SgExpression* expr, SgUnparse_Info& info) { unparseBinaryOperator(expr, "|", info); }
void Unparse_ExprStmt::unparseCommaOp(SgExpression* expr, SgUnparse_Info& info) { curprint("("); unparseBinaryOperator(expr, ",", info); curprint(")"); }
void Unparse_ExprStmt::unparseLShiftOp(SgExpression* expr, SgUnparse_Info& info) { unparseBinaryOperator(expr, "<<", info); }
void Unparse_ExprStmt::unparseRShiftOp(SgExpression* expr, SgUnparse_Info& info) { unparseBinaryOperator(expr, ">>", info); }
void Unparse_ExprStmt::unparseUnaryMinusOp(SgExpression* expr, SgUnparse_Info& info) { unparseUnaryOperator(expr, "-", info); }
void Unparse_ExprStmt::unparseUnaryAddOp(SgExpression* expr, SgUnparse_Info& info) { unparseUnaryOperator(expr, "+", info); }


void
Unparse_ExprStmt::unparseSizeOfOp(SgExpression* expr, SgUnparse_Info & info)
   {
     SgSizeOfOp* sizeof_op = isSgSizeOfOp(expr);
     ROSE_ASSERT(sizeof_op != NULL);

  // DQ (10/19/2012): This is the explicitly set boolean value which indicates that a class declaration is buried inside
  // the current cast expression's reference to a type (e.g. "(((union ABC { int __in; int __i; }) { .__in = 42 }).__i);").
  // In this case we have to output the base type with its definition.
     bool outputTypeDefinition = sizeof_op->get_sizeOfContainsBaseTypeDefiningDeclaration();

#if 0
     printf ("In unparseSizeOfOp(expr = %p): outputTypeDefinition = %s \n",expr,(outputTypeDefinition == true) ? "true" : "false");
#endif

     curprint ( "sizeof(");
     if (sizeof_op->get_operand_expr() != NULL)
        {
          ROSE_ASSERT(sizeof_op->get_operand_expr() != NULL);
          unparseExpression(sizeof_op->get_operand_expr(), info);
        }
       else
        {
          ROSE_ASSERT(sizeof_op->get_operand_type() != NULL);
          SgUnparse_Info info2(info);
          info2.unset_SkipBaseType();
          info2.set_SkipClassDefinition();
          info2.unset_isTypeFirstPart();
          info2.unset_isTypeSecondPart();

       // DQ (6/2/2011): Added support for name qualification of types reference via sizeof operator.
          info2.set_reference_node_for_qualification(sizeof_op);

       // DQ (10/19/2012): Modified to support output of the type's defining declaration (see test2012_57.c).
       // unp->u_type->unparseType(sizeof_op->get_operand_type(), info2);

          SgUnparse_Info newinfo(info2);

          if (outputTypeDefinition == true)
             {
            // DQ (10/11/2006): As part of new implementation of qualified names we now default to the generation of all qualified names unless they are skipped.
            // newinfo.set_SkipQualifiedNames();

            // DQ (10/17/2012): Added new code not present where this is handled for SgVariableDeclaration IR nodes.
               newinfo.unset_SkipDefinition();

            // DQ (5/23/2007): Commented these out since they are not applicable for statement expressions (see test2007_51.C).
            // DQ (10/5/2004): If this is a defining declaration then make sure that we don't skip the definition
               ROSE_ASSERT(newinfo.SkipClassDefinition() == false);
               ROSE_ASSERT(newinfo.SkipEnumDefinition()  == false);
               ROSE_ASSERT(newinfo.SkipDefinition()      == false);
             }
            else
             {
               newinfo.set_SkipDefinition();
               ROSE_ASSERT(newinfo.SkipClassDefinition() == true);
               ROSE_ASSERT(newinfo.SkipEnumDefinition() == true);
             }

#if 0
          printf ("In unparseSizeOfOp(): calling newinfo.unset_SkipSemiColon() \n");
#endif
       // DQ (10/18/2012): Added to unset ";" usage in defining declaration.
          newinfo.unset_SkipSemiColon();
#if 1
       // DQ (10/17/2012): We have to separate these out if we want to output the defining declarations.
          newinfo.set_isTypeFirstPart();
          unp->u_type->unparseType(sizeof_op->get_operand_type(), newinfo);
          newinfo.set_isTypeSecondPart();
          unp->u_type->unparseType(sizeof_op->get_operand_type(), newinfo);
#else
       // DQ (1/14/2006): p_expression_type is no longer stored (type is computed instead)
       // unp->u_type->unparseType(cast_op->get_expression_type(), newinfo);
       // unp->u_type->unparseType(cast_op->get_type(), newinfo);
          unp->u_type->unparseType(sizeof_op->get_operand_type(), newinfo);
#endif
        }
     curprint ( ")");
   }


void
Unparse_ExprStmt::unparseAlignOfOp(SgExpression* expr, SgUnparse_Info & info)
   {
     SgAlignOfOp* sizeof_op = isSgAlignOfOp(expr);
     ROSE_ASSERT(sizeof_op != NULL);

  // DQ (10/19/2012): This is the explicitly set boolean value which indicates that a class declaration is buried inside
  // the current cast expression's reference to a type (e.g. "(((union ABC { int __in; int __i; }) { .__in = 42 }).__i);").
  // In this case we have to output the base type with its definition.
     bool outputTypeDefinition = sizeof_op->get_alignOfContainsBaseTypeDefiningDeclaration();

#if 0
     printf ("In unparseAlignOfOp(expr = %p): outputTypeDefinition = %s \n",expr,(outputTypeDefinition == true) ? "true" : "false");
#endif

  // curprint ( "alignof(");
     curprint ( "__alignof__(");

     if (sizeof_op->get_operand_expr() != NULL)
        {
          ROSE_ASSERT(sizeof_op->get_operand_expr() != NULL);
          unparseExpression(sizeof_op->get_operand_expr(), info);
        }
       else
        {
          ROSE_ASSERT(sizeof_op->get_operand_type() != NULL);
          SgUnparse_Info info2(info);
          info2.unset_SkipBaseType();
          info2.set_SkipClassDefinition();
          info2.unset_isTypeFirstPart();
          info2.unset_isTypeSecondPart();

       // DQ (6/2/2011): Added support for name qualification of types reference via sizeof operator.
          info2.set_reference_node_for_qualification(sizeof_op);

       // DQ (10/19/2012): Modified to support output of the type's defining declaration (see test2012_57.c).
       // unp->u_type->unparseType(sizeof_op->get_operand_type(), info2);

          SgUnparse_Info newinfo(info2);

          if (outputTypeDefinition == true)
             {
            // DQ (10/11/2006): As part of new implementation of qualified names we now default to the generation of all qualified names unless they are skipped.
            // newinfo.set_SkipQualifiedNames();

            // DQ (10/17/2012): Added new code not present where this is handled for SgVariableDeclaration IR nodes.
               newinfo.unset_SkipDefinition();

            // DQ (5/23/2007): Commented these out since they are not applicable for statement expressions (see test2007_51.C).
            // DQ (10/5/2004): If this is a defining declaration then make sure that we don't skip the definition
               ROSE_ASSERT(newinfo.SkipClassDefinition() == false);
               ROSE_ASSERT(newinfo.SkipEnumDefinition()  == false);
               ROSE_ASSERT(newinfo.SkipDefinition()      == false);
             }
            else
             {
               newinfo.set_SkipDefinition();
               ROSE_ASSERT(newinfo.SkipClassDefinition() == true);
               ROSE_ASSERT(newinfo.SkipEnumDefinition() == true);
             }

#if 0
          printf ("In unparseSizeOfOp(): calling newinfo.unset_SkipSemiColon() \n");
#endif
       // DQ (10/18/2012): Added to unset ";" usage in defining declaration.
          newinfo.unset_SkipSemiColon();
#if 1
       // DQ (10/17/2012): We have to separate these out if we want to output the defining declarations.
          newinfo.set_isTypeFirstPart();
          unp->u_type->unparseType(sizeof_op->get_operand_type(), newinfo);
          newinfo.set_isTypeSecondPart();
          unp->u_type->unparseType(sizeof_op->get_operand_type(), newinfo);
#else
       // DQ (1/14/2006): p_expression_type is no longer stored (type is computed instead)
       // unp->u_type->unparseType(cast_op->get_expression_type(), newinfo);
       // unp->u_type->unparseType(cast_op->get_type(), newinfo);
          unp->u_type->unparseType(sizeof_op->get_operand_type(), newinfo);
#endif
        }
     curprint ( ")");
   }


void
Unparse_ExprStmt::unparseUpcLocalSizeOfOp(SgExpression* expr, SgUnparse_Info & info)
   {
     SgUpcLocalsizeofExpression* sizeof_op = isSgUpcLocalsizeofExpression(expr);
     ROSE_ASSERT(sizeof_op != NULL);

     curprint ( "upc_localsizeof(");
     if (sizeof_op->get_expression() != NULL)
        {
          ROSE_ASSERT(sizeof_op->get_expression() != NULL);
          unparseExpression(sizeof_op->get_expression(), info);
        }
#if 1
    // DQ (2/12/2011): Leave this here until I'm sure that we don't need to handle types.
       else
        {
          ROSE_ASSERT(sizeof_op->get_operand_type() != NULL);
          SgUnparse_Info info2(info);
          info2.unset_SkipBaseType();
          info2.set_SkipClassDefinition();
          info2.unset_isTypeFirstPart();
          info2.unset_isTypeSecondPart();
          unp->u_type->unparseType(sizeof_op->get_operand_type(), info2);
        }
#endif
     curprint ( ")");
   }

void
Unparse_ExprStmt::unparseUpcBlockSizeOfOp(SgExpression* expr, SgUnparse_Info & info)
   {
     SgUpcBlocksizeofExpression* sizeof_op = isSgUpcBlocksizeofExpression(expr);
     ROSE_ASSERT(sizeof_op != NULL);

     curprint ( "upc_blocksizeof(");
     if (sizeof_op->get_expression() != NULL)
        {
          ROSE_ASSERT(sizeof_op->get_expression() != NULL);
          unparseExpression(sizeof_op->get_expression(), info);
        }
#if 1
    // DQ (2/12/2011): Leave this here until I'm sure that we don't need to handle types.
       else
        {
          ROSE_ASSERT(sizeof_op->get_operand_type() != NULL);
          SgUnparse_Info info2(info);
          info2.unset_SkipBaseType();
          info2.set_SkipClassDefinition();
          info2.unset_isTypeFirstPart();
          info2.unset_isTypeSecondPart();
          unp->u_type->unparseType(sizeof_op->get_operand_type(), info2);
        }
#endif
     curprint ( ")");
   }

void
Unparse_ExprStmt::unparseUpcElemSizeOfOp(SgExpression* expr, SgUnparse_Info & info)
   {
     SgUpcElemsizeofExpression* sizeof_op = isSgUpcElemsizeofExpression(expr);
     ROSE_ASSERT(sizeof_op != NULL);

     curprint ( "upc_elemsizeof(");
     if (sizeof_op->get_expression() != NULL)
        {
          ROSE_ASSERT(sizeof_op->get_expression() != NULL);
          unparseExpression(sizeof_op->get_expression(), info);
        }
#if 1
    // DQ (2/12/2011): Leave this here until I'm sure that we don't need to handle types.
       else
        {
          ROSE_ASSERT(sizeof_op->get_operand_type() != NULL);
          SgUnparse_Info info2(info);
          info2.unset_SkipBaseType();
          info2.set_SkipClassDefinition();
          info2.unset_isTypeFirstPart();
          info2.unset_isTypeSecondPart();
          unp->u_type->unparseType(sizeof_op->get_operand_type(), info2);
        }
#endif
     curprint ( ")");
   }

void Unparse_ExprStmt::unparseTypeIdOp(SgExpression* expr, SgUnparse_Info& info)
   {
     SgTypeIdOp* typeid_op = isSgTypeIdOp(expr);
     ROSE_ASSERT(typeid_op != NULL);

     curprint ( "typeid(");
     if (typeid_op->get_operand_expr() != NULL)
        {
          ROSE_ASSERT(typeid_op->get_operand_expr() != NULL);
          unparseExpression(typeid_op->get_operand_expr(), info);
        }
       else
        {
          ROSE_ASSERT(typeid_op->get_operand_type() != NULL);
          SgUnparse_Info info2(info);
          info2.unset_SkipBaseType();
          info2.set_SkipClassDefinition();

       // DQ (6/2/2011): Added support for name qualification of types reference via sizeof operator.
          info2.set_reference_node_for_qualification(typeid_op);

          unp->u_type->unparseType(typeid_op->get_operand_type(), info2);
        }

     curprint ( ")");
   }

void Unparse_ExprStmt::unparseNotOp(SgExpression* expr, SgUnparse_Info& info) { unparseUnaryOperator(expr, "!", info); }
void Unparse_ExprStmt::unparseDerefOp(SgExpression* expr, SgUnparse_Info& info) { unparseUnaryOperator(expr, "*", info); }
void Unparse_ExprStmt::unparseAddrOp(SgExpression* expr, SgUnparse_Info& info) { unparseUnaryOperator(expr, "&", info); }
void Unparse_ExprStmt::unparseMinusMinusOp(SgExpression* expr, SgUnparse_Info& info) { unparseUnaryOperator(expr, "--", info); }
void Unparse_ExprStmt::unparsePlusPlusOp(SgExpression* expr, SgUnparse_Info& info) { unparseUnaryOperator(expr, "++", info); }
void Unparse_ExprStmt::unparseAbstractOp(SgExpression* expr, SgUnparse_Info& info) {}
void Unparse_ExprStmt::unparseBitCompOp(SgExpression* expr, SgUnparse_Info& info) { unparseUnaryOperator(expr, "~", info); }
void Unparse_ExprStmt::unparseRealPartOp(SgExpression* expr, SgUnparse_Info& info) { unparseUnaryOperator(expr, "__real__ ", info); }
void Unparse_ExprStmt::unparseImagPartOp(SgExpression* expr, SgUnparse_Info& info) { unparseUnaryOperator(expr, "__imag__ ", info); }
void Unparse_ExprStmt::unparseConjugateOp(SgExpression* expr, SgUnparse_Info& info) { unparseUnaryOperator(expr, "~", info); }

void Unparse_ExprStmt::unparseExprCond(SgExpression* expr, SgUnparse_Info& info)
   {
     SgConditionalExp* expr_cond = isSgConditionalExp(expr);
     ROSE_ASSERT(expr_cond != NULL);

#if 0
     printf ("In unparseExprCond(): info.get_nested_expression() = %d \n",info.get_nested_expression());
#endif

  // int toplevel_expression = !info.get_nested_expression();
     bool toplevel_expression = (info.get_nested_expression() == 0);

  // DQ (2/9/2010): Added code to reset if we are in a top level expression (see test2010_04.C).
  // Detecting the nesting level is not enough since the SgDotExp does not set this.  So check the parents.
     SgNode* parentNode = expr->get_parent();
  // printf ("parentNode = %p = %s \n",parentNode,parentNode->class_name().c_str());
     if (isSgExprListExp(parentNode) != NULL && toplevel_expression == true)
        {
       // printf ("Resetting toplevel_expression to false \n");
          toplevel_expression = false;
        }

     info.set_nested_expression();

#if 0
     printf ("In unparseExprCond(): toplevel_expression = %d \n",toplevel_expression);
#endif

#if 0
  // DQ (10/25/2004): Not clear what this is about???
  // For now make sure this generates output so that we can debug this
     if ( SgProject::get_verbose() >= 1 )
          printf ("In unparseExprCond(): Fixed lvalue handling - expr_cond->get_is_lvalue() \n");
#endif

  // if (! toplevel_expression || expr_cond->get_is_lvalue())
  // if (!toplevel_expression)
     if (! toplevel_expression || expr_cond->get_lvalue())
        {
          curprint ( "(");
       // curprint ( "/* unparseExprCond */ (";
        }
     unparseExpression(expr_cond->get_conditional_exp(), info);

  // DQ (1/26/2009): Added spaces to make the formatting nicer (but it breaks the diff tests in the loop processor, so fix this later).
  // curprint (" ? "); 
     curprint ("?"); 

     unparseExpression(expr_cond->get_true_exp(), info);

   // Liao, 2/16/2009. We have to have space to avoid first?x:::std::string("") Three colons in a row!
  // DQ (1/26/2009): Added spaces to make the formatting nicer (but it breaks the diff tests in the loop processor, so fix this later).
   curprint (" : "); 
  //   curprint (":"); 

     unparseExpression(expr_cond->get_false_exp(), info);
  // if (! toplevel_expression || expr_cond->get_is_lvalue())
  // if (!toplevel_expression)
     if (! toplevel_expression || expr_cond->get_lvalue())
        {
          curprint ( ")");
        }
     info.unset_nested_expression();
   }

void
Unparse_ExprStmt::unparseClassInitOp(SgExpression* expr, SgUnparse_Info& info)
   {
   } 

void
Unparse_ExprStmt::unparseDyCastOp(SgExpression* expr, SgUnparse_Info& info)
   {
   }

void
Unparse_ExprStmt::unparseCastOp(SgExpression* expr, SgUnparse_Info& info)
   {
     SgCastExp* cast_op = isSgCastExp(expr);
     ROSE_ASSERT(cast_op != NULL);

#if 0
     cast_op->get_file_info()->display("In unparseCastOp(): debug");
#endif

     SgUnparse_Info newinfo(info);
     newinfo.unset_PrintName();
     newinfo.unset_isTypeFirstPart();
     newinfo.unset_isTypeSecondPart();

  // DQ (5/30/2011): Added support for name qualification.
     newinfo.set_reference_node_for_qualification(cast_op);
     ROSE_ASSERT(newinfo.get_reference_node_for_qualification() != NULL);

  // DQ (10/8/2004): Never unparse the declaration from within a cast expression (see testcode2001_28.C)!
     newinfo.set_SkipDefinition();

     newinfo.unset_SkipBaseType();

  // printf ("In unparseCastOp(): cast_op->cast_type() = %d \n",cast_op->cast_type());
  // curprint ( "/* In unparseCastOp(): cast_op->cast_type() = " + cast_op->cast_type() + " */";

  // DQ (6/19/2006): Constant folding happens within casts and we have to address this.
  // more info can be found in the documentation for the addition of the 
  // SgCastExp::p_originalExpressionTree data member in ROSE/src/ROSETTA/expressions.C
     SgExpression* expressionTree = cast_op->get_originalExpressionTree();
     if (expressionTree != NULL && info.SkipConstantFoldedExpressions() == false)
        {
#if 0
          printf ("Found and expression tree representing a cast expression (unfolded constant expression requiring a cast) expressionTree = %p = %s \n",
               expressionTree,expressionTree->class_name().c_str());
#endif

       // Use the saved alternative (original) cast expression (should always be a cast 
       // expression as well). Note that we still have to deal with where this is a cast 
       // to an un-named type (e.g. un-named enum: test2006_75.C).
          cast_op = isSgCastExp(expressionTree);
#if 0
       // ROSE_ASSERT(cast_op != NULL);
       // if (cast_op == NULL)
          if (cast_op != NULL) // Liao, 11/2/2010, we should use the original expression tree here!!
             {
            // Jeremiah has submitted the following example: int x[2]; char* y = (char*)x + 1; and the expressionTree is just "x+1".
               unparseExpression(expressionTree,info);

            // Don't continue processing this as a cast!
               return;
             }
            else 
             {
               cast_op = isSgCastExp(expr); // restore to the original non-null value otherwise
             }
#else
       // Liao, 11/8/2010, we should now always unparse the original expression tree, regardless its Variant_T value
          unparseExpression(expressionTree,info);
          return;
#endif
        }

#if 0
  // DQ (6/2/2011): Output the previously generated name qualification (empty is not required).
  // SgName nameQualifier = cast_op->get_qualified_name_prefix();
     SgName nameQualifier = cast_op->get_qualified_name_prefix_for_referenced_type();
     curprint ("/* nameQualifier = " + nameQualifier + " */ \n");
     curprint (nameQualifier);
#else
  // DQ (6/2/2011): I think this is all that is required.
  // SgName nameQualifier = cast_op->get_qualified_name_prefix_for_referenced_type();
  // curprint ("/* nameQualifier = " + nameQualifier + " */ \n");
     newinfo.set_reference_node_for_qualification(cast_op);
#endif

  // DQ (10/17/2012): This is the explicitly set boolean value which indicates that a class declaration is buried inside
  // the current cast expression's reference to a type (e.g. "(((union ABC { int __in; int __i; }) { .__in = 42 }).__i);").
  // In this case we have to output the base type with its definition.
     bool outputTypeDefinition = cast_op->get_castContainsBaseTypeDefiningDeclaration();

#if 0
     printf ("In unparseCastOp(expr = %p): outputTypeDefinition = %s \n",expr,(outputTypeDefinition == true) ? "true" : "false");
#endif

     if (outputTypeDefinition == true)
        {
       // DQ (10/11/2006): As part of new implementation of qualified names we now default to the generation of all qualified names unless they are skipped.
       // newinfo.set_SkipQualifiedNames();

       // DQ (10/17/2012): Added new code not present where this is handled for SgVariableDeclaration IR nodes.
          newinfo.unset_SkipDefinition();

       // DQ (5/23/2007): Commented these out since they are not applicable for statement expressions (see test2007_51.C).
       // DQ (10/5/2004): If this is a defining declaration then make sure that we don't skip the definition
          ROSE_ASSERT(newinfo.SkipClassDefinition() == false);
          ROSE_ASSERT(newinfo.SkipEnumDefinition()  == false);
          ROSE_ASSERT(newinfo.SkipDefinition()      == false);
        }
       else
        {
          newinfo.set_SkipDefinition();
          ROSE_ASSERT(newinfo.SkipClassDefinition() == true);
          ROSE_ASSERT(newinfo.SkipEnumDefinition() == true);
        }

     bool addParens = false;
     switch(cast_op->cast_type())
        {
          case SgCastExp::e_unknown:
             {
               printf ("SgCastExp::e_unknown found \n");
               ROSE_ASSERT(false);
               break; 
             }

          case SgCastExp::e_default:
             {
               printf ("SgCastExp::e_default found \n");
               ROSE_ASSERT(false);
               break; 
             }

          case SgCastExp::e_dynamic_cast:
             {
            // dynamic_cast <P *> (expr)
               curprint ( "dynamic_cast < ");

            // DQ (1/14/2006): p_expression_type is no longer stored (type is computed instead)
            // unp->u_type->unparseType(cast_op->get_expression_type(), newinfo); // first/second part
               unp->u_type->unparseType(cast_op->get_type(), newinfo); // first/second part

               curprint ( " > "); // paren are in operand_i
               addParens = true;
               break; 
             }

          case SgCastExp::e_reinterpret_cast:
             {
            // reinterpret_cast <P *> (expr)
               curprint ( "reinterpret_cast < ");

            // DQ (1/14/2006): p_expression_type is no longer stored (type is computed instead)
            // unp->u_type->unparseType(cast_op->get_expression_type(), newinfo);
               unp->u_type->unparseType(cast_op->get_type(), newinfo);

               curprint ( " > ");
               addParens = true;
               break;
             }

          case SgCastExp::e_const_cast:
             {
            // const_cast <P *> (expr)
               curprint ( "const_cast < ");

            // DQ (1/14/2006): p_expression_type is no longer stored (type is computed instead)
            // unp->u_type->unparseType(cast_op->get_expression_type(), newinfo);
               unp->u_type->unparseType(cast_op->get_type(), newinfo);

               curprint ( " > ");
               addParens = true;
               break;
             }

          case SgCastExp::e_static_cast:
             {
            // static_cast <P *> (expr)
               curprint ( "static_cast < ");

            // DQ (1/14/2006): p_expression_type is no longer stored (type is computed instead)
            // unp->u_type->unparseType(cast_op->get_expression_type(), newinfo);
               unp->u_type->unparseType(cast_op->get_type(), newinfo);

               curprint ( " > ");
               addParens = true;
               break;
             }

       // case SgCastExp::e_const_cast:
          case SgCastExp::e_C_style_cast:
             {
#if 0
               if (cast_op->get_file_info()->isCompilerGenerated() == true)
                  {
                     curprint ( "\n /* unparseCastOp compiler generated cast = " 
                         + StringUtility::numberToString(cast_op) 
                         + ") file info = " 
                         + StringUtility::numberToString((void*)(cast_op->get_file_info())) 
                         + " */ \n");
                  }
                 else
                  {
                    curprint ( "\n /* unparseCastOp explicitly specified cast */ \n"); 
                  }
#endif
#if 0
            // This error checking code is in unparseExpression() already.
               if (expr->get_file_info()->isCompilerGenerated() != expr->get_startOfConstruct()->isCompilerGenerated())
                  {
                    printf ("In unparseCastOp(): Detected error expr->get_file_info()->isCompilerGenerated() != expr->get_startOfConstruct()->isCompilerGenerated() \n");
                    expr->get_file_info()->display("expr->get_file_info(): debug");
                    expr->get_startOfConstruct()->display("expr->get_startOfConstruct(): debug");
                  }
#endif
#if 0
               printf ("cast_op->get_startOfConstruct()->isCompilerGenerated() = %s \n",cast_op->get_startOfConstruct()->isCompilerGenerated() ? "true" : "false");
#endif
            // DQ (2/28/2005): Only output the cast if it is NOT compiler generated (implicit in the source code)
            // this avoids redundant casts in the output code and avoid errors in the generated code caused by an 
            // implicit cast to a private type (see test2005_12.C).
            // if (cast_op->get_file_info()->isCompilerGenerated() == false)
               if (cast_op->get_startOfConstruct()->isCompilerGenerated() == false)
                  {
                 // (P *) expr
                 // check if the expression that we are casting is not a string

                 // DQ (7/26/2013): This should also be true (all of the source position info should be consistant).
                    ROSE_ASSERT(cast_op->get_file_info()->isCompilerGenerated() == false);

                 // DQ (7/31/2013): This appears to happen for at least one test in projects/arrayOptimization.
                 // I can't fix that project presently, so make this an error message for the moment.
                 // ROSE_ASSERT(cast_op->get_endOfConstruct()->isCompilerGenerated() == false);
<<<<<<< HEAD
                    if (cast_op->get_endOfConstruct() == NULL || cast_op->get_endOfConstruct()->isCompilerGenerated() == false)
                       {
                         printf ("Error: cast_op->get_endOfConstruct() is inconsistant with cast_op->get_file_info() \n");
=======
                    if (cast_op->get_endOfConstruct() == NULL || cast_op->get_endOfConstruct()->isCompilerGenerated() == true)
                       {
                         printf ("Error: In unparseCastOp(): cast_op->get_endOfConstruct() is inconsistant with cast_op->get_file_info() \n");
>>>>>>> 035a4604
                       }
#if 0
                    curprint ("\n /* explicit cast: cast_op->get_operand_i() = " + cast_op->get_operand_i()->class_name() + " */ \n");
#endif
                    if (cast_op->get_operand_i()->variant() != STRING_VAL)
                       {
                      // It is not a string, so we always cast
#if 0
                         curprint("/* unparseCastOp SgCastExp::c_cast_e nonstring */ ");
#endif
                         curprint("(");
#if 0
                         printf ("In unparseCastOp(): output cast to associated type \n");
#endif
                      // DQ (10/18/2012): Added to unset ";" usage in defining declaration.
                         newinfo.unset_SkipSemiColon();
#if 1
                      // DQ (10/17/2012): We have to separate these out if we want to output the defining declarations.
                         newinfo.set_isTypeFirstPart();
                         unp->u_type->unparseType(cast_op->get_type(), newinfo);
                         newinfo.set_isTypeSecondPart();
                         unp->u_type->unparseType(cast_op->get_type(), newinfo);
#else
                      // DQ (1/14/2006): p_expression_type is no longer stored (type is computed instead)
#error "DEAD CODE!"
                      // unp->u_type->unparseType(cast_op->get_expression_type(), newinfo);
                         unp->u_type->unparseType(cast_op->get_type(), newinfo);
#endif
                         curprint(")");
                       }
                 // cast_op->get_operand_i()->variant() == STRING_VAL
                 // it is a string, so now check if the cast is not a "const char* "
                 // or if the caststring option is on. If any of these are true,
                 // then unparse the cast. Both must be false to not unparse the cast.
                      else
                       {
                      // DQ (1/14/2006): p_expression_type is no longer stored (type is computed instead)
                      // if (!unp->u_sage->isCast_ConstCharStar(cast_op->get_expression_type()) || unp->opt.get_caststring_opt())
                         if (!unp->u_sage->isCast_ConstCharStar(cast_op->get_type()) || unp->opt.get_caststring_opt())
                            {
#if 0
                              curprint ("/* unparseCastOp SgCastExp::c_cast_e case string */ ");
#endif
                              curprint ("(");

                           // DQ (1/14/2006): p_expression_type is no longer stored (type is computed instead)
                           // unp->u_type->unparseType(cast_op->get_expression_type(), newinfo);
                              unp->u_type->unparseType(cast_op->get_type(), newinfo);

                              curprint (")");
                            }
                       }
                  }
                 else
                  {
#if 0
                    curprint("/* compiler generated cast not output */");
#endif
                 // DQ (7/26/2013): This should also be true (all of the source position info should be consistant).
                    ROSE_ASSERT(cast_op->get_file_info()->isCompilerGenerated() == true);
                    ROSE_ASSERT(cast_op->get_endOfConstruct()->isCompilerGenerated() == true);
                  }
               break; 
             }

          default:
             {
               printf ("Default reached in cast_op->cast_type() = %d \n",cast_op->cast_type());
               ROSE_ASSERT(false);
               break; 
             }
        }

#if 0
     curprint (string("/* unparse the cast's operand: get_operand() = ") + cast_op->get_operand()->class_name() + " */");
     curprint (string("/* unparse the cast's operand: get_need_paren() = ") + (cast_op->get_operand()->get_need_paren() ? "true" : "false") + " */");
     curprint (string("/* unparse the cast's operand: addParens = ") + (addParens ? "true" : "false") + " */");
#endif

  // DQ (6/15/2005): reinterpret_cast always needs parens
     if (addParens == true)
        {
          curprint(" (");
        }

  // DQ (6/21/2011): Added support for name qualification.
     info.set_reference_node_for_qualification(cast_op->get_operand());
     ROSE_ASSERT(info.get_reference_node_for_qualification() != NULL);

     unparseExpression(cast_op->get_operand(), info); 

     if (addParens == true)
        {
          curprint(")");
        }
   }


void
Unparse_ExprStmt::unparseArrayOp(SgExpression* expr, SgUnparse_Info& info)
   { 
     unparseBinaryOperator(expr, "[]", info); 
   }

void
Unparse_ExprStmt::unparseNewOp(SgExpression* expr, SgUnparse_Info& info)
   {
  // printf ("In Unparse_ExprStmt::unparseNewOp \n");
  // curprint ( "\n /* In Unparse_ExprStmt::unparseNewOp */ \n";

#ifndef CXX_IS_ROSE_CODE_GENERATION
     SgNewExp* new_op = isSgNewExp(expr);
     ROSE_ASSERT(new_op != NULL);

     if (new_op->get_need_global_specifier())
        {
       // DQ (1/5/2006): I don't think that we want the extra space after the "::".
       // curprint ( ":: ";
          curprint ( "::");
        }

     curprint ("new ");

#if 0
     curprint ("\n /* Output any placement arguments */ \n");
#endif

     SgUnparse_Info newinfo(info);
     newinfo.unset_inVarDecl();
     if (new_op->get_placement_args() != NULL)
        {
#if 0
       // printf ("Output placement arguments for new operator \n");
          curprint ( "\n/* Output placement arguments for new operator */\n");
#endif
       // DQ (1/5/2006): The placement arguments require "() " (add a space to make it look nice)
          curprint ( "(");
          unparseExpression(new_op->get_placement_args(), newinfo);
          curprint ( ") ");
        }

     newinfo.unset_PrintName();
     newinfo.unset_isTypeFirstPart();
     newinfo.unset_isTypeSecondPart();
     newinfo.set_SkipClassSpecifier();

  // DQ (11/26/2004): In KULL this is set to true when I think it should not be (could not reproduce error in smaller code!)
  // the problem is that the type name is not being output after the new keyword.  It should unparse to "new typename (args)" and 
  // instead just unparses to "new (args)".  Error occurprints in generated code (rose_polygonalaleremapswig.C).
     newinfo.unset_SkipBaseType();

  // This fixes a bug having to do with the unparsing of the type name of constructors in return statements.

  // DQ (5/30/2011): Added support for name qualification.
     newinfo.set_reference_node_for_qualification(new_op);
     ROSE_ASSERT(newinfo.get_reference_node_for_qualification() != NULL);

#if 0
     curprint ("\n /* Output type name for new operator */ \n");
#endif

  // printf ("In Unparse_ExprStmt::unparseNewOp: new_op->get_type()->class_name() = %s \n",new_op->get_type()->class_name().c_str());

  // DQ (3/26/2012): I think this is required because the type might be the only public way refer to the 
  // class (via a public typedef to a private class, so we can't use the constructor; except for it's args)

  // DQ (3/26/2012): Turn this OFF to avoid output fo the class name twice (if the constructor is available).
  // DQ (1/17/2006): The the type specified explicitly in the new expressions syntax, 
  // get_type() has been modified to return a pointer to new_op->get_specified_type().
  // unp->u_type->unparseType(new_op->get_type(), newinfo);
     unp->u_type->unparseType(new_op->get_specified_type(), newinfo);

  // printf ("DONE: new_op->get_type()->class_name() = %s \n",new_op->get_type()->class_name().c_str());

#if 0
     curprint ("\n /* Output constructor args */ \n");
#endif

     if (new_op->get_constructor_args() != NULL)
        {
       // printf ("In Unparse_ExprStmt::unparseNewOp: Now unparse new_op->get_constructor_args() \n");
          unparseExpression(new_op->get_constructor_args(), newinfo);
        }
#if 0
    // DQ (3/26/2012): See not above about why we can't use the constructor's class name.
    // DQ (3/26/2012): Turn this ON to avoid skipping output for the class name (if the constructor is available).
       else
        {
       // printf ("In Unparse_ExprStmt::unparseNewOp: Call unparse type \n");
       // unp->u_type->unparseType(new_op->get_type(), newinfo);
          unp->u_type->unparseType(new_op->get_specified_type(), newinfo);
        }
#endif
#if 0
     curprint ("\n /* Output builtin args */ \n");
#endif

     if (new_op->get_builtin_args() != NULL)
        {
       // printf ("In Unparse_ExprStmt::unparseNewOp: Now unparse new_op->get_builtin_args() \n");
          unparseExpression(new_op->get_builtin_args(), newinfo);
        }
#if 0
     curprint ("\n /* Leaving Unparse_ExprStmt::unparseNewOp */ \n");
     printf ("Leaving Unparse_ExprStmt::unparseNewOp \n");
#endif

// #endif for CXX_IS_ROSE_CODE_GENERATION
#endif
   }


void
Unparse_ExprStmt::unparseDeleteOp(SgExpression* expr, SgUnparse_Info& info)
   {
     SgDeleteExp* delete_op = isSgDeleteExp(expr);
     ROSE_ASSERT(delete_op != NULL);

     if (delete_op->get_need_global_specifier())
        {
          curprint ( ":: ");
        }
     curprint ( "delete ");
     SgUnparse_Info newinfo(info);
     if (delete_op->get_is_array())
        {
          curprint ( "[]");
        }
     unparseExpression(delete_op->get_variable(), newinfo);
   }


void
Unparse_ExprStmt::unparseThisNode(SgExpression* expr, SgUnparse_Info& info) 
   {
     SgThisExp* this_node = isSgThisExp(expr);

     ROSE_ASSERT(this_node != NULL);

  // printf ("In Unparse_ExprStmt::unparseThisNode: unp->opt.get_this_opt() = %s \n", (unp->opt.get_this_opt()) ? "true" : "false");

     if (unp->opt.get_this_opt()) // Checks options to determine whether to print "this"  
        {
          curprint ( "this"); 
        }
   }

void
Unparse_ExprStmt::unparseScopeOp(SgExpression* expr, SgUnparse_Info& info)
   {
     SgScopeOp* scope_op = isSgScopeOp(expr);
     ROSE_ASSERT(scope_op != NULL);

     if (scope_op->get_lhs_operand())
          unparseExpression(scope_op->get_lhs_operand(), info);
     curprint ( "::");
     unparseExpression(scope_op->get_rhs_operand(), info);
   }

void Unparse_ExprStmt::unparseAssnOp(SgExpression* expr, SgUnparse_Info& info)       { unparseBinaryOperator(expr, "=",   info); }
void Unparse_ExprStmt::unparsePlusAssnOp(SgExpression* expr, SgUnparse_Info& info)   { unparseBinaryOperator(expr, "+=",  info); } 
void Unparse_ExprStmt::unparseMinusAssnOp(SgExpression* expr, SgUnparse_Info& info)  { unparseBinaryOperator(expr, "-=",  info); }
void Unparse_ExprStmt::unparseAndAssnOp(SgExpression* expr, SgUnparse_Info& info)    { unparseBinaryOperator(expr, "&=",  info); }
void Unparse_ExprStmt::unparseIOrAssnOp(SgExpression* expr, SgUnparse_Info& info)    { unparseBinaryOperator(expr, "|=",  info); }
void Unparse_ExprStmt::unparseMultAssnOp(SgExpression* expr, SgUnparse_Info& info)   { unparseBinaryOperator(expr, "*=",  info); }
void Unparse_ExprStmt::unparseDivAssnOp(SgExpression* expr, SgUnparse_Info& info)    { unparseBinaryOperator(expr, "/=",  info); }
void Unparse_ExprStmt::unparseModAssnOp(SgExpression* expr, SgUnparse_Info& info)    { unparseBinaryOperator(expr, "%=",  info); }
void Unparse_ExprStmt::unparseXorAssnOp(SgExpression* expr, SgUnparse_Info& info)    { unparseBinaryOperator(expr, "^=",  info); }

void Unparse_ExprStmt::unparseLShiftAssnOp(SgExpression* expr, SgUnparse_Info& info) { unparseBinaryOperator(expr, "<<=",  info); }
void Unparse_ExprStmt::unparseRShiftAssnOp(SgExpression* expr, SgUnparse_Info& info) { unparseBinaryOperator(expr, ">>=", info); }

void Unparse_ExprStmt::unparseForDeclOp(SgExpression* expr, SgUnparse_Info& info) {}

void
Unparse_ExprStmt::unparseTypeRef(SgExpression* expr, SgUnparse_Info& info)
   {
     SgRefExp* type_ref = isSgRefExp(expr);
     ROSE_ASSERT(type_ref != NULL);

     SgUnparse_Info newinfo(info);
     newinfo.unset_PrintName();
     newinfo.unset_isTypeFirstPart();
     newinfo.unset_isTypeSecondPart();
  
     unp->u_type->unparseType(type_ref->get_type_name(), newinfo);
   }

void Unparse_ExprStmt::unparseVConst(SgExpression* expr, SgUnparse_Info& info) {}
void Unparse_ExprStmt::unparseExprInit(SgExpression* expr, SgUnparse_Info& info) {}


// Liao 11/3/2010
// Sometimes initializers can from an included file
//    SgAssignInitializer -> SgCastExp ->SgCastExp ->SgIntVal
// We should not unparse them
// This function will check if the nth initializer is from a different file from the aggregate initializer
static bool isFromAnotherFile (SgLocatedNode* lnode)
   {
     bool result = false;
     ROSE_ASSERT (lnode != NULL);

#if 0
     printf ("TOP of isFromAnotherFile(SgLocatedNode* lnode = %p = %s): result = %s \n",lnode,lnode->class_name().c_str(),result ? "true" : "false");
#endif

  // Liao 11/22/2010, a workaround for enum value constant assign initializer
  // EDG passes the source location information of the original declaration of the enum value, not the location for the value's reference
  // So SgAssignInitializer has wrong file info.
  // In this case, we look down to the actual SgEnumVal for the file info instead of looking at its ancestor SgAssignInitializer  
     SgAssignInitializer *a_initor = isSgAssignInitializer (lnode);
     if (a_initor != NULL)
        {
          result = false;
          SgExpression * leaf_child = a_initor->get_operand_i();
          while (SgCastExp * cast_op = isSgCastExp(leaf_child))
             {
            // redirect to original expression tree if possible
               if (cast_op->get_originalExpressionTree() != NULL)
                    leaf_child = cast_op->get_originalExpressionTree();
                 else
                    leaf_child = cast_op->get_operand_i();
             }

       // if (isSgEnumVal(leaf_child))
          lnode = leaf_child;
        }

  // DQ (11/2/2012): This seems like it could be kind of expensive for each expression...
     SgFile* cur_file = SageInterface::getEnclosingFileNode(lnode);
     if (cur_file != NULL)
        {
       // normal file info 
       // if (lnode->get_file_info()->isTransformation() == false && lnode->get_file_info()->isCompilerGenerated() == false)
          if (lnode->get_file_info()->isTransformation() == false && lnode->get_file_info()->isOutputInCodeGeneration() == false)
             {
               if (lnode->get_file_info()->get_filenameString() != "" && cur_file->get_file_info()->get_filenameString() != lnode->get_file_info()->get_filenameString())
                  {
                    result = true;
#if 0
                    printf ("In isFromAnotherFile(SgLocatedNode* lnode): lnode->get_file_info()        = %p \n",lnode->get_file_info());
                    printf ("In isFromAnotherFile(SgLocatedNode* lnode): lnode->get_startOfConstruct() = %p \n",lnode->get_startOfConstruct());
                    printf ("In isFromAnotherFile(SgLocatedNode* lnode): lnode->get_endOfConstruct()   = %p \n",lnode->get_endOfConstruct());
                    lnode->get_file_info()->display("In isFromAnotherFile(): get_file_info(): returning TRUE: debug");
                    lnode->get_startOfConstruct()->display("In isFromAnotherFile(): get_startOfConstruct(): returning TRUE: debug");
#endif
                  }
             }
        }

  // DQ (11/4/2012): This is a bit too mcuh trouble to support at the moment. I'm am getting tired of fighting it.
  // This is causing too many things to not be unparsed and needs to be iterated on when we are a bit further along
  // and under less pressure.  this support for expression level selection of what to unparse is only addrressing
  // a narrow part of the unparsing of expressions.  I understand that this is an attempt to support the case where
  // an initializer list comes from an include file, but that is a bit more of an advanced concept that I don't 
  // want to be forced to support presently (it also have many details and only general cases of this problem can
  // be addressed since we don't have the parse tree (and I don't want to query the tokens)).
     if (result == true)
        {
       // Let this warning be output, but infrequently...
          static int counter = 1;

          if (counter++ % 100 == 0)
             {
               printf ("Note: In unparseCxx_expressions.C: isFromAnotherFile(): forcing this function to return false for initializer list unparsing \n");
#if 0
               printf ("Leaving isFromAnotherFile(SgLocatedNode* lnode = %p = %s): result = %s \n",lnode,lnode->class_name().c_str(),result ? "true" : "false");
#endif
             }
          result = false;
        }

#if 0
     printf ("In isFromAnotherFile(SgLocatedNode* lnode = %p = %s): result = %s \n",lnode,lnode->class_name().c_str(),result ? "true" : "false");
#endif

     return result;
   }


#if 0
static bool isFromAnotherFile(SgAggregateInitializer * aggr_init, size_t n)
{
  bool result = false; 
  ROSE_ASSERT (aggr_init != NULL);
  size_t m_size = (aggr_init->get_initializers()->get_expressions()).size();
  ROSE_ASSERT (n <= m_size);

  SgExpression* initializer = (aggr_init->get_initializers()->get_expressions())[n];
  ROSE_ASSERT (initializer != NULL);

   // Try to get the bottom leaf child
  SgAssignInitializer * a_initor = isSgAssignInitializer (initializer);
  if (a_initor)
  {
    SgExpression * leaf_child = a_initor->get_operand_i();
    while (SgCastExp * cast_op = isSgCastExp(leaf_child))
    { 
      // redirect to original expression tree if possible
      if (cast_op->get_originalExpressionTree() != NULL)
      leaf_child = cast_op->get_originalExpressionTree();
      else
        leaf_child = cast_op->get_operand_i();
    }
    // compare file names
     SgFile* cur_file = SageInterface::getEnclosingFileNode(aggr_init);
     if (cur_file != NULL)
     {
       // normal file info 
       if (leaf_child->get_file_info()->isTransformation() == false &&  leaf_child->get_file_info()->isCompilerGenerated() ==false)
       {
         if (cur_file->get_file_info()->get_filename() != leaf_child->get_file_info()->get_filename())
           result = true;
       }
     } //
  } // end if assign initializer 
  return result; 
}
#endif


static bool
sharesSameStatement(SgExpression* expr, SgType* expressionType)
   {
  // DQ (7/29/2013): This function supports the structural analysis to determine when we have to output the type definition 
  // or just the type name for a compound literal.

     bool result = false;
     SgNamedType* namedType = isSgNamedType(expressionType);
     SgStatement* statementDefiningType         = NULL;
     if (namedType != NULL)
        {
          ROSE_ASSERT(namedType->get_declaration() != NULL);
          statementDefiningType = TransformationSupport::getStatement(namedType->get_declaration()->get_parent());
        }

     if (statementDefiningType != NULL)
        {
          result = SageInterface::isAncestor(statementDefiningType,expr);
        }

#if 0
     printf ("In sharesSameStatement(SgExpression* expr, SgType* expressionType): result = %s \n",result ? "true" : "false");
     printf ("   --- statementDefiningType = %p = %s \n",statementDefiningType,(statementDefiningType == NULL) ? "null" : statementDefiningType->class_name().c_str());
#endif

     return result;
   }


void
Unparse_ExprStmt::unparseAggrInit(SgExpression* expr, SgUnparse_Info& info)
   {
     SgAggregateInitializer* aggr_init = isSgAggregateInitializer(expr);
     ROSE_ASSERT(aggr_init != NULL);

  // Skip the entire thing if the initializer is from an included file
     if (isFromAnotherFile (expr))
        {
#if 0
          printf ("In unparseAggrInit(): This SgAggregateInitializer (aggr_init = %p) is from another file so its subtree will not be output in the generated code \n",aggr_init);
#endif
          return;
        }

     SgUnparse_Info newinfo(info);

#if 0
     printf ("In unparseAggrInit(): aggr_init->get_uses_compound_literal() = %s \n",aggr_init->get_uses_compound_literal() ? "true" : "false");
#endif

  // DQ (7/27/2013): Added support for aggregate initializers.
     if (aggr_init->get_uses_compound_literal() == true)
        {
       // This aggregate initializer is using a compound literal and so we need to output the type.
       // This looks like an explict cast, but is not a cast internally in the language, just that
       // this is how compound literals are supposed to be handled.
#if 0
          printf ("NOTE: In unparseAggrInit(): compound literal detected: Need to output the name of the type: aggr_init->get_type() = %p = %s \n",aggr_init->get_type(),aggr_init->get_type()->class_name().c_str());
          curprint ("/* output type in unparseAggrInit() */ ");
#endif
       // DQ (7/29/2013): If we have this code then we will pass test2012_47.c but fail test2013_27.c, else we fail test2013_27.c, but fail test2012_47.c.
       // To resolve if we want to unparse the type definition or not, we have to check if the type's definition is defined in the same statement as the 
       // SgAggregateInitializer (shares the same parent statement).
       // SgUnparse_Info newinfo(info);
       // newinfo.unset_SkipClassDefinition();
          SgUnparse_Info newinfo(info);
          if (sharesSameStatement(aggr_init,aggr_init->get_type()) == true)
             {
               newinfo.unset_SkipClassDefinition();
             }
#if 0
          newinfo.display("In unparseAggrInit(): (aggr_init->get_uses_compound_literal() == true): newinfo");
#endif
          curprint ("(");
          unp->u_type->unparseType(aggr_init->get_type(),newinfo);
          curprint (")");
#if 0
          curprint ("/* DONE: output type in unparseAggrInit() */ ");
#endif
        }

  // DQ (9/29/2012): We don't want to use the explicit "{}" inside of function argument lists (see C test code: test2012_10.c).
     bool need_explicit_braces = aggr_init->get_need_explicit_braces();

#if 0
     printf ("In unparseAggrInit(): need_explicit_braces = %s \n",need_explicit_braces ? "true" : "false");
#endif
#if 0
  // DQ (7/27/2013): Commented this out since we do need it now that we support the compound literals.
     if (aggr_init->get_need_explicit_braces())
        {
          SgExprListExp* expressionList = isSgExprListExp(aggr_init->get_parent());
          if (expressionList != NULL)
             {
               SgFunctionCallExp* functionCallExp = isSgFunctionCallExp(expressionList->get_parent());
               if (functionCallExp != NULL)
                  {
                    need_explicit_braces = false;

                    printf ("reset in SgFunctionCallExp: need_explicit_braces = %s \n",need_explicit_braces ? "true" : "false");
                  }
             }
        }
#endif

  // if (aggr_init->get_need_explicit_braces())
     if (need_explicit_braces == true)
        {
          curprint("{");
        }

     SgExpressionPtrList& list = aggr_init->get_initializers()->get_expressions();
     size_t last_index = list.size() -1;

#if 0
     SgExpressionPtrList::iterator p = list.begin();
     if (p != list.end())
        {
          while (1)
             {
               bool skipUnparsing = isFromAnotherFile(aggr_init,index);
               if (!skipUnparsing)
                 unparseExpression((*p), newinfo);
               p++;
               index ++;
               if (p != list.end())
                  { 
                    if (!skipUnparsing)
                       curprint ( ", ");  
                  }
               else
                  break;
             }
        }
#endif

     for (size_t index =0; index < list.size(); index ++)
        {
       // bool skipUnparsing = isFromAnotherFile(aggr_init,index);
          bool skipUnparsing = isFromAnotherFile(list[index]);
          if (!skipUnparsing)
             {
               unparseExpression(list[index], newinfo);
               if (index!= last_index)
                    curprint ( ", ");
             }
            else
             {
#if 0
               printf ("In unparseAggrInit(): (aggr_init = %p) list[index = %zu] = %p = %s is from another file so its subtree will not be output in the generated code \n",aggr_init,index,list[index],list[index]->class_name().c_str());
#endif
             }
        }
     unparseAttachedPreprocessingInfo(aggr_init, info, PreprocessingInfo::inside);

  // if (aggr_init->get_need_explicit_braces())
     if (need_explicit_braces == true)
        {
          curprint("}");
        }
   }


void
Unparse_ExprStmt::unparseCompInit(SgExpression* expr, SgUnparse_Info& info)
   {
     SgCompoundInitializer* comp_init = isSgCompoundInitializer(expr);
     ROSE_ASSERT(comp_init != NULL);

  // Skip the entire thing if the initializer is from an included file
     if (isFromAnotherFile (expr))
        {
#if 0
          printf ("In unparseCompInit(): This SgCompoundInitializer (comp_init = %p) is from another file so its subtree will not be output in the generated code \n",comp_init);
#endif
          return;
        }

     SgUnparse_Info newinfo(info);

     curprint ( "(");

     SgExpressionPtrList& list = comp_init->get_initializers()->get_expressions();
     size_t last_index = list.size() -1;
     for (size_t index =0; index < list.size(); index ++)
        {
       // bool skipUnparsing = isFromAnotherFile(aggr_init,index);
          bool skipUnparsing = isFromAnotherFile(list[index]);
          if (!skipUnparsing)
             {
               unparseExpression(list[index], newinfo);
               if (index!= last_index)
                    curprint ( ", ");
             }
            else
             {
#if 0
               printf ("In unparseCompInit(): (comp_init = %p) list[index = %zu] = %p = %s is from another file so its subtree will not be output in the generated code \n",comp_init,index,list[index],list[index]->class_name().c_str());
#endif
             }
        }

     unparseAttachedPreprocessingInfo(comp_init, info, PreprocessingInfo::inside);
     curprint ( ")");
   }


void
Unparse_ExprStmt::unparseConInit(SgExpression* expr, SgUnparse_Info& info)
   {
#if 0
     printf ("In Unparse_ExprStmt::unparseConInit expr = %p \n",expr);
     printf ("WARNING: This is redundent with the Unparse_ExprStmt::unp->u_sage->unparseOneElemConInit (This function does not handle qualified names!) \n");
#endif

     SgConstructorInitializer* con_init = isSgConstructorInitializer(expr);
     ROSE_ASSERT(con_init != NULL);

     SgUnparse_Info newinfo(info);
     bool outputParenthisis = false;

#if 0
     printf ("In unparseConInit(): con_init->get_need_name()        = %s \n",(con_init->get_need_name() == true) ? "true" : "false");
     printf ("In unparseConInit(): con_init->get_is_explicit_cast() = %s \n",(con_init->get_is_explicit_cast() == true) ? "true" : "false");
  // curprint ( string("\n /* con_init->get_need_name()        = ") + (con_init->get_need_name() ? "true" : "false") + " */ \n");
  // curprint ( string("\n /* con_init->get_is_explicit_cast() = ") + (con_init->get_is_explicit_cast() ? "true" : "false") + " */ \n");
#endif

     SgNode* nodeReferenceToType = newinfo.get_reference_node_for_qualification();
#if 0
     printf ("In unparseConInit(): nodeReferenceToType = %p \n",nodeReferenceToType);
#endif
     if (nodeReferenceToType != NULL)
        {
#if 0
          printf ("In unparseConInit(): nodeReferenceToType = %p = %s \n",nodeReferenceToType,nodeReferenceToType->class_name().c_str());
          curprint ("\n /* In unparseConInit(): nodeReferenceToType = " + nodeReferenceToType->class_name() + " */ \n");
#endif
        }
       else
        {
#if 0
          curprint ("\n /* In unparseConInit(): nodeReferenceToType = NULL */ \n");
#endif
       // DQ (6/4/2011): If it is not set then set it to the SgConstructorInitializer expression.
       // We can't enforce that it be non-null since that would have far reaching effects on the 
       // unparser implementation.
       // newinfo.set_reference_node_for_qualification(con_init);
        }

  // This should have been set from wherever it is called.
  // ROSE_ASSERT(newinfo.get_reference_node_for_qualification() != NULL);

#if 0
  // DQ (3/17/2005): Ignoring ned_name in favor of is_explicit_cast!
  // if (con_init->get_need_name() == true)
     if ((con_init->get_need_name() == true) && (con_init->get_is_explicit_cast() == true) )
        {
       // for foo(B())
          SgName nm;

#error "DEAD CODE!"

       // DQ (12/4/2003): Added assertion (one of these is required!)
       // ROSE_ASSERT (con_init->get_declaration() != NULL || con_init->get_class_decl() != NULL);

       // DQ (8/5/2005): Both are now required (under a policy of not having NULL pointers)
       // Well actually the case of a cast introduced by initialization from the return of 
       // a function does not have the information about the class declaration or the constructor, 
       // so we can't assert this. The value of the field bool p_associated_class_unknown 
       // now indicates when both pointers are NULL (else they should be valid pointers).
       // ROSE_ASSERT (con_init->get_declaration() != NULL && con_init->get_class_decl() != NULL);

#error "DEAD CODE!"

          ROSE_ASSERT ( con_init->get_associated_class_unknown() == true || 
                        con_init->get_declaration() != NULL || 
                        con_init->get_class_decl() != NULL);

       // DQ (4/27/2006): Maybe we can finally assert this!
       // ROSE_ASSERT ( con_init->get_associated_class_unknown() == true);

#error "DEAD CODE!"

       // DQ (8/5/2005): Now this logic is greatly simplified! Unforntunately not!
       // DQ (6/1/2011): It can't be this simple since con_init->get_declaration() 
       // can be NULL where in a struct there is no constructor defined.
#if 0
          printf ("con_init->get_declaration() = %p \n",con_init->get_declaration());
       // curprint ( "\n /* con_init->get_declaration() = " + string(con_init->get_declaration() ? "valid" : "null") + " pointer */ \n");
#endif
          if (con_init->get_declaration() != NULL)
             {
            // DQ (6/1/2011): Newest refactored support for name qualification.
            // nm = con_init->get_declaration()->get_qualified_name();
               SgName nameQualifier = con_init->get_qualified_name_prefix();

#error "DEAD CODE!"

#if 0
               printf ("In unparseConInit(): nameQualifier = %s \n",nameQualifier.str());
               printf ("In unparseConInit(): con_init->get_declaration()->get_name() = %s \n",con_init->get_declaration()->get_name().str());
#endif
               nm = nameQualifier + con_init->get_declaration()->get_name();
             }
            else
             {

#error "DEAD CODE!"

#if 0
               printf ("con_init->get_class_decl() = %s \n",con_init->get_class_decl() ? "true" : "false");
#endif
               if (con_init->get_class_decl() != NULL)
                  {
                 // DQ (6/1/2011): Newest refactored support for name qualification.
                 // nm = con_init->get_class_decl()->get_qualified_name();

#error "DEAD CODE!"

                    SgName nameQualifier = con_init->get_qualified_name_prefix();
#if 0
                    printf ("In Unparse_ExprStmt::unparseConInit(): con_init->get_declaration() == NULL -- nameQualifier = %s \n",nameQualifier.str());
#endif
                    nm = nameQualifier + con_init->get_class_decl()->get_name();
                  }
              // DQ (8/4/2012): We need this case to handle tests such as test2012_162.C.
              // DQ (3/29/2012): For EDG 4.x it appear we need a bit more since both con_init->get_declaration() and con_init->get_class_decl() can be NULL (see test2012_52.C).
                 else
                  {
#if 0
                    printf ("Need to handle new case for where both con_init->get_declaration() and con_init->get_class_decl() can be NULL \n");
                    printf ("Get name of type = %p = %s name = %s \n",con_init->get_type(),con_init->get_type()->class_name().c_str(),"NOT EVALUATED YET");
#endif
                    unp->u_type->unparseType(con_init->get_type(),newinfo);

#error "DEAD CODE!"

                 // ROSE_ASSERT ( nm.is_null() == false );
                  }
             }

#if 0
          printf ("In Unparse_ExprStmt::unparseConInit(): nm = %s \n",nm.str());
#endif

       // DQ (8/4/2012): Commented out this test since we output the type name using unparseType() for the case of a primative type.
       // ROSE_ASSERT ( nm.is_null() == false );

#error "DEAD CODE!"

       // printf ("In Unparse_ExprStmt::unparseConInit: info.PrintName() = %s nm = %s \n",info.PrintName() ? "true" : "false",nm.str());
       // curprint ( "\n /* Debugging In Unparse_ExprStmt::unparseConInit: nm = " + nm.str() + " */ \n";

       // purify error: nm.str() could be a NULL string
       // if (unp->u_sage->printConstructorName(con_init) && info.PrintName())
       // if ( unp->u_sage->printConstructorName(con_init) )
          if ( unp->u_sage->printConstructorName(con_init) && !nm.is_null() )
             {
            // printf ("unp->u_sage->printConstructorName(con_init) == true \n");
               curprint(nm.str());
               outputParenthisis = true;
             }
        }

#error "DEAD CODE!"

#else
  // DQ (5/26/2013): Alternative form of SgConstructorInitializer unparsing.

  // DQ (5/26/2013): Combined these predicates so that we could rewrite this to not generate a SgName and ouput it later.  
  // This is required to allow us to call the function that output the member function name (if used), so that we can 
  // under specific cases drop the output of the template argument list where it is redundant with the class.
  // if ( unp->u_sage->printConstructorName(con_init) && !nm.is_null() )
  // if ((con_init->get_need_name() == true) && (con_init->get_is_explicit_cast() == true) )
     if ((con_init->get_need_name() == true) && (con_init->get_is_explicit_cast() == true) && unp->u_sage->printConstructorName(con_init) == true)
        {
       // for foo(B())
          ROSE_ASSERT(con_init->get_associated_class_unknown() == true || con_init->get_declaration() != NULL || con_init->get_class_decl() != NULL);

       // DQ (4/27/2006): Maybe we can finally assert this!
       // ROSE_ASSERT ( con_init->get_associated_class_unknown() == true);

       // DQ (8/5/2005): Now this logic is greatly simplified! Unforntunately not!
       // DQ (6/1/2011): It can't be this simple since con_init->get_declaration() can be NULL where in a struct there is no constructor defined.
#if 0
          printf ("con_init->get_declaration() = %p \n",con_init->get_declaration());
       // curprint ( "\n /* con_init->get_declaration() = " + string(con_init->get_declaration() ? "valid" : "null") + " pointer */ \n");
#endif
          if (con_init->get_declaration() != NULL)
             {
            // DQ (6/1/2011): Newest refactored support for name qualification.
            // nm = con_init->get_declaration()->get_qualified_name();
               SgName nameQualifier = con_init->get_qualified_name_prefix();
#if 0
               printf ("In unparseConInit(): nameQualifier = %s \n",nameQualifier.str());
               printf ("In unparseConInit(): con_init->get_declaration()->get_name() = %s \n",con_init->get_declaration()->get_name().str());
#endif
#if 0
#error "DEAD CODE!"

            // DQ (5/26/2013): This is the older version of the code
               curprint(nameQualifier.str());
               curprint(con_init->get_declaration()->get_name().str());
#else
            // DQ (5/26/2013): This is the newer version of the code.

            // DQ (5/26/2013): Output the name qualification for the class.
               curprint(nameQualifier.str());

            // DQ (5/25/2013): Added support to unparse the template arguments seperately from the member function name (which should NOT 
            // include the template arguments when unparsing). Note the the template arguments in the name are important for the generation
            // of mangled names for use in symbol tabls, but that we need to output the member function name and it's template arguments 
            // seperately so that they name qulification can be computed and saved in the name qualification name maps.

            // Note that this code below is a copy of that from the support for unpasing the SgTemplateInstantiationFunctionDecl (in function above).

               SgDeclarationStatement* declaration = con_init->get_declaration();

               SgName func_name = con_init->get_declaration()->get_name();

            // DQ (6/21/2011): Support for new name qualification (output of generated function name).
               ROSE_ASSERT(declaration != NULL);
            // printf ("Inside of Unparse_ExprStmt::unparseFuncRef(): declaration = %p = %s \n",declaration,declaration->class_name().c_str());
#if 0
            // DQ (4/15/2013): If there is other debug output turned on then nesting of comments inside of comments can occur in this output (see test2007_17.C).
               printf ("In unparseConInit(): put out func_name = %s \n",func_name.str());
#endif
#if 0
               curprint (string("\n /* In unparseConInit(): put out func_name = ") + func_name + " */ \n ");
#endif
            // If this is a template then the name will include template arguments which require name qualification and the name 
            // qualification will depend on where the name is referenced in the code.  So we have generate the non-canonical name 
            // with all possible qualifications and save it to be reused by the unparser when it unparses the tempated function name.
               SgTemplateInstantiationMemberFunctionDecl* templateInstantiationMemberFunctionDecl = isSgTemplateInstantiationMemberFunctionDecl(declaration);
               if (templateInstantiationMemberFunctionDecl != NULL)
                  {
#if 0
                    printf ("In unparseConInit(): declaration->get_declarationModifier().isFriend() = %s \n",declaration->get_declarationModifier().isFriend() ? "true" : "false");
                 // printf ("In unparseConInit(): diff = %d \n",diff);
#endif
                 // if ( (declaration->get_declarationModifier().isFriend() == false) && (diff == 0) )
                    if (declaration->get_declarationModifier().isFriend() == false)
                       {
#if 0
                         printf ("Regenerate the name func_name = %s \n",func_name.str());
                         printf ("templateInstantiationMemberFunctionDecl->get_templateName() = %s \n",templateInstantiationMemberFunctionDecl->get_templateName().str());
#endif
                         unparseTemplateMemberFunctionName(templateInstantiationMemberFunctionDecl,info);
                       }
                      else
                       {
                      // This case supports test2004_77.C

                         printf ("WARNING: In unparseConInit(): No name qualification permitted in this case! (not clear if this case if important for unparseMFuncRef(), as it was for unparseFuncRef()) \n");

                         curprint(func_name);
                       }
                  }
                 else
                  {
                    curprint(func_name);
                  }
#endif
             }
            else
             {
            // In this case there is no constructor member function to name, and so there is only the name of the class to use as a default constructor call.
#if 0
               printf ("con_init->get_class_decl() = %s \n",con_init->get_class_decl() ? "true" : "false");
#endif
               if (con_init->get_class_decl() != NULL)
                  {
                 // DQ (6/1/2011): Newest refactored support for name qualification.
                 // nm = con_init->get_class_decl()->get_qualified_name();

                    SgName nameQualifier = con_init->get_qualified_name_prefix();
#if 0
                    printf ("In Unparse_ExprStmt::unparseConInit(): con_init->get_declaration() == NULL -- nameQualifier = %s \n",nameQualifier.str());
#endif
                 // nm = nameQualifier + con_init->get_class_decl()->get_name();
                    curprint(nameQualifier.str());
#if 0
                    curprint(con_init->get_class_decl()->get_name().str());
#else
                 // DQ (8/19/2013): This handles the case represented by test2013_306.C.
                    newinfo.set_reference_node_for_qualification(con_init);

                 // DQ (8/19/2013): This is required to handle references to classes in the throw expression (at least), see test2004_150.C.
                 // DQ (8/19/2013): This has no effect if the type string is taken from the type name map and so the "class" needs
                 // to be eliminated in the generation of the intial string as part of the generation of the name qualification.
                 // printf ("In unparseOneElemConInit(): calling set_SkipClassSpecifier() \n");
                    newinfo.set_SkipClassSpecifier();
#if 0
                    printf ("In unparseConInit(): Unparse the type = %p = %s \n",con_init->get_type(),con_init->get_type()->class_name().c_str());
#endif
                    unp->u_type->unparseType(con_init->get_type(),newinfo);
#if 0
                    printf ("DONE: In unparseConInit(): unparseType() \n");
#endif
#endif
                  }
              // DQ (8/4/2012): We need this case to handle tests such as test2012_162.C.
              // DQ (3/29/2012): For EDG 4.x it appear we need a bit more since both con_init->get_declaration() and con_init->get_class_decl() can be NULL (see test2012_52.C).
                 else
                  {
#if 1
                    printf ("In unparseConInit(): Need to handle new case for where both con_init->get_declaration() and con_init->get_class_decl() can be NULL \n");
                    printf ("In unparseConInit(): Get name of type = %p = %s name = %s \n",con_init->get_type(),con_init->get_type()->class_name().c_str(),"NOT EVALUATED YET");
#endif
                    unp->u_type->unparseType(con_init->get_type(),newinfo);

                 // ROSE_ASSERT ( nm.is_null() == false );
                  }
             }

#if 0
          printf ("In Unparse_ExprStmt::unparseConInit(): nm = %s \n",nm.str());
#endif

       // DQ (8/4/2012): Commented out this test since we output the type name using unparseType() for the case of a primative type.
       // ROSE_ASSERT ( nm.is_null() == false );

       // printf ("In Unparse_ExprStmt::unparseConInit: info.PrintName() = %s nm = %s \n",info.PrintName() ? "true" : "false",nm.str());
       // curprint ( "\n /* Debugging In Unparse_ExprStmt::unparseConInit: nm = " + nm.str() + " */ \n";

       // purify error: nm.str() could be a NULL string
       // if (unp->u_sage->printConstructorName(con_init) && info.PrintName())
       // if ( unp->u_sage->printConstructorName(con_init) )
       // if ( unp->u_sage->printConstructorName(con_init) && !nm.is_null() )
          if (unp->u_sage->printConstructorName(con_init) == true)
             {
            // printf ("unp->u_sage->printConstructorName(con_init) == true \n");

            // DQ (5/26/2013): In this rewritten part of the function we no longer output the name as a SgName (it was unparsed directly as needed).
            // curprint(nm.str());
               outputParenthisis = true;
             }
        }
#endif

  // printf ("Now unparse the constructor arguments \n");
  // newinfo.display("Unparse_ExprStmt::unparseConInit");

#if 0
  // DQ (11/13/2004): Remove the parenthesis if we don't output the constructor name
  // this would only work if there was a single argument to the constructor!
     if (con_init->get_args() && unp->u_sage->printConstructorName(con_init))
        {
          curprint ( "("); 
        }
#endif

#if 0
  // DQ (4/1/2005): If we have arguments then definitly output the opening and closing parenthesis
  // if (con_init->get_args())
     if ( (con_init->get_args() != NULL) && (con_init->get_args()->get_expressions().empty() == false) )
        {

#error "DEAD CODE!"

          curprint ( "/* (reset) trigger output of ()  outputParenthisis = " + (outputParenthisis ? "true" : "false") + " */ ");
          outputParenthisis = true;
        }
#else
     if ( con_init->get_args() == NULL )
        {
          printf ("Error: con_init->get_args() == NULL \n");
          con_init->get_file_info()->display("Error: con_init->get_args() == NULL");
        }
     ROSE_ASSERT(con_init->get_args() != NULL);
     if ( con_init->get_need_parenthesis_after_name() == true )
        {
#if 0
          printf ("Output the parenthisis after the class name \n");
#endif
          outputParenthisis = true;
        }
#endif

  // DQ (4/1/2005): sometimes con_init->get_args() is NULL (as in test2005_42.C)
     if (outputParenthisis == true)
        {
          curprint("(");
        }

     if (con_init->get_args() != NULL)
        {
       // DQ (11/13/2004): Remove the parenthesis if we don't output the constructor name
       // this would only work if there was a single argument to the constructor!

       // DQ (3/17/2005): Remove the parenthesis if we don't output the constructor name
       // DQ (3/17/2005): Put the parenthesis BACK!
       // We need this to avoid: doubleArray *arrayPtr1 = (new doubleArray 42); (where it should have been "(42)")
       // if (con_init->get_is_explicit_cast() == true)
       //      curprint ( "(";
#if 0
          curprint ( "/* output args */ ");
#endif
          unparseExpression(con_init->get_args(), newinfo);

       // DQ (3/17/2005): Remove the parenthesis if we don't output the constructor name
       // if (con_init->get_is_explicit_cast() == true)
       //      curprint ( ")";
        }

     if (outputParenthisis == true)
        {
          curprint(")");
        }

#if 0
       else
        {
       // DQ (5/29/2004) Skip this so that we can avoid unparsing "B b;" as "B b();" since
       // this is a problem for g++ if a reference is taken to "b" (see test2004_44.C).
       // Verify that P::P():B() {} will still unparse correctly, ... it does!
       // for P::P():B() {}
       // if (con_init->get_need_name() || con_init->get_need_paren())
          if (con_init->get_need_paren() == true)
             {
               printf ("Handle case of: P::P():B() {} (where B is a data member in the preinitialization list) \n");
               curprint ( "()");
             }
        }
#endif

#if 0
  // DQ (11/13/2004): Remove the parenthesis if we don't output the constructor name
  // this would only work if there was a single argument to the constructor!
     if (con_init->get_args() && unp->u_sage->printConstructorName(con_init))
        {
          curprint ( ")"); 
        }
#endif

#if 0
     printf ("Leaving Unparse_ExprStmt::unparseConInit \n");
#endif
   }


void
Unparse_ExprStmt::unparseAssnInit(SgExpression* expr, SgUnparse_Info& info)
   {
     SgAssignInitializer* assn_init = isSgAssignInitializer(expr);
     ROSE_ASSERT(assn_init != NULL);

#if 0
     printf ("In unparseAssnInit(): assn_init->get_is_explicit_cast() = %s \n",(assn_init->get_is_explicit_cast() == true) ? "true" : "false");
     printf ("In unparseAssnInit(): assn_init->get_operand() = %p = %s \n",assn_init->get_operand(),assn_init->get_operand()->class_name().c_str());
#endif
#if 0
     curprint("/* In unparseAssnInit() */ "); 
#endif

     if (assn_init->get_is_explicit_cast() == true)
        {
          unparseExpression(assn_init->get_operand(), info);
        }
       else
        {
          SgCastExp* castExp = isSgCastExp(assn_init->get_operand());
          if ( castExp != NULL)
             {
            // curprint ( "\n/* Skip the CAST in unparsing SgAssignInitializer */ \n";
               unparseExpression(castExp->get_operand(), info);
             }
            else
             {
            // temp backup in case operand is not a cast!
               printf ("Warning: unparseAssnInit operand was marked as implicit cast but didn't contain a SgCastExp object \n");
            // ROSE_ASSERT(false);

               unparseExpression(assn_init->get_operand(), info);
             }
        }

#if 0
     curprint("/* Leaving unparseAssnInit() */ "); 
#endif
   }

void
Unparse_ExprStmt::unparseThrowOp(SgExpression* expr, SgUnparse_Info& info)
   {
     SgThrowOp* throw_op = isSgThrowOp(expr);
     ROSE_ASSERT(throw_op != NULL);

  // printf ("In unparseThrowOp(%s) \n",expr->sage_class_name());
  // curprint ( "\n/* In unparseThrowOp(" + expr->sage_class_name() + ") */ \n";

  // DQ (9/19/2004): Added support for different types of throw expressions!
     switch ( throw_op->get_throwKind() )
        {
          case SgThrowOp::unknown_throw:
             {
               printf ("Error: case of SgThrowOp::unknown_throw in unparseThrowOp() \n");
               ROSE_ASSERT(false);
               break;
             }

          case SgThrowOp::throw_expression:
             {
            // printf ("Case of SgThrowOp::throw_expression in unparseThrowOp() \n");
               curprint ( "throw ");

            // DQ not sure if we want to have the extra parentheses, EDG accepts them, but g++ does not (so skip them)
            // Nice example of where parenthesis are not meaningless.
            // curprint ( "(";

               ROSE_ASSERT(throw_op->get_operand() != NULL);
               unparseExpression(throw_op->get_operand(), info);

            // DQ skip  closing ")" see comment above 
            // curprint ( ")";

            // DQ (12/3/2004): Case of constructor initializer will require "()" 
            // if the constructor is not explicitly implemented in the class (see test2004_150.C)
               SgConstructorInitializer* constructorInitializer = isSgConstructorInitializer(throw_op->get_operand());
            // printf ("Handle extra () for constructorInitializer = %p \n",constructorInitializer);
            // printf ("constructorInitializer->get_declaration()  = %p \n",constructorInitializer->get_declaration());

               if (constructorInitializer != NULL)
                  {
                    if (constructorInitializer->get_declaration() != NULL)
                       {
                      // printf ("(Valid Declaration) constructorInitializer->get_declaration()->get_name() = %s \n",
                      //      constructorInitializer->get_declaration()->get_name().str());
                      // printf ("(Valid Declaration) constructorInitializer->get_args() = %p \n",constructorInitializer->get_args());
                       }
                      else
                       {
                         //Liao, 5/23/2009
                         // This is not necessarily true.
                         // A derived class's constructor initializer list acutally 
                         // can call its base class's constructor, even there is no
                         // user-defined default constructor for the base class.
                         // In this case, the parenthesis of the superclass is still needed.
                         // e.g: baseclass::baselcass( ):superclass() {};
                         // See bug 351
                      // DQ (8/5/2005): Now we force the get_args() pointer to always be a valid pointer and explicitly store a
                      // bool value to control when we output the "()" after the class name.
                         //ROSE_ASSERT(constructorInitializer->get_need_parenthesis_after_name() == false);
                      // DQ (4/1/2005) This is now fixed by forcing the unparsing of the constructor initializer to output the "()"
                      // DQ (12/3/2004): If there is no member function then the constructor is not explicit within the class.
                      // In this case we need to output the "()" after the constructor explicitly since it will not be done as 
                      // part of the output of the constructor initializer.  This details is quite important (see ChangeLog) 
                      // since the out put of the empty "() within the output of a constructor has a way of implying that the 
                      // constructor is explicit.
                      // printf ("(No Declaration) constructorInitializer->get_args() = %p \n",constructorInitializer->get_args());
                      // ROSE_ASSERT(constructorInitializer->get_args() == NULL);
                      // if (constructorInitializer->get_args() == NULL)
                      // curprint ( "()";
                       }
                  }
               break;
             }

          case SgThrowOp::rethrow:
             {
            // printf ("Case of SgThrowOp::rethrow in unparseThrowOp() \n");
               curprint ( "throw");
               break;
             }

          default:
               printf ("Error: default reached in unparseThrowOp() \n");
               ROSE_ASSERT(false);
               break;
        }
   }


void
Unparse_ExprStmt::unparseVarArgStartOp(SgExpression* expr, SgUnparse_Info& info)
   {
  // printf ("Inside of Unparse_ExprStmt::unparseVarArgStartOp \n");

     SgVarArgStartOp* varArgStart = isSgVarArgStartOp(expr);
     ROSE_ASSERT (varArgStart != NULL);
     SgExpression* lhsOperand = varArgStart->get_lhs_operand();
     SgExpression* rhsOperand = varArgStart->get_rhs_operand();

     ROSE_ASSERT (lhsOperand != NULL);
     ROSE_ASSERT (rhsOperand != NULL);

     curprint ( "va_start(");
     unparseExpression(lhsOperand,info);
     curprint ( ",");
     unparseExpression(rhsOperand,info);
     curprint ( ")");
   }

void
Unparse_ExprStmt::unparseVarArgStartOneOperandOp(SgExpression* expr, SgUnparse_Info& info)
   {
  // printf ("Inside of Unparse_ExprStmt::unparseVarArgStartOneOperandOp \n");

     SgVarArgStartOneOperandOp* varArgStart = isSgVarArgStartOneOperandOp(expr);
     ROSE_ASSERT (varArgStart != NULL);
     SgExpression* operand = varArgStart->get_operand_expr();
     ROSE_ASSERT (operand != NULL);

     curprint ( "va_start(");
     unparseExpression(operand,info);
     curprint ( ")");
   }

void
Unparse_ExprStmt::unparseVarArgOp(SgExpression* expr, SgUnparse_Info& info)
   {
  // printf ("Inside of Unparse_ExprStmt::unparseVarArgOp \n");

     SgVarArgOp* varArg = isSgVarArgOp(expr);
     ROSE_ASSERT (varArg != NULL);
     SgExpression* operand = varArg->get_operand_expr();

  // DQ (1/14/2006): p_expression_type is no longer stored (type is computed instead)
  // SgType* type = varArg->get_expression_type();
     SgType* type = varArg->get_type();

     ROSE_ASSERT (operand != NULL);
     ROSE_ASSERT (type != NULL);

     curprint ( "va_arg(");
     unparseExpression(operand,info);
     curprint ( ",");
     unp->u_type->unparseType(type,info);
     curprint ( ")");
   }

void
Unparse_ExprStmt::unparseVarArgEndOp(SgExpression* expr, SgUnparse_Info& info)
   {
  // printf ("Inside of Unparse_ExprStmt::unparseVarArgEndOp \n");

     SgVarArgEndOp* varArgEnd = isSgVarArgEndOp(expr);
     ROSE_ASSERT (varArgEnd != NULL);
     SgExpression* operand = varArgEnd->get_operand_expr();
     ROSE_ASSERT (operand != NULL);

     curprint ( "va_end(");
     unparseExpression(operand,info);
     curprint ( ")");
   }

void
Unparse_ExprStmt::unparseVarArgCopyOp(SgExpression* expr, SgUnparse_Info& info)
   {
  // printf ("Inside of Unparse_ExprStmt::unparseVarArgCopyOp \n");

     SgVarArgCopyOp* varArgCopy = isSgVarArgCopyOp(expr);

     SgExpression* lhsOperand = varArgCopy->get_lhs_operand();
     SgExpression* rhsOperand = varArgCopy->get_rhs_operand();

     ROSE_ASSERT (lhsOperand != NULL);
     ROSE_ASSERT (rhsOperand != NULL);

     curprint ( "va_copy(");
     unparseExpression(lhsOperand,info);
     curprint ( ",");
     unparseExpression(rhsOperand,info);
     curprint ( ")" );
   }


#if 0
static bool 
subTreeContainsDesignatedInitializer ( SgExpression* exp )
   {
  // DQ (7/22/2013): This function traverses the AST and detects any SgDesignatedInitializer IR node.
  // The goal more specifically is to detect the use of array initializers that don't require the "=" 
  // in ther unparsed syntax.

     class ContainsDesignatedInitializer : public AstSimpleProcessing
        {
          public:
              bool hasDesignatedInitializer;

              ContainsDesignatedInitializer() : hasDesignatedInitializer(false) {}

              void visit ( SgNode* astNode )
                 {
                   SgDesignatedInitializer* designatedInitializer = isSgDesignatedInitializer(astNode);
                   if (designatedInitializer != NULL)
                      {
                     // This depends on the implemantation to have a SgExprListExp (which I would like to eliminate in the IR node design).
                        if ( isSgUnsignedLongVal(designatedInitializer->get_designatorList()->get_expressions()[0]) != NULL)
                           {
                             hasDesignatedInitializer = true;
                           }
                      }
                 }
        };

      ContainsDesignatedInitializer traversal;

      traversal.traverse(exp,preorder);

#if 0
      printf ("traversal.hasDesignatedInitializer = %s \n",traversal.hasDesignatedInitializer ? "true" : "false");
#endif

      return traversal.hasDesignatedInitializer;
   }
#endif


void
Unparse_ExprStmt::unparseDesignatedInitializer(SgExpression* expr, SgUnparse_Info & info)
   {
#if 0
     printf ("In unparseDesignatedInitializer: expr = %p \n",expr);
#endif
#if 0
     expr->get_startOfConstruct()->display("In unparseDesignatedInitializer: debug");
#endif

#if 1
  // DQ (7/22/2013): New version of unparser code for this IR node. I think this is now
  // organized differently (required for C support of more complex designator cases).
     SgDesignatedInitializer* di = isSgDesignatedInitializer(expr);

     ROSE_ASSERT(di->get_designatorList()->get_expressions().empty() == false);

     SgExpression*  designator  = di->get_designatorList()->get_expressions()[0];
     SgInitializer* initializer = di->get_memberInit();

     SgVarRefExp* varRefExp = isSgVarRefExp(designator);

     bool isDataMemberDesignator   = (varRefExp != NULL);
     bool isArrayElementDesignator = (isSgUnsignedLongVal(designator) != NULL);

  // DQ (7/23/2013): These are relatively rare cases that we want to detect and allow.
     bool isCastDesignator         = (isSgCastExp(designator) != NULL);
     bool isAggregateInitializer   = (isSgAggregateInitializer(designator) != NULL);

     bool isAssignInitializer      = (isSgAssignInitializer(initializer) != NULL);

  // bool outputDesignatedInitializer                   = (isDataMemberDesignator == true && varRefExp->get_symbol() != NULL);
  // bool outputDesignatedInitializerAssignmentOperator = (subTreeContainsDesignatedInitializer(initializer) == false && isCastDesignator == false);
  // bool outputDesignatedInitializerAssignmentOperator = (subTreeContainsDesignatedInitializer(initializer) == false && isCastDesignator == false && isAggregateInitializer == false);
  // bool outputDesignatedInitializerAssignmentOperator = true;
  // bool outputDesignatedInitializerAssignmentOperator = (subTreeContainsDesignatedInitializer(initializer) == false);
  // bool outputDesignatedInitializerAssignmentOperator = (isArrayElementDesignator == false);
  // bool outputDesignatedInitializerAssignmentOperator = (subTreeContainsDesignatedInitializer(initializer) == false) && (isArrayElementDesignator == false);
     bool outputDesignatedInitializerAssignmentOperator = (isArrayElementDesignator == false) || (isAssignInitializer == true);

#if 0
     printf ("In unparseDesignatedInitializer: designator  = %p = %s \n",designator,designator->class_name().c_str());
     printf ("In unparseDesignatedInitializer: initializer = %p = %s \n",initializer,initializer->class_name().c_str());

     printf ("In unparseDesignatedInitializer: isArrayElementDesignator = %s \n",isArrayElementDesignator ? "true" : "false");
     printf ("In unparseDesignatedInitializer: outputDesignatedInitializerAssignmentOperator = %s \n",outputDesignatedInitializerAssignmentOperator ? "true" : "false");
#endif

#if 0
     info.display("In unparseDesignatedInitializer()");
#endif

     if (isDataMemberDesignator == true)
        {
       // We need to check if this is a designator that is associated with a union (does it have to be an un-named union).
          SgVariableSymbol*   variableSymbol   = isSgVariableSymbol(varRefExp->get_symbol());
          SgClassDefinition*  classDefinition  = isSgClassDefinition(variableSymbol->get_declaration()->get_scope());
          SgClassDeclaration* classDeclaration = NULL;
          if (classDefinition != NULL)
             {
               classDeclaration = classDefinition->get_declaration();
             }

          bool isInUnion = (classDeclaration != NULL && classDeclaration->get_class_type() == SgClassDeclaration::e_union);
#if 0
          printf ("In unparseDesignatedInitializer: isInUnion = %s info.SkipClassDefinition() = %s \n",isInUnion ? "true" : "false",info.SkipClassDefinition() ? "true" : "false");
#endif
       // DQ (7/24/2013): Force isInUnion to false so that we can handle test2012_46.c:
       // int x = (((union ABC { int __in; int __i; }) { .__in = 42 }).__i);
       // isInUnion = false;
#if 0
       // DQ (7/25/2013): We need to detect if this is in a function argument list.
          if (info.SkipClassDefinition() == false)
             {
               isInUnion = false;
             }
#else
       // Comment out to process test2013_32.c
       // isInUnion = false;

       // DQ (7/27/2013): Don't output designated initialized in function call arguments (appears to not be allowed).
          if (isInUnion == true)
             {
               bool isInFunctionCallArgument = SageInterface::getEnclosingNode<SgFunctionCallExp>(di);
#if 0
               printf ("isInFunctionCallArgument = %s \n",isInFunctionCallArgument ? "true" : "false");
#endif
               if (isInFunctionCallArgument == false)
                  {
                    isInUnion = false;
#if 0
                    printf ("reset isInUnion: isInUnion = %s \n",isInUnion ? "true" : "false");
#endif
                  }
             }
#endif

          if (isInUnion == false)
             {
            // A struct field
               curprint (".");
               unparseVarRef(designator, info);
             }
            else
             {
#if 0
               printf ("Reset outputDesignatedInitializerAssignmentOperator = false \n");
#endif
               outputDesignatedInitializerAssignmentOperator = false;
             }
        }
       else
        {
          if (isArrayElementDesignator == true)
             {
               curprint ("[");
               unparseValue(designator, info);
               curprint ("]");
               isArrayElementDesignator = true;
             }
            else
             {
            // if (isCastDesignator == true)
               if (isCastDesignator == true || isAggregateInitializer == true)
                  {
                    printf ("WARNING: designator might be an inappropriate expression (expected SgVarRefExp or SgUnsignedLongVal, but this case might be OK): designator = %p = %s \n",designator,designator->class_name().c_str());
                  }
                 else
                  {
                    printf ("ERROR: designator is an inappropriate expression (should be SgVarRefExp or SgUnsignedLongVal): designator = %p = %s \n",designator,designator->class_name().c_str());
                    ROSE_ASSERT(false);
                  }
             }
        }

#if 0
     printf ("In unparseDesignatedInitializer: outputDesignatedInitializerAssignmentOperator = %s \n",outputDesignatedInitializerAssignmentOperator ? "true" : "false");
     printf ("In unparseDesignatedInitializer: di->get_memberInit()                          = %p = %s \n",di->get_memberInit(),di->get_memberInit()->class_name().c_str());
#endif

  // Only unparse the "=" if this is not another in a chain of SgAggregateInitializer IR nodes.
  // if (isSgAggregateInitializer(di->get_memberInit()) == NULL)
  // if (subTreeContainsDesignatedInitializer(initializer) == false)
  // if (subTreeContainsDesignatedInitializer(initializer) == false && isCastDesignator == false)
     if (outputDesignatedInitializerAssignmentOperator == true)
        {
          curprint (" = ");
        }

     unparseExpression(initializer, info);

#else
  // Liao, fixing bug 355, 6/16/2009
  // for multidimensional array's designated initializer, don't emit '=' until it reaches the last dimension
  // TODO this is not the ultimate fix: EDG uses nested tree for multidimensional array's designated initializer
  // while ROSE's SgDesignatedInitializer is designed to have a flat list for designators 
  // But the EDG_SAGE_connect part generated nested ROSE AST tree following EDG's IR tree.
     bool lastDesignator           = true; 
     bool isArrayElementDesignator = false;

#error "DEAD CODE!"

  // DQ (10/22/2012): Only output the SgDesignatedInitializer if it is not compiler generated or if it is compiler generated, only if it is marked to be output.
     bool outputDesignatedInitializer = (expr->get_startOfConstruct()->isCompilerGenerated() == false);
     if (expr->get_startOfConstruct()->isCompilerGenerated() == true && expr->get_startOfConstruct()->isOutputInCodeGeneration() == false)
        {
          outputDesignatedInitializer = false;
        }

  // DQ (7/20/2013): Reset this.
     printf ("Always output the designated initializer: outputDesignatedInitializer = %s (will be reset) \n",outputDesignatedInitializer ? "true" : "false");
     outputDesignatedInitializer = true;

#if 1
     printf ("In unparseDesignatedInitializer: outputDesignatedInitializer = %s \n",outputDesignatedInitializer ? "true" : "false");
#endif

     if (outputDesignatedInitializer == true)
        {
       // The SgDesignatedInitializer is generally compiler generated, but not always wanted as output (see test2012_74.c).
          SgDesignatedInitializer* di = isSgDesignatedInitializer(expr);
          const SgExpressionPtrList& designators = di->get_designatorList()->get_expressions();
          for (size_t i = 0; i < designators.size(); ++i)
             {
               SgExpression* designator = designators[i];

               printf ("In loop: designator = %p = %s \n",designator,designator->class_name().c_str());

            // DQ (7/20/2013): Make up for incorrect handling of SgDesignatedInitializer in AST (as a test, then fix it properly if this works).
               if (isSgExprListExp(designator) != NULL)
                  {
                    SgExprListExp* designatorList = isSgExprListExp(designator);
                    ROSE_ASSERT(designatorList->get_expressions().size() == 1);
                    designator = designatorList->get_expressions()[0];

                    printf ("In loop (reset): designator = %p = %s \n",designator,designator->class_name().c_str());
                  }

               if (isSgVarRefExp(designator))
                  {
                 // A struct field
                    curprint ( "." );
                    unparseVarRef(designator, info);
                  }
                 else
                  {
                    if (isSgValueExp(designator))
                       {
                         curprint ( "[" );
                         unparseValue(designator, info);
                         curprint ( "]" );
                         isArrayElementDesignator = true;
                       }
                  }
             }

       // check if the current designator is the last one within an aggregate initializer
       // e.g. double grid[3] [4] = { [0][1]=8};
       // [0] is not the last one, [1] is.  Only emit '=' after [1].
       // The reference code is gen_designator() in cp_gen_be.c
          if (isSgAggregateInitializer(expr->get_parent()->get_parent()))
             {
               SgInitializer* child_init = di->get_memberInit();
               if (isSgAggregateInitializer(child_init))
                  {
                 // grab the first one
                    SgExpression* grand_child = (isSgAggregateInitializer(child_init)->get_initializers()->get_expressions())[0];
                    if (isSgDesignatedInitializer(grand_child))
                         lastDesignator = false;
                  }
             }

       // Don't emit '=' if it is an array element and is not the last designator
          if ( !(isArrayElementDesignator && !lastDesignator) )
               curprint (" = ");

          unparseExpression(di->get_memberInit(), info);
        }
       else
        {
       // This is the case taken for the test2012_74.c test code.
#if 0
          printf ("This SgDesignatedInitializer is compiler generated and should not be output \n");
#endif
          SgDesignatedInitializer* di = isSgDesignatedInitializer(expr);
          unparseExpression(di->get_memberInit(), info);
        }
#endif
   }


void
Unparse_ExprStmt::unparsePseudoDtorRef(SgExpression* expr, SgUnparse_Info & info)
   {
     SgPseudoDestructorRefExp* pdre = isSgPseudoDestructorRefExp(expr);
     ROSE_ASSERT(pdre != NULL);

     SgType *objt = pdre->get_object_type();

  // printf ("In unparsePseudoDtorRef(): pdre->get_object_type() = %p = %s \n",objt,objt->class_name().c_str());

     curprint("~");

  // if (SgNamedType *nt = isSgNamedType(objt))
     SgNamedType* namedType = isSgNamedType(objt);
     if (namedType != NULL)
        {
       // printf ("Unparser will output SgPseudoDestructorRefExp using the class name only \n");
          curprint(namedType->get_name().str());

       // DQ (3/14/2012): Note that I had to add this for the case of EDG 4.3, but it was not required previously for EDG 3.3, something in ROSE has likely changed.
          curprint("()");
        }
       else
        {
       // DQ (3/14/2012): This is the case of of a primative type (e.g. "~int"), which is allowed.
       // PC: I do not think this case will ever occur in practice.  If it does, the resulting
       // code will be invalid.  It may, however, appear in an implicit template instantiation.
       // printf ("WARNING: This case of unparsing in unparsePseudoDtorRef() using unparseType() may not work \n");
          unp->u_type->unparseType(objt, info);
        }
   }

// TV (05/06/2010): CUDA, Kernel call unparse
void Unparse_ExprStmt::unparseCudaKernelCall(SgExpression* expr, SgUnparse_Info& info) {

     SgCudaKernelCallExp* kernel_call = isSgCudaKernelCallExp(expr);
     ROSE_ASSERT(kernel_call != NULL);
     
     unparseExpression(kernel_call->get_function(), info);
     
     SgCudaKernelExecConfig * exec_config = isSgCudaKernelExecConfig(kernel_call->get_exec_config());
     ROSE_ASSERT(exec_config != NULL);

     curprint ("<<<");
     
     SgExpression * grid_exp = exec_config->get_grid();
     ROSE_ASSERT(grid_exp != NULL);
     SgConstructorInitializer * con_init = isSgConstructorInitializer(grid_exp);
     if (con_init != NULL && unp->u_sage->isOneElementList(con_init))
          unparseOneElemConInit(con_init, info);
     else
          unparseExpression(grid_exp, info);
     curprint (",");
     
     SgExpression * blocks_exp = exec_config->get_blocks();
     ROSE_ASSERT(blocks_exp != NULL);
     con_init = isSgConstructorInitializer(blocks_exp);
     if (con_init != NULL && unp->u_sage->isOneElementList(con_init))
          unparseOneElemConInit(con_init, info);
     else
          unparseExpression(blocks_exp, info);
     
     SgExpression * shared_exp = exec_config->get_shared();
     if (shared_exp != NULL) {
          curprint (",");
          con_init = isSgConstructorInitializer(shared_exp);
          if (con_init != NULL && unp->u_sage->isOneElementList(con_init))
               unparseOneElemConInit(con_init, info);
          else
               unparseExpression(shared_exp, info);
          
          SgExpression * stream_exp = exec_config->get_stream();
          if (stream_exp != NULL) {
               curprint (",");
               con_init = isSgConstructorInitializer(stream_exp);
               if (con_init != NULL && unp->u_sage->isOneElementList(con_init))
                    unparseOneElemConInit(con_init, info);
               else
                    unparseExpression(stream_exp, info);
          }
     }
          
     curprint (">>>");
     
     curprint ( "(");
     if ( kernel_call->get_args() != NULL) {
          SgExpressionPtrList& list = kernel_call->get_args()->get_expressions();
          SgExpressionPtrList::iterator arg = list.begin();
          while (arg != list.end()) {
               con_init = isSgConstructorInitializer(*arg);
               if (con_init != NULL && unp->u_sage->isOneElementList(con_init))
                    unparseOneElemConInit(con_init, info);
               else
                    unparseExpression((*arg), info);
               arg++;
               if (arg != list.end())
                    curprint ( ",");
          }
     }
     curprint ( ")");
}<|MERGE_RESOLUTION|>--- conflicted
+++ resolved
@@ -4328,15 +4328,9 @@
                  // DQ (7/31/2013): This appears to happen for at least one test in projects/arrayOptimization.
                  // I can't fix that project presently, so make this an error message for the moment.
                  // ROSE_ASSERT(cast_op->get_endOfConstruct()->isCompilerGenerated() == false);
-<<<<<<< HEAD
-                    if (cast_op->get_endOfConstruct() == NULL || cast_op->get_endOfConstruct()->isCompilerGenerated() == false)
-                       {
-                         printf ("Error: cast_op->get_endOfConstruct() is inconsistant with cast_op->get_file_info() \n");
-=======
                     if (cast_op->get_endOfConstruct() == NULL || cast_op->get_endOfConstruct()->isCompilerGenerated() == true)
                        {
                          printf ("Error: In unparseCastOp(): cast_op->get_endOfConstruct() is inconsistant with cast_op->get_file_info() \n");
->>>>>>> 035a4604
                        }
 #if 0
                     curprint ("\n /* explicit cast: cast_op->get_operand_i() = " + cast_op->get_operand_i()->class_name() + " */ \n");
