--- conflicted
+++ resolved
@@ -1224,16 +1224,10 @@
    {
      ROSE_ASSERT(templateArgument != NULL);
 
-<<<<<<< HEAD
 #define DEBUG_TEMPLATE_ARGUMENT 0
 
 #if DEBUG_TEMPLATE_ARGUMENT
      printf ("In unparseTemplateArgument() = %p (explicitlySpecified = %s) \n",templateArgument,(templateArgument->get_explicitlySpecified() == true) ? "true" : "false");
-=======
-#if DEBUG_UNPARSE_TEMPLATE_ARGUMENT
-     printf ("In unparseTemplateArgument():\n");
-     printf (" -- templateArgument = %p (explicitlySpecified = %s) \n",templateArgument,(templateArgument->get_explicitlySpecified() == true) ? "true" : "false");
->>>>>>> 9cf80f48
 #endif
 
 #if OUTPUT_DEBUGGING_FUNCTION_BOUNDARIES || DEBUG_TEMPLATE_ARGUMENT
@@ -7293,17 +7287,11 @@
 
        // DQ (8/5/2005): Now this logic is greatly simplified! Unforntunately not!
        // DQ (6/1/2011): It can't be this simple since con_init->get_declaration() can be NULL where in a struct there is no constructor defined.
-<<<<<<< HEAD
 #if DEBUG_CONSTRUCTOR_INITIALIZER
           printf ("con_init->get_declaration() = %p \n",con_init->get_declaration());
 #endif
 #if DEBUG_CONSTRUCTOR_INITIALIZER
           curprint ( "\n /* con_init->get_declaration() = " + string(con_init->get_declaration() ? "valid" : "null") + " pointer */ \n");
-=======
-#if 0
-          printf ("con_init->get_declaration() = %p (%s) \n",con_init->get_declaration(),con_init->get_declaration()?con_init->get_declaration()->class_name().c_str():"");
-       // curprint ( "\n /* con_init->get_declaration() = " + string(con_init->get_declaration() ? "valid" : "null") + " pointer */ \n");
->>>>>>> 9cf80f48
 #endif
           if (con_init->get_declaration() != NULL)
              {
