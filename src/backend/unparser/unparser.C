/* unparser.C
 * Contains the implementation of the constructors, destructor, formatting functions,
 * and fucntions that unparse directives.
 */

// tps (01/14/2010) : Switching from rose.h to sage3.
#include "sage3basic.h"
// #include "propagateHiddenListData.h"
// #include "HiddenList.h"

// TOO1 (05/14/2013): Signal handling for -rose:keep_going
#include <setjmp.h>
#include <signal.h>

// include "array_class_interface.h"
#include "unparser.h"

// DQ (10/21/2010):  This should only be included by source files that require it.
// This fixed a reported bug which caused conflicts with autoconf macros (e.g. PACKAGE_BUGREPORT).
// Interestingly it must be at the top of the list of include files.
#include "rose_config.h"

#ifdef ROSE_BUILD_BINARY_ANALYSIS_SUPPORT
   #include "AsmUnparser_compat.h"
#endif

#include <string.h>
#if _MSC_VER
#include <direct.h>
#endif

#include "IncludedFilesUnparser.h"
#include "FileHelper.h"

#include <boost/algorithm/string.hpp>

// DQ (12/31/2005): This is OK if not declared in a header file
using namespace std;

#ifndef _MSC_VER
// TOO1 (05/14/2013): Signal handling for -rose:keep_going
static sigjmp_buf rose__sgproject_unparse_mark;
static void HandleUnparserSignal(int sig)
{
  std::cout << "[WARN] Caught unparser signal='" << sig << "'" << std::endl;
  siglongjmp(rose__sgproject_unparse_mark, -1);
}
#endif

// extern ROSEAttributesList *getPreprocessorDirectives( char *fileName); // [DT] 3/16/2000

// DQ (6/25/2011): Forward declaration for new name qualification support.
void generateNameQualificationSupport( SgNode* node, std::set<SgNode*> & referencedNameSet );

// DQ (10/27/2013): Added forward declaration for new token stream support.
void buildTokenStreamMapping(SgSourceFile* sourceFile);


//-----------------------------------------------------------------------------------
//  Unparser::Unparser
//  
//  Constructor that takes a SgFile*, iostream*, ROSEAttributesList*, Unparser_Opt,
//  and int. All other fields are set to NULL or 0.
//-----------------------------------------------------------------------------------
// [DT] Old version: Unparser::Unparser(SgFile* nfile, iostream* nos, 
//                         ROSEAttributesList* nlist, Unparser_Opt nopt, int nline) {
// Unparser::Unparser(SgFile* nfile, ostream* nos, char *fname, 
//                    ROSEAttributesList* nlist, 
//                    ROSEAttributesListContainer* nlistList, 
//                    Unparser_Opt nopt, int nline)
// Unparser::Unparser(SgFile* nfile, ostream* nos, char *fname,
//                    Unparser_Opt nopt, int nline)
// Unparser::Unparser( ostream* nos, char *fname, Unparser_Opt nopt, int nline,
//                    UnparseFormatHelp *h, UnparseDelegate* r)

// DQ (8/19/2007): I have removed the "int nline" function parameter becuase it was part of an old mechanism
// to unparse a specific line, now replaced by the unparseToString() member function on each IR node.
// Unparser::Unparser( ostream* nos, string fname, Unparser_Opt nopt, int nline, UnparseFormatHelp *h, UnparseDelegate* r)
Unparser::Unparser( ostream* nos, string fname, Unparser_Opt nopt, UnparseFormatHelp *h, UnparseDelegate* r)
   : cur(nos, h), repl(r)
   {
     u_type     = new Unparse_Type(this);
     u_name     = new Unparser_Nameq(this);
  // u_support  = new Unparse_Support(this);
     u_sym      = new Unparse_Sym(this);
     u_debug    = new Unparse_Debug(this);
     u_sage     = new Unparse_MOD_SAGE(this);
     u_exprStmt = new Unparse_ExprStmt(this, fname);

  // DQ (8/14/2007): I have added this here to be consistant, but I question if this is a good design!
  // UnparseFortran_type* u_fortran_type;
  // FortranCodeGeneration_locatedNode* u_fortran_locatedNode;
     u_fortran_type = new UnparseFortran_type(this);
     u_fortran_locatedNode = new FortranCodeGeneration_locatedNode(this, fname);

  // ROSE_ASSERT(nfile != NULL);
     ROSE_ASSERT(nos != NULL);

  // ROSE_ASSERT(nlist != NULL);
  // file       = nfile;
  //   primary_os = nos; // [DT] 3/9/2000
  //
  // [DT] 3/17/2000 -- Should be careful here.  fname could include a path,
  //      and I think currentOutputFileName should be in the local directory,
  //      or a subdirectory of the local directory, perhaps.
  //
  //   strcpy(primaryOutputFileName, fname);
  // strcpy(currentOutputFileName, fname.c_str());


  // dir_list         = nlist;
  // dir_listList     = nlistList;
     opt              = nopt;

  // MK: If overload option is set true, the keyword "operator" occurs in the output.
  // Usually, that's not what you want, but it can be used to avoid a current bug,
  // see file TODO_MK. The default is to set this flag to false, see file
  // preprocessorSupport.C in the src directory
  // opt.set_overload_opt(true);

     cur_index        = 0;

     currentFile      = NULL;

  // DQ (5/8/2010): The default setting for this if "false".
     set_resetSourcePosition(false);

  // DQ (8/19/2007): Removed this old unpasing mechanism.
  // line_to_unparse  = nline;
  // ltu  = nline;
   }

//-----------------------------------------------------------------------------------
//  Unparser::~Unparser
//
//  Destructor
//-----------------------------------------------------------------------------------
Unparser::~Unparser()
   {
     delete u_type;
     delete u_name;
     delete u_sym;
     delete u_debug;
     delete u_sage;
     delete u_exprStmt;
     delete u_fortran_type;
     delete u_fortran_locatedNode;
   }


Unparser::Unparser(const Unparser & X)
   {
  // DQ (9/11/2011): Added explicit copy constructor to avoid possible double free of formatHelpInfo (reported by static analysis).
  // DQ (9/11/2011): This function is provided to make this code better so that can be analyized using static analysis 
  // (static analysis tools don't understand access functions).

  // Call the operator=() member function.
     *this = X;

     printf ("Error: I think we likely don't want to be using this constructor (UnparseFormat(const UnparseFormat & X)). \n");
     ROSE_ASSERT(false);
   }

Unparser & Unparser::operator=(const Unparser & X)
   {
  // DQ (9/11/2011): Added explicit operator=() to avoid possible double free of formatHelpInfo (reported by static analysis).
  // DQ (9/11/2011): This function is provided to make this code better so that can be analyized using static analysis 
  // (static analysis tools don't understand access functions).

  // DQ (9/12/2011): This avoids the memory leak that could happend with self assignment.
     if (&X == this)
        {
          return *this;
        }
      
     u_type      = NULL; // new Unparse_Type(this);
     u_name      = NULL; // new Unparser_Nameq(this);
     u_sym       = NULL; // new Unparse_Sym(this);
     u_debug     = NULL; // new Unparse_Debug(this);
     u_sage      = NULL; // new Unparse_MOD_SAGE(this);
     u_exprStmt  = NULL; // new Unparse_ExprStmt(this, fname);

     opt         = X.opt;
     cur_index   = 0;
     currentFile = NULL;

     prevdir_was_cppDeclaration = false;

     cur         = X.cur;
     repl        = X.repl;

     embedColorCodesInGeneratedCode = 0;
     generateSourcePositionCodes    = 0;

     p_resetSourcePosition = false;

     printf ("Error: I think we likely don't want to be using this operator (UnparseFormat::operator=(const UnparseFormat & X)). \n");
     ROSE_ASSERT(false);

     return *this;
   }

UnparseFormat& Unparser::get_output_stream()
   {
     return cur;
   }




bool
Unparser::isPartOfTransformation( SgLocatedNode *n)
   {
  // return (n->get_file_info()==0 || n->get_file_info()->get_isPartOfTransformation());

     ROSE_ASSERT(n != NULL);
     ROSE_ASSERT(n->get_file_info() != NULL);

  // DQ (5/10/2005): For now let's check both, but I think we want to favor isTransfrmation() over get_isPartOfTransformation() in the future.
     return (n->get_file_info()->isTransformation() || n->get_file_info()->get_isPartOfTransformation());
   }

bool
Unparser::isCompilerGenerated( SgLocatedNode *n)
   {
     ROSE_ASSERT(n != NULL);
     ROSE_ASSERT(n->get_file_info() != NULL);

  // DQ (5/22/2005): Support for including any compiler generated code (such as instatiated templates).
     return n->get_file_info()->isCompilerGenerated();
   }

bool
Unparser::containsLanguageStatements ( char* fileName )
   {
  // We need to implement this later
     ROSE_ASSERT (fileName != NULL);
  // printf ("Warning: Unparser::containsLanguageStatements(%s) not implemented! \n",fileName);

  // Note that: false will imply that the file contains only preprocessor declarations
  //                  and thus the file need not be unparsed with a different name
  //                  (a local header file).
  //            true  will imply that it needs to be unparsed as a special renamed 
  //                  header file so that transformations in the header files can be
  //                  supported.

#if 1
     return false;
#else
     return true;
#endif
   }

bool
Unparser::includeFileIsSurroundedByExternCBraces ( char* tempFilename )
   {
  // For the first attempt at writing this function we will check to see if all the
  // declarations in the target file have "C" linkage.  This is neccessary but not 
  // a sufficent condition to knowing if the user really specific a surrounding 
  // extern "C" around an include file.

  // A more robust test is to search all the declaration until the next declaration coming
  // from the current file (if they ALL have "C" linkage then it is at least equivalent to
  // unparsing with a surrounding extern "C" (with braces) specification.

  // For the moment just assume that all files require or don't require extern "C" linkage.
  // Why is this not good enough for compiling (if we don't link anything)?

#if 1
     return false;
#else
     return true;
#endif
   }

//-----------------------------------------------------------------------------------
//  int Unparser::line_count
//
//  counts the number of lines in one directive
//-----------------------------------------------------------------------------------
int Unparser::line_count(char* directive) {
  int lines = 1;
  
  for (int i = 0; directive[i] != '\0'; i++) {
    if (directive[i] == '\n')
      lines++;
  }
  return lines;
}


bool
Unparser::isASecondaryFile ( SgStatement* stmt )
   {
  // for now just assume there are no secondary files
     return false;
   }

#if 0
// DQ (10/11/2007): This does not appear to be used any more (member functions in the SgProject 
// call the member functions in the SgFile which call the  unparseFile function 
// directly).
void
Unparser::unparseProject ( SgProject* project, SgUnparse_Info& info )
   {
     ROSE_ASSERT(project != NULL);
     SgFile* file = &(project->get_file(0));
     ROSE_ASSERT(file != NULL);

     unparseFile(file, info);
   }
#endif

// DQ (9/2/2008): Seperate out the details of unparsing source files from binary files.
void
Unparser::unparseFile ( SgSourceFile* file, SgUnparse_Info& info, SgScopeStatement* unparseScope )
   {
  // ROSE_ASSERT(file != NULL);
  // unparseFile (file,info);

     ROSE_ASSERT(file != NULL);

  // Detect reuse of an Unparser object with a different file
     ROSE_ASSERT(currentFile == NULL);

     currentFile = file;
     ROSE_ASSERT(currentFile != NULL);

#if 0
     printf ("In Unparser::unparseFile(): SageInterface::is_Cxx_language()     = %s \n",SageInterface::is_Cxx_language() ? "true" : "false");
     printf ("In Unparser::unparseFile(): SageInterface::is_Fortran_language() = %s \n",SageInterface::is_Fortran_language() ? "true" : "false");
     printf ("In Unparser::unparseFile(): SageInterface::is_Java_language()    = %s \n",SageInterface::is_Java_language() ? "true" : "false");
     printf ("In Unparser::unparseFile(): file->get_outputLanguage()           = %s \n",file->get_outputLanguage() == SgFile::e_C_output_language ? "C" : 
                                  file->get_outputLanguage() == SgFile::e_Fortran_output_language ? "Fortran" : 
                                  file->get_outputLanguage() == SgFile::e_Java_output_language ? "Java" : "unknown");

     file->display("file: Unparser::unparseFile");
#endif

  // DQ (6/30/2013): Added support to time the unparsing of the file (name qualification will be nested in this time).
     TimingPerformance timer ("Unparse File:");

  // DQ (5/15/2011): Moved this to be called in the postProcessingSupport() (before resetTemplateNames() else template names will not be set properly).

  // DQ (11/10/2007): Moved computation of hidden list from astPostProcessing.C to unparseFile so that 
  // it will be called AFTER any transformations and immediately before code generation where it is 
  // really required.  This part of a fix for Liao's outliner, but should be useful for numerous 
  // transformations.  This also make simple analysis much cheaper since the hidel list computation is
  // expensive (in this implementation).
  // DQ (8/6/2007): Only compute the hidden lists if working with C++ code!
     if (SageInterface::is_Cxx_language() == true)
        {
       // DQ (5/22/2007): Moved from SgProject::parse() function to here so that propagateHiddenListData() could be called afterward.
       // DQ (5/8/2007): Now build the hidden lists for types and declarations (Robert Preissl's work)
#if 0
       // DQ (6/25/2011): This will be the default (the old system for name qualification so that initial transition windows will provide backward compatability).
          Hidden_List_Computation::buildHiddenTypeAndDeclarationLists(file);
#else
       // DQ (5/15/2011): Test clearing the mangled name map.
       // printf ("Calling SgNode::clearGlobalMangledNameMap() \n");

       // DQ (6/25/2011): Test if this is required...it works, I think we don't need to clear the global managled name table...
       // SgNode::clearGlobalMangledNameMap();

        // Build the local set to use to record when declaration that might required qualified references have been seen.
          std::set<SgNode*> referencedNameSet;

       // printf ("Developing a new implementation of the name qualification support. \n");
          generateNameQualificationSupport(file,referencedNameSet);
       // printf ("DONE: new name qualification support built. \n*************************\n\n");
#endif

       // DQ (6/5/2007): We actually need this now since the hidden lists are not pushed to lower scopes where they are required.
       // DQ (5/22/2007): Added support for passing hidden list information about types, declarations and elaborated types to child scopes.
          propagateHiddenListData(file);
        }

#if 0
     printf ("In Unparser::unparseFile(): SageInterface::is_C_language() = %s \n",SageInterface::is_C_language() ? "true" : "false");
     printf ("In Unparser::unparseFile(): file->get_unparse_tokens()      = %s \n",file->get_unparse_tokens() ? "true" : "false");
#endif

  // DQ (10/27/2013): Adding support for token stream use in unparser. We might want to only turn this of when -rose:unparse_tokens is specified.
  // if (SageInterface::is_C_language() == true)
     if (SageInterface::is_C_language() == true && file->get_unparse_tokens() == true)
        {
       // This is only currently being tested and evaluated for C language (should also work for C++, but not yet for Fortran).
#if 0
          printf ("Building token stream mapping map! \n");
#endif
       // This function builds the data base (STL map) for the different subsequences ranges of the token stream.
       // and attaches the toke stream to the SgSourceFile IR node.  
       // *** Next we have to attached the data base ***
          buildTokenStreamMapping(file);

#if 1
          if ( SgProject::get_verbose() > 0 )
             {
               printf ("In Unparser::unparseFile(): SgTokenPtrList token_list: token_list.size() = %zu \n",file->get_token_list().size());
             }
#endif

#if 0
          printf ("DONE: Building token stream mapping map! \n");
#endif
        }

  // Turn ON the error checking which triggers an if the default SgUnparse_Info constructor is called
     SgUnparse_Info::set_forceDefaultConstructorToTriggerError(true);

     if (file->get_markGeneratedFiles() == true)
        {
       // Output marker to identify code generated by ROSE (causes "#define ROSE_GENERATED_CODE" to be placed at the top of the file).
       // printf ("Output marker to identify code generated by ROSE \n");
          u_exprStmt->markGeneratedFile();
        }

     if ( SgProject::get_verbose() > 0 )
        {
          if (file->get_unparse_tokens() == true)
             {
            // This now unparses the raw token stream as a seperate file with the prefix "rose_tokens_"

            // This is just unparsing the token stream WITHOUT using the mapping information that relates it to the AST.
#if 0
               printf ("In Unparser::unparseFile(): Detected case of file->get_unparse_tokens() == true \n");
#endif
            // Note that this is not yet using the SgTokenPtrList of SgToken IR nodes (this is using a lower level data structure).
               unparseFileUsingTokenStream(file);

            // Now we want to just continue to unparse the file that will be generated from the AST 
            // (and modify that code to selectively use the token stream).
             }
        }

  // SgScopeStatement* globalScope = (SgScopeStatement*) (&(file->root()));
     SgScopeStatement* globalScope = file->get_globalScope();
     ROSE_ASSERT(globalScope != NULL);

  // Make sure that both the C/C++ and Fortran unparsers are present!
     ROSE_ASSERT(u_exprStmt != NULL);
     ROSE_ASSERT(u_fortran_locatedNode != NULL);

     ROSE_ASSERT(file->get_outputLanguage() != SgFile::e_error_output_language);
     ROSE_ASSERT(file->get_outputLanguage() != SgFile::e_Promela_output_language);

  // Use the information in the SgFile object to control which unparser is called.
     if ( ( (file->get_Fortran_only() == true) && (file->get_outputLanguage() == SgFile::e_default_output_language) ) || (file->get_outputLanguage() == SgFile::e_Fortran_output_language) )
        {
       // DQ (6/30/2013): Added support to time the unparsing of the file.
          TimingPerformance timer ("Source code generation from AST (Fortran):");

       // Unparse using the new Fortran unparser!
          u_fortran_locatedNode->unparseStatement(globalScope, info);
        }
       else
        {
       // DQ (6/30/2013): Added support to time the unparsing of the file.
          TimingPerformance timer ("Source code generation from AST:");
#if 0
          printf ("This is not a Fortran file! \n");
#endif
          if ( ( ( (file->get_C_only() == true) || (file->get_Cxx_only() == true) || (file->get_Cuda_only() == true) || (file->get_OpenCL_only() == true) ) && (file->get_outputLanguage() == SgFile::e_default_output_language) ) || 
               ( (file->get_outputLanguage() == SgFile::e_C_output_language) || (file->get_outputLanguage() == SgFile::e_Cxx_output_language) ) )
             {
            // Unparse using C/C++ unparser by default
#if 0
               printf ("Unparse using C/C++ unparser by default: unparseScope = %p \n",unparseScope);
#endif
            // negara1 (06/29/2011): If unparseScope is provided, unparse it. Otherwise, unparse the global scope (the default behavior).
               if (unparseScope != NULL) 
                  {
                    if (isSgGlobal(unparseScope) != NULL || isSgClassDefinition(unparseScope) != NULL)
                       {
                         info.set_current_scope(unparseScope);
                         const SgDeclarationStatementPtrList& declarations = unparseScope -> getDeclarationList();
                         for (SgDeclarationStatementPtrList::const_iterator declaration = declarations.begin(); declaration != declarations.end(); declaration++) 
                            {
                              u_exprStmt -> unparseStatement(*declaration, info);
                            }
                       }
                      else
                       {
                      // Simulate that the unparsed scope is global in order to unparse an included file.
                         SgGlobal* fakeGlobal = new SgGlobal();
                         fakeGlobal -> set_file_info(unparseScope -> get_file_info());
                         info.set_current_scope(fakeGlobal);

                         const SgStatementPtrList& statements = unparseScope -> getStatementList();
                         for (SgStatementPtrList::const_iterator statement = statements.begin(); statement != statements.end(); statement++)
                            {
                              u_exprStmt -> unparseStatement(*statement, info);
                            }
                       }
                    info.set_current_scope(NULL);
                  }
                 else
                  {
                    u_exprStmt->unparseStatement(globalScope, info);
                  }
             }
            else
             {
               if (file->get_PHP_only())
                  {
                    Unparse_PHP unparser(this,file->get_unparse_output_filename());
                    unparser.unparseStatement(globalScope, info);
                  }
                 else
                  {
                    if (file->get_Java_only())
                       {
                      // DQ (8/19/2011): Now that the unparser is working better and we generate a more 
                      // correct AST for Java, we want to use better mechanisms to control the output of 
                      // different parts of the AST (implicit vs. explicit classes in Java).
                      // info.set_outputCompilerGeneratedStatements();

                         Unparse_Java unparser(this, file->getFileName());
                         unparser.unparseJavaFile(file, info);
                       }
                      else
                       {
                           if (file->get_Python_only())
                              {
#ifdef ROSE_BUILD_PYTHON_LANGUAGE_SUPPORT
                                  Unparse_Python unparser(this,file->get_unparse_output_filename());
                                  unparser.unparseGlobalStmt(globalScope, info);
#else
                                  ROSE_ABORT("unparsing Python requires ROSE_USE_PYTHON be set");
#endif
                              }
                          else
                          {
                              if (file->get_X10_only())
                              {
                                   Unparse_X10 unparser(this, file->getFileName());
                                   unparser.unparseStatement(globalScope, info);
                              }
                              else
                              {
                                 printf ("Error: unclear how to unparse the input code! \n");
                                 ROSE_ASSERT(false);
                              }
                          }
                       }
                  }
             }
        }

  // DQ (7/19/2004): Added newline at end of file
  // (some compilers (e.g. g++) complain if no newline is present)
  // This does not work, not sure why
  // cur << "\n/* EOF: can't insert newline at end of file to avoid g++ compiler warning */ \n\n";

  // DQ: This does not compile
  // cur << std::endl;

  // DQ: This does not force a new line either!
  // cur << "\n\n\n";
     cur.flush();

#if 0
     printf ("Leaving Unparser::unparseFile(): file = %s = %s \n",file->get_sourceFileNameWithPath().c_str(),file->get_sourceFileNameWithoutPath().c_str());
     printf ("Leaving Unparser::unparseFile(): SageInterface::is_Cxx_language()     = %s \n",SageInterface::is_Cxx_language() ? "true" : "false");
#endif

  // Turn OFF the error checking which triggers an if the default SgUnparse_Info constructor is called
     SgUnparse_Info::set_forceDefaultConstructorToTriggerError(false);
   }



// DQ (9/30/2013): Supporting function for evaluating token source position information.
int
Unparser::getNumberOfLines( std::string internalString )
   {
  // This code is copied from the similar support in rose_attributes_list.C.

  // ROSE_ASSERT(this != NULL);

     int line = 0;
     int i    = 0;
     while (internalString[i] != '\0')
        {
          if (internalString[i] == '\n')
             {
               line++;
             }
          i++;
        }

     return line;
   }

int
Unparser::getColumnNumberOfEndOfString( std::string internalString )
   {
  // This code is copied from the similar support in rose_attributes_list.C.

  // ROSE_ASSERT(this != NULL);

     int col = 1;
     int i   = 0;

  // DQ (10/1/2013): I think we want to have the column number after a '\n' be zero.
  // DQ (10/27/2006): the last line has a '\n' so we need the length 
  // of the last line before the '\n" triggers the counter to be reset!
  // This fix is required because the strings we have include the final '\n"
     int previousLineLength = col;
     while (internalString[i] != '\0')
        {
          if (internalString[i] == '\n')
             {
            // previousLineLength = col;
               col = 1;
               previousLineLength = col;
             }
            else
             {
               col++;
               previousLineLength = col;
             }
          i++;
        }

     int endingColumnNumber   = previousLineLength;

#if 0
     printf ("Unparser::getColumnNumberOfEndOfString(): endingColumnNumber = %d \n",endingColumnNumber);
#endif

#if 0
  // If this is a one line comment then the ending position is the length of the comment PLUS the starting column position
     if (getNumberOfLines(internalString) == 1)
        {
       // endingColumnNumber += get_file_info()->get_col() - 1;
          endingColumnNumber += internalString.length() - 1;
        }
#endif

     return endingColumnNumber;
   }


void
Unparser::unparseFileUsingTokenStream ( SgSourceFile* file )
   {
  // DQ (9/30/2013): Unparse the file using the token stream (stored in the SgFile).

  // DQ (10/27/2013): Now that we have setup the token_list in the SgSourceFile, this should be a valid list (unless this is completly blank file).
  // The assignment to the token_list in the SgSourceFile is handled in "void buildTokenStreamMapping(SgSourceFile* sourceFile);".

  // Note that these are the SgToken IR nodes and we have generated a token stream via the type: LexTokenStreamType.
  // ROSE_ASSERT(file->get_token_list().empty() == true);
     ROSE_ASSERT(file->get_token_list().empty() == false);

#if 0
     ROSEAttributesList* currentListOfAttributes = attributeMapForAllFiles[currentFileNameId];
     ROSE_ASSERT(currentListOfAttributes != NULL);
#endif

     string fileNameForTokenStream = file->getFileName();

#if 0
     printf ("In Unparser::unparseFile(): fileNameForTokenStream = %s \n",fileNameForTokenStream.c_str());
#endif

     ROSE_ASSERT(file->get_preprocessorDirectivesAndCommentsList() != NULL);
     ROSEAttributesListContainerPtr filePreprocInfo = file->get_preprocessorDirectivesAndCommentsList();

#if 0
     printf ("filePreprocInfo->getList().size() = %zu \n",filePreprocInfo->getList().size());
#endif

  // We should at least have the current files CPP/Comment/Token information (even if it is an empty file).
     ROSE_ASSERT(filePreprocInfo->getList().size() > 0);

  // This is an empty list not useful outside of the Flex file to gather the CPP directives, comments, and tokens.
     ROSE_ASSERT(mapFilenameToAttributes.empty() == true);

#if 0
     printf ("Evaluate what files are processed in map (filePreprocInfo->getList().size() = %zu) \n",filePreprocInfo->getList().size());
     std::map<std::string,ROSEAttributesList* >::iterator map_iterator = filePreprocInfo->getList().begin();
     while (map_iterator != filePreprocInfo->getList().end())
        {
          printf ("   --- map_iterator->first  = %s \n",map_iterator->first.c_str());
          printf ("   --- map_iterator->second = %p \n",map_iterator->second);

          map_iterator++;
        }
     printf ("DONE: Evaluate what files are processed in map (filePreprocInfo->getList().size() = %zu) \n",filePreprocInfo->getList().size());
#endif

  // std::map<std::string,ROSEAttributesList* >::iterator currentFileItr = mapFilenameToAttributes.find(fileNameForTokenStream);
     std::map<std::string,ROSEAttributesList* >::iterator currentFileItr = filePreprocInfo->getList().find(fileNameForTokenStream);
  // ROSE_ASSERT(currentFileItr != mapFilenameToAttributes.end());
     ROSE_ASSERT(currentFileItr != filePreprocInfo->getList().end());

#if 0
     printf ("Get the ROSEAttributesList from the map iterator \n");
#endif

  // If there already exists a list for the current file then get that list.
     ROSE_ASSERT( currentFileItr->second != NULL);

     ROSEAttributesList* existingListOfAttributes = currentFileItr->second;
#if 0
     printf ("existingListOfAttributes = %p \n",existingListOfAttributes);
#endif
  // LexTokenStreamTypePointer tokenStream = existingListOfAttributes->get_rawTokenStream();
  // ROSE_ASSERT(tokenStream != NULL);

     LexTokenStreamType & tokenList = *(existingListOfAttributes->get_rawTokenStream());

#if 0
     printf ("Output token list (number of CPP directives and comments = %d): \n",existingListOfAttributes->size());
     printf ("Output token list (number of tokens = %zu): \n",tokenList.size());
#endif

#if 0
     int counter = 0;
     for (LexTokenStreamType::iterator i = tokenList.begin(); i != tokenList.end(); i++)
        {
          printf ("   --- token #%d token = %p \n",counter,(*i)->p_tok_elem);
          if ((*i)->p_tok_elem != NULL)
             {
               printf ("   --- --- token id = %d token = %s \n",(*i)->p_tok_elem->token_id,(*i)->p_tok_elem->token_lexeme.c_str());
             }

       // DQ (9/29/2013): Added support for reference to the PreprocessingInfo object in the token stream.
          printf ("   --- token #%d p_preprocessingInfo = %p \n",counter,(*i)->p_preprocessingInfo);
          printf ("   --- token #%d beginning_fpi line  = %d column = %d \n",counter,(*i)->beginning_fpi.line_num,(*i)->beginning_fpi.column_num);
          printf ("   --- token #%d ending_fpi    line  = %d column = %d \n",counter,(*i)->ending_fpi.line_num,(*i)->ending_fpi.column_num);

          counter++;
        }
#endif

  // Write out the tokens into the output file.
     int current_line_number   = 1;
     int current_column_number = 1;

#if 0
     printf ("Starting: line = %d column = %d \n",current_line_number,current_column_number);
#endif

     int output_token_counter = 0;
     for (LexTokenStreamType::iterator i = tokenList.begin(); i != tokenList.end(); i++)
        {
#if 0
          printf ("TOP OF LOOP: line = %d column = %d \n",current_line_number,current_column_number);
#endif
#if 0
          printf ("   --- token #%d token = %p \n",output_token_counter,(*i)->p_tok_elem);
          if ((*i)->p_tok_elem != NULL)
             {
               printf ("   --- --- token id = %d token = %s \n",(*i)->p_tok_elem->token_id,(*i)->p_tok_elem->token_lexeme.c_str());
             }

       // DQ (9/29/2013): Added support for reference to the PreprocessingInfo object in the token stream.
          printf ("   --- token #%d p_preprocessingInfo = %p \n",output_token_counter,(*i)->p_preprocessingInfo);
          printf ("   --- token #%d beginning_fpi line  = %d column = %d \n",output_token_counter,(*i)->beginning_fpi.line_num,(*i)->beginning_fpi.column_num);
          printf ("   --- token #%d ending_fpi    line  = %d column = %d \n",output_token_counter,(*i)->ending_fpi.line_num,(*i)->ending_fpi.column_num);
#endif
          output_token_counter++;

          std::string s = (*i)->p_tok_elem->token_lexeme;
          int lines = getNumberOfLines(s);
          int line_length = getColumnNumberOfEndOfString(s);
#if 0
          printf ("   --- lines = %d \n",lines);
          printf ("   --- line_length = %d \n",line_length);
          printf ("   --- s = -->|%s|<-- \n",s.c_str());
#endif
       // Check starting position
          if ((*i)->beginning_fpi.line_num != current_line_number)
             {
            // printf ("error: (*i)->beginning_fpi.line_num = %d current_line_number = %d \n",(*i)->beginning_fpi.line_num,current_line_number);
               printf ("error: (*i)->beginning_fpi.line_num = %d \n",(*i)->beginning_fpi.line_num);
               printf ("error: current_line_number          = %d \n",current_line_number);
               ROSE_ASSERT(false);
             }

          if ((*i)->beginning_fpi.column_num != current_column_number)
             {
               printf ("error: (*i)->beginning_fpi.column_num = %d \n",(*i)->beginning_fpi.column_num);
               printf ("error: current_line_number = %d current_column_number = %d \n",current_line_number,current_column_number);
               ROSE_ASSERT(false);
             }

          current_line_number += lines;
          if (lines == 0)
             {
            // Increment the column number.
               current_column_number += (line_length-1);
             }
            else
             {
            // reset the column number.
               current_column_number = line_length;
             }

       // Check starting position
          if ((*i)->ending_fpi.line_num != current_line_number)
             {
               printf ("error: (*i)->ending_fpi.line_num = %d \n",(*i)->ending_fpi.line_num);
               printf ("error: current_line_number = %d \n",current_line_number);
               ROSE_ASSERT(false);
             }

       // The position of the end of the last token is one less than the current position for the next token.
          if ((*i)->ending_fpi.column_num != (current_column_number - 1))
             {
               printf ("error: (*i)->ending_fpi.column_num = %d \n",(*i)->ending_fpi.column_num);
               printf ("error: current_line_number = %d current_column_number = %d \n",current_line_number,current_column_number);
               ROSE_ASSERT(false);
             }
#if 0
          printf ("BASE OF LOOP: current_line_number = %d current_column_number = %d \n",current_line_number,current_column_number);
#endif
        }

  // We could output a banner, but this would make the input and output files different.
  // cur << "/* ROSE Generated file from token stream */ \n";


  // DQ (10/27/2013): Use a different filename for the output of the raw token stream (not associated with individual statements).
     string outputFilename = "rose_raw_tokens_" + file->get_sourceFileNameWithoutPath();

#if 0
     printf ("In Unparser::unparseFileUsingTokenStream(): Output tokens stream to file: %s \n",outputFilename.c_str());
#endif

     fstream ROSE_RawTokenStream_OutputFile(outputFilename.c_str(),ios::out);
  // ROSE_OutputFile.open(s_file.c_str());

  // DQ (12/8/2007): Added error checking for opening out output file.
     if (!ROSE_RawTokenStream_OutputFile)
        {
       // throw std::exception("(fstream) error while opening file.");
          printf ("Error detected in opening file %s for output \n",outputFilename.c_str());
          ROSE_ASSERT(false);
        }
#if 0
     ROSE_ASSERT(cur.output_stream() != NULL);
     std::ostream & output_stream = *(cur.output_stream());

  // Write out the tokens into the output file.
     for (LexTokenStreamType::iterator i = tokenList.begin(); i != tokenList.end(); i++)
        {
          output_stream << (*i)->p_tok_elem->token_lexeme;
        }

     output_stream.flush();
#else
  // Use a different filename for the output of the raw token stream (which is a file generated for debugging support).

  // Write out the tokens into the output file.
     for (LexTokenStreamType::iterator i = tokenList.begin(); i != tokenList.end(); i++)
        {
          ROSE_RawTokenStream_OutputFile << (*i)->p_tok_elem->token_lexeme;
        }

     ROSE_RawTokenStream_OutputFile.flush();
#endif
   }





/** Unparses a single physical, binary file.
 *
 *  Recreates the original binary file from the container representation under the SgAsmGenericFile node. This does not
 *  include instruction nodes since they're under the SgAsmInterpretation.  Instead, for any section that contained machine
 *  instructions, we simply write those bytes back to the new file.
 *
 *  If the AST has not been modified since the binary file was parsed, then the result should be byte-for-byte identical with
 *  the original. This tests that we have completely represented the binary file format in ROSE. Any transformations to parts
 *  of the binary file format in the AST will be represented in the regenerated binary.
 *  
 *  The name of the new file is created by appending ".new" to the original file name. Leading path components are stripped so
 *  that the file is created in the current working directory. */
void
Unparser::unparseAsmFile(SgAsmGenericFile *file, SgUnparse_Info &info)
{
     if ( SgProject::get_verbose() > 0 )
          printf ("In Unparser::unparseAsmFile... file = %p = %s \n",file,file->class_name().c_str());

#ifdef ROSE_BUILD_BINARY_ANALYSIS_SUPPORT
    ROSE_ASSERT(file!=NULL);

    /* Genenerate an ASCII dump of the entire file contents.  Generate the dump before unparsing because unparsing may perform
     * certain relocations and normalization to the AST. */
    // DQ (8/30/2008): This is temporary, we should review how we want to name the files 
    // generated in the unparse phase of processing a binary.
    file->dump_all(true, ".dump");

    /* Generate file name for uparser output */
    // DQ (8/30/2008): This is temporary, we should review how we want to name the files 
    // generated in the unparse phase of processing a binary.
    std::string output_name = file->get_name() + ".new";
    size_t slash = output_name.find_last_of('/');
    if (slash!=output_name.npos)
        output_name.replace(0, slash+1, "");
    if (SgProject::get_verbose() >= 1)
        std::cout << "output re-generated binary as: " << output_name << std::endl;

    /* Unparse the file to create a new executable */
    SgAsmExecutableFileFormat::unparseBinaryFormat(output_name, file);
#endif
}

void
Unparser::unparseFile(SgBinaryComposite *binary, SgUnparse_Info &info)
{
     if ( SgProject::get_verbose() > 0 )
          printf ("In Unparser::unparseFile... file = %p = %s \n",binary,binary->class_name().c_str());

#ifdef ROSE_BUILD_BINARY_ANALYSIS_SUPPORT
    ROSE_ASSERT(binary != NULL);
    ROSE_ASSERT(binary->get_binary_only()) ;

    /* Unparse each file and create an ASCII dump as well */
    const SgAsmGenericFilePtrList &files = binary->get_genericFileList()->get_files();
    ROSE_ASSERT(!files.empty());
    for (size_t i=0; i<files.size(); i++) {
        unparseAsmFile(files[i], info);
    }

    /* Generate an ASCII dump of disassembled instructions for interpretations that we didn't already dump in
     * unparseAsmFile(). In other words, dump interpretations that span multiple files. */
    size_t nwritten=0;
    const SgAsmInterpretationPtrList &interps = binary->get_interpretations()->get_interpretations();
    for (size_t i=0; i<interps.size(); i++) {
        SgAsmGenericFilePtrList interp_files = interps[i]->get_files();
        if (interp_files.size()>1) {
            char interp_name[64];
            sprintf(interp_name, "interp-%03zu.dump", nwritten++);
            FILE *interp_file = fopen(interp_name, "wb");
            ROSE_ASSERT(interp_file!=NULL);
            fprintf(interp_file, "Interpretation spanning these input files:\n");
            for (size_t j=0; j<interp_files.size(); j++) {
                fprintf(interp_file, "  %s\n", interp_files[j]->get_name().c_str());
            }
            fputs(unparseAsmInterpretation(interps[i]).c_str(), interp_file);
            fclose(interp_file);
        }
    }

    /* Generate the rose_*.s (get_unparse_output_filename()) assembly file. It will contain all the interpretations. */
    if (binary->get_unparse_output_filename()!="") {
        FILE *asm_file = fopen(binary->get_unparse_output_filename().c_str(), "wb");
        if (asm_file!=NULL) {
            for (size_t i=0; i<interps.size(); i++) {
                fputs(unparseAsmInterpretation(interps[i]).c_str(), asm_file);
            }
            fclose(asm_file);
        }
    }
#endif
}


string
unparseStatementWithoutBasicBlockToString ( SgStatement* statement )
   {
      string statementString;

      ROSE_ASSERT ( statement != NULL );
   // printf ("unparseStatementWithoutBasicBlockToString(): statement->sage_class_name() = %s \n",statement->sage_class_name());

   // Build a SgUnparse_Info object to represent formatting options for
   // this statement (use the default values).
      SgUnparse_Info info;

   // exclude comments
      info.set_SkipComments();

   // exclude body and the trailing semicolon
      info.set_SkipBasicBlock();
      info.set_SkipSemiColon();

   // exclude all CPP directives (since they have already been evaluated by the front-end)
      info.set_SkipCPPDirectives();

      switch ( statement->variantT() )
        {
          case V_SgCaseOptionStmt:
          case V_SgDefaultOptionStmt:
               statementString = globalUnparseToString(statement,&info);
          break;

          default:
               printf ("Error, default case in switch within unparseStatementWithoutBasicBlockToString() \n");
        }

     printf ("In unparseStatementWithoutBasicBlockToString(): statementString = %s \n",statementString.c_str());

     return statementString;
   }

string
unparseScopeStatementWithoutBasicBlockToString ( SgScopeStatement* scope )
   {
      string scopeString;

      ROSE_ASSERT ( scope != NULL );
   // printf ("unparseScopeStatementWithoutBasicBlockToString(): scope->sage_class_name() = %s \n",scope->sage_class_name());

   // Build a SgUnparse_Info object to represent formatting options for
   // this statement (use the default values).
      SgUnparse_Info info;

   // exclude comments
      info.set_SkipComments();

   // exclude body and the trailing semicolon
      info.set_SkipBasicBlock();
      info.set_SkipSemiColon();

   // exclude all CPP directives (since they have already been evaluated by the front-end)
      info.set_SkipCPPDirectives();

      switch ( scope->variantT() )
        {
          case V_SgSwitchStatement:
          case V_SgForStatement:
          case V_SgWhileStmt:
          case V_SgDoWhileStmt:
          case V_SgIfStmt:
          case V_SgCatchOptionStmt:
          case V_SgCaseOptionStmt:
               scopeString = globalUnparseToString(scope,&info);
          break;
          default:
               printf ("Error, default case in switch within unparseScopeStatementWithoutBasicBlockToString() \n");
               ROSE_ASSERT (false);
        }

  // printf ("In unparseScopeStatementWithoutBasicBlockToString(): scopeString = %s \n",scopeString.c_str());

     return scopeString;
   }

string
unparseDeclarationToString ( SgDeclarationStatement* declaration, bool unparseAsDeclaration )
   {
  // This function generates a string for a declaration. The string is required for 
  // the intermediate file to make sure that all transformation code will compile 
  // (since it could depend on declarations defined within the code).

  // Details:
  //   1) Only record declarations found within the source file (exclude all header files 
  //      since they will be seen when the same header files are included).
  //   2) Resort the variable declarations to remove redundent entries.
  //        WRONG: variable declarations could have dependences upon class declarations!
  //   3) Don't sort all declarations since some could have dependences.
  //        a) class declarations
  //        b) typedefs
  //        c) function declarations
  //        d) template declarations
  //        e) variable definition???

  // ROSE_ASSERT (this != NULL);
     ROSE_ASSERT ( declaration != NULL );

#if 0
     printf ("generateDeclarationToString(): unparseAsDeclaration = %s declaration->sage_class_name() = %s \n",
     unparseAsDeclaration ? "true" : "false",declaration->sage_class_name());
#endif

     string declarationString;

  // Build a SgUnparse_Info object to represent formatting options for
  // this statement (use the default values).
     SgUnparse_Info info;

   // exclude comments
      info.set_SkipComments();

   // exclude all CPP directives (since they have already been evaluated by the front-end)
      info.set_SkipCPPDirectives();

      switch ( declaration->variantT() )
        {
       // Enum declarations should not skip their definition since 
       // this is where the constants are declared.
          case V_SgEnumDeclaration:

          case V_SgVariableDeclaration:
          case V_SgTemplateDeclaration:
          case V_SgTypedefDeclaration:
            // Need to figure out if a forward declaration would work or be 
            // more conservative and always output the complete class definition.

            // turn off output of initializer values
               info.set_SkipInitializer();
            // output the declaration as a string
               declarationString = globalUnparseToString(declaration,&info);
               break;

          case V_SgClassDeclaration:
            // Need to figure out if a forward declaration would work or be 
            // more conservative and always output the complete class definition.

            // turn off the generation of the function definitions only 
            // (we still want the restof the class definition since these 
            // define all member data and member functions).
               info.set_SkipFunctionDefinition();
               info.set_AddSemiColonAfterDeclaration();

               if (unparseAsDeclaration == false)
                  {
                    info.set_SkipClassDefinition();
                  }
                 else
                  {
//                  info.set_AddSemiColonAfterDeclaration();
                  }

            // output the declaration as a string
               declarationString = globalUnparseToString(declaration,&info);
               break;

       // For functions just output the declaration and skip the definition
       // (This also avoids the generation of redundent definitions since the 
       // function we are in when we generate all declarations would be included).
          case V_SgMemberFunctionDeclaration:
          case V_SgFunctionDeclaration:
             {
            // turn off the generation of the definition
               info.set_SkipFunctionDefinition();

            // unparse with the ";" (as a declaration) or unparse without the ";" 
            // as a function for which we will attach a local scope (basic block).
            // printf ("In generateDeclarationString(): unparseAsDeclaration = %s \n",(unparseAsDeclaration) ? "true" : "false");
               if (unparseAsDeclaration == true)
                    info.set_AddSemiColonAfterDeclaration();

            // output the declaration as a string
               declarationString = globalUnparseToString(declaration,&info);
               break;
             }

          case V_SgFunctionParameterList:
             {
            // Handle generation of declaration strings this case differently from unparser
            // since want to generate declaration strings and not function parameter lists
            // (function parameter lists would be delimited by "," while declarations would
            // be delimited by ";").
               SgFunctionParameterList* parameterListDeclaration = dynamic_cast<SgFunctionParameterList*>(declaration);
               ROSE_ASSERT (parameterListDeclaration != NULL);
               SgInitializedNamePtrList & argList = parameterListDeclaration->get_args();
               SgInitializedNamePtrList::iterator i;
               for (i = argList.begin(); i != argList.end(); i++)
                  {
//                  printf ("START: Calling unparseToString on type! \n");
                    ROSE_ASSERT ((*i) != NULL);
                    string typeNameString = (*i)->get_type()->unparseToString();
//                  printf ("DONE: Calling unparseToString on type! \n");

                    string variableName;
                    if ( (*i)->get_name().getString() != "")
                       {
                         variableName   = (*i)->get_name().str();
                         declarationString += typeNameString + " " + variableName + "; ";
                       }
                      else
                       {
                      // Don't need the tailing ";" if there is no variable name (I think)
                         declarationString += typeNameString + " ";
                       }
                  }
               break;
             }

       // ignore this case ... not really a declaration
          case V_SgCtorInitializerList:
            // printf ("Ignore the SgCtorInitializerList (constructor initializer list) \n");
               break;

          case V_SgVariableDefinition:
               printf ("ERROR: SgVariableDefinition nodes not used in AST \n");
               ROSE_ABORT();
               break;

       // DQ (7/31/2006): Suggested additions by Markus Schordan.
          case V_SgPragma:
               break;
          case V_SgPragmaDeclaration:
               break;

       // default case should always be an error
          default:
               printf ("Default reached in AST_Rewrite::AccumulatedDeclarationsAttribute::generateDeclarationString() \n");
               printf ("     declaration->sage_class_name() = %s \n",declaration->sage_class_name());
               ROSE_ABORT();
               break;
        }

  // Add a space to make it easier to read (not required)
     declarationString += " ";

  // printf ("For this scope: declarationString = %s \n",declarationString.c_str());

     return declarationString;
   }


string
Unparser::removeUnwantedWhiteSpace ( const string & X )
   {
     string returnString;
     int stringLength = X.length();

     for (int i=0; i < stringLength; i++)
        {
          if ( (X[i] != ' ') && (X[i] != '\n') )
             {
               returnString += X[i];
             }
            else
             {
               if ( (i > 0) && (X[i] == ' ') &&
                  ( (X[i-1] != ' ') && (X[i-1] != '\n') && (X[i-1] != '{') && (X[i-1] != ';') && (X[i-1] != '}')) )
                  {
                    if ( (i < stringLength-1) && (X[i] == ' ') && (X[i+1] != '(') )
                         returnString += X[i];
                  }
             }
        }

     return returnString;
   }


// DQ (12/5/2006): Output separate file containing source position information for highlighting (useful for debugging).
int
Unparser::get_embedColorCodesInGeneratedCode()
   {
     return embedColorCodesInGeneratedCode;
   }

int
Unparser::get_generateSourcePositionCodes()
   {
     return generateSourcePositionCodes;
   }

void
Unparser::set_embedColorCodesInGeneratedCode( int x )
   {
     embedColorCodesInGeneratedCode = x;
   }

void
Unparser::set_generateSourcePositionCodes( int x )
   {
     generateSourcePositionCodes = x;
   }

void
Unparser::set_resetSourcePosition(bool x)
   {
     p_resetSourcePosition = x;
   }

bool
Unparser::get_resetSourcePosition()
   {
      return p_resetSourcePosition;
   }

// DQ (5/8/2010): Added support to force unparser to reset the source positon in the AST (this is the only side-effect in unparsing).
//! Reset the Sg_File_Info to reference the unparsed (generated) source code.
void
Unparser::resetSourcePosition (SgStatement* stmt)
   {
     static int previous_line_number   = 0;
     static int previous_column_number = 0;

     Sg_File_Info* originalFileInfo = stmt->get_file_info();
     ROSE_ASSERT(originalFileInfo != NULL);

     if ( SgProject::get_verbose() > 0 )
          printf ("Reset the source code position from %s:%d:%d to ",originalFileInfo->get_filename(),originalFileInfo->get_line(),originalFileInfo->get_col());

  // This is the current output file.
  // string newFilename = "output";
  // Detect reuse of an Unparser object with a different file
     ROSE_ASSERT(currentFile != NULL);
     string newFilename = get_output_filename(*currentFile);

  // This is the position of the start of the stmt.
     int line = cur.current_line();

  // This is the position of the end of the stmt (likely we can refine this later).
  // int column = cur.current_col();
  // int column = previous_column_number;
     int column = (line == previous_line_number) ? previous_column_number : 0;

  // Save the current position
     previous_line_number   = line;
     previous_column_number = cur.current_col();

     originalFileInfo->set_filenameString(newFilename);
     originalFileInfo->set_line(line);
     originalFileInfo->set_col(column);

     if ( SgProject::get_verbose() > 0 )
          printf ("%s:%d:%d \n",originalFileInfo->get_filename(),originalFileInfo->get_line(),originalFileInfo->get_col());
   }


void
resetSourcePositionToGeneratedCode( SgFile* file, UnparseFormatHelp *unparseHelp )
   {
  // DQ (5/8/2010): This function uses the unparsing operation to record the locations of
  // the unparsed language constructs and reset the source code position to that of the
  // generated code.

  // DQ (4/22/2006): This can be true when the "-E" option is used, but then we should not have called this function!
     ROSE_ASSERT(file->get_skip_unparse() == false);

  // It does not make sense to reset the source file positions for a binary (at least not yet).
     ROSE_ASSERT (file->get_binary_only() == false);

  // If we did unparse an intermediate file then we want to compile that file instead of the original source file.
     string outputFilename;
     if (file->get_unparse_output_filename().empty() == true)
        {
          outputFilename = "rose_" + file->get_sourceFileNameWithoutPath();

          if (file->get_binary_only() == true)
             {
               outputFilename += ".s";
             }

       // DQ (4/2/2011): Java output files must have the same name as the class and so all we can do is use the same name but put the generated file into the compile tree.
       // Note that if the generated file is put into the source tree it will overwite the original source file.
          if (file->get_Java_only() == true)
             {
               outputFilename = file->get_sourceFileNameWithoutPath();

               printf ("Warning, output file name of generated Java code is same as input file name but must be but into a separate directory. \n");
               ROSE_ASSERT(false);
             }
            else
             {
               if (file->get_X10_only() == true)
                  {
                    outputFilename = file->get_sourceFileNameWithoutPath();

                    printf ("[Warning] Output file name of generated X10 code is the "
                       "same as the input file name, but must be build into a "
                       "separate directory.\n");
                    ROSE_ASSERT(false);
                  }
             }
        }
       else
        {
          outputFilename = file->get_unparse_output_filename();
        }

  // Set the output file name, since this may be called before unparse().
     file->set_unparse_output_filename(outputFilename);
     ROSE_ASSERT (file->get_unparse_output_filename().empty() == false);

     printf ("Exiting output file name of generated Java code is same as input file name but must be but into a separate directory. \n");
     ROSE_ASSERT(false);

  // Name the file with a separate extension.
     outputFilename += ".resetSourcePosition";

  // printf ("Inside of resetSourcePositionToGeneratedCode(UnparseFormatHelp*) outputFilename = %s \n",outputFilename.c_str());

     if ( SgProject::get_verbose() > 0 )
          printf ("Calling the resetSourcePositionToGeneratedCode: outputFilename = %s \n",outputFilename.c_str());

     fstream ROSE_OutputFile(outputFilename.c_str(),ios::out);

     if (!ROSE_OutputFile)
        {
       // throw std::exception("(fstream) error while opening file.");
          printf ("Error detected in opening file %s for output \n",outputFilename.c_str());
          ROSE_ASSERT(false);
        }

     ROSE_ASSERT(ROSE_OutputFile);

  // all options are now defined to be false. When these options can be passed in
  // from the prompt, these options will be set accordingly.
     bool UseAutoKeyword                = false;
     bool generateLineDirectives        = file->get_unparse_line_directives();

  // DQ (6/19/2007): note that test2004_24.C will fail if this is false.
  // If false, this will cause A.operator+(B) to be unparsed as "A+B". This is a confusing point!
     bool useOverloadedOperators        = false;

     bool num                           = false;

  // It is an error to have this always turned off (e.g. pointer = this; will not unparse correctly)
     bool _this                         = true;

     bool caststring                    = false;
     bool _debug                        = false;
     bool _class                        = false;
     bool _forced_transformation_format = false;

  // control unparsing of include files into the source file (default is false)
     bool _unparse_includes             = file->get_unparse_includes();

     Unparser_Opt roseOptions( UseAutoKeyword,
                               generateLineDirectives,
                               useOverloadedOperators,
                               num,
                               _this,
                               caststring,
                               _debug,
                               _class,
                               _forced_transformation_format,
                               _unparse_includes );

     Unparser roseUnparser ( &ROSE_OutputFile, file->get_file_info()->get_filenameString(), roseOptions, unparseHelp, NULL );

  // DQ (12/5/2006): Output information that can be used to colorize properties of generated code (useful for debugging).
     roseUnparser.set_embedColorCodesInGeneratedCode ( file->get_embedColorCodesInGeneratedCode() );
     roseUnparser.set_generateSourcePositionCodes    ( file->get_generateSourcePositionCodes() );

  // This turnes on the mechanism to force resetting the AST's source position information.
     roseUnparser.set_generateSourcePositionCodes(true);

  // information that is passed down through the tree (inherited attribute)
  // SgUnparse_Info inheritedAttributeInfo (NO_UNPARSE_INFO);
     SgUnparse_Info inheritedAttributeInfo;

     SgSourceFile* sourceFile = isSgSourceFile(file);
     ROSE_ASSERT(sourceFile != NULL);

     roseUnparser.unparseFile(sourceFile,inheritedAttributeInfo);

  // And finally we need to close the file (to flush everything out!)
     ROSE_OutputFile.close();
   }


 /*! \brief This function is the connection from the SgNode::unparseToString() function 
            to the unparser.

     This function connects the SgNode::unparseToString() function
     to the unparser.  It takes an optional SgUnparse_Info object pointer.
     If a SgUnparse_Info object is provided then it is not deleted by this
     function.

     \internal Internally this function allocates a SgUnparse_Info object if one is
               not proviede within the function interface.  If the function allocates
               a SgUnparse_Info object it will delete it.  The user is always responcible
               for the allocation and destruction of objects provided to the interface 
               of functions.
  */
string
globalUnparseToString_OpenMPSafe ( const SgNode* astNode, SgUnparse_Info* inputUnparseInfoPointer );

string
globalUnparseToString ( const SgNode* astNode, SgUnparse_Info* inputUnparseInfoPointer )
   {
     string returnString;

// tps (Jun 24 2008) added because OpenMP crashes all the time at the unparser
#if ROSE_GCC_OMP
#pragma omp critical (unparser)
#endif
     {
       returnString = globalUnparseToString_OpenMPSafe(astNode,inputUnparseInfoPointer);
     }
     return returnString;
   }

string
globalUnparseToString_OpenMPSafe ( const SgNode* astNode, SgUnparse_Info* inputUnparseInfoPointer )
   {
  // This global function permits any SgNode (including it's subtree) to be turned into a string

  // DQ (3/2/2006): Let's make sure we have a valid IR node!
     ROSE_ASSERT(astNode != NULL);

     string returnString;

  // all options are now defined to be false. When these options can be passed in
  // from the prompt, these options will be set accordingly.
     bool _auto                         = false;
     bool linefile                      = false;
     bool useOverloadedOperators        = false;
     bool num                           = false;

  // It is an error to have this always turned off (e.g. pointer = this; will not unparse correctly)
     bool _this                         = true;

     bool caststring                    = false;
     bool _debug                        = false;
     bool _class                        = false;
     bool _forced_transformation_format = false;
     bool _unparse_includes             = false;

  // printf ("In globalUnparseToString(): astNode->sage_class_name() = %s \n",astNode->sage_class_name());

     Unparser_Opt roseOptions( _auto,
                               linefile,
                               useOverloadedOperators,
                               num,
                               _this,
                               caststring,
                               _debug,
                               _class,
                               _forced_transformation_format,
                               _unparse_includes );

  // DQ (7/19/2007): Remove lineNumber from constructor parameter list.
  // int lineNumber = 0;  // Zero indicates that ALL lines should be unparsed

  // Initialize the Unparser using a special string stream inplace of the usual file stream 
     ostringstream outputString;

     const SgLocatedNode* locatedNode = isSgLocatedNode(astNode);
     string fileNameOfStatementsToUnparse;
     if (locatedNode == NULL)
        {
       // printf ("WARNING: applying AST -> string for non expression/statement AST objects \n");
          fileNameOfStatementsToUnparse = "defaultFileNameInGlobalUnparseToString";
        }
       else
        {
          ROSE_ASSERT (locatedNode != NULL);

       // DQ (5/31/2005): Get the filename from a traversal back through the parents to the SgFile
       // fileNameOfStatementsToUnparse = locatedNode->getFileName();
       // fileNameOfStatementsToUnparse = ROSE::getFileNameByTraversalBackToFileNode(locatedNode);
          if (locatedNode->get_parent() == NULL)
             {
            // DQ (7/29/2005):
            // Allow this function to be called with disconnected AST fragments not connected to 
            // a previously generated AST.  This happens in Qing's interface where AST fragements 
            // are built and meant to be unparsed.  Only the parent of the root of the AST 
            // fragement is expected to be NULL.
            // fileNameOfStatementsToUnparse = locatedNode->getFileName();
               fileNameOfStatementsToUnparse = locatedNode->getFilenameString();
             }
            else
             {
            // DQ (2/20/2007): The expression being unparsed could be one contained in a SgArrayType
               SgArrayType* arrayType = isSgArrayType(locatedNode->get_parent());
               if (arrayType != NULL)
                  {
                 // If this is an index of a SgArrayType node then handle as a special case
                    fileNameOfStatementsToUnparse = "defaultFileNameInGlobalUnparseToString";
                  }
                 else
                  {
#if 1
                    fileNameOfStatementsToUnparse = ROSE::getFileNameByTraversalBackToFileNode(locatedNode);
#else
                    SgSourceFile* sourceFile = TransformationSupport::getSourceFile(locatedNode);
                    ROSE_ASSERT(sourceFile != NULL);
                    fileNameOfStatementsToUnparse = sourceFile->getFileName();
#endif
                  }
             }
        }  // end if locatedNode

     ROSE_ASSERT (fileNameOfStatementsToUnparse.size() > 0);

  // Unparser roseUnparser ( &outputString, fileNameOfStatementsToUnparse, roseOptions, lineNumber );
     Unparser roseUnparser ( &outputString, fileNameOfStatementsToUnparse, roseOptions );

  // Information that is passed down through the tree (inherited attribute)
  // Use the input SgUnparse_Info object if it is available.
     SgUnparse_Info* inheritedAttributeInfoPointer = NULL;

  // DQ (2/18/2013): Keep track of local allocation of the SgUnparse_Info object in this function
  // This is design to fix what appears to be a leak in ROSE (abby-normal growth of the SgUnparse_Info
  // memory pool for compiling large files.
     bool allocatedSgUnparseInfoObjectLocally = false;

     if (inputUnparseInfoPointer != NULL)
        {
       // printf ("Using the input inputUnparseInfoPointer object \n");

       // Use the user provided SgUnparse_Info object
          inheritedAttributeInfoPointer = inputUnparseInfoPointer;
        }
       else
        {
       // DEFINE DEFAULT BEHAVIOUR FOR THE CASE WHEN NO inputUnparseInfoPointer (== NULL) IS 
       // PASSED AS ARGUMENT TO THE FUNCTION
       // printf ("Building a new Unparse_Info object \n");

       // If no input parameter has been specified then allocate one
       // inheritedAttributeInfoPointer = new SgUnparse_Info (NO_UNPARSE_INFO);
          inheritedAttributeInfoPointer = new SgUnparse_Info();
          ROSE_ASSERT (inheritedAttributeInfoPointer != NULL);

       // DQ (2/18/2013): Keep track of local allocation of the SgUnparse_Info object in this function
          allocatedSgUnparseInfoObjectLocally = true;

       // MS: 09/30/2003: comments de-activated in unparsing
          ROSE_ASSERT (inheritedAttributeInfoPointer->SkipComments() == false);

       // Skip all comments in unparsing
          inheritedAttributeInfoPointer->set_SkipComments();
          ROSE_ASSERT (inheritedAttributeInfoPointer->SkipComments() == true);
       // Skip all whitespace in unparsing (removed in generated string)
          inheritedAttributeInfoPointer->set_SkipWhitespaces();
          ROSE_ASSERT (inheritedAttributeInfoPointer->SkipWhitespaces() == true);

       // Skip all directives (macros are already substituted by the front-end, so this has no effect on those)
          inheritedAttributeInfoPointer->set_SkipCPPDirectives();
          ROSE_ASSERT (inheritedAttributeInfoPointer->SkipCPPDirectives() == true);

#if 1
       // DQ (8/1/2007): Test if we can force the default to be to unparse fully qualified names.
       // printf ("Setting the default to generate fully qualified names, astNode = %p = %s \n",astNode,astNode->class_name().c_str());
          inheritedAttributeInfoPointer->set_forceQualifiedNames();

       // DQ (8/6/2007): Avoid output of "public", "private", and "protected" in front of class members.
       // This does not appear to have any effect, because it it explicitly set in the unparse function 
       // for SgMemberFunctionDeclaration.
          inheritedAttributeInfoPointer->unset_CheckAccess();

       // DQ (8/1/2007): Only try to set the current scope to the SgGlobal scope if this is NOT a SgProject or SgFile
          if ( (isSgProject(astNode) != NULL || isSgFile(astNode) != NULL ) == false )
             {
            // This will be set to NULL where astNode is a SgType!
               inheritedAttributeInfoPointer->set_current_scope(TransformationSupport::getGlobalScope(astNode));
             }
#endif

       // DQ (5/19/2011): Allow compiler generated statements to be unparsed by default.
          inheritedAttributeInfoPointer->set_outputCompilerGeneratedStatements();
        }

     ROSE_ASSERT (inheritedAttributeInfoPointer != NULL);
     SgUnparse_Info & inheritedAttributeInfo = *inheritedAttributeInfoPointer;

  // DQ (5/27/2007): Commented out, uncomment when we are ready for Robert's new hidden list mechanism.
     if (inheritedAttributeInfo.get_current_scope() == NULL)
        {
       // printf ("In globalUnparseToString(): inheritedAttributeInfo.get_current_scope() == NULL astNode = %p = %s \n",astNode,astNode->class_name().c_str());

       // DQ (6/2/2007): Find the nearest containing scope so that we can fill in the current_scope, so that the name qualification can work.
#if 1
          SgStatement* stmt = TransformationSupport::getStatement(astNode);
#else
          SgStatement* stmt = NULL;
       // DQ (6/27/2007): SgProject and SgFile are not contained in any statement
          if (isSgProject(astNode) == NULL && isSgFile(astNode) == NULL)
               stmt = TransformationSupport::getStatement(astNode);
#endif

          if (stmt != NULL)
             {
               SgScopeStatement* scope = stmt->get_scope();
               ROSE_ASSERT(scope != NULL);
               inheritedAttributeInfo.set_current_scope(scope);
             }
            else
             {
            // DQ (6/27/2007): If we unparse a type then we can't find the enclosing statement, so 
            // assume it is SgGlobal. But how do we find a SgGlobal IR node to use?  So we have to 
            // leave it NULL and hand this case downstream!
               inheritedAttributeInfo.set_current_scope(NULL);
             }

          const SgTemplateArgument* templateArgument = isSgTemplateArgument(astNode);
          if (templateArgument != NULL)
             {
            // debugging code!
            // printf ("Exiting to debug case of SgTemplateArgument \n");
            // ROSE_ASSERT(false);

#if 0
            // DQ (9/15/2012): Commented this out since while we build the AST we don't have parents of classes set (until the class declaration is attached to the AST).
               SgScopeStatement* scope = templateArgument->get_scope();
            // printf ("SgTemplateArgument case: scope = %p = %s \n",scope,scope->class_name().c_str());
               inheritedAttributeInfo.set_current_scope(scope);
#else

// DQ (5/25/2013): Commented out this message (too much output spew for test codes, debugging test2013_191.C).
// #ifdef ROSE_DEBUG_NEW_EDG_ROSE_CONNECTION
#if 0
               printf ("Skipping set of inheritedAttributeInfo.set_current_scope(scope); for SgTemplateArgument \n");
#endif
#endif
             }
       // stmt->get_startOfConstruct()->display("In unparseStatement(): info.get_current_scope() == NULL: debug");
       // ROSE_ASSERT(false);
        }
  // ROSE_ASSERT(info.get_current_scope() != NULL);

  // Turn ON the error checking which triggers an error if the default SgUnparse_Info constructor is called
  // SgUnparse_Info::forceDefaultConstructorToTriggerError = true;

  // DQ (10/19/2004): Cleaned up this code, remove this dead code after we are sure that this worked properly
  // Actually, this code is required to be this way, since after this branch the current function returns and
  // some data must be cleaned up differently!  So put this back and leave it this way, and remove the
  // "Implementation Note".

#if 0
     printf ("In globalUnparseToString(): astNode = %p = %s \n",astNode,astNode->class_name().c_str());
#endif

  // Both SgProject and SgFile are handled via recursive calls
     if ( (isSgProject(astNode) != NULL) || (isSgSourceFile(astNode) != NULL) )
        {
       // printf ("Implementation Note: Put these cases (unparsing the SgProject and SgFile into the cases for nodes derived from SgSupport below! \n");

       // Handle recursive call for SgProject
          const SgProject* project = isSgProject(astNode);
          if (project != NULL)
             {
               for (int i = 0; i < project->numberOfFiles(); i++)
                  {
                 // SgFile* file = &(project->get_file(i));
                    SgFile* file = project->get_fileList()[i];
                    ROSE_ASSERT(file != NULL);
                    string unparsedFileString = globalUnparseToString_OpenMPSafe(file,inputUnparseInfoPointer);
                 // string prefixString       = string("/* TOP:")      + string(ROSE::getFileName(file)) + string(" */ \n");
                 // string suffixString       = string("\n/* BOTTOM:") + string(ROSE::getFileName(file)) + string(" */ \n\n");
                    string prefixString       = string("/* TOP:")      + file->getFileName() + string(" */ \n");
                    string suffixString       = string("\n/* BOTTOM:") + file->getFileName() + string(" */ \n\n");
                    returnString += prefixString + unparsedFileString + suffixString;
                  }
             }

       // Handle recursive call for SgFile
          const SgSourceFile* file = isSgSourceFile(astNode);
          if (file != NULL)
             {
               SgGlobal* globalScope = file->get_globalScope();
               ROSE_ASSERT(globalScope != NULL);
               returnString = globalUnparseToString_OpenMPSafe(globalScope,inputUnparseInfoPointer);
             }
        }
       else
        {
       // DQ (1/12/2003): Only now try to trap use of SgUnparse_Info default constructor
       // Turn ON the error checking which triggers an error if the default SgUnparse_Info constructor is called
       // GB (09/27/2007): Took this out because it breaks parallel traversals that call unparseToString. It doesn't
       // seem to have any other effect (whatever was debugged with this seems to be fixed now).
       // SgUnparse_Info::set_forceDefaultConstructorToTriggerError(true);

          if (isSgStatement(astNode) != NULL)
             {
               const SgStatement* stmt = isSgStatement(astNode);

            // DQ (9/6/2010): Added support to detect use of C (default) or Fortran code.
            // DQ (2/2/2007): Note that we should modify the unparser to take the IR nodes as const pointers, but this is a bigger job than I want to do now!
            // roseUnparser.u_exprStmt->unparseStatement ( const_cast<SgStatement*>(stmt), inheritedAttributeInfo );
               if (SageInterface::is_Fortran_language() == true)
                  {
                 // Unparse as a Fortran code.
                    ROSE_ASSERT(roseUnparser.u_fortran_locatedNode != NULL);
                    roseUnparser.u_fortran_locatedNode->unparseStatement ( const_cast<SgStatement*>(stmt), inheritedAttributeInfo );
                  }
                 else
                  {
                 // Unparse as a C/C++ code.

                    ROSE_ASSERT(roseUnparser.u_exprStmt != NULL);

                 // printf ("Calling roseUnparser.u_exprStmt->unparseStatement() stmt = %s \n",stmt->class_name().c_str());
                 // roseUnparser.u_exprStmt->curprint ("Output from curprint");
                    roseUnparser.u_exprStmt->unparseStatement ( const_cast<SgStatement*>(stmt), inheritedAttributeInfo );
                  }
             }

          if (isSgExpression(astNode) != NULL)
             {
               const SgExpression* expr = isSgExpression(astNode);

            // DQ (9/6/2010): Added support to detect use of C (default) or Fortran code.
            // DQ (2/2/2007): Note that we should modify the unparser to take the IR nodes as const pointers, but this is a bigger job than I want to do now!
            // roseUnparser.u_exprStmt->unparseExpression ( const_cast<SgExpression*>(expr), inheritedAttributeInfo );
               if (SageInterface::is_Fortran_language() == true)
                  {
                 // Unparse as a Fortran code.
                    ROSE_ASSERT(roseUnparser.u_fortran_locatedNode != NULL);
                    roseUnparser.u_fortran_locatedNode->unparseExpression ( const_cast<SgExpression*>(expr), inheritedAttributeInfo );
                  }
                 else
                  {
                 // Unparse as a C/C++ code.
                    ROSE_ASSERT(roseUnparser.u_exprStmt != NULL);
                    roseUnparser.u_exprStmt->unparseExpression ( const_cast<SgExpression*>(expr), inheritedAttributeInfo );
                  }
             }

          if (isSgType(astNode) != NULL)
             {
               const SgType* type = isSgType(astNode);

            // DQ (9/6/2010): Added support to detect use of C (default) or Fortran code.
            // DQ (2/2/2007): Note that we should modify the unparser to take the IR nodes as const pointers, but this is a bigger job than I want to do now!
#if 1
               ROSE_ASSERT(roseUnparser.u_type != NULL);
               roseUnparser.u_type->unparseType ( const_cast<SgType*>(type), inheritedAttributeInfo );
#else
               if (SageInterface::is_Fortran_language() == true)
                  {
                 // Unparse as a Fortran code.
                    roseUnparser.u_fortran_locatedNode->unparseType ( const_cast<SgType*>(type), inheritedAttributeInfo );
                  }
                 else
                  {
                 // Unparse as a C/C++ code.
                    roseUnparser.u_type->unparseType ( const_cast<SgType*>(type), inheritedAttributeInfo );
                  }
#endif
             }

          if (isSgSymbol(astNode) != NULL)
             {
               const SgSymbol* symbol = isSgSymbol(astNode);

            // DQ (2/2/2007): Note that we should modify the unparser to take the IR nodes as const pointers, but this is a bigger job than I want to do now!
               ROSE_ASSERT(roseUnparser.u_sym != NULL);
               roseUnparser.u_sym->unparseSymbol ( const_cast<SgSymbol*>(symbol), inheritedAttributeInfo );
             }

          if (isSgSupport(astNode) != NULL)
             {
            // Handle different specific cases derived from SgSupport 
            // (e.g. template parameters and template arguments).
               switch (astNode->variantT())
                  {
#if 0
                    case V_SgProject:
                       {
                         SgProject* project = isSgProject(astNode);
                         ROSE_ASSERT(project != NULL);
                         for (int i = 0; i < project->numberOfFiles(); i++)
                            {
                              SgFile* file = &(project->get_file(i));
                              ROSE_ASSERT(file != NULL);
                              string unparsedFileString = globalUnparseToString_OpenMPSafe(file,inputUnparseInfoPointer);
                              string prefixString       = string("/* TOP:")      + string(ROSE::getFileName(file)) + string(" */ \n");
                              string suffixString       = string("\n/* BOTTOM:") + string(ROSE::getFileName(file)) + string(" */ \n\n");
                              returnString += prefixString + unparsedFileString + suffixString;
                            }
                         break;
                       }
#error "DEAD CODE!"
                 // case V_SgFile:
                       {
                         SgFile* file = isSgFile(astNode);
                         ROSE_ASSERT(file != NULL);
                         SgGlobal* globalScope = file->get_globalScope();
                         ROSE_ASSERT(globalScope != NULL);
                         returnString = globalUnparseToString_OpenMPSafe(globalScope,inputUnparseInfoPointer);
                         break;
                       }
#endif
                    case V_SgTemplateParameter:
                       {
                         const SgTemplateParameter* templateParameter = isSgTemplateParameter(astNode);

                      // DQ (2/2/2007): Note that we should modify the unparser to take the IR nodes as const pointers, but this is a bigger job than I want to do now!
                         ROSE_ASSERT(roseUnparser.u_exprStmt != NULL);
                         roseUnparser.u_exprStmt->unparseTemplateParameter(const_cast<SgTemplateParameter*>(templateParameter),inheritedAttributeInfo);
                         break;
                       }

                    case V_SgTemplateArgument:
                       {
                         const SgTemplateArgument* templateArgument = isSgTemplateArgument(astNode);
#if 0
                      // printf ("In globalUnparseToString_OpenMPSafe(): case V_SgTemplateArgument (before): returnString = %s outputString = %s \n",returnString.c_str(),outputString.str());
                         printf ("In globalUnparseToString_OpenMPSafe(): case V_SgTemplateArgument (before): returnString = %s \n",returnString.c_str());
#endif
                      // DQ (2/2/2007): Note that we should modify the unparser to take the IR nodes as const pointers, but this is a bigger job than I want to do now!
                         ROSE_ASSERT(roseUnparser.u_exprStmt != NULL);
                         roseUnparser.u_exprStmt->unparseTemplateArgument(const_cast<SgTemplateArgument*>(templateArgument),inheritedAttributeInfo);
#if 0
                      // printf ("In globalUnparseToString_OpenMPSafe(): case V_SgTemplateArgument (after): returnString = %s outputString = %s \n",returnString.c_str(),outputString.str());
                         printf ("In globalUnparseToString_OpenMPSafe(): case V_SgTemplateArgument (after): returnString = %s \n",returnString.c_str());
#endif
                         break;
                       }

                    case V_Sg_File_Info:
                       {
                      // DQ (8/5/2007): This is implemented above as a special case!
                      // DQ (5/11/2006): Not sure how or if we should implement this
                         break;
                       }

                    case V_SgPragma:
                       {
                         const SgPragma* pr = isSgPragma(astNode);
                         SgPragmaDeclaration* decl = isSgPragmaDeclaration(pr->get_parent());
                         ROSE_ASSERT (decl);
                         ROSE_ASSERT(roseUnparser.u_exprStmt != NULL);
                         roseUnparser.u_exprStmt->unparseStatement ( decl, inheritedAttributeInfo );
                         break;
                       }

                    case V_SgFileList:
                       {
                      // DQ (1/23/2010): Not sure how or if we should implement this
                         const SgFileList* fileList = isSgFileList(astNode);
                         ROSE_ASSERT(fileList != NULL);
#if 0
                         for (int i = 0; i < project->numberOfFiles(); i++)
                            {
                              SgFile* file = &(project->get_file(i));
                              ROSE_ASSERT(file != NULL);
                              string unparsedFileString = globalUnparseToString_OpenMPSafe(file,inputUnparseInfoPointer);
                              string prefixString       = string("/* TOP:")      + string(ROSE::getFileName(file)) + string(" */ \n");
                              string suffixString       = string("\n/* BOTTOM:") + string(ROSE::getFileName(file)) + string(" */ \n\n");
                              returnString += prefixString + unparsedFileString + suffixString;
                            }
#else
                         printf ("WARNING: SgFileList support not implemented for unparser...\n");
#endif
                         break;
                       }

                 // Perhaps the support for SgFile and SgProject shoud be moved to this location?
                    default:
                       {
                         printf ("Error: default reached in node derived from SgSupport astNode = %s \n",astNode->class_name().c_str());
                         ROSE_ABORT();
                       }
                  }
             }

       // Liao 11/5/2010 move out of SgSupport
          if (isSgInitializedName(astNode)) //       case V_SgInitializedName:
             {
            // DQ (8/6/2007): This should just unparse the name (fully qualified if required).
            // QY: not sure how to implement this
            // DQ (7/23/2004): This should unparse as a declaration (type and name with initializer).
               const SgInitializedName* initializedName = isSgInitializedName(astNode);
            // roseUnparser.get_output_stream() << initializedName->get_qualified_name().str();
               SgScopeStatement* scope = initializedName->get_scope();
               if (isSgGlobal(scope) == NULL && scope->containsOnlyDeclarations() == true)
                     roseUnparser.get_output_stream() << roseUnparser.u_exprStmt->trimGlobalScopeQualifier ( scope->get_qualified_name().getString() ) << "::";
               roseUnparser.get_output_stream() << initializedName->get_name().str();
            // break;
             }


       // Liao, 8/28/2009, support for SgLocatedNodeSupport
          if (isSgLocatedNodeSupport(astNode) !=  NULL) 
             {
               if (isSgOmpClause(astNode))
                  {
                    SgOmpClause * omp_clause = const_cast<SgOmpClause*>(isSgOmpClause(astNode));
                    ROSE_ASSERT(omp_clause);

                    ROSE_ASSERT(roseUnparser.u_exprStmt != NULL);
                    roseUnparser.u_exprStmt->unparseOmpClause(omp_clause, inheritedAttributeInfo);
                  }
             }

       // Turn OFF the error checking which triggers an if the default SgUnparse_Info constructor is called
       // GB (09/27/2007): Removed this error check, see above.
       // SgUnparse_Info::set_forceDefaultConstructorToTriggerError(false);

       // MS: following is the rewritten code of the above outcommented 
       //     code to support ostringstream instead of ostrstream.
          returnString = outputString.str();

       // Call function to tighten up the code to make it more dense
          if (inheritedAttributeInfo.SkipWhitespaces() == true)
             {
               returnString = roseUnparser.removeUnwantedWhiteSpace ( returnString );
             }
        }

  // delete the allocated SgUnparse_Info object
     if (inputUnparseInfoPointer == NULL)
        {
          delete inheritedAttributeInfoPointer;
          inheritedAttributeInfoPointer = NULL;
        }

#if 0
     printf ("In globalUnparseToString_OpenMPSafe(): returnString = %s \n",returnString.c_str());
#endif

  // DQ (2/18/2013): Keep track of local allocation of the SgUnparse_Info object in this function
     if (allocatedSgUnparseInfoObjectLocally == true)
        {
          ROSE_ASSERT(inheritedAttributeInfoPointer == NULL);
        }

     return returnString;
   }

string get_output_filename( SgFile& file)
   {
  // DQ (10/15/2005): This can now be made to be a simpler function!
     if (file.get_unparse_output_filename().empty() == true)
        {
          printf ("Error: no output file name specified, use \"-o <output filename>\" option on commandline (see --help for options) \n");
        }
     ROSE_ASSERT(file.get_unparse_output_filename().empty() == false);

     return file.get_unparse_output_filename();
   }

// DQ (10/11/2007): I think this is redundant with the Unparser::unparseFile() member function
// HOWEVER, this is called by the SgFile::unparse() member function, so it has to be here!

// Later we might want to move this to the SgProject or SgFile support class (generated by ROSETTA)
void
unparseFile ( SgFile* file, UnparseFormatHelp *unparseHelp, UnparseDelegate* unparseDelegate, SgScopeStatement* unparseScope )
   {
  // DQ (1/24/2010): Refactored code to cal this more directly (part of support for SgDirectory).
  // DQ (7/12/2005): Introduce tracking of performance of ROSE.
     TimingPerformance timer ("AST Code Generation (unparsing):");

  // Call the unparser mechanism

#if 0
     printf ("Inside of unparseFile ( SgFile* file ) (using filename = %s) \n",file->get_unparse_output_filename().c_str());
#endif

#if 0
     printf ("In unparseFile(SgFile* file): file->get_outputLanguage() = %d \n",file->get_outputLanguage());
     printf ("In unparseFile(SgFile* file): file->get_outputLanguage() = %s \n",SgFile::get_outputLanguageOptionName(file->get_outputLanguage()).c_str());
#endif

  // debugging assertions
  // ROSE_ASSERT ( file.get_verbose() == true );
  // ROSE_ASSERT ( file.get_skip_unparse() == false );
  // file.set_verbose(true);

     ROSE_ASSERT(file != NULL);

  // FMZ (12/21/2009) the imported files by "use" statements should not be unparsed 
     if (file->get_skip_unparse() == true)
        {
       // We need to be careful about this premature return.
          return;
        }

#if 0
  // DQ (5/31/2006): It is a message that I think we can ignore (was a problem for Yarden)
  // DQ (4/21/2006): This would prevent the file from being unparsed twice,
  // but then I am not so sure we want to support that.
     if (file->get_unparse_output_filename().empty() == false)
        {
          printf ("Warning, the unparse_output_filename should be set by the unparser or the backend compilation if not set by the unparser ... \n");
        }
#endif
  // Not that this fails in the AST File I/O tests and since the file in unparsed a second time
  // ROSE_ASSERT (file->get_unparse_output_filename().empty() == true);

  // DQ (4/22/2006): This can be true when the "-E" option is used, but then we should not have called unparse()!
     ROSE_ASSERT(file->get_skip_unparse() == false);

  // If we did unparse an intermediate file then we want to compile that file instead of the original source file.
     if (file->get_unparse_output_filename().empty() == true)
        {
          string outputFilename = "rose_" + file->get_sourceFileNameWithoutPath();

       // DQ (9/15/2013): Added support for generated file to be placed into the same directory as the source file.
          SgProject* project = TransformationSupport::getProject(file);
       // ROSE_ASSERT(project != NULL);
          if (project != NULL)
             {
#if 0
               printf ("project->get_unparse_in_same_directory_as_input_file() = %s \n",project->get_unparse_in_same_directory_as_input_file() ? "true" : "false");
#endif
               if (project->get_unparse_in_same_directory_as_input_file() == true)
                  {
                    outputFilename = ROSE::getPathFromFileName(file->get_sourceFileNameWithPath()) + "/rose_" + file->get_sourceFileNameWithoutPath();
#if 0
                    printf ("Using filename for unparsed file into same directory as input file: outputFilename = %s \n",outputFilename.c_str());
#endif
#if 0
                    printf("Exiting as test! \n");
                    ROSE_ASSERT(false);
#endif
                  }
             }
            else
             {
               printf ("WARNING: In unparseFile(): file = %p has no associated project \n",file);
             }

        if (file->get_binary_only() == true)
        {
            // outputFilename = file->get_sourceFileNameWithoutPath();
               outputFilename += ".s";
        }
        // DQ (4/2/2011): Added Java support which requires that the filename for Java match the input file.
// TODO: Remove this !!!
/*
        else if (file->get_Java_only() == true)
        {
                // We try to get the package information back to output the translated source file
                   // in the correct folder structure.
                   ROSE_ASSERT(isSgSourceFile(file) && "Try to unparse an SgFile not being an SgSourceFile using the java unparser");
                   SgGlobal * gs = ((SgSourceFile *) file)->get_globalScope();
                   SgClassDeclaration * packageDecl = NULL;
                   string packageName = "";
                   const SgDeclarationStatementPtrList& globalDecls = gs->get_declarations();
                   for(SgDeclarationStatementPtrList::const_iterator it = globalDecls.begin();
                                   ((it != globalDecls.end()) && (packageDecl == NULL)); it ++) {
                           packageDecl = isSgClassDeclaration(*it);
                           SgClassDefinition * packageDef = packageDecl->get_definition();
                           ROSE_ASSERT(packageDef != NULL);
                           AstRegExAttribute * attribute = (AstRegExAttribute *) packageDef->getAttribute("translated_package");
                           if (attribute == NULL) {
                                   packageDecl = NULL;
                           } else {
                                   packageName = attribute->expression;
                           }
                   }
                   //NOTE: Default package equals the empty string ""
                   //ROSE_ASSERT((packageDecl != NULL) && "Couldn't find the package definition of the java source file");
                   string outFolder = "";
                   SgProject *project = file->get_project();
                   string ds = project->get_Java_source_destdir();
                   if (ds != "") {
                           outFolder = ds;
                           outFolder += "/";
                   }
                   outFolder += "rose-output/";
                   boost::replace_all(packageName, ".", "/");
                   outFolder += packageName;
                   outFolder += "/";
                   // Create package folder structure
                   string mkdirCommand = string("mkdir -p ") + outFolder;
                   int status = system (mkdirCommand.c_str());
                   ROSE_ASSERT(status == 0);
                   outputFilename = outFolder + file->get_sourceFileNameWithoutPath();
        }
*/
        else if (file -> get_Java_only() == true) {
            // We try to get the package information back to output the translated source file
            // in the correct folder structure.
            SgSourceFile *sourcefile = isSgSourceFile(file);
            ROSE_ASSERT(sourcefile && "Try to unparse an SgFile not being an SgSourceFile using the java unparser");
            SgJavaPackageStatement *package_statement = sourcefile -> get_package();
            string package_name = package_statement -> get_name().getString();
            //NOTE: Default package equals the empty string ""
            //ROSE_ASSERT((packageDecl != NULL) && "Couldn't find the package definition of the java source file");
            string outFolder = "";
            SgProject *project = sourcefile -> get_project();
            string ds = project -> get_Java_source_destdir();
            if (ds != "") {
                outFolder = ds;
                outFolder += "/";
            }
            outFolder += "rose-output/";
            boost::replace_all(package_name, ".", "/");
            outFolder += package_name;
            outFolder += (package_name.size() > 0 ? "/" : "");
            // Create package folder structure
            string mkdirCommand = string("mkdir -p ") + outFolder;
            int status = system (mkdirCommand.c_str());
            ROSE_ASSERT(status == 0);
            outputFilename = outFolder + file -> get_sourceFileNameWithoutPath();
        }
        // Liao 12/29/2010, generate cuda source files
        else if (file->get_Cuda_only() == true)
        {
            outputFilename = StringUtility::stripFileSuffixFromFileName (outputFilename);
            outputFilename += ".cu";
        }
        else if (file->get_X10_only())
        {
            // X10 is Java source code; see Java file/class naming conventions.
            // Filenames are based on the Java Class name contained in the file.
            outputFilename = file->get_sourceFileNameWithPath();
        }
        else
        {
            //ROSE_ASSERT (! "Not implemented, or unknown file type");
        }

       // DQ (9/15/2013): Added assertion.
          ROSE_ASSERT (file->get_unparse_output_filename().empty() == true);
#if 0
          printf ("In unparseFile(SgFile*): calling set_unparse_output_filename(): outputFilename = %s \n",outputFilename.c_str());
#endif
          file->set_unparse_output_filename(outputFilename);
          ROSE_ASSERT (file->get_unparse_output_filename().empty() == false);
       // printf ("Inside of SgFile::unparse(UnparseFormatHelp*,UnparseDelegate*) outputFilename = %s \n",outputFilename.c_str());
     }

#if 0
     printf ("Inside of unparseFile ( SgFile* file ) file->get_skip_unparse() = %s \n",file->get_skip_unparse() ? "true" : "false");
#endif

     if (file->get_skip_unparse() == true)
        {
       // MS: commented out the following output
       // if ( file.get_verbose() == true )
            // printf ("### ROSE::skip_unparse == true: Skipping all source code generation by ROSE generated preprocessor! \n");
        }
       else
        {
       // Open the file where we will put the generated code
          string outputFilename = get_output_filename(*file);

       // if ( SgProject::get_verbose() == true )
          if ( SgProject::get_verbose() > 0 )
               printf ("Calling the unparser: outputFilename = %s \n",outputFilename.c_str());

          fstream ROSE_OutputFile(outputFilename.c_str(),ios::out);
       // ROSE_OutputFile.open(s_file.c_str());

       // DQ (12/8/2007): Added error checking for opening out output file.
          if (!ROSE_OutputFile)
             {
            // throw std::exception("(fstream) error while opening file.");
               printf ("Error detected in opening file %s for output \n",outputFilename.c_str());
               ROSE_ASSERT(false);
             }

       // file.set_unparse_includes(false);
       // ROSE_ASSERT (file.get_unparse_includes() == false);

       // This is the new unparser that Gary Lee is developing
       // The goal of this unparser is to provide formatting
       // similar to that of the original application code
#if 0
          if ( file.get_verbose() == true )
               printf ("Calling the NEWER unparser mechanism: outputFilename = %s \n",outputFilename);
#endif

       // all options are now defined to be false. When these options can be passed in
       // from the prompt, these options will be set accordingly.
          bool UseAutoKeyword                = false;
       // bool linefile                      = false;
          bool generateLineDirectives        = file->get_unparse_line_directives();

       // DQ (6/19/2007): note that test2004_24.C will fail if this is false.
       // If false, this will cause A.operator+(B) to be unparsed as "A+B". This is a confusing point!
          bool useOverloadedOperators        = false;
       // bool useOverloadedOperators        = true;

          bool num                           = false;

       // It is an error to have this always turned off (e.g. pointer = this; will not unparse correctly)
          bool _this                         = true;

          bool caststring                    = false;
          bool _debug                        = false;
          bool _class                        = false;
          bool _forced_transformation_format = false;

       // control unparsing of include files into the source file (default is false)
          bool _unparse_includes             = file->get_unparse_includes();

          Unparser_Opt roseOptions( UseAutoKeyword,
                                    generateLineDirectives,
                                    useOverloadedOperators,
                                    num,
                                    _this,
                                    caststring,
                                    _debug,
                                    _class,
                                    _forced_transformation_format,
                                    _unparse_includes );

       // printf ("ROSE::getFileName(file) = %s \n",ROSE::getFileName(file));
       // printf ("file->get_file_info()->get_filenameString = %s \n",file->get_file_info()->get_filenameString().c_str());

       // DQ (7/19/2007): Remove lineNumber from constructor parameter list.
       // int lineNumber = 0;  // Zero indicates that ALL lines should be unparsed
       // Unparser roseUnparser ( &file, &ROSE_OutputFile, ROSE::getFileName(&file), roseOptions, lineNumber );
       // Unparser roseUnparser ( &ROSE_OutputFile, ROSE::getFileName(&file), roseOptions, lineNumber, NULL, repl );
       // Unparser roseUnparser ( &ROSE_OutputFile, ROSE::getFileName(file), roseOptions, lineNumber, unparseHelp, unparseDelegate );
       // Unparser roseUnparser ( &ROSE_OutputFile, file->get_file_info()->get_filenameString(), roseOptions, lineNumber, unparseHelp, unparseDelegate );

          Unparser roseUnparser ( &ROSE_OutputFile, file->get_file_info()->get_filenameString(), roseOptions, unparseHelp, unparseDelegate );

       // Location to turn on unparser specific debugging data that shows up in the output file
       // This prevents the unparsed output file from compiling properly!
       // ROSE_DEBUG = 0;

       // DQ (12/5/2006): Output information that can be used to colorize properties of generated code (useful for debugging).
          roseUnparser.set_embedColorCodesInGeneratedCode ( file->get_embedColorCodesInGeneratedCode() );
          roseUnparser.set_generateSourcePositionCodes    ( file->get_generateSourcePositionCodes() );

       // information that is passed down through the tree (inherited attribute)
       // SgUnparse_Info inheritedAttributeInfo (NO_UNPARSE_INFO);
          SgUnparse_Info inheritedAttributeInfo;

       // DQ (9/24/2013): Set the output language to the inpuse language.
          inheritedAttributeInfo.set_language(file->get_outputLanguage());
     
       // inheritedAttributeInfo.display("Inside of unparseFile(SgFile* file)");

       // Call member function to start the unparsing process
       // roseUnparser.run_unparser();
       // roseUnparser.unparseFile(file,inheritedAttributeInfo);

       // DQ (9/2/2008): This one way to handle the variations in type
          switch (file->variantT())
             {
               case V_SgSourceFile:
                  {
                    SgSourceFile* sourceFile = isSgSourceFile(file);
                    roseUnparser.unparseFile(sourceFile,inheritedAttributeInfo, unparseScope);
                    break;
                  }

               case V_SgBinaryComposite:
                  {
                    SgBinaryComposite* binary = isSgBinaryComposite(file);
                    roseUnparser.unparseFile(binary,inheritedAttributeInfo);
                    break;
                  }

               case V_SgUnknownFile:
                  {
                    SgUnknownFile* unknownFile = isSgUnknownFile(file);

                    unknownFile->set_skipfinalCompileStep(true);

                    printf ("Warning: Unclear what to unparse from a SgUnknownFile (set skipfinalCompileStep) \n");
                    break;
                  }

               default:
                  {
                    printf ("Error: default reached in unparser: file = %s \n",file->class_name().c_str());
                    ROSE_ASSERT(false);
                  }
             }          

       // And finally we need to close the file (to flush everything out!)
          ROSE_OutputFile.close();
        }
   }


void prependIncludeOptionsToCommandLine(SgProject* project, const list<string>& includeCompilerOptions) {
    SgStringList argumentList = project -> get_originalCommandLineArgumentList();
    //Note: Insert -I options starting from the second argument, because the first argument is the name of the executable.
    argumentList.insert(++argumentList.begin(), includeCompilerOptions.begin(), includeCompilerOptions.end());
    project -> set_originalCommandLineArgumentList(argumentList);
    const SgFilePtrList& fileList = project -> get_fileList();
    for (SgFilePtrList::const_iterator sgFilePtr = fileList.begin(); sgFilePtr != fileList.end(); sgFilePtr++) {
        argumentList = (*sgFilePtr) -> get_originalCommandLineArgumentList();
        argumentList.insert(++argumentList.begin(), includeCompilerOptions.begin(), includeCompilerOptions.end());
        (*sgFilePtr) -> set_originalCommandLineArgumentList(argumentList);
    }
}


void unparseIncludedFiles ( SgProject* project, UnparseFormatHelp *unparseFormatHelp, UnparseDelegate* unparseDelegate) { 
    ROSE_ASSERT(project != NULL);
    //Proceed only if there are input files and they require header files unparsing.
    if (!project -> get_fileList().empty() && (*(project -> get_fileList()).begin()) -> get_unparseHeaderFiles()) {
        if (SgProject::get_verbose() >= 1) {
            cout << endl << "***HEADER FILES UNPARSING***" << endl << endl;
        }
        IncludedFilesUnparser includedFilesUnparser(project);
        includedFilesUnparser.unparse();
        const string& unparseRootPath = includedFilesUnparser.getUnparseRootPath();
        const map<string, string>& unparseMap = includedFilesUnparser.getUnparseMap();
        const map<string, SgScopeStatement*>& unparseScopesMap = includedFilesUnparser.getUnparseScopesMap();

        prependIncludeOptionsToCommandLine(project, includedFilesUnparser.getIncludeCompilerOptions());

        for (map<string, string>::const_iterator unparseMapEntry = unparseMap.begin(); unparseMapEntry != unparseMap.end(); unparseMapEntry++) {
            SgSourceFile* unparsedFile = new SgSourceFile();
            unparsedFile -> set_Cxx_only(true); //TODO: Generalize this hard coded trick.
            const string& originalFileName = unparseMapEntry -> first;
            if (!includedFilesUnparser.isInputFile(originalFileName)) { //Unparse here only files that would not be unparsed otherwise.
                if (SgProject::get_verbose() >= 1) {
                    cout << "Unparsing included file:" << originalFileName << endl;
                }
                map<string, SgScopeStatement*>::const_iterator unparseScopesMapEntry = unparseScopesMap.find(originalFileName);
                ROSE_ASSERT(unparseScopesMapEntry != unparseScopesMap.end());

                unparsedFile -> set_sourceFileNameWithoutPath(FileHelper::getFileName(originalFileName));
                unparsedFile -> set_sourceFileNameWithPath(originalFileName);
                const string& outputFileName = FileHelper::concatenatePaths(unparseRootPath, unparseMapEntry -> second);
                FileHelper::ensureParentFolderExists(outputFileName);
                unparsedFile -> set_unparse_output_filename(outputFileName);

                Sg_File_Info* unparsedFileInfo = new Sg_File_Info(originalFileName, 0,0);
                unparsedFile -> set_file_info(unparsedFileInfo);

                //Set SgGlobal to avoid problems with checks during unparsing.
                SgGlobal* fakeGlobal = new SgGlobal();
                fakeGlobal -> set_file_info(unparsedFileInfo);                 
                unparsedFile -> set_globalScope(fakeGlobal);

                unparseFile(unparsedFile, unparseFormatHelp, unparseDelegate, unparseScopesMapEntry -> second);
            }
        }
    }    
}


// DQ (10/11/2007): I think this is redundant with the Unparser::unparseProject() member function
// But it is allowed to call it directly from the user's translator if compilation using the backend 
// is not required!  So we have to allow it to be here.
void unparseProject ( SgProject* project, UnparseFormatHelp *unparseFormatHelp, UnparseDelegate* unparseDelegate)
   {
     ROSE_ASSERT(project != NULL);

     // negara1 (06/27/2011) 
     unparseIncludedFiles(project, unparseFormatHelp, unparseDelegate);

#if ROSE_USING_OLD_PROJECT_FILE_LIST_SUPPORT
#error "This implementation of the support for the older interface has been refactored"
     for (int i=0; i < project->numberOfFiles(); ++i)
        {
          SgFile & file = project->get_file(i);
          unparseFile(&file,unparseFormatHelp,unparseDelegate);
        }
#else
     if ( SgProject::get_verbose() > 0 )
          printf ("Unparse the file list first, then the directory list \n");

  // DQ (1/23/2010): refactored the SgFileList
     unparseFileList(project->get_fileList_ptr(),unparseFormatHelp,unparseDelegate);

     if ( SgProject::get_verbose() > 0 )
          printf ("Unparse the directory list... \n");

     for (int i = 0; i < project->numberOfDirectories(); ++i)
        {
          if ( SgProject::get_verbose() > 0 )
               printf ("Unparse each directory (i = %d) \n",i);

          ROSE_ASSERT(project->get_directoryList() != NULL);
          SgDirectory* directory = project->get_directoryList()->get_listOfDirectories()[i];
          unparseDirectory(directory,unparseFormatHelp,unparseDelegate);
        }
#endif
   }


// DQ (1/19/2010): Added support for handling directories of files.
void unparseDirectory ( SgDirectory* directory, UnparseFormatHelp* unparseFormatHelp, UnparseDelegate *unparseDelegate )
   {
     int status = 0;

     ROSE_ASSERT(directory != NULL);

#if 0
  // Check the current directory
     printf ("Current directory BEFORE building/moving to subdirectory defined by SgDirectory IR node. \n");
     status = system ("pwd");
     ROSE_ASSERT(status == 0);
#endif

  // Part of the unparcing support for directories is to change the current system directory.
     string directoryName = directory->get_name();
     ROSE_ASSERT(directoryName != "");

     string mkdirCommand = string("mkdir -p ") + directoryName;

  // DQ (1/24/2010): This is a potential security problem!
     if ( SgProject::get_verbose() > 0 )
          printf ("WARNING: calling system using mkdirCommand = %s \n",mkdirCommand.c_str());

     status = system (mkdirCommand.c_str());
     ROSE_ASSERT(status == 0);

  // Now change the current working directory to the new directory
     status = chdir(directoryName.c_str());
     ROSE_ASSERT(status == 0);

#if 0
  // Check the current directory
     printf ("Current directory AFTER building/moving to subdirectory defined by SgDirectory IR node. \n");
     status = system ("pwd");
     ROSE_ASSERT(status == 0);
#endif

  // DQ (1/23/2010): refactored the SgFileList
     unparseFileList(directory->get_fileList(),unparseFormatHelp,unparseDelegate);

  // printf ("Unparse the directory list... \n");
     for (int i = 0; i < directory->numberOfDirectories(); ++i)
        {
       // printf ("Unparse each directory (i = %d) \n",i);
          ROSE_ASSERT(directory->get_directoryList() != NULL);
          SgDirectory* subdirectory = directory->get_directoryList()->get_listOfDirectories()[i];
          unparseDirectory(subdirectory,unparseFormatHelp,unparseDelegate);
        }

  // DQ (1/24/2010): This is a potential security problem!
     string chdirCommand = "..";

     if ( SgProject::get_verbose() > 0 )
          printf ("WARNING: calling system using chdirCommand = %s \n",chdirCommand.c_str());

  // Now change the current working directory to the new directory
     status = chdir(chdirCommand.c_str());
     ROSE_ASSERT(status == 0);

#if 0
  // Check the current directory
     printf ("Current directory AFTER cd .. (supporting SgDirectory IR node). \n");
     status = system ("pwd");
     ROSE_ASSERT(status == 0);
#endif
   }

// DQ (1/19/2010): Added support for refactored handling directories of files.
void unparseFileList ( SgFileList* fileList, UnparseFormatHelp *unparseFormatHelp, UnparseDelegate* unparseDelegate)
{
     ROSE_ASSERT(fileList != NULL);
  // for (int i=0; i < fileList->numberOfFiles(); ++i)
  for (size_t i=0; i < fileList->get_listOfFiles().size(); ++i)
  {
      SgSourceFile *file = isSgSourceFile(fileList->get_listOfFiles()[i]);

      if ( SgProject::get_verbose() > 1 )
           printf ("Unparsing each file... file = %p = %s \n",file,file->class_name().c_str());

#ifndef _MSC_VER
      // TOO1 (05/14/2013): Signal handling for -rose:keep_going
      if (file->get_project()->get_keep_going())
      {
          struct sigaction act;
          act.sa_handler = HandleUnparserSignal;
          sigemptyset(&act.sa_mask);
          act.sa_flags = 0;
          sigaction(SIGSEGV, &act, 0);
      }

      if(sigsetjmp(rose__sgproject_unparse_mark, 0) == -1)
      {
          std::cout
              << "[WARN] Ignoring unparser failure "
              << " as directed by -rose:keep_going"
              << std::endl;
          file->set_unparserErrorCode(-1);
      }
<<<<<<< HEAD
#else
if (0) {}
#endif
      else
=======
      else if (file -> get_frontendErrorCode() == 0)
>>>>>>> 2a48e07b
      {
          unparseFile(file, unparseFormatHelp, unparseDelegate);
      }
  }
}
<|MERGE_RESOLUTION|>--- conflicted
+++ resolved
@@ -2543,14 +2543,10 @@
               << std::endl;
           file->set_unparserErrorCode(-1);
       }
-<<<<<<< HEAD
 #else
 if (0) {}
 #endif
       else
-=======
-      else if (file -> get_frontendErrorCode() == 0)
->>>>>>> 2a48e07b
       {
           unparseFile(file, unparseFormatHelp, unparseDelegate);
       }
