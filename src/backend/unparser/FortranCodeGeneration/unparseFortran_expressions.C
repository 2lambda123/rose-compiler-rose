--- conflicted
+++ resolved
@@ -1894,23 +1894,16 @@
         curprint("@");
         curprint(teamVarRef->get_symbol()->get_declaration()->get_name().str());
     }
-<<<<<<< HEAD
     curprint("]");
 }
-=======
-
-    if (hasImageSelec)
-        curprint("]");
-  }
+
 
 // Same as in base class, except unary plus/minus have equal precedence with binary plus.
 PrecedenceSpecifier FortranCodeGeneration_locatedNode::getPrecedence(SgExpression* exp)
 {
-    SgAddOp* addOp = new SgAddOp(NULL, NULL, NULL, NULL);
+    SgAddOp * addOp = new SgAddOp(NULL, NULL, NULL, NULL);
     PrecedenceSpecifier addOpPrec = UnparseLanguageIndependentConstructs::getPrecedence(addOp);
     delete addOp;
-    return (isSgMinusOp(exp) || isSgUnaryAddOp(exp))?
-            addOpPrec : UnparseLanguageIndependentConstructs::getPrecedence(exp);
-}
-
->>>>>>> bae8823d
+    return (isSgMinusOp(exp) || isSgUnaryAddOp(exp) ? addOpPrec : UnparseLanguageIndependentConstructs::getPrecedence(exp));
+}
+
