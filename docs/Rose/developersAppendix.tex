% vim:fdm=marker:

\chapter{ Developer's Appendix }
\label{developersAppendix:developersAppendix}

\section{Adding Contributions to ROSE}%{{{

   We will be happy to work with you if you want to add new features to ROSE.
We can setup a special SVN branch for you so that you can checkin your work and
also update with our constant work on ROSE (on you schedule).  We can synchronize with 
you to decide when we can review your work and merge your branch into the main trunk.

{\bf The number one most important aspect about any contribution you make is that it
should include test codes that demonstrate the feature and test it within our 
automate test mechanism (the {\em make check} makefile rules).}. Depending upon the 
feature this can include an additional demonstrative example of how it works, such
examples go into the ROSE Tutorial (often as a separate chapter).  Most new work
starts in the {\em Experimental} part of the ROSE Tutorial and is moved forward
in the document over time.

The purpose of the test codes in our automated tests are:
\begin{itemize}
   \item Make sure that future great ideas in ROSE don't break your feature.
   \item Allow us to easily detect maintenance problems as early as possible.
   \item Help us sleep at night knowing that ROSE is really working.
   \item Give everyone else using ROSE confidence in future releases.
\end{itemize}

We take this subject very seriously, since it can be a significant problem.
In the future we will likely not accept contributions that are not accompanied 
by sufficient test codes that demonstrate that they work and will be part of the
automated tests ({\em make check} makefile rule).  If you want to add a new 
feature to ROSE, show us your tests.
%}}}

\section{Working with the ROSE GIT repositories}
This section is mostly useful for internal ROSE developers who have access
to LLNL's network file system hosting ROSE's git repository or external
developers who are comfortable with using git. 
Otherwise, external developers are suggested to use our external SVN repository as
described in Section~\ref{gettingStarted::svn}.

We have two git repositories for ROSE: an internal one at LLNL (\textit{/nfs/casc/overture/ROSE/git/ROSE-EDG.git}) and an external
one hosted at \url{http://www.rosecompiler.org/rose.git}. These two repositories share histories so that
you can work closely with us as an external developing using our latest work. 
Some tips for using them are gathered in this section.


\subsection{Continuous Integration in ROSE}

The ROSE project uses a workflow that automates the central principles of
continuous integration in order to make integrating the work from different
developers a non-event. Because the integration process only integrates
with ROSE the changes that passes all tests we encourage all developers
to stay in sync with the latest version.

%%Liao 4/28/2010
\begin{figure}[htbp]  
  \centering
    \includegraphics[width=0.8\textwidth]{rose-git-hudson.pdf}
  \caption{Contiguous integration using Git and Hudson}
  \label{fig:rose-git-hudson}
\end{figure}

Figure~\ref{fig:rose-git-hudson} shows a high level overview of the development model used by 
ROSE developers. Taking advantage of the distributed source code repositories based on git, 
each developer should first clone his/her own repository from a shared repository.
Then a feature or a bugfix can be developed in isolation within the private repository.
He can create any number of private branches. Each branch should relate to a
feature that this developer is working on and be relatively short-lived. 
The developer can commit changes to the private repository without
maintaining an active connection to 
the shared repository.  When work is finished and locally tested, he can push all accumulated commits within the private repository 
to his branch within the shared repository. 
We create a dedicated branch within the shared repository for each developer and establish access control of the
branch so only an authorized developer can push commits to a particular branch of the shared repository. 

Any commits from a developer's private repository will not be immediately merged to the master branch
of the shared repository. In fact, we have access control to prevent any developer from pushing commits 
to the master branch within the shared repository.
A continuous integration server called Hudson is actively monitoring each developer's branch within the shared repository 
and will initiate comprehensive tests upon the branch once new commits are detected.
Finally, Hudson will merge the new commits to the master branch of the shared repository if all tests pass.
If a single test fails, Hudson will report the error and the responsible developer should address the error in 
his private repository and push improved commits again. 
As a result, the master branch of the shared git repository is always stable and can be readily released.  


\subsection{The Internal Repository}

The ROSE internal repository (the shared git repository shown in
Fig.~\ref{fig:rose-git-hudson}) is hosted under \textit{/nfs/casc/overture/ROSE/git/ROSE.git}.
It keeps track of the latest work of each
internal developer (who have an account with LLNL). Each
developer will make a complete local copy of the repository which he can use to
perform his work and he can push his work from this copy to a branch he owns in the 
central repository when he is ready. 

\subsection{Structure of Repositories and Branch Naming Conventions}


Both the internal and the external ROSE repositories are structured according to
an continuous integration workflow using git best practises. The master branch
contains the latest work in ROSE that passes the tests and each developer can
create any number of branches that he owns. No developer can modify
a branch owned by another developer, but a group branch can be created that 
can be modified by groups of users. 

Branches in the ROSE repository is named according to naming convention so that 
it is easy to see who owns a branch and if the developer intends this branch to
be tested, released or not tested at all. This is done with a prefix and postfix
scheme.

The prefix of a branch name maps directly to a user name. A prefix enforces 
ownership of a branch and is unique to each developer. This prefix is chosen
by the developer and is on the form 'prefix-'. For instance a user 'John Brandy' 
with username 'john' can choose the prefix 'jb-'. If he is working on a bugfix
for bug number 1234 he should create a branch 'jb-bug1234' where he works on this.

Th postfix of a branch determines if a branch should only be tested or tested and
considered for integration with master. We currently only do automatic testing on
our internal git repository due to security concerns. A branch that should only be 
tested must have the postfix '-test'. We test branches with the '-test' prefix as 
rigorously as a branch that is considered for integration. If work on a branch has
reached a stage where a developer deems it ready for integration he should create
a new branch with a branch with a postfix on the form '-rc'. '-rc' is short for
release candidate as this work will be integrated with master if it passes all test.

If our developer 'John Brandy' wants his bugfix to be merged with master if it passes
all tests he should rename his branch to 'jb-bug1234-rc'.


\subsection{Making a Copy of the Internal repository}



Before starting to work a developer must create a local clone of the central git repository.
Please configure this copy with your name and email before starting work.

\begin{itemize}

\item Configuration:
  \begin{itemize}
          \item Set your name: \textit{git config --global user.name 'John Doe' }
	  \item Set your email: \textit{git config --global user.email johndoe@example.com}
	  \item Tell git-branch and git-checkout to setup new branches so that git-pull(1)
    will appropriately merge from that remote branch: \textit{git config branch.autosetupmerge true}
          \item This setting tells git to convert the newlines to the system’s standard
	    when checking out files, and to LF newlines when committing in \textit{git config core.autocrlf true}
	 \item Tell git to automatically push to the remotely tracked branch: 
	 	\textit{git config push.default 'tracking'}
   \end{itemize}       
\item Get content in the repository:
  \begin{itemize}
          \item Clone a private repository from the shared repository: \textit{git clone 
          file:///nfs/casc/overture/ROSE/git/ROSE.git} . A directory named ROSE will show up after this 
           command. Type \textit{cd ROSE} to operate within the private repository from now on.
           \item Retrieve EDG source files: we use a separated git
           repository for EDG to protect its proprietary source files. The
           EDG git repository is linked to the ROSE git repository as a
           submodule. You have to explicitly get the submodule if you want to
           modify the EDG source files. Just type:
           \\ \textit{git submodule init; git submodule update}
          \item list all branches in the central git repository: \textit{git branch -r}
          \item list all branches in the local copy of the git repository: \textit{git branch -l}
          \item list all local and central branches: \textit{git branch -a}

          \item show the log: \textit{git log} 
   \end{itemize}       
\item Using a branch:
   \begin{itemize}
          \item creating a local branch: \textit{git branch branch-name} 
          \item creating a local branch to track a central branch: \textit{git branch branch-name --track origin/branch-name} 

          \item creating a branch in the central git: \textit{git push origin origin:refs/heads/branch-name} . This command is not allowed for average developer. Please ask ROSE administrator to create a remote branch if needed.
          \item start working on (switch to) a branch: \textit{git checkout branch-name} 
          \item deleting a local branch: \textit{git branch -d branch-name} 
          \item deleting a remote branch: \textit{git push origin :branch-name } 
   \end{itemize}     
\item Adding / Deleting:
   \begin{itemize}
          \item add $<$file$>$ to the project \textit{git add $<$file$>$}
          \item add all files under directory $<$dir$>$ to the project, including subdirectories \textit{git add $<$dir$>$}
	  \item add all files under the current directory to the project \textit{git add .}
	  \item remove $<$file$>$ from the project \textit{git rm $<$file$>$}
   \end{itemize}     
<<<<<<< HEAD

\item Pulling and Merging: It is recommended to synchronize the master branches often and merge new commits from others to 
   your local branch.
=======
\item Committing : intermediate changes can be committed locally. You don't have to have active connection to the shared repository to do your daily work at all. 
   \begin{itemize}
          \item Commit changes to the local repository: \textit{git commit -a} 
   \end{itemize}   
\item Pulling and Merging the shared master branch: It is recommended to synchronize the master branches often and merge new commits from others to  your local branch. 
>>>>>>> 9547e23a
   \begin{itemize}
          \item Switch to and synchronize a local master branch: \textit{git checkout master; git pull origin master}
          \item Don't forget to update the link to the EDG submodule: \textit{git submodule update}
          \item Switch to your local branch and merge with local master: \textit{git checkout your-local-branch-name; git merge master}
    \item Alternatively, you can stay in your local branch and directly pull the remote master and update the EDG submodule: 
           \textit{git pull origin master; git submodule update}
   \end{itemize}   

<<<<<<< HEAD

\item Committing and pushing: intermediate changes can be committed locally. A set of local commits can be pushed to the central repository when ready.
   \begin{itemize}
          \item Commit changes to the local repository: \textit{git commit -a} . You can commit your changes as often as you like here. 
          \item Push all commits of the current local branch to a branch of
          the central repository:\\ \textit{git push origin
          HEAD:branch-name} . Please always try to synchronize with the
          remote master branch (using git pull and merge as mentioned
          above) before pushing commits. \textbf{Note}: It is highly recommended not to push too often than
          needed since each git push will trigger a large set of
          Hudson tests which tax our own workstations and many other test machines.
   \end{itemize}   
\item Info on the repository:
=======
\item Pushing: A set of local commits can be pushed to the central repository when ready.
It is highly recommended to pull and merge the shared master branch before doing this step.
   \begin{itemize}
          \item Push all commits of the current local branch to a branch of the central repository:\\ \textit{git push origin HEAD:branch-name}
\item Or if you have set git to automatically push the current branch to the remotely tracked branch by  \textit{git config push.default 'tracking'},
      you can just type \textit{git push}. 

   \end{itemize}

\item Modifying the EDG submodule. In rare cases, you may have to modify the EDG files within the submodule and update the link between ROSE and the EDG module. Please be {\bf EXTREMELY cautious} when you have to do this and always
ask for help from senior LLNL developers for your first attempt. Here are some brief instructions about how to do this right.
     \begin{itemize}

  \item First, make sure you have tried to pull the content from the EDG submodule. You can run \textit{git submodule init; git submodule update} again from the top level of your private ROSE git repository to be safe. 
  \item By default, the EDG submodule files checked out via \textit{git submodule init; git submodule update} is not on any branch (You can verify this by typing \textit{git status} within \textit{src/frontend/CxxFrontend/EDG}.  
You can create a local branch based on the current content before you modify the EDG related files. Just type \textit{git checkout -b local-branch-name} under \textit{src/frontend/CxxFrontend/EDG} so you can create a local branch off the current content and switch to the branch.
   \item You can then modify EDG files and commit changes to your private repository of the submodule. 
         You should also be able to push your commits to the remote EDG repository.
         Again, always be sure do all commits and push within \textit{src/frontend/CxxFrontend/EDG} for EDG related changes. 
         Similar to the ROSE git repository, we have access control to the git repository of the EDG submodule. You have to have a remote branch there 
         and can only push your commits to your own remote branch. Please ask senior developers to add the remote branch if it does
         not exist.   
   \item In the end, change ROSE git repository's link to the changed submodule. 
  \begin{verbatim}
  $ cd ROSE/src/frontend/CxxFrontend  # Go to submodule's parent repository's path 
  $ git add EDG  # Do not type 'git add EDG/', 
                 # which will add all files under EDG/ to the super project!!!
  $ git commit -m "Updated submodule EDG."
  $ git push   # assuming you are on your local ROSE branch tracking your own remote branch 
               # and have set up the push mode by: git config push.default 'tracking'
  \end{verbatim}  
   
   \end{itemize}

\item Get more info on the repository:
>>>>>>> 9547e23a
   \begin{itemize}
          \item show a diff of the changes made since your last commit \textit{git diff}
	  \item show files added to the staging area, files with changes, and untracked files \textit{git status}
	  \item show recent commits \textit{git log}
	  \item show commits between the specified range \textit{git log $<$ref$>$..$<$ref$>$}
	  \item show the changeset (diff) of a commit specified by $<$rev$>$ \textit{git show $<$rev$>$}
	  \item show who authored each line in $<$file$>$ \textit{ git blame $<$file$>$ }
	  \item really nice GUI interface to git blame \textit{ git gui blame}
	  \item show only the commits which affected $<$file$>$ listing the most recent first \textit{git whatchanged $<$file$>$}
   \end{itemize}     

\item Sharing changes:
   \begin{itemize}
	  \item fetch changes from the server, and merge them into the current branch: \textit{ git pull origin branch-name }
	  \item pushing local changes to the central git (from working branch): \textit{ git push origin branch-name }
   \end{itemize}      
\item Reverting changes:
   \begin{itemize}
	  \item reverse commit specified by $<$rev$>$ and commit the result: \textit{ git revert $<$rev$>$ }
	  \item re-checkout $<$file$>$, overwriting any local changes: \textit{git checkout $<$file$>$ }
	  \item re-checkout all files, overwriting any local changes: \textit{git checkout . }
   \end{itemize}      
\item Fix mistakes / Undo:
   \begin{itemize}
	  \item abandon everything since your last commit: \textit{ git reset --hard }
	  \item undo your most recent *successful* merge *and* any changes that occurred
	    after \textit{ git reset --hard ORIG\_HEAD }
	  \item forgot something in your last commit? That's easy to fix. Undo your last
	    commit, but keep the changes in the staging area for editing.
	    \textit{ git reset --soft HEAD\^ }
	  \item redo previous commit, including changes you've staged in the meantime.
	    Also used to edit commit message of previous commit. \textit{git commit --amend}
   \end{itemize}      
\item Stashing:
   \begin{itemize}
	  \item save your local modifications to a new stash: \textit{ git stash save $<$optional-name$>$ }
	  \item restore the changes recorded in the stash on top of the current working tree
	    state \textit{git stash apply}
          \item restore the changes from the most recent stash, and remove it from the stack
	    of stashed changes \textit{git stash pop}
          \item list all current stashes \textit{ git stash list }
	  \item show the contents of a stash \textit{ git stash show $<$stash-name$>$ -p}
	  \item delete current stashes \textit{git stash clear}
   \end{itemize}      

\item Remotes: Again, only administrators can change remote repository's branches.
   \begin{itemize}
       \item delete a branch in a remote repository \textit{git push $<$remote$>$ :refs/heads/$<$branch$>$}
       \item create a branch on a remote repository \textit{git push $<$remote$>$ $<$remote$>$:refs/heads/$<$remote\_branch$>$}
       \item create a branch on a remote repository based on +$<$remote$>$ \textit{git push $<$repository$>$ +$<$remote$>$:$<$new\_remote$>$}
       \item prune deleted remote-tracking branches from "git branch -r" listing \textit{ git remote prune $<$remote$>$ }
   \end{itemize}
\end{itemize}
%}}}
Git cheat sheet: \htmladdnormallink{http://cheat.errtheblog.com/s/git}{http://cheat.errtheblog.com/s/git}

\subsection{The External Repository}

External users (who don't have account with LLNL) are recommended to use
ROSE's external SVN repository, which is described
in~\ref{gettingStarted::svn}.


For advanced external users who are comfortable with git. 
We have an external git repository which is cloned and synchronized with our internal shared repository. 
To clone the external git repository, simply type:

\textit{git clone http://www.rosecompiler.org/rose.git/}

\noindent Depending on your network speed, the commandline above may take 3 to 5
minutes or even longer.


%Added by Liao 10/17/2008
 \section{Working with the ROSE SVN repository}%{{{
\label{gettingStarted::svn}
We maintain an external subversion repository for ROSE at SciDAC Outreach
Center. It is synchronized with the internal shared git repository using a
vendor drop scheme (building a distribution from the git repository and
load the content of the distribution to the svn repository). 
Some tips for using them are gathered in this section. 

If you are our external (non-LLNL) users who make contributions to ROSE,
we highly recommend you to work on a dedicated branch of the external repository. 
We can create the branch for you on request. And you need to apply an account of
the SciDAC Outreach Center to have write access to your branch. 

Here are the steps to have an account with write access to ROSE's branches:
Please follow the link on
\htmladdnormallink{https://outreach.scidac.gov/account/register.php}{https://outreach.scidac.gov/account/register.php}
to fill out a registration form (Project name: ROSE, PI: Daniel Quinlan)
and fax a signed use policies form as instructed on the registration page.
After getting your account, you need to log into the website and go to page
\htmladdnormallink{https://outreach.scidac.gov/projects/rose/}{https://outreach.scidac.gov/projects/rose/}.
Click "Request to join" on the top-right screen to request to join the ROSE
project and we will grant you the write access to your branch. 

Some frequently used commands for ROSE external developers are listed
below:
\begin{itemize}
\item Install your svn client ($>=$1.5.1 is recommended ) with
\textit{libsvn\_ra\_dav} support
(\htmladdnormallink{http://www.webdav.org/neon}{http://www.webdav.org/neon}
and \textit{--with-ssl}) or set the right \textit{LD\_LIBRARY\_PATH} for it
(\textit{libsvn\_ra\_dav-1.so}) if you encounter the following problem:\\
 \textit{svn: Unrecognized URL scheme for
 'https://outreach.scidac.gov/svn/rose/trunk'} 
\item To check out the main trunk, type: \\
\textit{svn checkout https://outreach.scidac.gov/svn/rose/trunk rose}
\item To check out a branch, type: \\
\textit{svn checkout
https://outreach.scidac.gov/svn/rose/branches/branch\_name rose} 
\item Merge the new updates of the main trunk into your working branch. 
Conceptually, svn merge works as two step: diff two revisions and merge the different into a working copy.
So you need to know two revision numbers of the main
trunk:
the first is
the latest revision number of the main trunk from which your branch was
created (or most recently synchronized);
the second is usually the head revision of the main trunk.
\footnote{Subversion 1.5 is said to support svn merge with the head of
a main trunk without explicitly specifying the beginning and end revision
numbers. But this new feature is not mature enough to be used in our work
as our tests showed. We will try to use the new feature later on when it
becomes dependable.}: 

\begin{itemize}
  \item find the revision in which your branch was created or the last
  synchronization point with the trunk:\\ 
         \textit{svn log
         https://outreach.scidac.gov/svn/rose/branches/branch\_name} 
  \item cd local work copy of your branch, do the merge (overlapped merging
  seems possible using subversion 1.5.1), assume the last synchronization
  point(or originating point) is rev 56:\\
        \textit{svn merge --dry-run -r 56:69
        https://outreach.scidac.gov/svn/rose/trunk} \\
        \textit{svn merge -r 56:69
        https://outreach.scidac.gov/svn/rose/trunk} 
   \item Solve conflicts as needed.
   \item svn commit: {\bf Note:please record the start and end revision numbers of
   the main trunk being merged into the commit log to keep track of merging.
   Please put this information on the first line if this is a commit following a
   merge of your branch with the main trunk (see Commit Message Format in subsection~\ref{CommitMessageFormat} for details)}
\end{itemize}                
\item You can check the archive of email notifications of the svn commits
from \htmladdnormallink{https://osp5.lbl.gov/pipermail/rose-commits}{https://osp5.lbl.gov/pipermail/rose-commits} 
\end{itemize}

\subsection{Commit Message Format}
\label{CommitMessageFormat}
   The automatically generated ChangeLog2 file will provide everyone with
detailed information about what changes are made to ROSE over time. To
make this information as clear and consistent as possible we have two
(slightly different) commit message formats:
% There are two styles of commit message formats: 
1) normal commits of your local contributions to your branch or to 
   the internal SVN trunk; and
2) commits after a merge of the main trunk's changes.
\begin{enumerate}
   \item Normal svn commit (not those following an svn merge)
   \begin{itemize}
      \item {\tt svn commit} will start your favorite editor where you should enter a
	    description of your changes. The first line of that description should be
            a short, one-line summary ({\it i.e.}, a title with just the first word capitalized),
            followed by a blank line, and as much detail as necessary. There is generally
            no need to includes your name, date, names of files, etc. as this information
            is readily available from the source revision management system. Do not prefix
            the summary with tags like ``Summary:'', ``Title:'' etc. since it's already
            implied that the first line is the summary.

	    Here's an example specific to a commit on the internal SVN or an SVN branch:
	    {\indent
	       \begin{verbatim}
Adjusted test case for new binary function detection
    
This test case assumed that the only functions in a binary executable
were those that had symbols in the symbol table.  This is no longer
true since we now determine function boundaries with a wider variety of
heuristics.
	       \end{verbatim} 
            }
   \end{itemize}
   \item For the svn commit at any point after your svn merge \\
	    Here's an example specific to a commit message on an SVN branch after a merge:
	    {\indent
	       \begin{verbatim}
svn merge -r 402:428 https://outreach.scidac.gov/svn/rose/trunk
	       \end{verbatim} 
            }
   \item If you mix an svn merge and some local contributions in one svn
   commit (we don't suggest mixing them)\\
	    Here's an example specific to the commit on an SVN branch ({\em note first line}):
	    {\indent
	       \begin{verbatim}
svn merge -r 402:428
Adjusted test case for new binary function detection
    
This test case assumed that the only functions in a binary executable
were those that had symbols in the symbol table.  This is no longer
true since we now determine function boundaries with a wider variety of
heuristics.
	       \end{verbatim} 
            }
\end{enumerate}


% Moved this from being a section (1.6) to being a subsection (1.2.2)
\subsection{Check In Process}

   The following information applies to both the internal SVN reposiotry and the 
branches that we provide to external collaborators.  There are a number of details
that we need to make sure that your developent work can be used to update ROSE.

For internal SVN users:
{\bf Please get permission from the ROSE Development Team before you make your first check-in!}

For all SVN users:
   If you have access to the SVN repository (at LLNL) and are building the development 
version of ROSE (available only from SVN, not what we package as a ROSE distribution; 
e.g. not from a file name such as ROSE-\VersionNumber.tar.gz) then 
% the README file in the top level directory also has instructions for how to get started. 
there are a number of steps to the checkin process:
%The README\_CHECKIN file has the instructions for our standard testing process.
%This should be done before you check anything in; we don't reprint it so it is
%represented at most only once.
% {\bf NOTE: Get permission from the ROSE Development Team before you make your first check-in!}
\begin{enumerate}
   \item Make sure you are working with the latest update (run {\tt svn update} in the top
    level directory.

 % \item In {\em ROSE/configure.in} modify version number (X.Y.ZZL) at the top of the file.

   \item Run {\tt make} \&\& {\tt make docs} \&\& {\tt make check} \&\&
   {\tt make dist} \&\& 
         {\tt make distcheck} \&\& {\tt make install} \&\& {\tt make installcheck}, depending
         on how aggressively you want your changes to be tested.
   \begin{itemize}
      \item Not all tests must be run, but we will know who you are (via {\tt svn blame} 
            if the nightly test fail :-)).
      \item All changes must at least compile, so that you don't hold back other
            developers who update often.
   \end{itemize}
   \item The commit will fail if someone else has committed while you were running
         your pre-commit tests. If this happens you will generally need to restart
         the check-in process from the top.
   \item Please follow the commit message format (see Commit Message Format in 
         subsection~\ref{CommitMessageFormat} for details).

%   \item ROSE/ChangeLog
%   a new entry has to include at least the following information:
%   - new version number
%   - who checked it in
%   - comments on changes
%   - run 'cvschk' in your ROSE directory.
%     copy the output of 'cvschk' to the ChangeLog (except "Extra Files")
%     (this includes all version numbers of tools used, etc.)
%
% 4) Send an e-mail to casc-rose@llnl.gov that you are checking in a new 
%    version of ROSE. Include the new version number in this e-mail.
%
% 6) check out a fresh version of ROSE in a new directory
%   - run all tests as above, in part 2, on this checked-out version
%   - make sure all tests succeed
%
% 7) cvs rtag ROSE-X-Y-ZZL ROSE
%    - X-Y-ZZL has to be the same version number as in configure.in
%      (X, Y, Z are numbers, L is a letter, note that here '-' is used instead
%       of '.' as in configure.in)
%
% 8) send out e-mail that check-in was successful
%    - copy & paste the output of make distcheck that the new version is ready
%      for distribution in this e-mail.
%    - include your new comments from the ChangeLog
%
% regular definition of version number:
% X=Y=Z=[0-9], L=[a-z]
% X.Y.ZZL /* in configure.in */
% X-Y-ZZL /* when using cvs rtag */
%
% Note that in configure.in '.' is used to separate X,Y,ZZL where as with
% etag '-' must be used, X-Y-ZZL!

\end{enumerate}

If you do not have access to the SVN repository at LLNL, and you wish to contribute
work to the ROSE project, please make a patch.  Using the external SVN access via
LBL use {\tt svn diff} to build a patch.
Consider options: {\em --diff-cmd arg}.
DQ(7/28/2008): This section still needs to be completed!



\subsection{The Internal Repository}
The tips here only apply to internal users who have access to LLNL
machines.
Again, make sure you are using subversion $>$ 1.4.x, 1.5.1 and up is recommended.
\begin{itemize}
\item Set local subversion configuration to ignore certain files and
automatically set file attributes (e.g. binary or text files ) during committing. 
A sample config file is available in the internal ROSE subversion repository:\\
  \textit{trunk/ROSE/scripts/subversion.config}
Please save it to your own .subversion/config before committing files. 
\item List content in the repository:
  \begin{itemize}
          \item list root info: \textit{svn list
          file:///nfs/casc/overture/ROSE/svn/ROSE}
          \item list all branches: \textit{svn list
          file:///nfs/casc/overture/ROSE/svn/ROSE/branches}
          \item list all tags: \textit{svn list
          file:///nfs/casc/overture/ROSE/svn/ROSE/tags} 
   \end{itemize}       
\item Check out something:
   \begin{itemize}
          \item the main trunk: \textit{svn co
          file:///nfs/casc/overture/ROSE/svn/ROSE/trunk/ROSE rose-svn} 
          \item a tag: \textit{svn co
          file:///nfs/casc/overture/ROSE/svn/ROSE/tags/tag-name}
          \item a branch: \textit{svn co
          file:///nfs/casc/overture/ROSE/svn/ROSE/branches/branch-name} 
          \item Either of these can be used on a separate machine (not CASC
          or LC) with LLNL VPN access by changing \textit{file:///} to
          \textit{svn+ssh://username@hostname/}. 
    \end{itemize}      
\item Merge the contributions from a branch of the external SVN repository (on SciDAC
web site) to our internal repository at LLNL. Assume the branch is named \textit{testonly} and the
contribution is from r4 to r5,
\textit{sourcetree} is the working copy of the internal repository (Subversion 1.5 works better than 1.4.x):
  \begin{itemize}
          \item run make check, make dist, make distcheck on the external branch before the merge
        % \item \textit{svn status} to check modified and new files. 
        % \item \textit{svn add file-name} to add new files if there are any.
          \item \textit{svn merge --dry-run -r4:5
          https://outreach.scidac.gov/svn/rose/branches/testonly
          sourcetree} 
          \item \textit{svn merge -r4:5
          https://outreach.scidac.gov/svn/rose/branches/testonly
          sourcetree}
          \item solve any possible conflicts alone the way
           \item svn commit: please record the start and end revision numbers of
         the external branch being merged into the log to keep track of merging. 
         Please also copy the corresponding log content into the
         commit message to preserve their commit messages.
   \end{itemize}

\item branches   
    \begin{itemize}
    \item Add a new branch based on the head of the main trunk:\\
    \textit{svn cp file:///nfs/casc/overture/ROSE/svn/ROSE/trunk/ROSE file:///nfs/casc/overture/ROSE/svn/ROSE/branches/branch-name}
    \item Delete a branch: \\
    \textit{svn delete file:///nfs/casc/overture/ROSE/svn/ROSE/branches/branch-name}
    \end{itemize}

\item Email notification: A perl script named post-commit (under
svn/text/hooks or svn/ROSE/hooks) keeps our email recipient list.\\
          \textit{/nfs/casc/overture/ROSE/svn/ROSE/hooks/post-commit}
\item To upgrade, do \textit{svn switch} to new tag URL
\item Building distributions of ROSE MUST be done with \textit{svn export}. Otherwise, .svn directories are copied into the distribution trees. 

\end{itemize}
%}}}

% DQ (2/4/2009): Added documentation for how to sync external version of ROSE
\section{Resync-ing with a full version of ROSE}%{{{
   As part of work with external collaborators, where they have 
access to the EDG source code, we sometime have to update their
version of the parts of ROSE that are not released publicly
(e.g. EDG and the EDG/ROSE translation work which uses EDG).
A typical reason why this is required is that the external
collaborator has made a change to the ROSE IR that is incompatible
with the binary distribution of the EDG and EDG/ROSE translation code,
and so they need a most recent version of the full distribution of
ROSE so that they can build EDG and the EDG/ROSE translation fresh
and run the automated tests.

We wish to outline this process:
\begin{enumerate}
   \item Let us know that you are trying to follow these directions.
   \item Ask for a tarball of the full source code of ROSE from our internal SVN repository.
      We will provide you a tarball of ROSE that matches a specific revision number
      that was externally released on the web (thus we know that it has passed all of our tests to 
      be released).  This will also define a mapping between internal and 
      external SVN revision numbers, which is also in the commit log message on the web site.
      For example, it shows the lat log entry of the main trunk on the page of (\htmladdnormallink{https://outreach.scidac.gov/plugins/scmsvn/viewcvs.php/?root=rose}{https://outreach.scidac.gov/plugins/scmsvn/viewcvs.php/?root=rose}):
\begin{verbatim}
      File      Rev.    Age       Author   Last log entry 
      trunk/    243   6 hours     liaoch   Load rose-0.9.4a-4275 into trunk.
\end{verbatim}
     In this case the internal SVN revision number is {\em 4275} and it mapped to the 
     external SVN revision number {\em 243}.  We will make a tarball of ROSE using 
     revision number {\em 4275}.   The command to do this, on our side is:
\begin{verbatim}
          scripts/make_svn_tarball 4275
\end{verbatim}
with typical output:
\begin{verbatim}
          Built tarball ROSE-svn-Feb03-2009-r4275.tar.gz from SVN revision r4275
\end{verbatim}
This builds the file: {\tt ROSE-svn-Feb03-2009-r4275.tar.gz}
which we then send to you.  This is a full source code release of ROSE which includes the
    protected EDG source code, we will know if you have a license for this.  
    {\em You should not distribute this to anyone who does not have an EDG license.}
   \item Then you update your branch with the trunk at the external revision number (in our
    example this would be revision {\em 243}). See the instructions in
    \verb\Working with The ROSE SVN repositories\ of this guide about
    how to merge the new updates of the main trunk into your branch.
    Make sure it pass make check.
   \item Then build a patch to represent your branch's changes from the
   external trunk revision.  %See the documentation in this guide about how to make patches. 
   A typical  command to generate a patch looks like the following:
    \begin{verbatim}
    diff -NaU5 -rbB -x \*.orig -x \*.o -x \*.swp -x \*.bak -x \*.pdf \
      -x \*.html -x \*.rej -x \*~ -x Makefile.in -x \*.gz \
      -x autom4te.cache -x .svn -x aclocal.m4 -x config.guess \
      -x configure -x config.sub external_trunk your_updated_branch > my.patch
    \end{verbatim}
    You may need to check the generated patch and add or remove the items
    in the exclusion list to regenerate a desired patch as needed.
    The final patch should only contains your contributions.
   \item Apply that patch to the tarball of the internal ROSE's trunk that we sent you (representing
     the full source code for EDG and everything) and you how have a way to test
     your work and recompile the EDG work for either a new machine or with the IR changes
     that you have added.
     \begin{verbatim}
      cd internal_ROSE_trunk
      # test run only
      patch -p1 --dry-run <../my.patch
      # if everything looks normal, do the actual patching
      patch -p1 < ../my.patch
     \end{verbatim}
   \item After you have passed all tests, then build a patch between the
   patched internal ROSE trunk and it's original form. 
    \begin{verbatim}
    diff -NaU5 -rbB -x \*.orig -x \*.o -x \*.swp -x \*.bak -x \*.pdf \
      -x \*.html -x \*.rej -x \*~ -x Makefile.in -x \*.gz \
      -x autom4te.cache -x .svn -x aclocal.m4 -x config.guess \
      -x configure -x config.sub internal_ROSE_trunk_orig
      internal_ROSE_trunk_patched > my.patch2
    \end{verbatim}
    Again, please tweak the exclusion list above to generate a clean and
    complete patch. This patch contains your contributions tested against
    with the full internal source tree. Please record the revision number
    of your branch associated with this patch. The number will be treated
    as a synchronization point between your branch and the main trunk. 
% \item Apply that patch to your external branch.  This will update your branch with everything required, even though   it may not pass tests using the released binary of EDG.
%   \item Let us know when your done and we can review and merge your branch into the trunk of the 
   \item Let us know when you are done and we can get your patch applicable to
   our internal SVN repository. At this point we can review and apply the
   patch to the internal ROSE and
    the next external release of ROSE (usually nightly) will reflect your changes.
\end{enumerate}
%}}}

% DQ (6/5/2008): This is the resulting lesson from the erasure
% of my ROSE directory as the result of a bad cron script.
\section{How to recover from a file-system disaster at LLNL}%{{{
   Disasters can happen (cron scripts can go very very badly).  If you 
loose files on the CASC cluster at LLNL you can get the backup from the 
night before.  It just takes a while.

   To restore from backups at LLNL: use the command: \\
{\tt restore}
\begin{enumerate}
   \item {\tt add <directory name>} \\
       This will build the list of files to be recovered.
   \item recover \\
       This will start the process to restore the files from tape.
\end{enumerate}
   This process can take a long time if you have a lot of files to recover.
%}}}

\section{Generating Documentation}%{{{
   There is a standard GNU {\tt make docs} rule for building all documentation.

{\it Note to developers: To build the documentation ({\tt make docs}) you will need 
LaTeX, Doxygen and DOT to be installed (check the list of dependences in the 
{\tt ROSE/ChangeLog}). If you want to build the reference manual of Latex documentation
generated by Doxygen (not suggested) you may have to tailor your version of LaTeX to 
permit larger internal buffer sizes.  All the other LaTeX documentation, such as the
User Manual but not the Reference Manual may be built without problems using the 
default configuration for LaTeX.
}
%}}}

\section {Adding New SAGE III IR Nodes (Developers Only)}%{{{
    We don't expect users to add nodes to the SAGE III Intermediate Representation (IR),
however, we need to document the process to support developers who might be extending
ROSE.  It is hoped that if you proceed to add IR nodes that you understand just
what this means (you're not extending any supported language (e.g. C++); you are only
extending the internal representation. Check with us so that we can help you and
understand what you're doing.

The SAGE III IR is now completely generated using the ROSETTA IR generator tool which 
we developed to support our work within ROSE.
The process of adding new IR nodes using ROSETTA is fairly simple: one
adds IR node definitions using a BNF syntax and provides additional
headers and implementations for customized member data and functions
when necessary. 

  There are lots of examples within the construction of the IR itself.  So you are
encouraged to look at the examples. 
% However, you can expect to hunt around a bit before you get the final generated code to
% compile and link!  
The general steps are:

\fixme{Need to cover the new Fortran support. }
\begin{enumerate}
     \item Add a new node's name into \textit{src/ROSETTA/astNodeList}
%------------- 
     \item Define the node in ROSETTA's source files under
     \textit{src/ROSETTA/src} \\
           For example, an expression node has the following line in
           \textit{src/ROSETTA/src/expression.C}:
{\indent
{\mySmallFontSize
\begin{verbatim}
          NEW_TERMINAL_MACRO (VarArgOp,"VarArgOp","VA_OP");
\end{verbatim}
}}
           This is a macro (currently) which builds an object named {\em VarArgOp} (a variable in
           ROSETTA) to be named {\em SgVarArgOp} in SAGE III, and to be referenced using an enum
           that will be called {\em V\_SgVarArgOp}.  The secondary generated enum name {\em VA\_OP}
           is historical and will be removed in a future release of ROSE.

%------------- 
     \item In the same ROSETTA source file, specify the node's SAGE class hierarchy. \\
           This is done through the specification of what looks a bit like a BNF
            production rule to define the abstract grammar. \\
{\indent
{\mySmallFontSize
\begin{verbatim}
     NEW_NONTERMINAL_MACRO (Expression,
          UnaryOp        | BinaryOp             | ExprListExp   | VarRefExp       | ClassNameRefExp |
          FunctionRefExp | MemberFunctionRefExp | ValueExp      | FunctionCallExp | SizeOfOp        |
          TypeIdOp       | ConditionalExp       | NewExp        | DeleteExp       | ThisExp         |
          RefExp         | Initializer          | VarArgStartOp | VarArgOp        | VarArgEndOp     |
          VarArgCopyOp   | VarArgStartOneOperandOp ,"Expression","ExpressionTag");
\end{verbatim} 
}}
        In this case, we added the VarArgOp IR node as an expression node in the
    abstract grammar for C++.

%------------- 
     \item Add the new node's members (fields): both data and function
     members are allowed. \\
           ROSETTA permits the addition of data fields to the class definitions for the
           new IR node. Many generic access functions will be automatically
           generated if desired. 
{\indent
{\mySmallFontSize
\begin{verbatim}
     VarArgOp.setDataPrototype  ( "$GRAMMAR_PREFIX_Expression*","operand_expr","= NULL",
				 CONSTRUCTOR_PARAMETER, BUILD_ACCESS_FUNCTIONS, DEF_TRAVERSAL, NO_DELETE);
\end{verbatim}
}}
           The new data fields are added to the new IR node.  Using the first example
           above, the new data member is of type {\tt SgExpression*}, with name
           {\tt operand\_expr}, and initialized using the source code string {\tt = NULL}.
           Additional properties that this IR node will have include:
           \begin{itemize}
                \item Its construction will take a parameter of this type and 
                      use it to initialize this member field.
                \item Access functions to {\it get} and {\it set} the member 
                      function will be automatically generated.
                \item The automatically generated AST traversal will traverse 
                      this node (i.e. it will visit its children in the AST).
                \item Have the automatically generated destructor not call 
                      delete on this field (the traversal will to that).
           \end{itemize}
           In the case of the VarArgOp, an additional data member was added.
{\indent
{\mySmallFontSize
\begin{verbatim}
     VarArgOp.setDataPrototype ( "$GRAMMAR_PREFIX_Type*", "expression_type", "= NULL",
				 CONSTRUCTOR_PARAMETER, BUILD_ACCESS_FUNCTIONS, NO_TRAVERSAL || DEF2TYPE_TRAVERSAL);
\end{verbatim} 
}}

%------------- 
    \item Most IR nodes are simpler, but SgExpression IR nodes have explicit precedence. \\
           All expression nodes have a precedence in the evaluation, but the precedence must
           be specified.  This precedence must match that of the C++ frontend.  So we 
           are not changing anything about the way that C++ evaluates expressions here!
           It is just that SAGE must have a defined value for the precedence.
           ROSETTA permits variables to be defined and edited to tailor the automatically
           generated source code for the IR.
{\indent
{\mySmallFontSize
\begin{verbatim}
           VarArgOp.editSubstitute ( "PRECEDENCE_VALUE", "16" );
\end{verbatim} 
}}
%------------- 
     \item Associate customized source code. \\
           Automatically generated source code sometimes cannot meet all
           requirements, so ROSETTA allows user to define any custom 
           code that needs to be associated with the IR node in some
           specified files. If customized code is needed, you have to
           specify the source file containing the code. 
           For example, we specify the file containing customized source
           code for {\em VarArgOp} in \textit{src/ROSETTA/src/expression.C}:
{\indent
{\mySmallFontSize
\begin{verbatim}
     VarArgOp.setFunctionPrototype ( "HEADER_VARARG_OPERATOR", "../Grammar/Expression.code" );
     VarArgOp.setDataPrototype  ( "SgExpression*", "operand_expr"   , "= NULL",
				 CONSTRUCTOR_PARAMETER, BUILD_ACCESS_FUNCTIONS, DEF_TRAVERSAL, NO_DELETE);
     VarArgOp.setDataPrototype ( "SgType*", "expression_type", "= NULL",
 CONSTRUCTOR_PARAMETER, BUILD_ACCESS_FUNCTIONS, NO_TRAVERSAL || DEF2TYPE_TRAVERSAL, NO_DELETE);
   // ...
   VarArgOp.setFunctionSource ( "SOURCE_EMPTY_POST_CONSTRUCTION_INITIALIZATION", 
                                  "Grammar/Expression.code" );
\end{verbatim} 
}}
           Pairs of special markers (such as {\em SOURCE\_VARARG\_OPERATOR}
           and {\em SOURCE\_VARARG\_END\_OPERATOR}) are used for marking the header 
           and implementation parts of the customized code. 
           For example, the marked header and implementation code portions 
           for {\em VarArgOp} in
           \textit{src/ROSETTA/Grammar/Expression.code} are:
{\indent
  {\mySmallFontSize
\begin{verbatim}
HEADER_VARARG_OPERATOR_START
   virtual unsigned int cfgIndexForEnd() const;
   virtual std::vector<VirtualCFG::CFGEdge> cfgOutEdges(unsigned int index);
   virtual std::vector<VirtualCFG::CFGEdge> cfgInEdges(unsigned int index);
HEADER_VARARG_OPERATOR_END

// ....
SOURCE_VARARG_OPERATOR_START

  SgType*
  $CLASSNAME::get_type() const
   {
     SgType* returnType = p_expression_type;
     ROSE_ASSERT(returnType != NULL);
     return returnType;
   }

  unsigned int $CLASSNAME::cfgIndexForEnd() const {
    return 1;
  }
  //....

SOURCE_VARARG_OPERATOR_END
\end{verbatim} 
 }}
           The C++ source code is extracted 
           from between the named markers (text labels) in the named file and inserted 
           into the generated source code. Using this technique, very small amounts of 
           specialized code can be tailored for each IR node, while still providing an 
           automated means of generating all the rest.  Different locations in the
           generated code can be modified with external code. Here we add the source code
           for a function.

     \item Adding the set\_type and get\_type member functions. \\
           It is not clear that this is required, but all expressions must define a
           function that can be used to describe its type (of the expression).
           It is unfortunate, but it is generally in compiling the generated source code
           that details like this are discovered.  (ROSETTA has room for improvement!)
{\indent
{\mySmallFontSize
\begin{verbatim}
     VarArgOp.setFunctionSource ( "SOURCE_SET_TYPE_DEFAULT_TYPE_EXPRESSION", 
                                       "Grammar/Expression.code" );
     VarArgOp.setFunctionSource ( "SOURCE_DEFAULT_GET_TYPE",
                                       "Grammar/Expression.code" );
\end{verbatim} 
}}

     \item Modify the EDG/SAGE connection code to have the new IR node built in the
           translation from EDG to SAGE III.  This step often requires a bit of expertise
           in working with the EDG/SAGE connection code. In general, it requires no great
           depth of knowledge of EDG.

           Two source files are usually involved: a)
           \textit{src/frontend/CxxFrontend/EDG\_SAGE\_Connection/sage\_gen\_be.C}
           which converts IL tree to SAGE III AST and is derived from EDG's 
           C++/C-generating back end \textit{cp\_gen\_be.c}; b)
           \textit{sage\_il\_to\_str.C} contains helper functions forming SAGE
           III AST from various EDG IL entries. It is derived from EDG's
           \textit{il\_to\_str.c}.  For the {\em SgVarArgOp} example, the
           following EDG-SAGE connection code is needed in
           \textit{sage\_gen\_be.C}:
{\indent
{\mySmallFontSize
\begin{verbatim}
a_SgExpression_ptr
sage_gen_expr ( an_expr_node_ptr expr, 
                a_boolean need_parens, 
    ...
              )
{
  // ...
  case eok_va_arg:
  {
   sageType = sage_gen_type(expr->type);
   sageLhs = sage_gen_expr_with_parens(operand_1,NULL);
   if (isSgAddressOfOp(sageLhs) != NULL)
     sageLhs = isSgAddressOfOp(sageLhs)->get_operand();
   else
     sageLhs = new SgPointerDerefExp(sageLhs,NULL);
  //....
   result = new SgVarArgOp(sageLhs, sageType);
   goto done_with_operation;
                       }
  }
  //.....

}
\end{verbatim} 
}}

     \item Modify the unparser to have whatever code you want generated in the final
           code generation step of the ROSE source-to-source translator.
           The source files of the unparser are located at
           \textit{src/backend/unparser}. For {\em SgVarArgOp}, it is
           unparsed by the following function in
           \textit{src/backend/unparser/CxxCodeGeneration/unparseCxx\_expressions.C}:

{\indent
{\mySmallFontSize
\begin{verbatim}

void
Unparse_ExprStmt::unparseVarArgOp(SgExpression* expr, SgUnparse_Info& info)
   {
     SgVarArgOp* varArg = isSgVarArgOp(expr);
     SgExpression* operand = varArg->get_operand_expr();
     SgType* type = varArg->get_type();
     curprint ( "va_arg(");
     unparseExpression(operand,info);
     curprint ( ",");
     unp->u_type->unparseType(type,info);
     curprint ( ")");
   }
\end{verbatim} 
}}



\end{enumerate}

%}}}

\section{Separation of EDG Source Code from ROSE Distribution}%{{{

    The EDG research license restricts the distribution of their source code.
Working with EDG is still possible within an open source project such as ROSE because 
EDG permits binaries of their work to be freely distributed (protecting their source 
code).  As ROSE matured, we designed the autoconf/automake distribution mechanism
to build distributions that exclude the EDG source code and alternatively distribute
a Linux-based binary version of their code.

   All releases of ROSE, starting with 0.8.4a, are done without the EDG source code
by default.  An optional configure command line option is implemented to allow
the construction of a distribution of ROSE which includes the EDG source code
(see {\tt configure --help} for the {\tt --with-edg\_source\_code} option).

   The default options for configure will build a distribution that contains
no EDG source code (no source files or header files).  This is not a problem 
for ROSE because it can still exist as an almost entirely open source project
using only the ROSE source and the EDG binary version of the library.

  Within this default configuration, ROSE can be freely distributed on the Web
(eventually).  Importantly, this simplifies how we work with many different 
research groups and avoid the requirement for a special research license from
EDG for the use of their C and C++ front-end.  Our goal has been to simplify
the use of ROSE.

   Only the following command to configure with EDG source code is accepted:
{\indent
{\mySmallFontSize
\begin{verbatim}
     configure --with-edg_source_code=true
\end{verbatim} 
}}
This particularly restrictive syntax is used to prevent it from ever being used
by accident.  Note that the following will not work. They are equivalent to 
not having specified the option at all:
{\indent
{\mySmallFontSize
\begin{verbatim}
     configure --with-edg_source_code
     configure --with-edg_source_code=false
     configure --with-edg_source_code=True
     configure --with-edg_source_code=TRUE
     configure --with-edg_source_code=xyz
     configure 
\end{verbatim} 
}}

To see how any configuration is set up, type {\tt make testEdgSourceRule}
in the {\tt ROSE/src/frontend/CxxFrontend/EDG\_3.3/src} directory.

To build a distribution without EDG source code:
\begin{enumerate}
   \item Configure to use the EDG source code and build normally, 
   \item Then rerun configure to not use the EDG source code, and
   \item Run {\tt make dist}.
\end{enumerate}
%}}}

\section{How to Deprecate ROSE Features}%{{{

    There comes a time when even the best ideas don't last
into a new version of the source code.  This section covers how to
deprecated specific functionality so that it can be removed in
later releases (typically after a couple of releases, or before
our first external release).  When using GNU compilers these mechanisms
will trigger the use of GNU attribute mechanism to permit use of such
functions in applications to be easily flagged (as warnings
output when using the GNU options {\tt -Wall}).

Both functions and data members can be deprecated, but the process if different 
for each case:
\begin{itemize}
    \item Deprecated functions and member functions. \\
          Use the macro {\tt ROSE\_DEPRECATED\_FUNCTION} after the function declaration (and before
          the closing {\bf ;}). As in:
{\indent
{\mySmallFontSize
\begin{verbatim}
       void old_great_idea_function() ROSE_DEPRECATED_FUNCTION;
\end{verbatim}
}}

    \item Deprecated data members. \\
        Use the macro {\tt ROSE\_DEPRECATED\_VARIABLE} to specify that a data members 
    or variables is to be deprecated.  This is difficult to do because data members of 
    the IR are all automatically generated and thus can't be edited in this way.  Where 
    a data member of the IR is to be deprecated, it should be specified explicitly in
    the documentation for that specific class (in the {\tt ROSE/docs/testDoxygen} directory,
    which is the staging area for all IR documentation, definitely {\em not} in the 
    {\tt ROSE/src/frontend/SageIII/docs} directory, which is frequently overwritten).  See
    details on how to document ROSE (Doxygen-Related Pages).
{\indent
{\mySmallFontSize
\begin{verbatim}
       void old_great idea_data_member ROSE_DEPRECATED_VARIABLE;
\end{verbatim} 
}}
\end{itemize}

%}}}

\section{Code Style Rules for ROSE}%{{{

   I don't want to constrain anyone from being expressive, but
we have to maintain your code after you leave, so there are a few rules:
\begin{enumerate}
   \item Document your code.
         Explain every function and use variable names that clearly indicate the purpose of
         the variable. Explain what the tests are in your code (and where they are located).
   \item Write test codes to test your code (these are assembled in the {\tt ROSE/tests}
         directory (or subdirectories of {\tt ROSE/tests/roseTests}).
   \item Use assertions liberally, use boolean values arguments to 
         {\tt ROSE\_ASSERT(<expression>)}. Use of {\tt ROSE\_ASSERT(true/false)} for
         error branches is preferred.
   \item Put your code into source files (*.C) and as little as possible into header files.
   \item If you use templates, put the code into a *.C file and include that *.C file
         at the bottom of your header file.
   \item If you use a {\em for loop} and break out of the loop (using {\tt break;} 
         at some point in the iteration, then consider a {\em while loop} instead.
   \item Don't forget a default statement within switch statements.
   \item Please don't open namespaces in source files, i.e. use the fully qualified
         function name in the function definition to make the scope of the function
         as explicitly clear as possible.
   \item Think about your variable names. I too often see {\tt Node}, {\tt node}, 
         and {\tt n} in the same function.  Make your code {\em obvious} so that I 
         can understand it when I'm tired or stupid (or both).
   \item Write good code so that we don't have to debug it after you leave.
   \item Indent your code blocks.
\end{enumerate}

My rules for style are as follows. Adhere to them if you like, or don't, if you're
    appalled by them.
\begin{enumerate}
   \item Indent your code blocks (I use five spaces, but some consider this excessive).
   \item Put spaces between operators for clarity.
\end{enumerate}

%}}}

\section{Things That May Happen to Your Code}%{{{

    No one likes to have their code touched, and we would like to
avoid having to do so. We would like to have your contribution to ROSE
always work and never have to be touched.  We don't wish to pass
critical judgment on style since we want to allow many people to 
contribute to ROSE.  However, if we have to debug your code, be prepared 
that we may do a number of things to it that might offend you:
\begin{enumerate}
   \item We will add documentation where we think it is appropriate.
   \item We will add assertion tests (using {\tt ROSE\_ASSERT()} macros)
         wherever we think it is appropriate.
   \item We will reformat your code if we have to understand it and the 
         formatting is a problem.  This may offend
         many people, but it will be a matter of project survival,
         so all apologies in advance.  If you fix
         anything later, your free to reformat your code as you like.  We try to change
         as little as possible of the code that is contributed.
\end{enumerate}
%}}}

\section{ROSE Email Lists}%{{{
\label{rose_email_list_info}
% DQ (10/28/2008): These email addresses have been copied to the installRose.tex as well.
   We have three mailing lists for core developers (those who have write access to
the internal repository), all developers (anyone who has write access to the
internal or external repository) and all
users of ROSE. They are:
\begin{itemize}
\item rose-core@nersc.gov, web interface: 
\htmladdnormallink{https://mailman.nersc.gov/mailman/listinfo/rose-core}{https://mailman.nersc.gov/mailman/listinfo/rose-core}.
\item rose-developer@nersc.gov, web interface: 
\htmladdnormallink{https://mailman.nersc.gov/mailman/listinfo/rose-developer}{https://mailman.nersc.gov/mailman/listinfo/rose-developer}.
\item rose-public@nersc.gov, web interface:
\htmladdnormallink{https://mailman.nersc.gov/mailman/listinfo/rose-public}{https://mailman.nersc.gov/mailman/listinfo/rose-public}.
\end{itemize}


We are phasing out the casc-rose@llnl.gov mail list. 

\commentout{
   There is an open email list for ROSE which can be subscribed to
automatically.  The list name is: {\bf casc-rose}.

   These are the email commands available to users of the list. To use them,
a user sends a message to Majordomo with one or more of these commands in the body of
the message. Each mailing list has a special "request" address where commands can be
sent. For example, to use the casc-rose mailing list (casc-rose@lists.llnl.gov), send
commands to casc-rose-request@lists.llnl.gov.

   It is also possible to send commands directly to majordomo@lists.llnl.gov. 
However, be sure to specify which list you want to use. With all the commands below, you 
can leave out list if you are sending to casc-rose-request@lists.llnl.gov.

\begin{itemize}
   \item subscribe list address \\
       Subscribe yourself (or address if specified) to the named list. The list may be 
       configured so that you can only subscribe yourself; ie. you can't specify an 
       address other than your own.

   \item Unsubscribe list address \\
    Unsubscribe yourself (or address if specified) from the named list. "unsubscribe *" 
    will remove you (or address) from all lists; This may not work if you have subscribed 
    using multiple addresses. The list may be configured so that you can only unsubscribe 
    yourself; ie. you can't specify an address other than your own.

   \item which address \\
    Find out which lists you (or address if specified) are on. Only lists enabled to
    supply this information will be returned to the requester.

   \item who list \\
    Find out who is on the named list. Only lists enabled to supply this information 
    will be returned to the requester.

   \item info list \\
    Retrieve the general introductory information for the named list. Only lists enabled
    to supply this information will be returned to the requester.

   \item intro list \\
    Retrieve the introductory message sent to new users. Non-subscribers may not be able
    to retrieve this.

   \item lists \\
    Show the lists served by this Majordomo server (will not show "private" lists).

   \item help \\
    Retrieve some help information on the available user commands.

   \item end \\
    Stop processing commands (useful if your email program adds a signature). 
\end{itemize}


Here are the URLs for the {\em casc-rose} email list:

Instructions on how to use a Majordomo mailing list: \\
\begin{verbatim}
    https://lists.llnl.gov/mj/user-commands.html
\end{verbatim}

Web interface for modifying a Majordomo mailing list: \\
\begin{verbatim}
    https://lists.llnl.gov/majordomo.
\end{verbatim}

Details: \\
\begin{enumerate}
   \item List name is: {\em casc-rose} not {\em casc-rose@llnl.gov}.
   \item Must be on site at LLNL.
%   \item Password is required (Tom Leher and Hichhicker's Guide).
\end{enumerate}

% commented out
}

%}}}

\section{How To Build a ROSE Distribution with EDG Binaries}%{{{

%Updated by Liao on 4/27/2009

   The construction of a binary distribution is done as part of making
ROSE available externally on the web to users who do not have an EDG
license.  We make only the EDG part of ROSE available as a binary (library) 
and the rest is left as source code (just as in an all source distribution).

This step is automated in our daily regression test script in {\tt
rose/script/roseFreshTest} and is turned on by a flag
{\tt ENABLE\_BUILD\_BINARY\_EDG}. A simplified excerpt of the script is shown below:
\begin{verbatim}
if [ 0$ENABLE_BUILD_BINARY_EDG -ne 0 ]; then
  cd ${ROSE_TOP}/build
  make binary_edg_tarball || exit 1
  ${ROSE_TOP}/sourcetree/scripts/copy_binary_edg_tarball_to_source_tree_svn 
  ${ROSE_TOP}/sourcetree/scripts/copy_binary_edg_tarball_to_source_tree ${ROSE_TOP}/sourcetree 
make $MAKEFLAGS source_with_binary_edg_dist DOT_SVNREV=-${svnversion}
echo "############ make source_with_binary_edg_dist done"
fi
\end{verbatim}

% DQ (7/11/2009): Added '$' so get the coloring correct in my emacs (an annoying issue).

As shown in the script above, the steps to build a binary distribution of ROSE are:
\begin{enumerate}
   \item Configure and build ROSE normally, using configure (use all options that you
    require in the binary distribution).  
    \item Run {\tt make binary\_edg\_tarball}. This will make a binary tar
    ball from EDG and EDG-SAGE connection source files. 
    \item Copy the binary to the svn repository: {\tt copy\_binary\_edg\_tarball\_to\_source\_tree\_svn} 
    \item Copy the binary to your local copy: {\tt copy\_binary\_edg\_tarball\_to\_source\_tree}
     \item Make the ROSE distribution with EDG binaries: {\tt make source\_with\_binary\_edg\_dist}
%   \item (optional) Run {\tt make dist}, this will build an {\em all source distribution} of ROSE.
%   \item Rerun configure without the {\tt --with-edg\_source\_code=true} option.
%   \item Run {\tt make dist}, this will build a binary distribution using the 
%    binary libraries build in step one.
\end{enumerate}
To make sure the binaries are up to date for different platforms, 
we generate a hash number from the source files within the EDG and EDG-SAGE connection source tree and 
treat the number as a signature for the binary package. 
Please see the makefile target {\tt rose\_binary\_compatibility\_signature} in {\tt rose/Makefile.am} for details.
Our regression test script will check for the availability and consistency of the binaries for all supported platforms 
before making an external ROSE release with EDG binaries.
%-----------------------------------------------------------------------
%}}}

\section{Avoiding Nightly Backups of Unrequired ROSE Files at LLNL}%{{{

   If your at LLNL and participating in the nightly builds and
regression testing of ROSE, then it is kind to the admin staff
to avoid having your testing directory 
{\em often many gigabytes of files} backed up nightly.

   There is a file {\tt .nsr} that you can put into
any directory that you don't need to have backed up.
The syntax of the text in the file is:
{\tt skip: .}

Additional examples are:
\begin{verbatim}
# The directives in this file are for the legato backup system
# Here we specify not to backup any of the following file types:
+skip: *.ppm *.o *.show*
\end{verbatim}

More information can be found at: \\
   www.ipnom.com/Legato-NetWorker-Commands/nsr.5.html
or \\
   https://computation-int.llnl.gov/casc/computing/tutorials/toolsmith/backups.htm

Example used in ROSE: \\
{\bf +skip: *.C *.h *.f *.F *.o *.a *.la *.lo *.so *.so.* Makefile rose\_test* *.dot}

Note: There does not appear to be a way of avoiding the backup on executables.

Thanks for saving a number of people a lot of work.


%-----------------------------------------------------------------------
%}}}

\section{Setting Up Nightly Regression Tests}%{{{

Directions for using a bash script (rose/scripts/roseFreshTest) to set up periodic regression tests:

\begin{enumerate}
   \item Get an account on the machine you are going to run the tests on.
   \item Get a scratch directory (normally /export/0/tmp.<your username>) on that
         machine.
   \item Copy (using svn cp) a stub script (scripts/roseFreshTestStub-*) to one
   with your name.
   \item Edit your new stub script as appropriate:
   \begin{enumerate}
      \item Set the versions of the different tools you want to use (compiler,
     ...).
      \item Change ROSE\_TOP to be in your scratch directory.
      \item Set ROSE\_SVNROOT to be the URL of the trunk or branch you want to
     test.
      \item Set MAILADDRS to the people you want to be sent messages about the
     progress and results of your test.
      \item MAKEFLAGS should be set for most peoples' needs, but the -j setting
     might need to be modified if you have a slower or faster computer.
      \item If you would like the copy of ROSE that you test to be checked out
     using "svn checkout" (rather than the default of "svn export"), add a
     line "SVNOP=checkout" to the stub file.
      \item The default mode of roseFreshTest is to use the most current version
     of ROSE on your branch as the one to test.  If you would like to test
     a previous version, you can set SVNVERSIONOPTION to the revision
     specification to use (one of the arguments to -r in "svn help
     checkout").
   \end{enumerate}
   \item Check your stub script in so that it will be backed up, and so that other
   people can copy from it or update it to match (infrequent) changes in the
   underlying scripts.
   \item Run "crontab -e" on the machine you will be testing on:
   \begin{enumerate}
      \item Make sure there is a line with "MAILTO=<your email>".
      \item Add new lines for each test you would like to run:
      \begin{enumerate}
         \item If other people are using the machine you are running tests on, be
               sure to coordinate the time your scripts are going to run with them.
         \item See "man crontab" for the format of the time and date specification.
         \item The command to use is (all one line):
\begin{verbatim}
           cd <your ROSE source tree>/scripts && \
           ./roseFreshTest ./roseFreshTestStub-<your stub name>.sh \
           <extra configure options>
         Where <extra configure options> are things like
         --enable-edg\_union\_struct\_debugging, --with-C\_DEBUG=...,
         --with-java, etc.
\end{verbatim}
      \end{enumerate}
   \end{enumerate}
   \item Your tests should then run on the times and dates specified.
   \item If you would ever like to run a test immediately, copy and paste the
   correct line in "crontab -e" and set the time to the next minute (note
   that the minute comes first, and the hour is in 24-hour format); ensure
   the date specification includes today's date.  Be sure to quit your
   editor -- just suspending it prevents your changes from taking effect.
\end{enumerate}

\subsection{When We Test and Release ROSE}
We have the following timeline (Pacific Time Zone) for testing and 
releasing ROSE.

Daily tests and updates to the rose website and the SciDAC subversion
repository.
\begin{enumerate}
\item 1:00 am: Start the regression test on a 32-bit workstation. The test
will update the website and the SciDAC repository also if the test
passes.
\item 3:40 am: Finish the 32-bit regression test and the updates to the external website
and subversion repository.
\item 12:00 pm: Start another the regression test on a 32-bit workstation.
\item 14:40 pm: Finish the 32-bit regression test and updates to the external website
and subversion repository.
\item 4:00 am: Run nightly NMI tests (Compile Farm Tests)
\end{enumerate}

We also have a weekly release of a ROSE file package on the SciDAC project page.
The script starts every Monday morning 5:00 am and should finish around 7:00am. 


\subsection{Enabling Testing Using External Benchmarks}
In addition to testing ROSE using the embedded test cases via \textit{make
check}, roseFreshTest also supports automatically testing ROSE on
external benchmarks based on the installed copy of ROSE generated by
\textit{make install}. 
Currently, it supports using ROSE's identityTranslator as a compiler to
compile a growing subset of the SPEC CPU 2006 benchmark suite. 

To enable this feature, do the following:
\begin{enumerate}
  \item Install the SPEC CPU 2006 benchmark suite to a desired path (e.g.
  \textit{/home/liao6/opt/spec\_cpu2006/}) as instructed in its user
  manual.
  \item Prepare a configuration file (e.g. \textit{rose.cfg}) for compiler name, compilation
  options, and other benchmark options based on the sample config file in
  \textit{spec\_installed\_path/config}. A set of relevant options in
  \textit{rose.cfg} are:
  \begin{verbatim}
   #We want to the test to abort on errors and report immediately
   ignore_errors = no

   # we want have ascii and table-based output (Screen) for results
   output_format = asc, Screen

   #The result is not intended for official reports to the SPEC organization
   reportable    = 0

   # compilers to compile benchmarks
   CC           = identityTranslator
   CXX          = identityTranslator
   FC           = identityTranslator

  # compilation options: turn off ROSE 's EDG frontend warnings 
  # since we are not interesting in fixing the benchmarks
  COPTIMIZE     = -O2 --edg:no_warnings
  CXXOPTIMIZE  = -O2 --edg:no_warnings
  FOPTIMIZE    = -O2 --edg:no_warnings
  \end{verbatim}
  \item Finally, add the following lines in your stub script:
  \begin{verbatim}
  # using external benchmarks during regression testing sessions
  ENABLE_EXTERNAL_TEST=1

  # installation path of spec cpu and the config file for using rose
  SPEC_CPU2006_INS=/home/liao6/opt/spec_cpu2006
  SPEC_CPU2006_CONFIG=rose.cfg
  \end{verbatim}
\end{enumerate}
That is it. Now your daily regression test has incorporated the SPEC
benchmark.

The subset of the SPEC
benchmark and the command line to run them is defined in
\textit{rose/script/testOnExternalBenchmarks.sh}. 
We will continue to enhance the quality of ROSE and add more external
benchmarks as time passes by. 

%-----------------------------------------------------------------------
%}}}

\section{Updating The External Website and Repository}%{{{
(For the LLNL internal developers only) We have several special top level
makefile targets to update the rosecompiler.org and SciDAC Outreach
subversion repository. They are controlled by the regression test scripts
automatically. Here are some instructions if you really want to do it manually:

\subsection{rosecompiler.org}
Here are the commands to update the rosecompiler.org website:
\begin{verbatim}

# 1. enter your build tree for ROSE. You should have ran make docs already
 cd build/docs/Rose

# 2. change the scidac.outreach account to yours in the Makefile. e.g 
  # in build/docs/Rose/Makefile
  copyWebPages: logo
       cd ROSE_WebPages?; rsync -avz *   yourAccount@web-dev.nersc.gov:/www/host/rosecompiler

# 3. do the uploading, input your password when prompted. 
    make copyWebPages  
\end{verbatim}

\subsection{The External Repository}
To build the binary file of the EDG frontend and the corresponding
\textit{EDG\_SAGE\_CONNECTION} code for the current platform:

\begin{itemize}
  \item  \textit{make binary\_edg\_tarball} 
  \item  add the binary into the internal SVN repository, remove any stale
  binaries for other platforms as well. \\
  \textit{make copy\_binary\_edg\_tarball\_to\_source\_tree\_svn} 
   \item make a source release package with EDG binaries. \\
   \textit{make source\_with\_binary\_edg\_dist  DOT\_SVNREV=-svnversion} 
\end{itemize}   

Finally, a dedicated script will import the release package into the
external ROSE svn repository hosted at the SciDAC Outreach Center. You must
have an active account with https://outreach.scidac.gov to do this!\\

\textit{rose/scripts/importRoseDistributionToSVN ROSE\_TOP\_TEST\_DIR}

It conducts a set of sanity checks and postprocessing before the actual importing. e.g. No EDG copyrighted files in the package, remove .svn and other undesired directories or files, make sure all EDG binaries for supported platforms are available.
%------------------------------------------------------------
%}}}

\section{Generating ChangeLog2}%{{{
You can generate a GNU-style ChangeLog from ROSE's subversion commit logs using a program named \textit{svn2cl}. 
Download it from \url{http://ch.tudelft.nl/~arthur/svn2cl/}
and install it as directed in its documentation. 

The command line we use to generate ChangeLog2 is:
\begin{verbatim}
svn log --xml --verbose \
| xsltproc --stringparam include-rev yes \
--stringparam ignore-message-starting "Automatic updates" \
/home/liao6/opt/svn2cl-0.11/svn2cl.xsl - > ChangeLog2
\end{verbatim}
The command above will include revision numbers into the change log and
filter out the automatically generated commits updating EDG binary files.

%------------------------------------------------------------
%}}}

\section{Compiling ROSE using ROSE Translators}%{{{
It is possible to use a ROSE-based translator to compile the ROSE source
tree.
The motivation could be using Compass checkers to check for bugs or
violations in ROSE's source files. 
However, there are some pending bugs preventing the process from being fully successful.  

Here are some instructions:
\begin{itemize}
\item rename or copy your translator (such as identityTranslator) executable file to a file named
\textit{roseTranslator}, which is the only name that can be recognized by
ROSE's configure script to set up necessary flags and system headers etc. 
\item define \textit{CXX=roseTranslator} to specify the
compiler(translator) to compile ROSE during configuration.
\item define \textit{-DNDEBUG} as a workaround for a bug related to assert
statements.
\item define \textit{CXXLD=g++} as a workaround for rose translator's
limitations as a linker.
\end{itemize}
In summary, you have to set the necessary search path and shared library
path for your translator and rename it to textit{roseTranslator}.
Then a configuration line likes like the following:

\begin{verbatim}
../sourcetree/configure --with-boost=/home/liao6/opt/boost_1_35_0 \
--with-CXX_DEBUG="-g -DNDEBUG" --with-C_DEBUG="-g -DNDEBUG" \
--prefix=/home/liao6/daily-test-rose/compass/install \ 
CXX=roseTranslator CXXLD=g++
\end{verbatim}
%------------------------------------------------------------
%}}}

\section{Enabling PHP Support}%{{{

\begin{enumerate}
\item
Fetch and install PHP (tested with 5.2.6) from
\texttt{http://www.php.net/downloads.php}.  PHC requires a few
specific configure flags in order to be able to use PHP properly.
Fill in your choice of PHP install location where appropriate in place
of \texttt{/usr/local/php}.
\begin{verbatim}
./configure  --enable-debug --enable-embed --prefix=/usr/local/php
make && make install
\end{verbatim}

\item
Fetch and install PHC (tested with svn version r1487).  Currently only
the development release works with ROSE.
\begin{verbatim}
svn checkout http://phc.googlecode.com/svn/trunk/ phc-read-only
cd phc-read-only
touch src/generated/*                                                       
./configure --prefix=/usr/local/php --with-php=/usr/local/php
make && make install
\end{verbatim}

\item
Finally, due to an incongruence in the class hierarchies of PHC and
ROSE the following changes have to be made to the installed
\texttt{/usr/local/php/include/phc/AST\_fold.h}.  Hopefully this can be
resolved soon so that ROSE works with an unmodified upstream PHC.

\begin{verbatim}
--- src/generated/AST_fold.h    2008-07-30 10:35:32.000000000 -0700
+++ src/generated/AST_fold.h.rose       2008-08-13 15:30:37.000000000 -0700
@@ -1037,7 +1037,7 @@
                        case Nop::ID:
                                return fold_nop(dynamic_cast<Nop*>(in));
                        case Foreign::ID:
-                               return fold_foreign(dynamic_cast<Foreign*>(in));
+                               return 0;
                }
                assert(0);
        }
@@ -1271,7 +1271,7 @@
                        case Nop::ID:
                                return fold_nop(dynamic_cast<Nop*>(in));
                        case Foreign::ID:
-                               return fold_foreign(dynamic_cast<Foreign*>(in));
+                               return 0;
                        case Switch_case::ID:
                                return fold_switch_case(dynamic_cast<Switch_case*>(in));
                        case Catch::ID:
\end{verbatim}

\item
Once both packages have been installed ROSE must be configured with
the additional \texttt{--with-php=/usr/local/php} option.
\end{enumerate}

%}}}

\section{Binary Analysis}%{{{

\fixme{Move this binary analysis documentation into the ROSE Manual Binary Analysis chapter.}

   The documentation for the binary analysis can be found in the ROSE manual at
\ref{binaryAnalysis::overview}.  There are also examples in the ROSE Tutorial.
However, there are a collection of details 
that we need to document about the design; so for now these details can go here.
   The design behind the support for binary analysis in ROSE has caused a number of
design meetings to discuss details.  This section is specific to the support
in ROSE for binary analysis and the development of the support in ROSE for the 
binary analysis.

\subsection{Design of the Binary AST}

This subsection is specific to the design of the binary executable file format
and specifically the representation of the binary file format in the Binary AST 
as a tree (in the graph sense) instead of as a directed graph, so that ti can be 
traversed using the mechanisms available in ROSE.

\begin{itemize}
   \item Symbols \\
Their are multiple references to symbols (as shown in the Whole Graph view of the AST with 
the binary format).  We have selected the SgAsmELFSymbolTable and the SgAsmCoffSymbolTable
instead of the SgAsmGenericSymbolTable because it points to the most derived type.
An alternative reasoning is that in stripped binariiies that require DLL support
the required symbols in the SgAsmELFSymbolTable and the SgAsmCoffSymbolTable are 
left in place to support the DLL mechanism where as all entries in the
SgAsmGenericSymbolTable are removed (get more details from Robb). 
\fixme{We should get a reference for the details of what symbols are left in stripped
       binaries and what symbols are required to support dynamic linking and where they
       are stored.}

   \item Checking the symbols in the executable using {\tt nm} \\
ROSE permits a programmable interface to the binary executable file format,
but unix utility functions provide text output of such details. For example,
use {\tt nm -D .libs/librose.so | c++filt | less } to generate a list of
all the symbols in an executable (text output).  In this case {\tt c++filt }
resolved the original names from the mangled names for executables built from 
C++ applications.  The C++ symbols appear at the bottom of the listing.

\end{itemize}


\subsection{Output from {\bf AC\_CANONICAL\_BUILD} Autoconf macro}

   The ROSE {\em configure.in} calls the {\bf AC\_CANONICAL\_BUILD} Autoconf 
macro as a way to determine some details about the target machine.  The
results of these for the machines commonly used for development are:
\begin{verbatim}
Linux (tux270, 64 bit):
   build_cpu    = x86_64
   build_vendor = redhat
   build_os     = linux-gnu

OSX (ninjai: 64bit Mac Desktop):
   build_cpu    = i386
   build_vendor = apple
   build_os     = darwin9.6.0

Cygwin (tux245: 32 bit Windows XP running Cygwin):
   build_cpu    = i686
   build_vendor = pc
   build_os     = cygwin
\end{verbatim}
%}}}

\section{Testing on the NMI Build and Test Farm}%{{{

The NMI Build and Test Farm allows us to compile tests on ROSE on a variety of
different Operating Systems. For more information on the compile farm see
\url{http://nmi.cs.wisc.edu/}.  These tests can be run against an arbitrary
tarball of ROSE source (with EDG binary), or against the HEAD revision of the
public svn repository.  The purpose of this section is to show how different
build and test configurations can be implemented.  For a detailed introduction
on how to submit jobs to the build system visit
\url{http://nmi.cs.wisc.edu/node/31}. A refernce manual can be found at
\url{http://nmi.cs.wisc.edu/node/65}. However, in order to add new tests to
ROSE, the information given in this chapter will suffice.

%\subsection{Test procedure}
In order to run a test, it has to be submitted on one of the submission hosts
provided by the University of Wisconsin.
The submission scripts provided with ROSE are developed for Metronome 2.6.0
(This is the framework responsible for parsing and submitting the scripts to the
build machines). At the time of this writing, there are three submission hosts.
They are:
\begin{itemize}
    \item {\tt nmi-s001.cs.wisc.edu}
    \item {\tt nmi-s003.cs.wisc.edu}
    \item {\tt nmi-s005.cs.wisc.edu}
\end{itemize}

For every test a build and test run is started.

\subsection{Adding a test}
To add a test which can be run on the Compile Farm you need to add an options
file to {\tt
<rose\_dir>/scripts/nmiBuildAndTestFarm/build\_configs/<platform>/}.  If using
{\tt nmi-submit} (see section \ref{sec:nmi:submitting-tests}) with {\tt
--no-skip-update} (the default), the options file does not need to be checked
in.  However, once your file works, you should check it in to the SVN repository
so that it makes it out to the public repository, and then to the NMI cron job.

These option files are simple bash scripts that set variables that determine the
configuration of the run on the platform, which is implied by the directory the
options file is placed in.  The name of the option file itself is not
interpreted in any special way.\\

Overview of the options:
\begin{itemize}
 \item {\tt TITLE} - The title of the test
 \item {\tt DESCRIPTION} - Short text to describe the test
 \item {\tt PREREQS} - Define what software this run needs. The prereqs available
                       can be seen by navigating to: \\
                       \url{http://nmi-s005.cs.wisc.edu/nmi/index.php?page=pool/platform} \\
                       and clicking on the platforms you want to use.
 \item {\tt CONFIGURE\_OPTIONS} - Define which options you want to pass to {\tt
                         configure}.  You will very likely need, at a minimum,
                         to refer to the correct boost directory.

 \item {\tt JAVA\_HOME} - If {\tt java} is included in the prereqs, {\tt
						 JAVA\_HOME} should be specified.  This will be passed
						 to the environment of the running test.

 \item {\tt ACLOCAL\_INCLUDES} - Some prereqs may have {\tt m4} macros in
 nonstandard locations.  This can be passed to the build script (and
 subsequently to {\tt aclocal}) via {\tt ACLOCAL\_INCLUDES}.  The value is
 passed verbatim, and so should be space separated entries of the form ``{\tt -I
 <dir>}".  A common requirement is to include the path to the libxml-2.2.7.3
 {\tt m4} macros with a value of ``-I /prereq/libxml2-2.7.3/share/aclocal/".
 \end{itemize}

Example options file:
\begin{verbatim}
TITLE="testing default on all linux platforms"
DESCRIPTION="minimal configuration options, gcc 4.2.4, without java"
PREREQS="gcc-4.2.4, boost-1.35.0"
CONFIGURE_OPTIONS="--with-boost=/prereq/boost-1.35.0 --with-CXX_WARNINGS=-Wall --without-java"
\end{verbatim}


\subsection{Manually submitting tests}%{{{
\label{sec:nmi:submitting-tests}


Tests can be manually submitted with the script {\tt nmi-submit}.  This is a
ruby program in the {\tt scripts/nmiBuildAndTestFarm} directory.  See {\tt
nmi-submit --help} for more information.  At the time of this writing, this
would output the following:

\begin{verbatim}
Usage: nmi-submit [options] [TARBALL] CONFIG [CONFIG...]
Submit TARBALL to platforms specified by each CONFIG, which must be
files in the subtree ROSE/scripts/nmiBuildAndTestFarm.

        --no-tarball                 Submit the current HEAD of the public subversion
                                     repository instead of a tarball.

        --[no-]skip-update           With --no-skip-update, nmi-submit will copy files (e.g.
                                     submit.sh, glue.pl, &c) to the submit host to ensure
                                     that they are up-to-date.  This step can be skipped to
                                     speed up nmi-submit.  Defaults to --no-skip-update.

        --[no-]fork                  If --fork is specified, all subprocesses are forked.
                                     This allows nmi-submit to be more responsive to INT
                                     signals, but then requres that ssh and scp can be run
                                     passwordless (e.g. because ssh-agent has an appropriate
                                     identity loaded).  Defaults to --fork.

        --submit-host = HOST         Specify the submission host to use.  Defaults to
                                     heller@nmi-s005.cs.wisc.edu.

        --user-dir = REMOTE_DIR      Use REMOTE_DIR on the submission host as a working area
                                     to stage files and run the submission from.  Defaults to
                                     `id -un`-rose-nmi.
                                     WARNING: nmi-submit will write to REMOTE_DIR
                                     indiscriminately.  Don't keep your family photos there.

    -h, --help                       Show this message
\end{verbatim}

{\tt nmi-submit} can submit a tarball (built with {\tt make
binary\_tarball} in the compile tree) and a list of options files, or with the
{\tt --no-tarball} option, submit a list of options files to be tested against
the current version of the public repository.

{\tt nmi-submit} should be run locally.  It is recommended to run it from your
source tree, specifically in the {\tt scripts/nmiBuildAndTestFarm} directory,
although this is not required.

Once you have submitted a test, you should be given a {\tt RunID}, and your test
should appear on the search results page at
\url{http://nmi-web.cs.wisc.edu/nmi/index.php?page=results\%2Foverview&opt\_project=rose+compiler}.


\subsection{Cron automated tests}%{{{
Jobs can be added to the cronjobs file in the directory {\tt <rose\_dir>/scripts/nmi}. 
These cronjobs will be loaded every night into the
crontab file on the submission host (this is done by the first entry, which
executes {\tt update.sh}). In order to add your own build tests, simply add a
line there (see {\tt man 5 crontab} for more information). Be sure to test your
submission before adding it to the cronjobs.\\

{\bf NOTE:} If you want your cronjobs to be permanent, add this to your local svn
copy, and not the checkout on the submit machines. Also be sure to add the 
options file that specify the test to the svn repository.\\

Example entry:
\begin{verbatim}
# run the minimal_default test every day at midnight
0 0 * * * cd \${CWD}; ./submit.sh build_configs/x86_64_deb_4.0/minimal_default
\end{verbatim}%}}}


\subsection{Viewing the Results of Recent Tests}
\label{sec:nmi-summary}

One way to see the results of recent tests is to navigate to
\url{http://nmi-web.cs.wisc.edu/nmi/index.php?page=results\%2Foverview&opt\_project=rose+compiler}.
A command-line friendlier tool exists, namely {\tt nmi-summary}, which will
summarize tasks and give results for the individual tasks {\tt configure}, {\tt
make}, {\tt check}.

{\tt nmi-summary} depends on {\tt ruby}, {\tt rubygems} and the {\tt hpricot}
gem.  See {\tt nmi-summary --help} for more information, which, at the time of
this writing, produces the following:

\begin{verbatim}
usage:      nmi-summary [DAY]
   or:      nmi-summary [DAY] RUNID_RANGE

In the first form, gives a summary for tasks run on DAY.

The second form is the same, except only tasks whose runids fall within
RUNID_RANGE are included.

In either form, if DAY is omitted, it defaults to the most recent day in
which a task was run.

    [DAY]           Should be spcified in the format YYYY/MM/DD.

    [RUNID_RANGE]   Should be specified in the format LOWER..UPPER.
                    Both LOWER and UPPER are inclusive.  Either may be
                    omitted.  LOWER defaults to 0 and UPPER defaults to
                    a large number (essentially infinity).

EXAMPLES
--------

    The following will show results for 11 September 2009 with RunIDs
    181300 or higher:

        nmi-summary 2009/09/11 181300..

    The following will show results for the most recent day with
    submissions, whose RunIDs fall within the range 181300 and 181400,
    inclusive:

        nmi-summary 181300..181400

    The following will show all results for 11 September 2009:

        nmi-summary 2009/09/11


DEPENDENCIES
------------
    nmi-summary depends on rubygems and the hpricot gem.

        yum install rubygems && gem install hpricot

NOTES
-----
    nmi-summary scrapes data from the NMI website, making N+2 requests.
    It is not speedy, and its users must exercise patience.
    
\end{verbatim}


\subsection{{\tt cleanup.sh}}
The process of submitting tests produces some temporary files.  One is a
generated environment file that is quite small.  However, submitting individual
tarballs leaves a copy of the tarball on the submit host, which is necessary so
that the run host can access it.

So as not to unduly burden the NMI submit host hard drives, we have a script,
{\tt cleanup.sh}, which is included in the crontab and cleans up any such
temporary files older than 72 hours.  Although not necessary (thanks to cron),
it is safe to run the script manually.


\subsection{Troubleshooting with {\tt nmi-postmortem}}

If a run fails, it can be helpful to examine the environment that it ran on.
There is a small program, {\tt nmi-postmortem}, that aims to automate some of
the tedium of doing this.  On the results page for a run, you can find the {\tt
RunID} (see Figure \ref{fig:nmi:screenshot}).  Alternatively, you can find the
{\tt RunID} from {\tt nmi-summary} (see section \ref{sec:nmi-summary}).\\


\begin{figure}
	\includegraphics[width=200mm]{nmi-screenshot.png}

	\caption{Example screenshot of a results page, {\tt runid} highlighted.}
	\label{fig:nmi:screenshot}
\end{figure}


{\tt nmi-postmortem} is intended to be run on the submit host.  If it is not in
the {\tt PATH} of the account you are using there, then {\tt scp} the file to
the submit host and place it somewhere in your {\tt PATH}.  If you are using the
shared account, then {\tt nmi-postmortem} should already be in your {\tt PATH}.\\


With this, you can invoke the following on the submit host:\\
\ {\tt nmi-postmortem <runid>}\\


This will do the following:
\begin{itemize}

	\item Determine the machine the test ran on (the {\tt run host}).

	\item Ensure that it is possible to {\tt ssh} to the run host.  This may
	require you entering the account's password a couple of times, but is
	otherwise automated.  This amounts to copying the public key from the submit
    host to the run host's {\tt \$HOME/.ssh/authorized\_keys} file.

	\item Copy {\tt results.tar.gz} to the run machine and extract it there in a
	directory called {\tt run}.  {\bf {\tt WARNING}}: Any previous run directory on
	that machine will be removed first.

	\item {\tt ssh} you onto the run machine, {\tt cd} to the run directory and
	source the environment file for the run.  At this point you should be able
	to investigate in an environment very close to the one the actual run failed
	on.
\end{itemize}

{\tt NOTE}: {\tt nmi-postmortem} invokes {\tt ssh} a lot and assumes that there
exists a file {\tt \$HOME/.ssh/id\_rsa.pub} on the submit host and that this key
has no passphrase.  If this is not the case for the account you are using,
simply invoke {\tt ssh-keygen} and be sure not to specify a passphrase.


\subsection{Default Timeouts}
   See the manual.


\subsection{Where to get help}

\begin{enumerate}
	\item {\bf Mailing Lists} - It is recommended to subscribe to the mailing
		lists listed at \url{http://nmi.cs.wisc.edu/node/521}.  As of this writing,
		these include \tt{uw-nmi-announce} and \tt{nmi-users}.

	\item {\bf Support} - Support's email is {\tt nmi-support@cs.wisc.edu}.

    \item {\bf The Manual} - \url{http://nmi.cs.wisc.edu/node/31}.
\end{enumerate}
%}}}



\section{ROSE API Refactoring}

{\bf This is the outline of the API, add API functions to the next section.}

This a draft design for a new High Level ROSE API where high level function interfaces will be
located that call mechanisms for analysis, transformation, and expected user level support
for ROSE tools. This support is presently spread around in ROSE and this API would
centralize it and make ROSE more clear to users.
There are four levels:
\begin{enumerate}
   \item ROSE Frontend \\
      Generation of Abstract Syntax Tree (AST) from source code or binary executable.
      The AST holds structural representations of the input software.

   \item ROSE Midend \\
      Analysis and transformation support for ROSE-based tools.
   \begin{enumerate}
      \item ROSE Analysis API \\
         This would include intra-procedural analysis, inter-procedural analysis, 
         and whole program analysis (which over comes the issues of separate compilation).
         This analysis can handle either source code analysis, binary analysis, or both.
         Program analysis on source code includes:
         \begin{enumerate}
            \item Program analysis on source code includes:
            \begin{enumerate}
               \item Call Graph Analysis
               \item Class Hierarchy Analysis
               \item Control Flow Analysis
               \item Def-Use Analysis
               \item Dominance Analysis
               \item Dominator Trees And Dominance Frontiers Analysis (old)
               \item Connection of Open Analysis (old)
               \item Pointer Analysis
               \item Procedural Slicing (old; not used) 
               \item Side-Effect Analysis
               \item Value Propagation Analysis
               \item Static Interprocedural Slicing (replaces Procedural Slicing)
               \item Liveness Analysis
               \item Dependence Analysis
               \item AST Interpreter (Interpretation of Concrete Semantics using AST)
            \end{enumerate}
            \item Program analysis on binaries includes:
            \begin{enumerate}
               \item Call graph Analysis
               \item Control Flow Analysis
               \item Constant Propogation
               \item Data Flow Analysis
               \item InstructionSemantics
               \item Library Identification (FLIRT)
               \item Dwarf Debug Format
               \item Analysis of the Binary File Format
            \end{enumerate}
         \end{enumerate}

      \item ROSE Transformation API \\
         Modifications of the AST can be organized as:
         \begin{enumerate}
            \item Instrumentation
            \item Optimization
               These include a range of optimizations relevant for general performance
               optimization of scientific applications.
            \begin{enumerate}
               \item Inlining
               \item Loop optimizations:fusion, fisson, unrolling, blocking, loop
                  interchange, array copy, etc.
               \item Constant Folding
               \item Finite Differencing
               \item Partial Redundancy Elimination
            \end{enumerate}

            \item General Transformations
               These include outlining,
            \begin{enumerate}
               \item Outlining
               \item ImplicitCodeGeneration \\
                  This work makes C++ implicit semantics explicit for C style analysis.
               \item FunctionCallNormalization \\
                  This is a library of function call normizations to support binary
                  analysis.
               \item AST Copy support \\
                  This support permits arbitrary subtrees (or the whole AST) to be copied
                  with control over deep or shallow copying via a single function.
               \item AST Merge support \\
                  This work permits the merging of separate AST's and the sharing of their
                  identically names language declarations to support whole program
                  analysis. Duplicate parts of the merged AST are deleted.
               \item Static Binary Rewriting \\
                  A restricted set of transformations are possible on a binary executable,
                  this section details this work.
            \end{enumerate}
         \end{enumerate}
%        \end{enumerate}

      \item AST Traversals \\
         ROSE provides a number of different techniques to define traversals of the AST
         and associated graphs formed from the AST. 
   \end{enumerate}
%  \end{enumerate}

   \item ROSE Backend \\
      Code generation from the AST (unparsing) and optionally calling the backend
      compiler.  ROSE includes a number of features specific to the code generation phase: 
   \begin{enumerate}
      \item Code generation from arbitrary subtrees of the AST \\
         Users can generate code from subsets of the AST as part of support for custom
         code generation.
      \item Generation of abritrary test with generated code \\
         This section contains the support for the output of arbitrary text as part of the
         generation of code (useful for generating code for specialized GPU tools, etc.).
      \item Code generation Format control \\
         Some control is possible over the formatting of generated code within ROSE.
   \end{enumerate}


   \item ROSE Util \\
      Utility functions useful in ROSE-based tools.
   \begin{enumerate}
      \item AST Visualization \\
         AST support for visualization includes representations as PDF, DOT, and
         a more colorful representation of the whole graph that includes AST plus 
         type attributes (not typically as part of an AST). This work includes
         support for dot2gml translation (in roseIndependentSupport/dot2gml).
         this is where interfaces to possible OGDF (Open Graph Drawing Framework)
         could be put.

      \item AST Query \\
         The AST Query mechanism is a simple approach to getting list of IR nodes.
         It is typically used within analysis or transformations.

      \item AST Consistancy Tests \\
         The consistancy tests validate that the AST is correctly formed. Note that this
         is not a test that the code that will be gnerated is leagal code.

      \item Performance monitoring \\
         This section provides support using in ROSE to measuring both space and 
         time complexity for ROSE based tools.

      \item AST Postprocessing \\
         The AST postprocessing is a step used to fix the AST after some types of 
         modification by the user and to make it a correctly formed AST. Not all
         modifications to the AST can be corrected using this step.

      \item AST File I/O Support \\
         This section contains the support for writing and reading the AST to and from
         files (binary file I/O is used and the design is for performance (both space and
         time)).

      \item Language specific name support \\
         This section contains the support for generating unique names for language
         constructs and handling mangled and unmangled names for use in ROSE based tools.

      \item Support for comments and CPP directives \\
         This section contains the support for reading and writing comments and CPP
         directives within the AST.

      \item GUI Support \\
         This section contains the support for building GUI based tools using ROSE.

      \item Binary Analysis connection to IDA PRO \\
         This section contains the support for using IDA Pro with ROSE for Binary Analysis.

      \item Database Support \\
         This section contains the support for building tools that use SQLite Database.

      \item Graphs and Graph Analysis \\
         This section contains the support for building custom graphs to represent static
         and dynamic ananlysis and graph analysis algorithms to suport of analysis of
         these graphs.

      \item Performance Metric Annotation \\
         This section contains the support for dynamically derived information to be
         written into the AST (performance inforamtion to support analysis and
         optimization tools).

      \item Abstract Handles \\
         This section contains the support for building abstract handles into source code.
         This work is used in the autotuning and also other tools that pass references to
         source code as part of an interface.

      \item Macro Rewrapper \\
         This is currently in the ROSE/projects directory and should perhaps be a part of
         the ROSE API.

      \item Command-line processing support \\
         This is the command line handling used internally by ROSE and made available 
         so that users can process the command line for their specific ROSE based tools.

      \item Common string support \\
         These function support common operations on strings used within ROSE and 
         useful within ROSE-based tools.

      \item Common file and path support \\
         This is a collection of function useful for handling directory structures within
         ROSE-based tools.

      \item Miscellaneous Support \\
         Output of useage information, ROSE version number support, etc.

   \end{enumerate}

\end{enumerate}


% Put onto a new page for development
\newpage

% Blue Book (reference to legendary PDF documentation)
% http://www-cdf.fnal.gov/offline/PostScript/BLUEBOOK.PDF

\section{ROSE API (PUT YOUR LISTS OF FUNCTIONS HERE)}

    This is a group effort to define a better set of high level documents for ROSE
that will explain what is in ROSE at a high level and what users need to know about the
ROSE API and a moderate level of detail.  Only functionality expected to be useful to the
development of ROSE based tools by external users are presented.  Lower level details are
available in other documentation or via the doxygen generated documentation.

Some helpful notes, other ideas, issues, etc.:
\begin{enumerate}
   \item Class-based \\
	It seems that interfaces are more useful if we place them in a
	class rather than a namespace.

   \item Virtual vs. not-virtual \\
	Except where performance is an issue, it's useful to have
	mostly virtual methods.

   \item Namespace \\
	The ROSE API should be in a "rose" namespace which all of our
	source files each import.

   \item Naming style \\
	Agree on style. Most of ROSE uses SomeClass for classes and
	someMethod for methods and functions.

   \item Macros \\
	Header file macros should all be the same form, such as
	ROSE\_WHATEVER\_H.  Feature macros should use a common form
	(perhaps ROSE\_HAS\_WHATEVER or ROSE\_USES\_WHATEVER). Function
	like macros should be replaced with inline functions. Value
	macros should be replaced with static const data members.

   \item Who manages pointed-to memory \\
	Classes with pointers should have a clear statement of who
	manages the pointed-to memory: the class or the caller. Also,
	if the caller manages memory then when can the caller delete
	that memory (must it wait until the object that uses it is
	deleted or did the object make a copy)?

   \item Include files \\
   \fixme{DQ has a bias toward a single rose.h since it avoids bugs due to different orderings of includes.}
	Must the end user include all of rose (rose.h) in order to use
	a particular class?  Our compiling would be *so*much*faster*
	if each file included only what it actually used. (We could
	still have a "rose.h"-like file that includes everything for
	the lazy end user.)

   \item Some provision for header/library consistency \\
	For instance, certain functions in the HDF5 API (like H5\_init()
	that initializes the library) pass a version number from a
	header file that gets compared with a version number compiled
	into the library. If they don't match then there will probably
	be runtime issues and HDF5 can report this before the user
	gets a core dump.  ROSE could do something similar.

   \item Namespace aliases can be used to provide alternative shorter
   namespace names for users, so we can focus on having names that are
   as clear as possible.
\end{enumerate}

Outline where to put list of functions/functionality for each category of the API.

\subsection{Story Of ROSE (JK)}
   This is a section that Jeff Keasler has specific ideas about how to write and
for which he will provide an outline to start the process.

% This is email from Jeff Keasler which I have copied out and put here so
% that we can have one place to look at it.  It is not included into the 
% document (notice that it is commented out).
\commentout{
Getting Started With ROSE

Introduction -- 4 to 7 (single sided) pages
   ROSE is a tool to convert human readable programs into
   data structures that are easily manipulated with algorithms.

   ROSE can help you analyse or transform your software.

      Analysis tasks include:
         Security Analysis
            Code conformance
            Bug Checking
         Dependency Analysis
            Control Flow
            Data Flow

      Transformation tasks include:
         Optimization
         Instrumentation
         Automatic parallelization

   Applications based on ROSE are formally called ``translators''.

   Structure of a ROSE translator
      frontend(argc, argv)
      commandline
      analysis/transformation
      AstTests::runAllTests(project);
      backend(project)

   The Fundamental data structure in ROSE is the AST
       Single expression (a = b + c) displayed as an AST (dot file diagram).
       A group of statements within a scope as represented within the AST.



Reference -- about 30 to 40 pages.

   AST IR Nodes

      Introduction
         What is an IR Node (with example nodes mentioned)?
         Naming and usage (SgXXXXX, isSgxxxxx)?

         Hello world ---  a translator that produces a dot file.

         Output to help you work with the AST
            Dot
            Pdf

      Basic properties
         Parent
         Children
         Scope
         Attributes
         SG_File_Info
         node->sage_class_name()

      Common Operations on an IR Node.
         Insert/delete/modify
            High/Mid/Low level
         Find
            AST Query
            SgSymbolTable
         Traversal

      Specializations of SgNode
         SgLocatedNode
         SgSupport
         SgSymbol
         SgType
         SgAsmNode


      Important IR nodes
         SgBasicBlock
         SgStatement
         ...

      For a complete description of all IR Nodes, see doc XXX.

   AST Features

      Special Scopes
         Prepend/Append operations for all scopes
         SgGlobal
         Functions
         NameSpaces
         Classes
         templates

      Types
        Declarations/Parameters create an SgInitialized name
        classes ?
        declaration vs. defining declaration?
        SgModifier, SgTypeModifier,
           SgStorageModifier, SgAccessModifier, SgDeclarationModifier
        working with types
           manipulation
           string representation

      Variables (SgVarRef)
         Scalars
         Arrays
         Classes

      Functions
           Parameters -- SgInitialized Names
              Accessing, creating
           defining delcaration

      Classes (whole separate section needed for classes?)


   Objects and Memory
      By mindful of scope for SgName, because they quickly self destruct.
      Use/Reuse of SgXXX objects on the heap.

   Unparser
      User added annotations

-----------------------------
(possible separate document)

buildinterface
sageinterface

}


\subsection{User API (All)}
{\bf Proposed location of new ROSE API: {\em ROSE/src/API}}

   The ROSE User Application Program Interface (API) is the subset of ROSE that is
typically required by users to write ROSE based applications for the general
processing of software (source code or executable).  Specialized projects may
require deeper levels of the ROSE software than present in this API and many
project may not use but a small part of this API.  This documentation is
to present ROSE at a high level while covering enough detail to make it
clear what different parts of ROSE are available.

   ROSE will soon be represented by a number of namespaces.  The
API will be represented by four namespaces (the Intermediate Representation
is expected to be in its own namespace.  It is not clear if there should
be a single top level namespace or if there should be namespace
aliases that would permit alternative shorter names (an option).



\subsubsection{Frontend (Yi)}
{\bf Interm proposed namespace name: {\em ROSE\_Frontend}} \\
\fixme{Liao will be proposing namespace names for us to agree upon separately.}
    The frontend of ROSE takes the source code or binary executable 
and generates an Abstract Syntax Tree (AST), which for the basis of 
further work. The AST forms a structural representation of the source
code or binary executable.
\fixme{We might discover that the frontend and backend are too simple to 
deserve their own namespaces.}
\begin{enumerate}
   \item {\bf SgProject* frontend (int argc, char** argv);} \\
   Generates an AST represented by the root node ({\em SgProject}) from
   the commandline in the form defined by {\tt main(int argc, char** argv)}.

   \item {\bf SgProject* frontend (const std::vector$<$std::string$>$ \& argv);} \\
   Generates an AST represented by the root node ({\em SgProject}) from
   an alternative representation of the command line more useful when 
   custom command line editing is required by the translator.

   \item {\bf SgProject* frontendShell (int argc, char** argv);} \\
   Generates an AST represented by the root node ({\em SgProject}) from
   the common command line form, but for files that might be conditionally 
   compiled later.

   \item {\bf SgProject* frontendShell (const std::vector$<$std::string$>$ \& argv);} \\
   Generates an AST represented by the root node ({\em SgProject}) from
   the alternative command line form, but for files that might be conditionally 
   compiled later.
\end{enumerate}

\paragraph{Notes from Robb}
\fixme{These might be too low level for the proposed API.}
\begin{enumerate}
	\item Parsing functions \\
   These methods parse a particular entity from a binary file and
   fill in an existing IR node that was recently constructed.
   See parse() methods in src/frontend/BinaryFormats/*.C
   \item Disassembly \\
   Disassembling a buffer into a std::map of instructions.  ROSE
   normally calls this automatically, does a little analysis to
   organize instructions into basic blocks and basic blocks into
   functions, and links everything into the AST. However, its
   also useful to call the disassembler explicitly. Disassemblers
   can be specialized by derivation. There's a number of
   functions and full doxygen documentation (the actual functions
   that disassemble a \_single\_ x86, ARM, or PowerPC instruction
   are only lightly documented). \\
   See doxygen for Disassembler class. \\
   See src/frontend/Disassembler/Disassembler.h
\end{enumerate}


\subsubsection{Midend (All)}
{\bf Interm proposed namespace name: {\em ROSE\_Midend}} \\
   The midend of ROSE is typically where the user interacts with the AST
or uses features in ROSE to generate alternative graphs to represent
specific types of program analysis. The midend includes both analysis
and transformation capabilities and is used by the users to build 
custom analyzes and transformations.

\paragraph{Analysis (TP)}
{\bf Interm proposed namespace name: {\em ROSE\_Analysis}} \\
   Analysis within ROSE by definition does not modify the AST structure.
It might add attributes to IR nodes, but it does not change the structure 
of the AST.  In may cases it may generate specific data structures and
separate analysis may traverse these data structures; thus both are covered
separately.

\subparagraph{Construct (TP \& DQ)}
   This covers the construction of various data structures that are part of
specific forms of analysis or are used in subsequent forms of analysis.
We separate out the API that is specific for source code and binary executable.
\lstset{language={C++},basicstyle=\small} 
\begin{enumerate}
   \item Source (TP) \\
   \lstset{language={C++},basicstyle=\small} 
   \begin{enumerate}
      \item Call Graph Analysis
      \begin{lstlisting}
<CallGraph.h>
  void buildCallGraph();
  template<typename Predicate> void buildCallGraph(Predicate pred);
  SgIncidenceDirectedGraph *getGraph(); 

  SgGraphNode* findNode ( Rose_STL_Container<SgGraphNode*> & nodeList, SgFunctionDeclaration* functionDeclaration);
  SgGraphNode* findNode ( Rose_STL_Container<SgGraphNode*> & nodeList, Properties* functionProperties );
  SgGraphNode* findNode ( Rose_STL_Container<SgGraphNode*> & nodeList, std::string name );
  SgGraphNode* findNode ( Rose_STL_Container<SgGraphNode*> & nodeList, std::string name, int );
  SgGraphEdge* findEdge (SgIncidenceDirectedGraph* graph, SgGraphNode* from, SgGraphNode* to);
  SgGraphNode* findNode(SgGraph* graph, std::string nid);

  sqlite3x::sqlite3_connection* open_db(std::string gDB  );
  void createSchema ( sqlite3x::sqlite3_connection& gDB, std::string dbName );
  //Will load all graphs represented in the database into one graph
  SgIncidenceDirectedGraph* loadCallGraphFromDB (sqlite3x::sqlite3_connection& gDB);
  void writeSubgraphToDB ( sqlite3x::sqlite3_connection& gDB,SgIncidenceDirectedGraph* callGraph );
  void solveFunctionPointers (  sqlite3x::sqlite3_connection& gDB);
  void solveVirtualFunctions (  sqlite3x::sqlite3_connection& gDB, std::string dbHierarchy );

      \end{lstlisting}

      \item Class Hierarchy Analysis
      \begin{lstlisting}
<ClassHierarchyGraph.h>
  void setAST( SgNode *proj );
  SgIncidenceDirectedGraph* getClassHierarchyGraph();
  SgGraphNode* findNode(SgNode*);
  
  SgClassDefinitionPtrList getSubclasses( SgClassDefinition * );
  SgClassDefinitionPtrList getDirectSubclasses( SgClassDefinition * );
  SgClassDefinitionPtrList getAncestorClasses( SgClassDefinition * );

      \end{lstlisting}

      \item Control Flow Analysis
      \begin{lstlisting}
<virtualCFG.h> 

  //! A node in the control flow graph.  Each CFG node corresponds to an AST
  //! node, but there can be several CFG nodes for a given AST node.  
  class CFGNode {
    public:
    CFGNode(): node(0), index(0) {}
    explicit CFGNode(SgNode* node, unsigned int index = 0): node(node), index(index)
    //! Pretty string for Dot node labels, etc.
    std::string toString() const;
    //! String for debugging graphs
    std::string toStringForDebugging() const;
    //! ID to use for Dot, etc.
    std::string id() const;
    //! The underlying AST node
    SgNode* getNode() const {return node;}
    //! An identifying index within the AST node given by getNode()
    unsigned int getIndex() const {return index;}
    //! Outgoing control flow edges from this node
    std::vector<CFGEdge> outEdges() const;
    //! Incoming control flow edges to this node
    std::vector<CFGEdge> inEdges() const;
    //! Test whether this node satisfies a (fairly arbitrary) standard for
    //! "interestingness".  There are many administrative nodes in the raw CFG
    //! (nodes that do not correspond to operations in the program), and this
    //! function filters them out.
    bool isInteresting() const;
    //! Equality operator
    bool operator==(const CFGNode& o) const {return node == o.node && index == o.index;}
    //! Disequality operator
    bool operator!=(const CFGNode& o) const {return !(*this == o);}
    //! Less-than operator
    bool operator<(const CFGNode& o) const {return node < o.node || (node == o.node && index < o.index);}
  }; // end class CFGNode

  //! A control flow edge connecting two CFG nodes, with an edge condition to
  //! indicate edge types
  class CFGEdge {
    public:
    //! Constructor
    CFGEdge(CFGNode src, CFGNode tgt): src(src), tgt(tgt) {}
    //! Pretty string for Dot node labels, etc.
    std::string toString() const;
    //! String for debugging graphs
    std::string toStringForDebugging() const;
    //! ID to use for Dot, etc.
    std::string id() const;
    //! The source (beginning) CFG node
    CFGNode source() const {return src;}
    //! The target (ending) CFG node
    CFGNode target() const {return tgt;}
    //! The control flow condition that enables this edge
    EdgeConditionKind condition() const;
    //! The label of the case represented by an eckCaseLabel edge
    SgExpression* caseLabel() const;
    //! The expression of the computed goto represented by the eckArithmeticIf* conditions
    unsigned int computedGotoCaseIndex() const;
    //! The test or case key that is tested as a condition of this control flow edge
    SgExpression* conditionBasedOn() const;
    //! Variables going out of scope across this edge (not extensively tested)
    std::vector<SgInitializedName*> scopesBeingExited() const;
    //! Variables coming into scope across this edge (not extensively tested)
    std::vector<SgInitializedName*> scopesBeingEntered() const;
    //! Compare equality of edges
    bool operator==(const CFGEdge& o) const {return src == o.src && tgt == o.tgt;}
    //! Compare disequality of edges
    bool operator!=(const CFGEdge& o) const {return src != o.src || tgt != o.tgt;}
  }; // end CFGEdge

    class InterestingNode {
    public:
    InterestingNode(CFGNode n): n(n) {}
    std::string toString() const {return n.toString();}
    std::string toStringForDebugging() const {return n.toStringForDebugging();}
    std::string id() const {return n.id();}
    SgNode* getNode() const {return n.getNode();}
    unsigned int getIndex() const {return n.getIndex();}
    std::vector<InterestingEdge> outEdges() const;
    std::vector<InterestingEdge> inEdges() const;
    bool isInteresting() const {return true;}
    bool operator==(const InterestingNode& o) const {return n == o.n;}
    bool operator!=(const InterestingNode& o) const {return !(*this == o);}
    bool operator<(const InterestingNode& o) const {return n < o.n;}
  };

  class InterestingEdge {
    public:
    InterestingEdge(CFGPath p): p(p) {}
    std::string toString() const {return p.toString();}
    std::string toStringForDebugging() const {return p.toStringForDebugging();}
    std::string id() const {return p.id();}
    InterestingNode source() const {return InterestingNode(p.source());}
    InterestingNode target() const {return InterestingNode(p.target());}
    EdgeConditionKind condition() const {return p.condition();}
    SgExpression* caseLabel() const {return p.caseLabel();}
    SgExpression* conditionBasedOn() const {return p.conditionBasedOn();}
    std::vector<SgInitializedName*> scopesBeingExited() const {return p.scopesBeingExited();}
    std::vector<SgInitializedName*> scopesBeingEntered() const {return p.scopesBeingEntered();}
    bool operator==(const InterestingEdge& o) const {return p == o.p;}
    bool operator!=(const InterestingEdge& o) const {return p != o.p;}
  };

  inline InterestingNode makeInterestingCfg(SgNode* start);
  //! Returns CFG node for just before start
  inline CFGNode makeCfg(SgNode* start);
  //! The first CFG node for a construct (before the construct starts to
  //! execute)
  inline CFGNode cfgBeginningOfConstruct(SgNode* c) ;
  //! The last CFG node for a construct (after the entire construct has finished
  //! executing).  This node may not actually be reached if, for example, a goto
  //! causes a loop to be exited in the middle
  inline CFGNode cfgEndOfConstruct(SgNode* c);




      \end{lstlisting}

      \item Def-Use Analysis
      \begin{lstlisting}
<DefUseAnalysis.h>
  // def-use-public-functions -----------
  int run();
  int run(bool debug);
  multitype getDefMultiMapFor(SgNode* node);
  multitype  getUseMultiMapFor(SgNode* node);
  std::vector < SgNode* > getDefFor(SgNode* node, SgInitializedName* initName);
  std::vector < SgNode* > getUseFor(SgNode* node, SgInitializedName* initName);
  bool isNodeGlobalVariable(SgInitializedName* node);
  std::vector <SgInitializedName*> getGlobalVariables();
  // the following one is used for parallel traversal
  int start_traversal_of_one_function(SgFunctionDefinition* proc);

<DefUseAnalysis_perFunction.h>
  FilteredCFGNode < IsDFAFilter > run(SgFunctionDefinition* function, bool& abortme);

      \end{lstlisting}

      \item Dominance Analysis (CI 2007)
      \begin{lstlisting}
<DominatorTree.h>
  // ! Constructor for the DominatorForwardBackwardWrapperClass
  DominatorForwardBackwardWrapperClass(Direction dir):treeDirection(dir)
  // ! returns whether this is a dominator tree (PRE) or a
  // post-dominator tree (POST)
  Direction getDirection()

  // CI (01/23/2007): Implemented the DT for the VirtualCFG interface with
  // the Lingauer-Tarjan algorithm
  //! TemplatedDominatorTree constructs a dominator/postdominator tree for a cfg. For the template parameter any cfg following Jeremias interface may be used
  //!constructor for the DT. Head is the start point for the DT construction. DT works for SgFunctionDefintion nodes, unexpected behaviour for non-SgFunctionDefinition!!!
  //Direction determines Pre/Post-Dominator construction
  TemplatedDominatorTree(SgNode * head, Direction d =
		DominatorForwardBackwardWrapperClass <
		CFGFilterFunction >::PRE_DOMINATOR);
  //! writes the DT in DOT-notation to the file given in filename		
  void writeDot(char *filename);
  // ! returns the number of nodes in the tree
  int getSize()
  //! returns the set of nodes directly dominated by nodeID
  std::set<int> getDirectDominatedSet(int nodeID)
  // ! for a given nodeID, return the id of its immediate dominator
  int getImDomID(int i)
  //! get the ImDomID for given SgNode, returns negative for non-cfg-node
  int getImDomID(VirtualCFG::FilteredCFGNode < CFGFilterFunction > node)
  //! calculates if a dominates b, i.e. a is on the path from b to the root
  bool dominates(int a,int b)
  //! returns true if node a dominates node b, see dominates(int a,int b)		
  bool dominates(VirtualCFG::FilteredCFGNode < CFGFilterFunction > a,VirtualCFG::FilteredCFGNode < CFGFilterFunction > b)
  // ! for an CFG Node, return the corresponding id
  int getID(VirtualCFG::FilteredCFGNode < CFGFilterFunction > node)

  /* ! \class DominanceFrontier
     This class constructs the dominance (or post-dominance) frontiers for
	 all nodes in a ControlFlowGraph. A dominance (post-dominance) frontier
	 for node X is simply the set of nodes such that a given node Y from the 
	 set is not dominated (post-dominated) by X, but there is an immediate
	 predecessor of Y that is dominated (post-dominated) by X.
	 The type of frontier we construct is determined by the DominatorTree
	 that DominanceFrontier is initialized with.
 */
  template < typename CFGFilterFunction > class TemplatedDominanceFrontier:public DominatorForwardBackwardWrapperClass <
  //! retunrs a set of ID's with the nodes dominance-frontier
  std::set<int> getFrontier(int node)
  //! construct the domnancefrontier
  TemplatedDominanceFrontier(TemplatedDominatorTree < CFGFilterFunction > dt):DominatorForwardBackwardWrapperClass < CFGFilterFunction > (dt.getDirection()),
  //! debug method to print forntiers
  void printFrontiers()

      \end{lstlisting}

      \item Dominator Trees And Dominance Frontiers Analysis (might be old)
      \begin{lstlisting}
<ControlFlowGraph.h>
  //! The constructor for ControlFlowGraph. Builds a CFG rooted at head
  ControlFlowGraph(SgNode * head);
  //! from a given CFGImpl node, create one (or more) ControlNodes
  void createNode(CFGNodeImpl * node);
  //! return the number of nodes in the CFG
  int getSize() {return _numNodes;}
  //! given a node id (and which numbering scheme to use), return the appropriate control node
  ControlNode * getNode(int id, ID_dir dir) {return (dir == FORWARD)?_forIndex[id]:_backIndex[id];}
  //! dump the contents of the original CFGImpl to a dot file
  void outputCFGImpl();

<SimpleDirectedGraphNode.h>
  //! get the nodes which are pointed to by the current node
  std::set<SimpleDirectedGraphNode *> getSuccessors() {return _succs;}
  //! get the nodes which point to the current node
  std::set<SimpleDirectedGraphNode *> getPredecessors() {return _preds;}
  //! add an edge from the current node to n
  void addSuccessor(SimpleDirectedGraphNode * n) {_succs.insert(n);}
  //! add an edge from n to the current node
  void addPredecessor(SimpleDirectedGraphNode * n) {_preds.insert(n);}
  //! test whether n is a successor of the current node
  bool hasSuccessor(SimpleDirectedGraphNode * n) {return _succs.count(n) != 0;}
  //! test whether n is a predecessor of the current node
  bool hasPredecessor(SimpleDirectedGraphNode * n) {return _preds.count(n) != 0;}
  //! return the number of outgoing edges
  int numSuccessors() {return _succs.size();}
  //! return the number of incoming edges
  int numPredecessors() {return _preds.size();}
  //! virtual function to support displaying node information
  virtual void writeOut(std::ostream & os)

<DominatorTree.h>
  DominatorTree(SgNode * head, Direction d = PRE);
  //! get the CFG the dominator tree is built from
  ControlFlowGraph * getCFG() {return _cfg;}
  //! returns whether this is a dominator tree (PRE) or a post-dominator tree (POST)
  Direction getDirection() {return _dir;}
  //! returns the corresponding direction for the numbering of the CFG.
  ControlFlowGraph::ID_dir getCFGDirection() {return _iddir;}
  //! returns the number of nodes in the tree
  int getSize() {return _size;}
  //! for a given node, return the id of its immediate dominator
  int getDom(ControlNode * node) {return doms[node->getID(_iddir)];}
  //! for a given node id, return the id of its immediate dominator
  int getDom(int id) {return doms[id];}
  void printCFG();
  void printDominators();

<DominanceFrontier.h>
  DominanceFrontier(DominatorTree * dt) : _dt(dt),
					  _size(_dt->getSize()),
					  _domFrontier(new std::set<int>[_size])
  /*! get the dominance frontier for a given node (these need to be
  referenced against the CFG to determine the actual nodes in the
  frontier
  */
  std::set<int> getFrontier(int id) {return _domFrontier[id];}
  void printFrontier();
      \end{lstlisting}


      \item Connection of Open Analysis (might be old) \\
      This might be something for Colorado State to comment upon.
      \begin{lstlisting}
<CallGraph/CallGraph.h>
  Node *Entry() { return entry; }; // FIXME
  Node *Exit() { return exit; };
  IRInterface &GetIRInterface() { return ir; }

  class Node : public DGraph::Node {
  public:
    unsigned int getID () { return label; }
    bool IsDefined() { return (def != 0); }
    bool IsUsed() { return (uses.size() != 0); }
    ProcHandle GetDef() { return def; }
    void dump(std::ostream& os);
    void shortdump(CallGraph* cgraph, std::ostream& os);
    void longdump(CallGraph* cgraph, std::ostream& os);
    friend class CallGraph::NodeUsesIterator;
    void add_def(ProcHandle h) { def = h; }
    void add_use(ExprHandle h) { uses.push_back(h); }
  }

  class Edge : public DGraph::Edge {
  public:
    EdgeType getType() { return type; }
    void dump (std::ostream& os);
  };  


<SSA/DomeTree.h>
  DomTree (DGraph& g);
  Node* domtree_node (DGraph::Node* n) { return dom_tree_node[n]; }
  void compute_dominance_frontiers ();
  void dump (ostream&);

<SSA/Phi.h>
  Phi (const SymHandle& var_name, CFG* _cfg) { sym = var_name; cfg = _cfg; }
  void dump (ostream&);
  void add_arg (CFG::Node* c_n, LeafHandle a_n) { args[c_n] = a_n; }
  LeafHandle arg (CFG::Node* n) { return args[n]; }
  int num_args () { return args.size(); }

<SSA/SSA.h>
  class Def {
  public:
    virtual void dump (ostream&) = 0;
    virtual std::list<Use*>* uses_list () = 0;
  };
  class Use {
  public:
    virtual void dump (ostream&) = 0;
    virtual Def* def () = 0;
  };
  class LeafDef : public Def {
  public:
    LeafDef (LeafHandle l) : Def() { leaf = l; }
    void dump (ostream&);
    std::list<Use*>* uses_list () { return &uses; }
  };
  class PhiDef : public Def {
  public:
    PhiDef (Phi* p) : Def() { phi = p; }
    void dump (ostream&);
    std::list<Use*>* uses_list () { return &uses; }
  };
  class LeafUse : public Use {
  public:
    LeafUse (LeafHandle l) : Use() { leaf = l; }
    void dump (ostream&);
    Def* def () { return definition; }
  };
  class PhiUse : public Use {
  public:
    PhiUse (Phi* p) : Use() { phi = p; }
    void dump (ostream&);
    Def* def () { return definition; }
  };




<CFG/CFG.h>
  Node *Entry() { return entry; };
  Node *Exit() { return exit; };
  IRInterface &GetIRInterface() { return ir; }
  Node* splitBlock(Node*, StmtHandle /* CFG::NodeStatementsIterator */);
  void connect (Node* src, Node* dst, EdgeType type) 
  void connect (Node* src, Node* dst, EdgeType type, ExprHandle expr)
  void connect (Node*, NodeLabelList&);
  void connect (NodeLabelList&, Node*);
  void disconnect (Edge* e) { remove(e); }
  CFG::Node* node_from_label (StmtLabel);


<CFG/RIFG.h> // Representation Independent Flowgraph Interface
	virtual unsigned int HighWaterMarkNodeId()=0;  // largest node id in the graph
	virtual int IsValid(RIFGNodeId n)=0;     // is the node id still valid, or has it been freed
	virtual int GetFanin(TarjanIntervals *, RIFGNodeId)=0;
	virtual RIFGNodeId GetRootNode()=0;
	virtual RIFGNodeId GetFirstNode()=0;
	virtual RIFGNodeId GetLastNode()=0;
	virtual RIFGNodeId GetNextNode(RIFGNodeId n)=0;
	virtual RIFGNodeId GetPrevNode(RIFGNodeId n)=0;
	virtual RIFGNodeId GetEdgeSrc(RIFGEdgeId e)=0;
	virtual RIFGNodeId GetEdgeSink(RIFGEdgeId e)=0;
	virtual RIFGNodeId *GetTopologicalMap(TarjanIntervals *)=0;
	virtual RIFGNode *GetRIFGNode(RIFGNodeId n)=0;
	virtual RIFGEdge *GetRIFGEdge(RIFGEdgeId e)=0;
	virtual RIFGEdgeIterator *GetEdgeIterator(RIFG &fg, RIFGNodeId n,  EdgeDirection ed)=0;
	virtual RIFGNodeIterator *GetNodeIterator(RIFG &fg, ForwardBackward fb)=0;


<CFG/OARIFG.h>
  unsigned int HighWaterMarkNodeId();  // largest node id in the graph
  int IsValid(RIFGNodeId n);     // is the node id still valid, or has it been freed
  int GetFanin(TarjanIntervals *, RIFGNodeId);
  RIFGNodeId GetRootNode();
  RIFGNodeId GetFirstNode();
  RIFGNodeId GetLastNode();
  RIFGNodeId GetNextNode(RIFGNodeId n);
  RIFGNodeId GetPrevNode(RIFGNodeId n);
  RIFGNodeId GetEdgeSrc(RIFGEdgeId e);
  RIFGNodeId GetEdgeSink(RIFGEdgeId e);
  RIFGNodeId *GetTopologicalMap(TarjanIntervals *);
  RIFGNode *GetRIFGNode(RIFGNodeId n);
  RIFGEdge *GetRIFGEdge(RIFGEdgeId e);
  RIFGEdgeIterator *GetEdgeIterator(RIFG &fg, RIFGNodeId n, RIFG::EdgeDirection ed);
  RIFGNodeIterator *GetNodeIterator(RIFG &fg, RIFG::ForwardBackward fb);

      \end{lstlisting}

      \item Pointer Analysis 
      \begin{lstlisting}
<SteensgaardPtrAnal.h>
  void output(std::ostream& out) { Impl::output(out); }

<steensgaard.h>
   ECR * union_with(ECR *that) 
   ECR* get_ecr()  { return find_group(); }
   ECR* get_type() 
   void set_type(ECR *that) 
   std::list<ECR*>& get_pending() {return find_group()->pending;}
   Lambda* get_lambda() { return lambda; }
   void set_lambda(Lambda* l) { lambda = l; } 


<PtrAnal.h>
  void operator()( AstInterface& fa,  const AstNodePtr& program);
  bool may_alias(AstInterface& fa, const AstNodePtr& r1, const AstNodePtr& r2);
  VarRef translate_exp(const AstNodePtr& exp) const;
  StmtRef translate_stmt(const AstNodePtr& stmt) const;

  virtual bool may_alias(const std::string& x, const std::string& y) = 0;
  virtual Stmt x_eq_y(const std::string& x, const std::string& y) = 0; 
  virtual Stmt x_eq_addr_y(const std::string& x, const std::string& y) = 0; 
  virtual Stmt x_eq_deref_y(const std::string& x, 
                            const std::string& field,
                            const std::string& y) = 0;
  virtual Stmt x_eq_field_y(const std::string& x, 
                            const std::string& field,
                            const std::string& y) = 0;
  virtual Stmt deref_x_eq_y(const std::string& x, 
                            const std::list<std::string>& field,
                            const std::string& y) = 0;
  virtual Stmt field_x_eq_y(const std::string& x, 
                            const std::list<std::string>& field,
                            const std::string& y) = 0;
  virtual Stmt allocate_x(const std::string& x) = 0;
  virtual Stmt x_eq_op_y(OpType op, const std::string& x, const std::list<std::string>& y) =0;
  virtual Stmt funcdef_x(const std::string& x, const std::list<std::string>& params,
                          const std::list<std::string>& ouput) = 0;
  virtual Stmt funccall_x ( const std::string& x, const std::list<std::string>& args,
                            const std::list<std::string>& result)=0; 
  virtual Stmt funcexit_x( const std::string& x) = 0;

  virtual void contrl_flow(Stmt stmt1, Stmt stmt2, CFGConfig::EdgeType t) {}

      \end{lstlisting}


      \item Side-Effect Analysis
      \begin{lstlisting}
<sideEffect.h>
  //! "Constructor" to return a concrete instance of side effect implementation.
  static SideEffectAnalysis* create();
  //! Perform the side effect analysis on the given project
  virtual int calcSideEffect(SgProject& project) = 0;
  //! Perform the side effect analysis on a file
  virtual int calcSideEffect(SgFile& file) = 0;
  //! Perform the side effect analysis on a node
  virtual int calcSideEffect(SgNode& node) = 0;
  //! Return the list of invoked functions encountered during the analysis.
  virtual list<const char* > getCalledFunctions() = 0;
  //! Return a list of side effects for the given function.
  virtual list<const char* > getGMOD(const char* func) = 0;
  //! Return a list of side effects for the given statement.
  virtual list<const char* > getDMOD(const char* stmt) = 0;
  //! Return the identifier associated with this node and to be passed to getDMOD
  virtual string getNodeIdentifier(SgNode *node) = 0;

//! Utility function to return the fully qualified name of a function given a function call expression AST node.
string getQualifiedFunctionName(SgFunctionCallExp *astNode);
//! Utility function to return the fully qualified name of a function given a fucntion declaration AST node.
string getQualifiedFunctionName(SgFunctionDeclaration *astNode);
      \end{lstlisting}

      \item Value Propagation Analysis
      \begin{lstlisting}
<ValuePropagate.h>
  void build( AstInterface& fa, const AstNodePtr& head,
                   ReachingDefinitionAnalysis& r, 
                   AliasAnalysisInterface& alias,
	           FunctionSideEffectInterface* f = 0);
  void build (AstInterface& fa, const AstNodePtr& head, 
                   AliasAnalysisInterface& alias,
	           FunctionSideEffectInterface* f = 0);
  bool known_value( const AstNodePtr& exp, 
 		  HasValueDescriptor* result = 0, bool *change = 0);
  HasValueMap& get_value_map() { return valmap; }

      \end{lstlisting}



      \item Static Interprocedural Slicing (replaces Procedural Slicing)
      \item Liveness Analysis
      \item Dependence Analysis
   \begin{lstlisting}
   //! Perform dependence analysis on a function
   //! Return a dependence graph
   DependenceGraph doDependenceAnalysis (SgFunctionDeclaration* func);

   //! The details of DependenceGraph need to be discussed
   /* The graph may be based on the graph support in ROSE
      Essential information should include:
    A node: 
       SgInitializedName* var;    // the accessed variable
       SgExpression*      varRef; // the original variable reference expression 
       AccessType         aType;  // read or write access
       std::vector<edge*> edges;  // associated in/out edges for this node
    An edge:
       Node* src;      // source (i) of the dependence
       Node* sink;      // sink (j) of the dependence
       DependenceType dType; // true, anti or output dependence
       SgStatement* carryLoop; // Which level of loop carries this dependence
       DependenceDirection direction; // < access i happens before j in a loop
                                      // = access i and j happen in the same iteration
                                      // > access i happens before j in a loop
       size_t distance;      // dependence distance: 
                             // e.g. for () { b[i-1] -> b [i]; } 
                             //  distance = i - (i-1) = 1
   */ 
   \end{lstlisting}

   \end{enumerate}

   \item Binary (DQ) \\
   \fixme{These might be too low level for the proposed API.}
   \begin{enumerate}
      \item Call Graph Analysis \\
      The Partitioner::mark\_call\_targets() computes a call graph
      based on x86 "CALL" and "FARCALL" instructions, but doesn't
      return any useful information (it uses it immediately to
      partition basic blocks into functions).

      \begin{lstlisting}
<RoseBin_CallGraphAnalysis.h>
 RoseBin_CallGraphAnalysis(SgAsmNode* global, RoseBin_abstract* ,
			   GraphAlgorithms* algo):RoseBin_FlowAnalysis(global,algo) 
  // run this analysis
  void run(RoseBin_Graph* vg, std::string fileN, bool multiedge) ;
  void getConnectedComponents(std::map<int,std::set<SgAsmFunctionDeclaration*> >& ret);

      \end{lstlisting}

      \item Control Flow Analysis \\
      The Partitioner::detectBasicBlocks() method computes an
      basic-block level call graph returned as a
      Partitioner::BasicBlockStarts data structure. It looks at all
      instructions that explicitly change the flow of
      control. However, it might backward from what one would
      expect: for every instruction, it records what other
      instructions call that instruction. (It was done this way
      because that's the info that's needed to detect function
      boundaries.)

      \begin{lstlisting}
<RoseBin_ControlFlowAnalysis>
  RoseBin_ControlFlowAnalysis(SgAsmNode* global, bool forward, RoseBin_abstract* ,
			      bool printedges,GraphAlgorithms* algo)
  // run this analysis
  void run(RoseBin_Graph* vg, std::string fileN, bool multiedge) ;
  void printGraph(std::string fileName, std::set<std::string>& filter);

      \end{lstlisting}

      \item Constant Propogation \\
      Constant propagation for binaries is in the
      FindConstantsPolicy which is used with instruction
      semantics. This code is not well documented.

      \item Data Flow Analysis \\
      Part of constant propagation.

      \begin{lstlisting}
<RoseBin_DataFlowAnalysis>
  RoseBin_DataFlowAnalysis(SgAsmNode* global, bool forward, RoseBin_abstract*
			   ,GraphAlgorithms* algo):RoseBin_FlowAnalysis(global,algo) {
  void writeToFile(bool w);
  void traverseNodes(RoseBin_DataFlowAbstract* analysis);
  void init();
  void traverseGraph(std::vector <SgGraphNode*>& rootNodes,
		     RoseBin_DataFlowAbstract* defuse,
		     bool interprocedural);
  void init(bool interp, bool pedges) {
  void init(bool interp, bool pedges, RoseBin_Graph* g) {
  int nrOfMemoryWrites() {
  int nrOfRegisterWrites() {
  int nrOfDefinitions() {
  int nrOfUses() {
  RoseBin_DefUseAnalysis* getDefUseAnalysis() { return defuse;}
  void run(RoseBin_Graph* vg, std::string fileN, bool multiedge) ;
  std::set < SgGraphNode* >
    getDefFor(SgGraphNode* node, std::pair<X86RegisterClass, int> initName);
  std::set < SgGraphNode* >
    getDefFor( uint64_t inst, std::pair<X86RegisterClass, int> initName);
  std::set < uint64_t >
    getDefForInst( uint64_t inst, std::pair<X86RegisterClass, int> initName);
  RoseBin_DataFlowAbstract* getVariableAnalysis() {return variableAnalysis;}

      \end{lstlisting}



      \item Dwarf Debug Format \\
      The Dwarf Debug Format structure is automatically constructed 
      as part of reading the binary executable if it is available.
      Command line options to ROSE translators permit optionally 
      skipping the parsing of the Dwarf format.
   \end{enumerate}
\end{enumerate}

\subparagraph{Use (TP \& DQ)}
   The use of the data structures built to some forms of analysis (e.g. call graph)
can be used to support subsequent forms of analysis that operate on the generated
data structures. We separate out the API that is specific for source code and 
binary executable.
\begin{enumerate}
   \item Source (TP) \\
   \begin{enumerate}

      \item Procedural Slicing (might be the old version; not used) 
      \begin{lstlisting}
<Slicing.h>
  /*!
    \brief Interface 1:
    Performs a complete slice, that is slices the input file and produces a compilable output file. 
  */
  static void completeSlice(SgProject* sgproject);
  /*! 
    \brief
    Interface 2: This function performs the same slicing as sliceOnlyStmts, however in addition this function includes statements connected to the control structure as well as return statements.
  */
  static void sliceOnlyStmtWithControl(SgProject* sgproject, set<SgNode*>& stmt);

  /*! 
    \brief
    Interface 3:
    This function finds only the statements that directly affect the slicing criterion. This function
    gives the same statements as the definition use associations gives. The protected function "onlyStmts" does the actual work, while this function is supposed to be the public one, which is called.
  */
  static void sliceOnlyStmts(SgProject* sgproject,set<SgNode*>&  stmt_in_slice);


      \end{lstlisting}


      \item Static Interprocedural Slicing (replaces Procedural Slicing)
      \begin{lstlisting}
<ControlFlowGraph.h>
  //! The constructor for ControlFlowGraph. Builds a CFG rooted at head
  ControlFlowGraph(SgNode * head);
  //! from a given CFGImpl node, create one (or more) ControlNodes
  void createNode(CFGNodeImpl * node);
  //! return the number of nodes in the CFG
  int getSize() {return _numNodes;}
  //! given a node id (and which numbering scheme to use), return the appropriate control node
  ControlNode * getNode(int id, ID_dir dir) {return (dir == FORWARD)?_forIndex[id]:_backIndex[id];}
  //! dump the contents of the original CFGImpl to a dot file
  void outputCFGImpl();

<CreateSlice.h>
    CreateSlice(std::set < SgNode * >saveNodes):_toSave(saveNodes)
    // bool traverse(SgNode * node) {return traverse(node, false);}
    bool traverse(SgNode * node)

<CreateSliceSet.h>
    CreateSliceSet(SystemDependenceGraph *program,std::list<SgNode*> targets);
    std::set<SgNode*> computeSliceSet();
    std::set<SgNode*> computeSliceSet(SgNode * node);

<DefUseExtension.h>
namespace DUVariableAnalysisExt
{
	SgNode * getNextParentInterstingNode(SgNode* node);
	bool isDef(SgNode * node);
	bool isDef(SgNode * node,bool treadFunctionCallAsDef);
	bool isIDef(SgNode * node);
	bool isIUse(SgNode* node);
	bool test(SgNode* node);
	bool isUse(SgNode * node);
	bool isAssignmentExpr(SgNode*node);
	bool isFunctionParameter(SgNode*node);
	bool isPointerType(SgVarRefExp * ref);
	bool isComposedType(SgVarRefExp * ref);																										
	bool isMemberVar(SgVarRefExp * ref);
	bool functionUsesAddressOf(SgVarRefExp * node,SgFunctionCallExp * call);
}

<DependenceGraph.h>
class DependenceGraph {
  void debugCoutNodeList()
  const char *getEdgeName(EdgeType type);
  DependenceNode *createNode(DependenceNode::NodeType type,SgNode * identifyingNode);
  DependenceNode *createNode(SgNode * node);
  void deleteNode(DependenceNode * node);
  DependenceNode *getNode(SgNode * node);
  // (NodeType type, SgNode * node = NULL, std::string depName= "")
  DependenceNode *getNode(DependenceNode::NodeType type,SgNode * identifyingNode);
  DependenceNode * getExistingNode(SgNode * node);
  DependenceNode * getExistingNode(DependenceNode::NodeType type,SgNode * identifyingNode);
  // ! return the InterproceduralInfo object associated with the
  // DependenceGraph
  InterproceduralInfo *getInterprocedural()
  /* ! \brief create an edge of type e between from and to

     Params: - DependenceNode * from: the source of the edge -
     DependenceNode * to: the sink of the edge - EdgeType e: the type of the 
     edge

     Side effects: Inserts the Edge (from, to) into the set associated with
     e by _edgetype_map. Inserts e into the set associated with Edge(from,
     to) by _edge_map.

  */
  virtual void establishEdge(DependenceNode * from, DependenceNode * to, EdgeType e=CONTROL);
  virtual void removeEdge(DependenceNode * from, DependenceNode * to, EdgeType e=CONTROL);
  /* ! \brief determine if there is an edge of type e between from and to
     Params: - DependenceNode * from: the source of the edge -
     DependenceNode * to: the sink of the edge - EdgeType e: the type of the 
     edge
     Return: true if e is in the set associated with Edge(from, to) by
     _edge_map. */
  bool edgeExists(DependenceNode * from, DependenceNode * to, EdgeType e);
  bool hasOutgingEdge(DependenceNode * src,EdgeType compare);

  /* ! \brief returns all edges between from and to
     Params: - DependenceNode * from: the source of the edge -
     DependenceNode * to: the sink of the edge
     Return: the set of EdgeTypes associated with Edge(from, to) by
     _edge_map.

  */
  std::set < EdgeType > edgeType(DependenceNode * from, DependenceNode * to);
  // ! writes a dot file representing this dependence graph to filename
  virtual void writeDot(char *filename);
  bool isLibraryFunction(SgFunctionDeclaration * sgFD) const
}

class ControlDependenceGraph:public DependenceGraph {
 public:
  /* ! \brief Contstructor for ControlDependenceGraph
     Params: - SgNode * head: The root of the AST that you want to build the 
     CDG for - InterproceduralInfo * ii: the InterproceduralInfo object for
     storing interprocedural information
     Side effects: - initializes _interprocedural
     If ii is NULL, we assume that we are not doing interprocedural
     analysis. Otherwise, we assume that ii is a newly allocated (but not
     yet initialized) object. */
  ControlDependenceGraph(SgFunctionDefinition * head, InterproceduralInfo * ii = NULL);
  void computeInterproceduralInformation(InterproceduralInfo * ii);
  void computeAdditionalFunctioncallDepencencies();

}

class DataDependenceGraph:public DependenceGraph
{
 public:
  /* ! \brief Contstructor for DataDependenceGraph
     Params: - SgNode * head: The root of the AST that you want to build the 
     DDG for - InterproceduralInfo * ii: the InterproceduralInfo object for
     storing interprocedural information
     Side effects: - adds data dependence edges to nodes from
     _interprocedural
     If ii is NULL, we assume that we are not doing interprocedural
     analysis. Otherwise, we assume that ii is an InterproceduralInfo object 
     that has been initialized by the CDG for the same procedure */
#ifdef NEWDU
  DataDependenceGraph(SgNode * head,EDefUse * du, InterproceduralInfo * ii = NULL);
#else
  DataDependenceGraph(SgNode * head, InterproceduralInfo * ii = NULL);
#endif
  void computeInterproceduralInformation(InterproceduralInfo * ii);
}

class MergedDependenceGraph:public DependenceGraph
{
 public:
  /* ! \brief creates a new dependence node that reflects the argument (not
     a direct copy)
     Params: - DependenceNode * node: The node we want to make a "copy" of
     Return: If we've already "copied" the node, return the existing
     DependenceNode. Otherwise create a new one.
     Side effects: calls createNode appropriately to perform "copies," so
     _sgnode_map or _depend_map may be updated.
     If the node we are adding is an interprocedural node, we want to copy
     the _interproc pointer, not node itself. If it's an SgNode, we want to
     build the DependenceNode around that, as opposed to node. If it's
     neither, we just copy the argument. */
  DependenceNode * _importNode(DependenceNode * node);
  /* ! \brief creates a backward slice starting from node
     Params: - SgNode * node: the slicing criterion
     Return: returns a set of SgNodes which belong in the slice with slicing 
     criterion node.
     This function calls getSlice, and prunes the returned values to find
     just the SgNodes. */
  std::set < SgNode * >slice(SgNode * node);
  /* ! \brief creates a backward slice starting from node
     Params: - DependenceNode * node: the slicing criterion
     Return: returns a set of DependenceNodes which belong in the slice with 
     slicing criterion node.
     This is a more general version of slice, which operates on any
     DependenceNode. */
  virtual std::set < DependenceNode * >getSlice(DependenceNode * node) = 0;
}

class FunctionDependenceGraph:public MergedDependenceGraph
{
 public:
  /* ! \brief Constructor for FunctionDependenceGraph, initialized with the
     CDG and DDG for the function.
     Params: - ControlDependenceGraph * cdg: a previously built CDG for the
     function - DataDependenceGraph * ddg: a previously build DDG for the
     function - InterproceduralInfo * ii: If NULL, we aren't doing
     interprocedural. Otherwise, the fully initialized InterproceduralInfo
     object for the function.
  */
  FunctionDependenceGraph(ControlDependenceGraph * cdg, DataDependenceGraph * ddg,
			  InterproceduralInfo * ii = NULL);
  /* ! \brief gets a slice with slicing criterion node
     This simply does a backwards reachability across all edges to produce
     the slice. */
  virtual std::set < DependenceNode * >getSlice(DependenceNode * node);
}

class SystemDependenceGraph:public MergedDependenceGraph
{
 public:
  void addLibraryExtender(SDGLibraryExtender * le)
  SystemDependenceGraph(){debug=false;}
  SgNode *getMainFunction();
  void createSafeConfiguration(SgFunctionDeclaration *fDef);
  bool isKnownLibraryFunction(SgFunctionDeclaration *fDec);
  void createConnectionsForLibaryFunction(SgFunctionDeclaration *fDec);
  void parseProject(SgProject *project);
    
  /*! once all functions have been added to the SystemDependenceGraph this function performas the connection of callsites to all possible called functions and establishes summary-edges*/
  void performInterproceduralAnalysis();
  void computeSummaryEdges();
  void cleanUp(std::set<SgNode*> preserve);

  /* ! \brief adds a PDG to our SDG

     Params: - FunctionDependenceGraph * pdg: The PDG to add to the SDG

     Side effects: Merges PDG in using _mergeGraph. Maps function PDG
     represents to the PDG itself in _funcs_map. */
  void addFunction(FunctionDependenceGraph * pdg);
  void createFunctionStub(InterproceduralInfo * info);
    
  void addFunction(ControlDependenceGraph * cdg, DataDependenceGraph * ddg);
  InterproceduralInfo * getInterproceduralInformation(SgFunctionDeclaration * dec)
  void addInterproceduralInformation(InterproceduralInfo * info)
  void doInterproceduralConnections(InterproceduralInfo * ii);
    

  /* ! \brief links all the functions together

     After the PDGs have been merged into the SDG, each call site is linked
     to the PDG associated with the function that it calls: - The callsite
     node is linked to the entry node with a "call" edge - Each actual-in
     node is linked to the formal-in node with a "call" edge - Each
     formal-out node is linked to the actual-out node with a "return" edge */
  void process();

  /* ! \brief performs a backwards slice with slicing criterion node

     getSlice is defined according to the paper by Horowitz et al. as a two
     phase operation. The first operation does backwards reachability to
     "mark" nodes while not traversing return edges. Thus it ignores functin 
     calls. The second phase does backwards reachability from all marked
     nodes while not traversing call edges. Thus it ignores calling
     functions. The final set of reachable nodes is the interprocedural
     slice. */
  virtual std::set < DependenceNode * >getSlice(DependenceNode * node);

  /* ! \brief retrieve the PDGs in the graph

     Returns: a set of FunctionDependenceGraph that comprise the
     SystemDependenceGraph */
  std::set < FunctionDependenceGraph * >getPDGs();
}

<EDefUse.h>
class EDefUse
{
public:
  EDefUse(SgProject * proj);
      int run(bool debug);
      // get the vector of defining and usage nodes for a specific node and a initializedName
      std::vector < SgNode* > getDefFor(SgNode* node, SgInitializedName* initName);
      std::vector < SgNode* > getUseFor(SgNode* node, SgInitializedName* initName);
      std::vector < std::pair < SgInitializedName* , SgNode* > >  getDefMultiMapFor(SgNode* node);
      // return whether a node is a global node
      bool isNodeGlobalVariable(SgInitializedName* node);
};

<InterproceduralInfo.h>
class InterproceduralInfo
{
	public:
	static SgNode * identifyEntryNode(SgFunctionDeclaration * dec)
	static 	SgNode * identifyEntryNode(SgFunctionDefinition * def)
        // ! the callsite - one per SgFunctionCallExp
    void setCallInterestingNode(int id,SgNode * node)
    SgNode * getCallInterestingNode(int id)
	SgNode * getActualReturn(int id)
	SgNode * getActualIn(int id,int varNr)
	int getActualInCount(int id)
	void addActualIn(int id,SgExpression * node)
	void setSliceImportantNode(int id,SgNode * node)
	void setActualReturn(int id,SgNode * node)
	//! returns the node for the function call, which contains the function call
	SgNode * getSliceImportantFunctionCallNode(int i)
	std::set<SgNode *> getExitNodes()
	void addParameterToFunctionCall(SgNode * functionCall,SgExpression * param)
	int callSiteCount()
	SgNode * getFunctionCallExpNode(int i)
	SgNode * getFunctionEntry()
	void setEllipse(SgNode * formal)
	SgNode* getEllipse()
	bool isUndefined()
	int getFormalCount()
	SgNode * getFormal(int nr)
	void setFormalReturn(SgNode *  node)
	SgNode * getFormalReturn()
	// add this DependenceNode to the list of nodes which lead to exiting this function
	void addExitNode(SgNode * node)
	InterproceduralInfo(SgFunctionDeclaration* functionDeclaration)
   
	/* ! \brief Gets the function declaration that the InterproceduralInfo object is for.
	   Returns: The SgFunctionDeclaration node that is associated with this object */
	SgFunctionDeclaration * foo(){return decl;}
	SgFunctionDefinition * getFunctionDefinition()
    SgFunctionDeclaration * getFunctionDeclaration()
   int addFunctionCall(SgNode * functionCall)

};

<SimpleDirectedGraph.h>
  //! get all the nodes in the graph
  std::set<SimpleDirectedGraphNode *> getNodes() {return _nodes;}
  //! Add a node to the graph
  virtual void addNode(SimpleDirectedGraphNode * node) 
  //! Add a link to the graph between "from" and to "to"
  virtual void addLink(SimpleDirectedGraphNode * from, SimpleDirectedGraphNode * to) 
  //! Check if a node containing data is in the graph
  bool nodeExists(SimpleDirectedGraphNode * node) 
  //! Check if a dependence is in the graph
  bool linkExists(SimpleDirectedGraphNode * from, SimpleDirectedGraphNode * to) 
  void printGraph() 
  virtual void writeDot(char * filename) 
  std::set<SimpleDirectedGraphNode *> getReachable(SimpleDirectedGraphNode * start, TraverseDirection dir) {
}

<SlicingInfo.h>
    // ! Returns the SgFunctionDeclaration that we are targeting
    SgFunctionDeclaration *getTargetFunction()
    // ! Returns the statements that are part of the slicing criterion
    SgNode *getSlicingCriterion()
    std::list < SgNode * >getSlicingTargets()

      \end{lstlisting}


      \item Liveness Analysis
      \begin{lstlisting}
<LivenessAnalysis.h>
 LivenessAnalysis(bool debug, DefUseAnalysis* dfa_p)
  SgFunctionDefinition* getFunction(SgNode* node);
  int getNumberOfNodesVisited();
  // Run liveness analysis on the entire project
  //bool run(bool debug=false);
  // Run liveness analysis for a single function
  FilteredCFGNode < IsDFAFilter > run(SgFunctionDefinition* function, bool& abortme);
  std::vector<SgInitializedName*> getIn(SgNode* sgNode) { return in[sgNode];}
  std::vector<SgInitializedName*> getOut(SgNode* sgNode) { return out[sgNode];}
  int getVisited(SgNode* n) {return visited[n];}
  void setIn(SgNode* sgNode, std::vector<SgInitializedName*> vec) { in[sgNode]= vec;}
  void setOut(SgNode* sgNode, std::vector<SgInitializedName*> vec ) { out[sgNode]=vec;}
  // used by ASTTraversals
  template <class T> T merge_no_dups( T& v1,  T& v2);
  void fixupStatementsINOUT(SgFunctionDefinition* funcDecl);

      \end{lstlisting}

      \item Dependence Analysis
      \begin{lstlisting}

      \end{lstlisting}


      \item AST Interpreter (Interpretation of Concrete Semantics using AST)
\begin{lstlisting}
<interp_core.h>

namespace Interp {
/* Search for a global function in all translation units.
   Can be used to search for the "main" function. */
SgFunctionSymbol *prjFindGlobalFunction(const SgProject *prj, const SgName &fnName);

class Value {
     public:
     /*! These functions return concrete representations where possible.
         They could also be used to implement casting. */
     virtual bool getConcreteValueBool() const;
     virtual char getConcreteValueChar() const;
     virtual double getConcreteValueDouble() const;
     virtual float getConcreteValueFloat() const;
     virtual int getConcreteValueInt() const;
     virtual long double getConcreteValueLongDouble() const;
     virtual long int getConcreteValueLong() const;
     virtual long long int getConcreteValueLongLong() const;
     virtual short getConcreteValueShort() const;
     virtual unsigned char getConcreteValueUnsignedChar() const;
     virtual unsigned int getConcreteValueUnsignedInt() const;
     virtual unsigned long long int getConcreteValueUnsignedLongLong() const;
     virtual unsigned long getConcreteValueUnsignedLong() const;
     virtual unsigned short getConcreteValueUnsignedShort() const;
};

typedef boost::shared_ptr<Value> ValueP;

template <typename PrimType>
class IntegralPrimTypeValue : public GenericPrimTypeValue<PrimType>
   {
     public:
     IntegralPrimTypeValue(Position pos, StackFrameP owner)
             : GenericPrimTypeValue<PrimType>(pos, owner) {}
     IntegralPrimTypeValue(PrimType v, Position pos, StackFrameP owner)
             : GenericPrimTypeValue<PrimType>(v, pos, owner) {}
   }

/* FloatingPointPrimTypeValue - likewise */

typedef IntegralPrimTypeValue<bool> BoolValue;
typedef IntegralPrimTypeValue<char> CharValue;
typedef FloatingPointPrimTypeValue<double> DoubleValue;
typedef FloatingPointPrimTypeValue<float> FloatValue;
typedef IntegralPrimTypeValue<int> IntValue;
typedef FloatingPointPrimTypeValue<long double> LongDoubleValue;
typedef IntegralPrimTypeValue<long int> LongIntValue;
typedef IntegralPrimTypeValue<long long int> LongLongIntValue;
typedef IntegralPrimTypeValue<short> ShortValue;
typedef IntegralPrimTypeValue<unsigned char> UnsignedCharValue;
typedef IntegralPrimTypeValue<unsigned int> UnsignedIntValue;
typedef IntegralPrimTypeValue<unsigned long long int> UnsignedLongLongIntValue;
typedef IntegralPrimTypeValue<unsigned long> UnsignedLongValue;
typedef IntegralPrimTypeValue<unsigned short> UnsignedShortValue;

class Interpretation {
     /* Create an empty interpretation. */
     Interpretation();
};

class StackFrame {
     public:
     /* Create a stack frame within the given interpretation
        to interpret the given function. */
     StackFrame(Interpretation *currentInterp, SgFunctionSymbol *funSym);

     /* Initialize global variables over the given project.
        To be called before interpretation of the "main" function. */
     void initializeGlobals(SgProject *project);

     /* Interprets this stack frame's function with the given arguments.
        Returns the return value of the function. */
     ValueP interpFunction(const std::vector<ValueP> &args);

};

}
\end{lstlisting}
   \end{enumerate}

   \item Binary (DQ) \\
   \begin{enumerate}
      \item InstructionSemantics \\
	Implemented in the X86InstructionSemantics class, which
	requires a policy class (such as FindConstantsPolicy) at
	compile time.

	The implementation only supports 32-bit x86 and is not well
	documented.
      
      \item Library Identification (FLIRT) \\
      This has not yet been moved from {\tt developersScratchSpace/Dan/libraryIdentification\_tests}
      to a more useful location in ROSE.  Likely should be put in the {\em midend} as part
      of {\em analysis}.

      \item Analysis of the Binary File Format \\
      This has not yet been moved from {\tt developersScratchSpace/Dan/astEquivalence\_tests}
      to a more useful location in ROSE.  Likely should be put in the {\em midend} as part
      of {\em analysis}.

      \item Dynamic Analysis of Instruction Execution \\
      There are three interfaces:
      \begin{enumerate}
         \item Ptrace: Uses the Unix ptrace() system call to trace over 
               the network a binary executing on a remote linux machine.
         \item Pin: Traces an executable running on the same machine as ROSE.
         \item Ether: Traces an executable running in Windows XP on 
               a Xen virtual machine on the same hardware as ROSE.
      \end{enumerate}

      \item General Dynamic Analysis \\
      Uses Ether/Xen to execute the specimen in Windows XP on a
      virtual machine and adds new SgAsmGenericSections containing
      disassembled instructions to the AST as those areas
      are discovered.  Can then unparse the AST to a new executable.
      {\em This is work in progress.}

      \item Detecting unreferenced regions \\
      Finding what regions of the binary were never referenced
      during parsing.  The binary I/O utilities keep track of
      everything that was read during parsing and this information
      is available through an ExtentMap (see utilities below). The
      inverse of the ExtentMap will show what hasn't been
      referenced.\\
      See doxygen for ExtentMap class.

      \item Basic block detection \\
      Organize instructions into basic blocks.  The Partitioner
      class is reponsible for taking a set of instructions and
      deciding which instructions belong together in a basic
      block. This analysis is normally called automatically by ROSE
      as part of its disassembly procedure, but it's also useful to
      call this explicitly (especially if you also called the
      Disassembler explicitly, since the disassemlber doesn't
      actually put things into basic blocks).
      Fully documented in doxygen. See Partitioner class. \\
      See src/frontend/Disassembler/Partitioner.h

      \item Function boundary detection \\
      Organize basic blocks into functions. The Partitioner class is
      responsible for taking a set of basic blocks and figuring out
      how to organize them into functions. It can look at other
      parts of a binary AST (like symbol tables), is fully
      configurable, and can be specialized by derivation.
      See doxygen for Partitioner class. \\
      See src/frontend/Disassembler/Partitioner.h

   \end{enumerate}
\end{enumerate}

\paragraph{Transformation}
{\bf Interm proposed namespace name: {\em ROSE\_Transformation}} \\
   Transformation by definition modifies the structure of the AST and can be used
to define instrumentation, optimizations, and custom translation.
\subparagraph{Source (L)}
\begin{enumerate}
   \item Instrumentation 
   \fixme{Do we need this section at all? Can be covered in general
   translations}
   \begin{lstlisting}

   /* Instrument(Add a statement, often a function call) into a function right
      before the return points, handle multiple return statements and return
      expressions with side effects. Return the number of statements inserted.
    */
   int instrumentEndOfFunction (SgFunctionDeclaration *func, SgStatement *s);

   /* Instrument(Add a statement, often a function call) into a function at
      the very beginning.  */
   int instrumentBeginOfFunction (SgFunctionDeclaration *func, SgStatement *s);
   \end{lstlisting}
   \item Optimization
         These include a range of optimizations relevant for general performance
         optimization of scientific applications.
   \begin{enumerate}
      \item Inlining
      \begin{lstlisting}
      /* Inline a function call site*/
      bool inlining (SgFunctionCallExp *);

      /* Inline all call sites to a function within a root AST node,
         return the number of call sites being inlined. */
      int inlining (SgNode* root, SgFunctionDeclartion *);

      /* Inline all call sites to a function with a qualified name,
         return the number of call sites being inlined. */
      int inlining (SgNode* root, const std::string &qualified_func_name);

      /*Aggressive inline all call sites whenever possible for an AST,
        return the number of call sites being inlined. */
      int inlining(SgNode* root);

      \end{lstlisting}
      \item Loop optimizations:fusion, fusion, unrolling, blocking, loop
                  interchange, array copy, etc.
Most API functions take SgNode* instead of SgForStatement* to be compatible for both C and Fortran loops.
       \begin{lstlisting}

       //! Normalize a loop, return true if successful
       //! The loop can be either C for loop or Fortran DO loop
       bool loopNormalization (SgNode* loop);

      /* Check if a for-loop has a canonical form, return loop index, 
         bounds, step, body and so on if requested. */
       bool isCanonicalForLoop (SgNode *loop, SgInitializedName **ivar=NULL, 
            SgExpression **lb=NULL, SgExpression **ub=NULL, SgExpression **step=NULL, 
            SgStatement **body=NULL, bool *hasIncrementalIterationSpace=NULL, 
            bool *isInclusiveUpperBound=NULL);

       /* Unroll a target loop with a specified unrolling factor. 
          It handles steps larger than 1 and adds a fringe loop 
          if the iteration count is not evenly divisible by the unrolling factor. */
       bool loopUnrolling (SgNode *loop, size_t unrolling_factor);

       //! Unroll and jam a loop, with a given unrolling factor
       bool loopUnrollAndJam (SgNode *loop, size_t unrolling_factor);

       /*   Tile the n-level (starting from 1) loop of a perfectly nested loop nest 
            using tiling size s. */
       bool loopTiling (SgNode *loopNest, size_t targetLevel, size_t tileSize);

       /* Interchange/permutate a n-level perfectly-nested loop rooted at 'loop' 
          using a lexicographical order number within (0,depth!). */
       bool loopInterchange (SgNode*loop, size_t depth, size_t lexicoOrder);

       /*  Normalize loop init stmt by promoting the single variable declaration statement 
           outside of the for loop header's init statement, e.g. for (int i=0;) becomes 
           int i_x; for (i_x=0;..) and rewrite the loop with the new index variable, 
           if necessary. */
       bool normalizeForLoopInitDeclaration (SgForStatement *loop);

       //! Fuse two loops into one loop, return the fused loop
       SgNode* loopFusion (SgNode* loop1, SgNode* loop2);
      
       /* Loop fission: break a loop into multiple loops */
       std::vector<std::SgNode*> loopFission (SgNode* src_loop);

// TODO array copy 
       \end{lstlisting}
      \item Constant Folding
       \begin{lstlisting}
        /* Constant folding an AST subtree rooted at 'root'. 
          Avoid folding floating point typed expressions 
          by default to ensure accuracy. */
         void constantFolding (SgNode* root, bool foldFloatPoint = false);

       \end{lstlisting}
      \item Finite Differencing  \fixme{what is this?}
       \begin{lstlisting}
       //! Do finite differencing on one expression within one context.
        void doFiniteDifferencingOne(SgExpression* e,
                             SgBasicBlock* root, RewriteRule* rules);
       \end{lstlisting}

      \item Partial Redundancy Elimination
       \begin{lstlisting}
       /* Apply partial redundancy elimination on AST rooted at r*/
       void partialRedundancyElimination(SgNode* r);
       \end{lstlisting}

   \end{enumerate} % end of optimization

   \item General Transformations \\
         These include outlining, AST copy, and AST merge support, etc.
   \begin{enumerate}
      \item Outlining  
\fixme{Discuss setting internal flags and debugging support}
      \begin{lstlisting}
      //! Accept a set of command line options to set internal behaviors
      void commandLineProcessing(std::vector<std::string> &argvList);

      //! Returns true iff the statement is "outlineable."
      //! Print out reasons for s that can not be outlined if 'verbose' is true
      bool isOutlineable (const SgStatement* s, bool verbose = false);

      //! Preprocess a statement for outlining
      SgBasicBlock* preprocess (SgStatement* s);

       //! Outlines the given basic block into a function named 'name'
       Result outlineBlock (SgBasicBlock* b, const std::string& name);

      //! Outline to a new function with the specified name, calling 
      //! preprocessing internally
      Result outline (SgStatement* s, const std::string& func_name);

      //! Stores the main results of an outlining transformation.
      struct Result
      {
        //! The outlined function's declaration and definition.
        SgFunctionDeclaration* decl_;
      
        //! A call statement to invoke the outlined function.
        SgStatement* call_;
      
        //! A SgFile pointer to the newly generated source file containing the
        // outlined function if -rose:outline:new_file is specified (useNewFile==true)
        SgFile* file_;
      }
       \end{lstlisting}

      \item ImplicitCodeGeneration \\
            This work makes C++ implicit semantics explicit for C style analysis.
\fixme{The granularity for transformation targets? flag to ignore headers, other files?}
       \begin{lstlisting}
       //! Make implicit compiler-generated function explicit,
       //  including default constructors, destructors and copy constructors.
       void defaultFunctionGenerator(SgProject *prj);

       //! The same as the above, except that it operates on the file scope
       void defaultFunctionGenerator(SgFile* f);

       //! The same as the above, except that it operates on a target class
       void defaultFunctionGenerator(SgClassDeclaration* c_decl);

       //!Annotates the AST with calls to class destructors whenever objects
       go out of scope.
       void destructorCallAnnotator(SgProject *prj);

       //! Transforms the evaluation of short-circuited expressions to explicitly
       //! evaluate each step.  A prerequisite of destructorCallAnnotator.
       void shortCircuitingTransformation(SgProject *prj);

       \end{lstlisting}
      

      \item FunctionCallNormalization \\
            This is a library of function call normalizations to support binary
            analysis.
       \begin{lstlisting}
       //! Ensure that no statement will have more than one function call
       //! This is to be done by inserting new temporary variables to replace extra calls
        void functionCallNormalization(SgNode* root);

       \end{lstlisting}

      \item AST creation/building \\      
            Build AST pieces, transparently taking care of side effects as much as possible.
           Used to replace the direct call to constructors. 
       \begin{lstlisting}
       //! Type builders
       SgTypeBool * buildBoolType ();
       SgTypeInt * buildIntType ();
       ...
       //! Expression builders
       SgNullExpression *buildNullExpression ();
       SgIntVal *  buildIntVal (int value=0);
       SgVarRefExp * buildVarRefExp (const std::string &varName, 
                                     SgScopeStatement *scope=NULL);
       ...
       //! Statement builders
       SgVariableDeclaration * buildVariableDeclaration (const SgName &name, 
                                  SgType *type, SgInitializer *varInit=NULL, 
                                              SgScopeStatement *scope=NULL);
       SgWhileStmt * buildWhileStmt (SgStatement *condition, SgStatement *body);
       SgClassDeclaration * buildStructDeclaration (const std::string &name, 
                                       SgScopeStatement *scope=NULL); 
       ...

       //! Misc builders
       SgFile * buildFile (const std::string &inputFileName, 
          const std::string &outputFileName, SgProject *project=NULL);
       SgInitializedName * buildInitializedName (const std::string &name, 
                                                  SgType *type);
       ... 
       \end{lstlisting}

      \item AST insert, deletion, move and replacement \\
            Manipulate AST pieces
       \begin{lstlisting}
       PreprocessingInfo * insertHeader (const std::string &filename, 
           PreprocessingInfo::RelativePositionType position=PreprocessingInfo::after, 
           bool isSystemHeader=false, SgScopeStatement *scope=NULL);
       void insertStatement (SgStatement *targetStmt, SgStatement *newStmt, 
            bool insertBefore=true);
       void insertStatementList (SgStatement *targetStmt, 
            const std::vector< SgStatement * > &newStmts, bool insertBefore=true);
       void insertStatementBefore (SgStatement *targetStmt, SgStatement *newStmt);
       void insertStatementAfter (SgStatement *targetStmt, SgStatement *newStmt);
       void appendStatement (SgStatement *stmt, SgScopeStatement *scope=NULL);
       void prependStatement (SgStatement *stmt, SgScopeStatement *scope=NULL);
       ...
       void deepDelete (SgNode *root);
       void deleteAST (SgNode *node);
       void removeStatement (SgStatement *stmt);
       
       ...
       void replaceExpression (SgExpression *oldExp, SgExpression *newExp, 
            bool keepOldExp=false);
       void replaceStatement (SgStatement *oldStmt, SgStatement *newStmt, 
            bool movePreprocessinInfo=false);
       
       void moveStatementsBetweenBlocks (SgBasicBlock *sourceBlock, 
            SgBasicBlock *targetBlock);
       \end{lstlisting}
       \item AST Copy support \\
         This support permits arbitrary subtrees (or the whole AST) to be copied
         with control over deep or shallow copying via a single function.
         \begin{lstlisting}
         SgNode * deepCopyNode (const SgNode *subtree);
         SgNode * shallowCopyNode (const SgNode *subtree);
         template<typename NodeType>
           NodeType * deepCopy (const NodeType *subtree);
         SgExpression * copyExpression (SgExpression *e);
         SgStatement * copyStatement (SgStatement *s);
         \end{lstlisting}

       \item AST Merge support \\
           This work permits the merging of separate AST's and the sharing of their
           identically names language declarations to support whole program
           analysis. Duplicate parts of the merged AST are deleted.
         \begin{lstlisting}
         //! Merge AST tree from multiple files
         void mergeAST( SgProject* project );

         //! Merge AST from mulitple AST binary dump files
         SgProject * mergeAST(std::vector <FILE *> files);
         \end{lstlisting}


       \end{enumerate} % end of general transformation
   \end{enumerate}  % end of transformation

\subparagraph{Binary (DQ)}
\begin{enumerate}
   \item Static Binary Rewriting \\
         A restricted set of transformations are possible on a binary executable.
         Existing work supports moving and/or resizing a section. We don't handle 
         all cases since this is incredibly complicated. \\
         See {\bf SgAsmGenericFile::shift\_extend()}.
\end{enumerate}

\subsubsection{Backend (DQ)}
{\bf Interm proposed namespace name: {\em ROSE\_Backend}} \\
   The backend part of ROSE generates the code and produces a final executable
(just like any other compiler).  Users don't typically work on any aspect of 
the backend; thus is has a simple API.
\begin{enumerate}
   \item {\bf int backend ( SgProject* project, UnparseFormatHelp *unparseFormatHelp = NULL, UnparseDelegate* unparseDelagate = NULL );} \\
   This function generates source code from the AST and calls the backend
   compiler. The integer error code from the backend compiler is returned.
   UnparseFormatHelp permits limited control over the formatting of the 
   generated source code. UnparseDelegate is currently ignored. For binaries,
   this function generates an assembler listing with section information and
   a reassembled binary executable.

   \item {\bf int backendUsingOriginalInputFile ( SgProject* project );} \\
   This is useful as a test code for testing ROSE for use on projects that target Compass or any
   other analysis only tool using ROSE. Called in tests/testAnalysis.C for example.

   \item Assembler \\
   Generating machine code from SgAsmInstruction nodes. The
   Assembler class is reponsible for taking SgAsmInstruction
   nodes and generating machine code, placing the result in a
   buffer.  The assembler can be specialized by derivation.

   Note: currently we only have an x86-64 assembler. The 32-bit
   needs a bit more work.  The x86 assembler is generated
   automatically from the Intel Instruction Set Reference
   documentation and is thus substantially smaller than the x86
   disassembler. \\
   See doxygen Assembler class. \\
   See src/frontend/Disassembler/Assembler.h

   \item Control of Assembler \\
   Various aspects of assembly can be controlled through
   properties of the Assembler object.  For instance, should the
   assembler use smallest possible data encodings or honor the
   sizes of the instruction operands in the AST; should
   instruction prefixes be emitted in the same order and
   cardinality as the original parse, or in the order recommended
   by Intel; etc. \\
   See doxygen Assembler class. \\
   See src/frontend/Disassembler/Assembler.h

\end{enumerate}

\subsubsection{The ROSE Install Tree (DQ)}
   The installation of ROSE is automated using {\bf make install}
and generates a GNU standard form of package installation.  
We should decide what we want this to look like, what it should include
and what it should exclude.
\fixme{This is a new topic that has not been discussed as a group yet.}


\subsubsection{Utility}
{\bf Interm proposed namespace name: {\em ROSE\_Support}} \\
   These features are important to how applications are developed using ROSE.

\paragraph{AST Utility}
   A collection of the utility support in ROSE is specific to the AST and this are 
presented together:
\begin{enumerate}
   \item AST Traversal (Yi)
   \item AST Query (A)
   \item AST Postprocessing (L) \\
         After transformations to the AST, it is frequently required to call a
         standard AST fixup that will fill in missing pieces of the AST and do a few simple
         tests to validate the AST.
         It can also support bottom-up AST construction by patching up symbols, scope information etc.
    
         \begin{lstlisting}
         //! Fixeup missing pieces of the AST
         void AstPostProcessing(SgNode* node);
         
         // Do we want to expose individual fixup to users? 
         // Some examples are given below 

         //! Connect variable reference to the right variable symbols when feasible, 
         //! return the number of references being fixed. 
         int fixVariableReferences (SgNode *root);

         //! Patch up symbol, scope, and parent information when 
         //! a declaration's scope is known. 
         void fixVariableDeclaration (SgVariableDeclaration *varDecl, SgScopeStatement *s);
         void fixClassDeclaration (SgClassDeclaration *classDecl, SgScopeStatement *s);
         void fixNamespaceDeclaration (SgNamespaceDeclarationStatement *decl, SgScopeStatement *s);
         void fixLabelStatement (SgLabelStatement *label_stmt, SgScopeStatement *s);

         \end{lstlisting}

   \item AST Consistency Tests (L) \\
         This is the highest level of internal consistency testing available in ROSE.
         This test is typically run after the frontend processing (by the user) to
         verify a correct AST before midend processing.
         \begin{lstlisting}
        //! Run all known AST consistency tests
         AstTests::runAllTests(SgNode* root); 
        
        //! Do we want to expose individual tests?
        // Derived class vs. a function call 
        // Tests on a tree vs. memory pools
       
         //! Test on memory pools
         AstTests::testUniqueStatementsInScopes(); 

         //! Test on a whole/sub tree
         AstTests::testUniqueStatementsInScopes(SgNode* root); 

         AstTests::testMangledNames();
         AstTests::testMangledNames(SgNode* root);

         AstTests::testCompilerGeneratedNodes();
         AstTests::testCompilerGeneratedNodes(SgNode* root);

         AstTests::testAstCycles();
         AstTests::testTemplates();
         AstTests::testDefiningAndNondefiningDeclarations();
         AstTests::testSymbolTables();
         AstTests::testMemberFunctions();
         AstTests::testExpressionTypes();

         AstTests::testParentPointersInMemoryPool();
         AstTests::testChildPointersInMemoryPool();

         AstTests::testMappingOfDeclarationsToSymbols();
         AstTests::testExpressionLValue();
        //! Test the declarations to make sure that 
        //defining and non-defining appear in the same file
         AstTests::testMultipleFiles();
         AstTests::testTypesInMemoryPool();
         \end{lstlisting}


   \item AST Visualization (DQ) \\
         Visualization of the AST and related graphs generated from program analysis forms
         an approach to both internal debugging and presentation of specific sorts of
         results.
   \begin{enumerate}
      \item {\bf void generatePDF ( const SgProject \& project );} \\
      Generates a PDF file from the AST.

      \item {\bf void generateDOT ( const SgProject \& project, std::string filenamePostfix );} \\
      Generates a DOT file representing the AST (information about types and many IR nodes
      that are considered attributes to AST nodes are not represented).
      The resulting graph is of the input source code excluding header files.
      The result is a tree (formally).

      \item {\bf void generateDOT\_withIncludes ( const SgProject \& project, std::string filenamePostfix );} \\
      Generates a DOT file representing the AST (information about types and many IR nodes
      that are considered attributes to AST nodes are not represented).
      The resulting graph is of the input source code plus all header files (so it can be
      very large). The result is a tree (formally).

      \item {\bf void generateDOTforMultipleFile ( const SgProject \& project, std::string filenamePostfix );} \\
      Generates a DOT file representing the AST (information about types and many IR nodes
      that are considered attributes to AST nodes are not represented).
      The resulting graph is of all of the files specified on the command line.
      The result is a tree (formally).

      \item {\bf void generateAstGraph ( const SgProject* project, int maxSize, std::string filenameSuffix );} \\
      Generates a DOT file representing the AST and includes information about types and many IR nodes
      that are considered attributes to AST nodes are not represented by the other
      functions above. The resulting graph is of all of the files specified on the command line.
      The result is general graph (not a tree) (formally).
 
 By Liao, What about\\
 \lstinline{void generateDOTforWholeAST(const SgProject* project, std::string filenameSuffix, FilterSetting* fs)}.
   \end{enumerate}

   \item AST File I/O Support (T) \\
         This support permits the AST to be written to a file and read in from a file.
         It is useful for assembling the AST from a whole application and many other
         specialized tools.
         \begin{lstlisting}
<AST_FILE_IO.h>
    // sets up the lost of pool sizes that contain valid entries 
       static void startUp ( SgProject* root ); 

    // sets up the lost of pool sizes that contain valid entries 
       static unsigned long getSizeOfMemoryPool ( const int position ); 
       static unsigned long getSizeOfMemoryPoolUpToAst ( AstData* astInPool, const int position ); 
       static unsigned long getAccumulatedPoolSizeOfNewAst( const int position);
       static unsigned long getAccumulatedPoolSizeOfAst( AstData* astInPool, const int position);
       static unsigned long getPoolSizeOfNewAst( const int sgVariant);
       static unsigned long getTotalNumberOfNodesOfAstInMemoryPool ( ); 
       static unsigned long getTotalNumberOfNodesOfNewAst ();
       static bool areFreepointersContainingGlobalIndices ( );

    // some methods not used so far ... or not more used   
       static unsigned long getGlobalIndexFromSgClassPointer ( SgNode* pointer ) ;
       static SgNode* getSgClassPointerFromGlobalIndex ( unsigned long globalIndex) ;
       static void compressAstInMemoryPool() ;
       static void resetValidAstAfterWriting();
       static void clearAllMemoryPools ( );
       static void deleteStaticData( );
       static void deleteStoredAsts( );
       static void setStaticDataOfAst(AstData* astInPool);
       static int getNumberOfAsts ();
       static void addNewAst (AstData* newAst);
       static void extendMemoryPoolsForRebuildingAST ( );
       static void writeASTToStream ( std::ostream& out );
       static void writeASTToFile ( std::string fileName );
       static std::string writeASTToString ();
       static SgProject* readASTFromStream ( std::istream& in );
       static SgProject* readASTFromFile (std::string fileName );
       static SgProject* readASTFromString ( const std::string& s );
       static void printFileMaps () ;
       static void printListOfPoolSizes () ;
       static void printListOfPoolSizesOfAst (int index) ;
       static AstData* getAst (int index) ;
       static AstData* getAstWithRoot (SgProject* root) ;

       template <class TYPE>
       static void registerAttribute ( ); 
       static const std::map <std::string, CONSTRUCTOR>& getRegisteredAttributes ();

         \end{lstlisting}

\end{enumerate}

Other useful utility functions in ROSE 
\begin{enumerate}
   \item Performance monitoring (DQ) \\
   The {\em TimingPerformance} class defines a simple mechanism used throughout ROSE to
   report the execution performance of different parts of the compilation process.
   As a class variables can be generated on the stack (to record the starting time of
   an execution phase and the destructor for the class will record the elapsed time
   of the execution phase.  
   \begin{enumerate}
      \item {\bf TimingPerformance $<$variable name$>$ ( std::string );} \\
      This constructor builds and starts a timer, the descructor is automatically called
      the end of the scope and records the elapsed time.  The data is saved internally and
      output in a final report in either of two forms (using cout or to a file).

      \item {\bf TimingPerformance::generateReport();} \\
      A report is generated at the end of the execution when
      either the last  {\em TimingPerformance} destructor is called of when the 
      report function is called explicitly.

      \item {\bf TimingPerformance::generateReportToFile(project);} \\
      Write the CSV formatted file of performance data (accumulated over multiple runs)
      Execute the function to generate the data into the report fine independent of the 
      level of verbosity specified from the command-line (does no output to cout or cerr).
      This data can be used by a separate program to graph the different times required
      to run different parts of ROSE on a wide range of files.  It is used mostly for
      debugging complexity issues inside the compiler or in user developed tools using 
      ROSE.

      \item {\bf TimingPerformance::set\_project ( SgProject* project );} \\
      If set, the report will be generated upon calling the destructor for
      the {\em TimingPerformance} object. 

   \end{enumerate}

   \item Language specific name support (DQ) \\
         This section contains the support for generating unique names for language
         constructs and handling mangled and unmangled names for use in ROSE based tools.
   \begin{enumerate}
      \item {\bf virtual SgName SgStatment::get\_qualified\_name() const;} \\
       Qualified names provide a more readable for of newarly unique name for constructs.
       This function is implemented on all SgStatment objects.

      \item {\bf virtual SgName SgStatment::get\_mangled\_name() const;} \\
       Mangled name support so that unique names can be generated.

      \item {\bf SgName SgDeclarationStatement::generate\_alternative\_name\_for\_unnamed\_declaration ( SgNode* parent ) const;} \\
      Support for name mangling of unnamed classes embedded in SgVariableDeclaration and SgTypedefDeclaration.

      \item {\bf SgName SgDeclarationStatement::generate\_alternative\_name\_for\_unnamed\_declaration\_in\_scope ( SgScopeStatement* scope ) const;} \\
      Support for generation of names for unnamed declarations in scopes.

   \end{enumerate}

   \item Support for comments and CPP directives (Yi)

   \item GUI Support (JK \& T)
         \begin{lstlisting}
<QRButtons.h>
	QRButtons(std::string caption = "");
	QRButtons(QROSE::Orientation orientation, std::string caption = "");
	void addButtons(int numButtons, Type type);
	unsigned numButtons() const;
	QAbstractButton* operator [](int id) const;
	int getId(QAbstractButton *button);
   Type getType(int id) const;
	void setCaption(const char *caption0, ...);
	void setCaption(int id, const char *fmt_caption, ...);
	void setPicture(int id, const char *filename);
   void setPicture(int id, const char *xpm[]);
	void setBtnChecked(int id, bool check);
	bool isBtnChecked(int id) const;
   bool isBtnCheckable(int id) const;
   void setBtnEnabled(int id, bool enable);
   bool isBtnEnabled(int id) const;


<QREdit.h>
   QREdit(Type type = Line, const char *caption = 0);
   void setText(std::string text);
   std::string getText() const;   
   void clear();
   void setReadOnly(bool readOnly);
   bool isReadOnly() const;
   void setFont(QFont font);
   QFont getFont() const;
   void setTextColor(QColor color);
   QColor getTextColor() const;   
   void setBgColor(QColor color);
   QColor getBgColor() const;


<QRProgress.h>
   QRProgress(bool useLabel = true, bool autoHide = false);
   void set(int totalSteps);
   void set(int currentStep, int totalSteps);
   void tick(int steps = -1);
   void tick(std::string txt, int steps = -1);
   int value() const;
   int maximum() const;
   void reset();


<QRSelect.h>
   QRSelect(Type type = Combo, const char *caption = 0);
   Type getType() const;
   void setList(const std::list<std::string> &lst, bool append = false);   
   std::list<std::string> getList() const;
   void addItem(std::string text);
   void removeItem(int index);
   void clear();
   unsigned count() const;
   void setText(int index, std::string text);
   std::string getText(int index) const;
   void setPicture(int index, const char *filename);
   void setPicture(int index, const char* xpm[]);
   void setSelected(int index, bool checked = true);
   std::list<int> getSelected() const;
   bool isSelected(int index) const;

<QRSeperator.h>
   QRSeparator();
   QRSeparator(QROSE::Orientation orientation);


<QRTable.h>
   QRTable();
   QRTable(int numCols, ...);
   // colId is the column after which to insert n columns
   // if colId = -1, then it adds columns at the end
   void addCols(int numCols, int colId = -1);
   void removeCol(int colId);   
   void setColHeaders(const char *caption0, ...);
   void showColHeader(bool show = true);
   void addRows(int numRows, int rowId = -1);
   void removeRow(int rowId);
   void setRowHeaders(const char *caption0, ...);
   void showRowHeader(bool show = true);

   // the following methods allow you to set the attributes of one or more cells
   // col=c, row=r : sets attribute of cell (c,r)
   // col=All, row=r: sets attribute of row r
   // col=c, row=All, sets attributes of column c
   // col=All, row=All: sets attributes of all cells
   // col=c, row=Header: sets attributes of column header c
   // col=Header, row=r: sets attribute of row header r
   // col=All, row=Header: sets attributes of all column headers
   // col=Header, row=All: sets attribute of all row headers
   // col=Header, row=Header: sets atttributes of all headers
   void setText(std::string text, int col, int row = All);
   void clearText(int col, int row = All);
   void setPicture(const char *icon_filename, int col, int row = All);
   void setPicture(const char *xpm[], int col, int row = All);
   void clearPicture(int col, int row = All);
   void setTextColor(QColor color, int col, int row = All);
   void setBgColor(QColor color, int col, int row = All);
   void setFont(QFont font, int col, int row = All);
   QFont getFont(int col, int row) const;
   void setType(Type type, int col, int row = All);
   Type getType(int col, int row) const;
   void setChecked(bool checked, int col, int row = All);
   bool isChecked(int col, int row) const;
   bool isCheckable(int col, int row) const;
   void setEnabled(bool enabled, int col, int row = All);
   bool isEnabled(int col, int row) const;
   void setHAlignment(bool left, bool right, int col, int row = All);
   void setVAlignment(bool top, bool bottom, int col, int row = All);
   void activateCell(int col, int row);
   // sets width and height of columns and rows
   void setHDim(int col, int width = -1);
   void setVDim(int row, int height = -1);

<QRToolBar.h>
    QRToolBar(QROSE::Orientation orientation, bool showText = true,
              bool showPic = true, bool picBesidesText = true);
    int addButton(std::string caption, std::string icon_filename = "");
    int addButton(std::string caption, const char *icon_xpm[]);
    int addToggleButton(std::string caption, std::string icon_filename = "");
    int addToggleButton(std::string caption, const char *icon_xpm[]);
    void insertSeparator();
    void setCaption(int id, std::string caption);
    void setPicture(int id, std::string filename);
    void setPicture(int id, const char *xpm[]);
    void setEnabled(int id, bool enable);
    bool isEnabled(int id) const;
    void setChecked(int id, bool checked);
    bool isChecked(int id) const;
    bool isCheckable(int id) const;
    void setHidden(bool enable);
    bool isHidden() const;
    void setHidden(int id, bool enable);
    bool isHidden(int id) const;
    unsigned numButtons() const;
    QAction* getAction(int id) const;
    int getId(QAction *action) const;

<QRTree.h>
     TableModel(QRTree *tree);
     int rowCount(const QModelIndex &parent = QModelIndex()) const;
     QVariant data(const QModelIndex &index, int role) const;
     QVariant headerData(int section, Qt::Orientation orientation,
                         int role = Qt::DisplayRole) const;


         \end{lstlisting}

   \item Binary Analysis connection to IDA PRO (A \& T)

\begin{lstlisting}
<RoseBin_DB_IDAPRO.h>
  /****************************************************
   * resolve for each instruction which type it has
   ****************************************************/
  SgAsmInstruction* createInstruction(int address, 
					 SgAsmFunctionDeclaration* bb, 
					 std::string mnemonic);
  /****************************************************
   * process all jump instructions and resolve destination
   ****************************************************/
  void process_jumps();
  SgAsmInstruction* process_jumps_get_target(SgAsmx86Instruction* inst);
  /****************************************************
   * for testing, how many instructions where created
   ****************************************************/
  int get_numberOfInstructions() {
  /****************************************************
   * for testing, how many functions where created
   ****************************************************/
  int get_numberOfFunctions() {
  /****************************************************
   * process all comments in the DB
   ****************************************************/
  void process_comments_query(MYSQL* conn, MYSQL_RES* res_set);
  /****************************************************
   * process all functions in the DB
   ****************************************************/
  void process_functions_query(MYSQL* conn, MYSQL_RES* res_set,
			       SgAsmBlock* globalBlock,
			       std::list<std::string> functionName);
  /****************************************************
   * process all instructions in the DB
   * add the instructions to the blocks
   ****************************************************/
  void process_instruction_query(MYSQL* conn, MYSQL_RES* res_set);
  /****************************************************
   * process operand strings. used in process_operand_tuples
   ****************************************************/
  void process_operand_strings_query(MYSQL* conn, MYSQL_RES* res_set);
  /****************************************************
   * process operand expressions. used in process_operand_tuples
   ****************************************************/
  void process_operand_root_query(MYSQL* conn, MYSQL_RES* res_set);
  /****************************************************
   * process expression tree. used in process_operand_tuples
   ****************************************************/
  void process_expression_tree_query(MYSQL* conn, MYSQL_RES* res_set);
  /****************************************************
   * process operand expressions. used in process_operand_tuples
   ****************************************************/
  void process_operand_expressions_query(MYSQL* conn, MYSQL_RES* res_set);
  /****************************************************
   * process substitutions. used for Navi
   ****************************************************/
  void process_substitutions_query(MYSQL* conn, MYSQL_RES* res_set);
  /****************************************************
   * process operand tuples. 
   * Handles all expressions to be added to the instructions.
   ****************************************************/
  void process_operand_tuples_query(MYSQL* conn, MYSQL_RES* res_set);
  /****************************************************
   * check the type of each operand
   ****************************************************/
  std::string resolveType(exprTreeType* expt);
  /****************************************************
   * process callgraph
   ****************************************************/
  void process_callgraph_query(MYSQL* conn, MYSQL_RES* res_set);

<RoseBin.h>
  RoseBin(char* host, 
	  char* user, 
	  char* passw, 
	  char* dbase)
  // allow filtering of functions
  void setFunctionFilter(std::list<std::string> functionName);
  void visit(SgNode* node);
  // connect to the DB
  void connect_DB(const char* socket);
  // query the DB to retrieve all data
  SgAsmNode* retrieve_DB_IDAPRO();
  // close the DB
  void close_DB();
  // unparse the AST to assembly
  void unparse(char* fileName);
  void test();

\end{lstlisting}

   \item Database Support (A)

   \item Graphs and Graph Analysis (T)

\begin{lstlisting}

<HEADER_GRAPH_START>
 //! Simple edge type used to input data to Boost algorithms
     typedef std::pair<int, int> BoostEdgeType;
  // DQ (4/29/2009): Added support for boost edges to be used in boost graph library algorithms.
  // We need this local type so that the member access functions for data members of this type can be resolved.
  // typedef std::vector<SgGraph::BoostEdgeType> SgBoostEdgeList;
     typedef std::vector<BoostEdgeType> SgBoostEdgeList;
  // typedef SgBoostEdgeList* SgBoostEdgeListPtr;
  // DQ (4/29/2009): Added support for boost edges to be used in boost graph library algorithms.
     typedef std::vector<int> SgBoostEdgeWeightList;
  // typedef SgBoostEdgeWeightList* SgBoostEdgeWeightListPtr;
     int hashCode( const char* p, int len) const; // hash a character array
  // void initialize_graph_id();
     void append_properties( int addr, const std::string & prop );
 //! Support for adding SgGraphNode to SgGraph.
     SgGraphNode* addNode( const std::string & name = "", SgNode* sg_node = NULL);
 //! Add support for externally build SgGraphNode objects
     SgGraphNode* addNode( SgGraphNode* node );
 //! Support for adding SgGraphEdge to SgGraph.
     SgGraphEdge* addEdge( SgGraphNode* a, SgGraphNode* b, const std::string & name = "");
 //! Add support for externally build SgGraphNode objects
     SgGraphEdge* addEdge( SgGraphEdge* edge );
     void post_construction_initialization();

 //! Support for Boost Minimum Spanning Tree.
  // std::vector <BoostEdgeDescriptor> generateSpanningTree();
     std::vector <SgGraphEdge*> generateSpanningTree();
  // tps (4/30/2009): Added properties for nodes and edges
  // todo: this will be replaced with AstAttributes once the graph conversion is done.
  std::string getProperty(SgGraph::GraphProperties property, SgGraphNode* node);
  std::string getProperty(SgGraph::GraphProperties property, SgGraphEdge* edge);
  void setProperty(SgGraph::GraphProperties property, SgGraphNode* node, std::string value);
  void setProperty(SgGraph::GraphProperties property, SgGraphEdge* edge, std::string value);

 // tps (4/30/2009): The following are functions on the graph that were used before 
 // in the old graph implementation
  //std::set<SgGraphEdge*> getEdge(SgGraphNode* src, SgGraphNode* trg);
     void checkIfGraphNodeExists(const std::string& trg_mnemonic, std::vector<SgGraphNode*>& nodes);
 //! Check if the node is present in the graph.
     bool exists( SgGraphNode* node );
 //! Check if the edge is present in the graph.
     bool exists( SgGraphEdge* edge );
 //! Builds a set of edges that are associated with a specific node.
     std::set<SgGraphEdge*> computeEdgeSet( SgGraphNode* node );
  //! Integer index version of "std::set<SgGraphEdge*> computeEdgeSet( SgGraphNode* node );"
     std::set<int> computeEdgeSet( int node_index );
 //! Build set of node index pairs associated with node index (one of the value of the pair will be equal to the input node_index).
     std::set< std::pair<int,int> > computeNodeIndexPairSet( int node_index );
 //! Builds a set of node index values associated with a label.
     std::set<SgGraphNode*> computeNodeSet( const std::string & label );
 //! Builds a set of all nodes in the graph.
     std::set<SgGraphNode*> computeNodeSet();
  //! Integer index version of "std::set<SgGraphNode*> computeNodeSet( const std::string & label );"
     std::set<int> computeNodeIndexSet( const std::string & label );
  // Number of nodes in graph.
     size_t numberOfGraphNodes() const;
  // Number of edges in graph.
     size_t numberOfGraphEdges() const;

     void display_node_index_to_edge_multimap() const;
     void display_node_index_to_node_map() const;
     void display_edge_index_to_edge_map() const;
     void display_node_index_pair_to_edge_multimap() const;
     void display_string_to_node_index_multimap() const;
     void display_string_to_edge_index_multimap() const;

//! Resize the internal hash tables based on the number of nodes (hash_maps and hash_multimaps for edges are made larger by multiplying by the value "numberOfEdges" ).
     void resize_hash_maps( size_t numberOfNodes, size_t numberOfEdges = 10 );
  //! Report the size in bytes of the graph (includes all edges and ndes from all hash_maps and hash_multimaps).
     size_t memory_usage();


<HEADER_GRAPH_POSTDECLARATION_START>
// DQ (4/29/2009): Added support for boost edges to be used in boost graph library algorithms.
// We need this global type so that the member access functions (defined outside the class)
// for data members of this type can be resolved.
typedef SgGraph::SgBoostEdgeList SgBoostEdgeList;
typedef SgBoostEdgeList* SgBoostEdgeListPtr;
// DQ (4/29/2009): Added support for boost edges to be used in boost graph library algorithms.
typedef SgGraph::SgBoostEdgeWeightList SgBoostEdgeWeightList;
typedef SgBoostEdgeWeightList* SgBoostEdgeWeightListPtr;
// Supporting graph type required by Boost Graph Library.
// typedef boost::graph_traits < SgGraph::BoostGraphType >::edge_descriptor BoostEdgeDescriptor;


<HEADER_GRAPHNODE_START>
     void append_properties( int addr, const std::string & prop );	
     void post_construction_initialization();

<HEADER_GRAPHEDGE_START>
     void append_properties( int addr, const std::string & prop );
     void post_construction_initialization();

<HEADER_DIRECTED_GRAPH_EDGE_START>
     public:
       // DQ (8/18/2008): This is part of the OLD interface introduced for backward compatability!
          SgDirectedGraphEdge(std::string name, std::string type, int n, SgGraphNode* from, SgGraphNode* to);
          SgGraphNode* get_from() { return p_node_A; }
          SgGraphNode* get_to()   { return p_node_B; }

<HEADER_GRAPH_NODE_LIST_START>
     public:
          typedef rose_hash::hash_multimap<std::string,SgGraphNode*, rose_hash::hash_string, rose_hash::eqstr_string> local_hash_multimap_type;
          typedef local_hash_multimap_type::iterator iterator;


<HEADER_GRAPH_EDGE_LIST_START>
     public:
          typedef rose_hash::hash_multimap<SgGraphNode*,SgGraphEdge*, rose_hash::hash_graph_node, rose_hash::eqstr_graph_node> local_hash_multimap_type;
          typedef local_hash_multimap_type::iterator iterator;

<HEADER_UNDIRECTED_GRAPH_EDGE_START>
          SgGraphNode* get_node1() { return p_node_A; }
          SgGraphNode* get_node2() { return p_node_B; }


<HEADER_INCIDENCE_DIRECTED_GRAPH_START>
  // tps (4/30/2009): The following are functions on the graph that were used before 
  // in the old graph implementation
  	  std::set<SgGraphEdge*> getEdge(SgGraphNode* src);
  	  bool checkIfGraphEdgeExists(SgGraphNode* src);
     void post_construction_initialization();
 //! Support for adding SgGraphEdge to SgGraph.
     SgDirectedGraphEdge* addDirectedEdge( SgGraphNode* a, SgGraphNode* b, const std::string & name = "");
 //! Add support for externally build SgGraphNode objects
     SgDirectedGraphEdge* addDirectedEdge( SgDirectedGraphEdge* edge  );
	// tps (4/30/2009): Added to support functionality for DirectedGraphs		   
     void getSuccessors(SgGraphNode* node, std::vector <SgGraphNode*>& vec );
     void getPredecessors(SgGraphNode* node, std::vector <SgGraphNode*>& vec );
     std::set<SgDirectedGraphEdge*> getDirectedEdge(SgGraphNode* src, SgGraphNode* trg);
     bool checkIfDirectedGraphEdgeExists(SgGraphNode* src, SgGraphNode* trg);
  // DQ (8/18/2009): Added support for construction of sets of edges.
     std::set<SgDirectedGraphEdge*> computeEdgeSetIn( SgGraphNode* node );
     std::set<int> computeEdgeSetIn( int node_index );
     std::set<SgDirectedGraphEdge*> computeEdgeSetOut( SgGraphNode* node );
     std::set<int> computeEdgeSetOut( int node_index );




\end{lstlisting}

   \item Performance Metric Annotation (L)
   namespace \lstinline{PerformanceMetric} \fixme{single or plural form in name convention?}
\begin{lstlisting}
  //! Loads HPCToolkit XML or GNU gprof text profiling data files given on the command-line
  // and create a list of tree representations (called profile trees) for them.
  ProfileTreeList_t loadProfilingFiles(std::vector<std::string>& argvList);

  //! Attach performance metrics from the profile trees to the AST tree.
  void attachMetrics (const ProfileTreeList_t& profiles,
                      SgProject* proj, bool verbose = false);

  //! Propagate specified metrics from statement level to parent scopes 
  // (loop, function, file and project levels)
  void propagateMetrics(SgProject * project, const std::vector<string> metricNames);

  //!Collect metric names from an AST attached with performance metrics
  void collectMetricnames(SgNode* root, std::vector<std::string>& metricNames); 

  //! Get a metric from a SgNode based on its name
  MetricAttr* getMetric(SgNode*, std::string metric_name);


\end{lstlisting}

   \item Abstract Handles (L)\\
     Abstract handles (namespace \lstinline{AbstractHandle}) are used to specify arbitrary language constructs within an application.
     \begin{lstlisting}
     //! Get SgNode from an abstract handle string
     SgNode* getSgNodeFromAbstracthandle(const std::string& s);  

     //! Create an abstract node from a SgNode
     abstract_node * buildAbstractNode(SgNode*);

     //! Create and abstract handle from an abstract node
     abstract_handle* buildAbstractHandle (abstract_node *);

     //! Create an abstract handle from a handle string
     abstract_handle* buildAbstractHandle(std::string handle_string);

     \end{lstlisting}

   \item Macro Rewrapper (A) \\
         This is a feature not yet ready to be a part of the user API in ROSE.

   \item Command line processing support (Yi) \\
   ROSE based tools can add options to their command line or process options of the
   command line.  These function represent command line support for users to detect
   specialized options or manipulate the command line to add options before processing
   using ROSE (by the frontend API).

   \item Common string support (DQ) \\
         These function support common operations on strings used within ROSE and 
         useful within ROSE-based tools.
   \begin{enumerate}
      \item {\bf int ROSE::containsString ( const std::string \& masterString, const std::string \& targetString );} \\
      Returns result (zero or nonzero) based on containment of {\em targetString} in {\em masterString}.
      \fixme{This function might not be significant enough to be in the API.}
   \end{enumerate}

   \item Common file and path support (Yi) \\
   ROSE based tools frequently have to do some simple simple file name handling
   and this API provides simple access to these functions.
   \fixme{These function currently are in the {\bf ROSE} namespace which we would like to eliminate.}
   \begin{enumerate}
      \item {\bf string ROSE::getWorkingDirectory ();} \\
      Returns working directory of ROSE installation, uses call to {\em getcwd()}.

      \item {\bf std::string ROSE::getSourceDirectory ( std::string fileNameWithPath );} \\
      Return the source directory associated with an installation of ROSE.

      \item {\bf string ROSE::getPathFromFileName ( const string fileName );} \\
      Returns the path associated with the input filename string.

      \item {\bf std::string ROSE::stripPathFromFileName ( const std::string \& fileNameWithPath );} \\
      Returns the path associated with the file.

      \item {\bf std::string ROSE::getFileNameWithoutPath ( SgStatement* statementPointer );} \\
      Returns the name of file associated the specific statement of the AST. The returned
      string excludes the files path.

      \item {\bf std::string ROSE::getFileName ( SgLocatedNode* locatedNodePointer );} \\
      Returns the name of file associated the specific statement or expression of the AST.
      The returned string is the absolute path plus file name.
   \end{enumerate}

   \item ExtentMap \\
   A class for keeping track of contiguous regions of an address
   space. Can be used to manage free lists, or keep track what
   parts of a file have been referenced. Similar to std::map but
   having different lookup functions and able to combine adjacent
   regions into single entries in its data structure. \\
   See doxygen ExecMap class. \\
   See src/frontend/BinaryFormats/ExtentMap.C.

   \item Debug dumps \\
   The dump() methods scattered throughout
   src/frontend/BinaryFormats/*.C generate human-readable tables
   describing all details of the SgAsm* nodes. They all take the
   same arguments. These are what produce the *.dump files. \\
   See src/frontend/BinaryFormats/*.C

   \item String Management \\
   Functions that manage strings that might be stored in various
   kinds of string tables in a binary file.  Modifying strings,
   sharing storage, repacking tables, reallocating individual
   strings, avoidance of certain file regions, etc. \\
   See src/frontend/BinaryFormats/GenericString.C

   \item Section I/O \\
   A variety of functions for reading the original content of a
   binary section either by file offset or through a
   MemoryMap. Also functions for writing back to the file. \\
   Defined for SgAsmGenericFile and SgAsmGenericSection. \\
   See src/frontend/BinaryFormats/GenericFile.C src/frontendBinaryFormats/GenericSection.C

   \item MemoryMap \\
   A data structure similar to std::map that maps one address
   space into another (typically a virtual memory address space
   into a file address space).  This allows ROSE to create a
   memory address space separate from its own and manage it as a
   program loader would do. \\
   See doxygen MemoryMap class. \\
   See src/frontend/BinaryFormats/MemoryMap.h

   \item Data conversion \\
   Functions for converting data from file format to memory
   format. Most of these are to handle byte order, but there are
   some other encodings as well. \\
   See src/frontend/BinaryFormats/ExecGeneric.C

   \item Miscellaneous Support (DQ) \\
         Output of usage information, ROSE version number support, etc.
   \begin{enumerate}
      \item {\bf void SgFile::usage ( int status );} \\
      This function reports information about ROSE options.
      \item {\bf std::string version\_message ();} \\
      This function provides a string form of the version message 
      (e.g. output by {\em --version} option in ROSE).
      \item {\bf std::string version\_number ();} \\
      This function provides a string form of the version number of ROSE
      (in the form major.minor.patch).
   \end{enumerate}

\end{enumerate}


\subsection{IR (PC)}
{\bf Interm proposed namespace name: {\em ROSE\_IR}} \\
   The Intermediate Representation (IR) used in ROSE has data types used
within the interfaces of the ROSE API.  An understanding of the ROSE API 
thus requires some familiarity with the hierarchical organization of the 
IR.  However this the IR is perhaps best represented by the Doxygen
generated web pages which present both the hierarchy of C++ classes 
used to represent the IR and the details of the individual classes.

Due to the number of nodes in the IR it is more productive to identify
here any elements that should be considered for removal from the
existing IR rather than listing elements which should be kept.

For the sake of simplifying the user interface and reducing confusion,
the IR has been reviewed to identify nodes which are not being used
with a view to a decision as to whether these nodes should remain
in the IR.  The following nodes have thus far been identified as
being unused:
\begin{itemize}
\item SgAsmUnaryPlus
\item SgAsmUnaryMinus
\item SgCommonSymbol
\item SgDefaultSymbol
\item SgDirectory
\item SgDirectoryList
\item SgExpressionRoot
\item SgFileList
\item SgInterfaceSymbol
\item SgIntrinsicSymbol
\item SgModuleSymbol
\item SgOptions
\item SgRefExp
\item SgSpawnStmt
\item SgTypeGlobalVoid
\item SgUnknownArrayOrFunctionReference
\item SgVariantExpression
\item SgVariantStatement
\end{itemize}

If we choose to split the ROSE header files, it would also be prudent
to consider if the IR definition header file (Cxx\_Grammar.h) can
or should be split.  This should be done by identifying groupings of
related nodes.  Suggested groupings include:
\begin{itemize}
\item IRCore.h (SgNode, all other nodes not identified below and common functionality such as variants)
\item IRSupport.h (SgSupport and subclasses)
\item IRExpr.h (SgExpression and subclasses)
\item IRStmt.h (SgStatement and subclasses)
\item IRDecl.h (SgDeclarationStatement and subclasses)
\item IRType.h (SgType and subclasses)
\item IRAsm.h (SgAsmNode and subclasses)
\end{itemize}

\newpage

% Red Book (reference to legendary PDF documentation)
%  http://www.adobe.com/devnet/postscript/pdfs/PLRM.pdf

\section{ROSE Example Projects}
   These project demonstrate types of tools that have been built using ROSE and are 
small enough to include within the ROSE distribution (taken from the ROSE/projects
directory):
\begin{enumerate}
   \item Compass
   \item Auto Parallelization
   \item Assembly To Source AST
   \item Auto Tuning
   \item Haskell port
   \item Java port
   \item MPI Code Motion
   \item Reverse Computation
   \item Qt Designer Plugins
   \item Distributed Memory Analysis Compass
   \item Name Consistancy Checker
   \item Name Similarities
   \item Run-time Error Detection (RTED)
   \item Mixed Static Dynamic Analysis
   \item Taint Check
   \item UpcTranslation
   \item CERT Secure Code Project
   \item Data-Structure Graphing
   \item Documentation Generator
   \item Bug Seeding
   \item (Review the projects directory)
\end{enumerate}

This work should coinside with tutorial examples
that should the use of the API and present the
simple executables that generated specific 
forms of analysis (e.g. call graph, outliner, etc.).

Topics that it is less clear where to put (or even if
to put) in the ROSE API include:
\begin{itemize}
   \item Annotation Language Parser (annotationLanguageParser directory; not working)
   \item Distributed Memory Analysis (distributedMemoryAnalysis directory)
   \item AST Rewrite Mechanism (supress this from the API for now).
   \item ompLowering (not for the user interface)
   \item OpenMP Reduction Variable Recognition
\end{itemize}


\newpage

\section{How to add a commandline switch to ROSE translators}
   The following instructions are only for ROSE developers to add 
command line switches to {\em ALL} translators built using ROSE.
the instructions serve mostly as an example and it is helpful to look
at the referenced source code in the referenced files.

Note that users may process the commandline directly and support in
available in ROSE explicitly for this level of support (and an example is
in the ROSE Tutorial).

The following switch is an example of how to add such command line switches to ROSE.

From Support.C in ROSE/src/ROSETTA/src:
{
\indent
\begin{verbatim}
File.setDataPrototype ( "bool", "F77\_only", "= false",
          NO\_CONSTRUCTOR\_PARAMETER, BUILD\_FLAG\_ACCESS\_FUNCTIONS, NO\_TRAVERSAL, NO\_DELETE);
\end{verbatim} 
}

The look for the names (e.g. "F77\_only") in "sageSupport.C" in ROSE/src/frontend/SageIII
and put in the command line processing support as in:
{
\indent
\begin{verbatim}
     if ( CommandlineProcessing::isOption(argv,"-rose:","(f77|F77|Fortran77)",true) == true )
        {
          if ( SgProject::get\_verbose() >= 1 )
               printf ("Fortran77 only mode ON \n");
          set\_F77\_only(true);
          set\_Fortran\_only(true);
          if (get\_sourceFileUsesFortran77FileExtension() == false)
             {
               printf ("Warning, Non Fortran77 source file name specificed with explicit -rose:Fortran77 Fortran 77 language option! \n");
               set\_F77\_only(false);
             }
        }
\end{verbatim} 
}

There are a few other details, so don't forget the initialize
the value in the function "SgFile::initialization()" in Support.code
in src/ROSETTA/Grammar:
{
\indent
\begin{verbatim}
     p\_F77\_only                = false;
\end{verbatim} 
}

If your option takes a parameter, then you have to make this clear by adding it to the
function (located in sageSupport.C):
{
\indent
\begin{verbatim}
     bool CommandlineProcessing::isOptionTakingSecondParameter( string argument )
\end{verbatim} 
}

Also, don't forget to document your option in SgFile::usage() (also in sageSupport.C).


\section{Managing Hudson}
\subsection{Upgrading and Customizing Hudson}
ROSE uses customized versions of Hudson and the Git plugin that display Git branch names
in the build list. This section describes the steps necessary to patch
and build the latest version of Hudson and the Git plugin from source.
Building both requires Apache Maven $\geq$ 2.2.1. 

\begin{enumerate}
\item{
Changes to Hudson and the Git plugin are tracked in a repository located
at \texttt{/nfs/casc/overture/ROSE/git/hudson-rose.git}. Clone
this repository, which will be referred to as \texttt{\$HUDSONROSE}. In
\texttt{\$HUDSONROSE}, run 
\begin{quote}
\texttt{git submodule update -{}-init}
\end{quote}
to initialize the appropriate Hudson and Git plugin submodules.  
}
\item{
To patch the latest version of Hudson, enter \texttt{\$HUDSONROSE/hudson}
and retrieve the latest version of Hudson from the developers' site. With Git,
this is accomplished by:
  \begin{quote}
  \texttt{git remote add github git://github.com/kohsuke/hudson.git \\
    git fetch github \\
    git checkout -b b1.370\_custom 1.370
  }
  \end{quote}
This will create a new branch (named \texttt{b1.370\_custom}) in your
local repository that is identical to the tagged release for Hudson
version 1.370. Notes: 
  \begin{itemize}
  \item{Replace \texttt{1.370} with the latest version number.}
  \item{The GitHub URL may change as development progresses.
Verify that you are using the appropriate URL.}
  \item{For developers within LLNL, it may be necessary to open ports in order to
clone the remote repository. This can be accomplished by submitting an Egress 
Open Request to \texttt{cspservices.llnl.gov}.}
  \end{itemize}
}
\item{
Next, apply the custom patches to the current branch. Since the number
of patches is small (five at present time), it is easier to
cherry-pick them from previously customized versions of Hudson. Use your
favorite repository browser to locate the required changes. If the
changes are represented by commits \texttt{\$PATCH1} and
\texttt{\$PATCH2}, the following applies them to the latest version of
Hudson: 
  \begin{quote}
  \texttt{git cherry-pick --no-commit \$PATCH1} \\
  \texttt{git cherry-pick --no-commit \$PATCH2} \\
  \texttt{git commit}
  \end{quote}
}

\item{
Next, patch the Git plugin by changing to the
\texttt{\$HUDSONROSE/hudson-git} directory and following the same
procedure above.
}

\item{
To build Hudson and the plugin, return to the \texttt{\$HUDSONROSE}
directory. Verify that patches
in \texttt{\$HUDSONROSE/patches} are still required; if not, disable
them with:
  \begin{quote}
  \texttt{git mv \$PATCHPATH\{,-disabled\}}
  \end{quote}
Run the customized build script that applies patches, calls Maven, and
copies the resulting \texttt{hudson.war} and \texttt{git.hpi} to
\texttt{\$HUDSONROSE}:
  \begin{quote}
  \texttt{./build}
  \end{quote}
The following errors may occur: 
  \begin{description}
  \item[Patch did not apply]{\hfill \\ Significant changes to Hudson or the Git
plugin may prevent \texttt{git-am} from applying patches automatically. Edit the
patches by hand to resolve this issue.}
  \item[Not a v4.0.0 pom or not this project's pom]{\hfill \\ For developers
within LLNL, the firewall may insert HTTP redirect pages when Maven is
pulling in dependencies. Remove the offending \texttt{pom} or
\texttt{xml} files
(usually found in \texttt{\~/.m2/repository}) and rerun
\texttt{./build}.}
  \end{description}
When \texttt{./build} succeeds, the files \texttt{hudson.war} and
\texttt{git.hpi} will be copied to \texttt{\$HUDSONROSE}. See the Hudson
documentation for directions on deploying these files.
}

\item{
To save your work, tag it and push the
tag to the central repository:
  \begin{quote} \texttt{cd \$HUDSONROSE/hudson \\
  git tag 1.370\_custom \\
  git push origin : 1.370\_custom \\
  cd \$HUDSONROSE/hudson-git \\
  git tag git-1.0.1\_custom \\
  git push origin : git-1.0.1\_custom \\
  cd \$HUDSONROSE \\
  git commit \\
  git push origin HEAD}
  \end{quote}
}
\end{enumerate}

\paragraph{Issues Upgrading Hudson}
Because of changes after Hudson v1.345, the Git plugin no longer
compiles against the latest source. Until the plugin is updated, the
developer recommends compiling the plugin against Hudson v1.345. A plugin 
compiled against Hudson-1.345 will work with the latest version of Hudson, compiled
separately. If using \texttt{build}, be sure to comment out the logic to 
build the plugin when building the latest version.<|MERGE_RESOLUTION|>--- conflicted
+++ resolved
@@ -184,17 +184,11 @@
 	  \item add all files under the current directory to the project \textit{git add .}
 	  \item remove $<$file$>$ from the project \textit{git rm $<$file$>$}
    \end{itemize}     
-<<<<<<< HEAD
-
-\item Pulling and Merging: It is recommended to synchronize the master branches often and merge new commits from others to 
-   your local branch.
-=======
 \item Committing : intermediate changes can be committed locally. You don't have to have active connection to the shared repository to do your daily work at all. 
    \begin{itemize}
           \item Commit changes to the local repository: \textit{git commit -a} 
    \end{itemize}   
 \item Pulling and Merging the shared master branch: It is recommended to synchronize the master branches often and merge new commits from others to  your local branch. 
->>>>>>> 9547e23a
    \begin{itemize}
           \item Switch to and synchronize a local master branch: \textit{git checkout master; git pull origin master}
           \item Don't forget to update the link to the EDG submodule: \textit{git submodule update}
@@ -203,26 +197,17 @@
            \textit{git pull origin master; git submodule update}
    \end{itemize}   
 
-<<<<<<< HEAD
-
-\item Committing and pushing: intermediate changes can be committed locally. A set of local commits can be pushed to the central repository when ready.
+\item Pushing: A set of local commits can be pushed to the central repository when ready.
+It is highly recommended to pull and merge the shared master branch before doing this step.
    \begin{itemize}
-          \item Commit changes to the local repository: \textit{git commit -a} . You can commit your changes as often as you like here. 
-          \item Push all commits of the current local branch to a branch of
-          the central repository:\\ \textit{git push origin
-          HEAD:branch-name} . Please always try to synchronize with the
+          \item Push all commits of the current local branch to a branch of the central repository:\\ \textit{git push origin HEAD:branch-name}
+ Please always try to synchronize with the
           remote master branch (using git pull and merge as mentioned
           above) before pushing commits. \textbf{Note}: It is highly recommended not to push too often than
           needed since each git push will trigger a large set of
           Hudson tests which tax our own workstations and many other test machines.
-   \end{itemize}   
-\item Info on the repository:
-=======
-\item Pushing: A set of local commits can be pushed to the central repository when ready.
-It is highly recommended to pull and merge the shared master branch before doing this step.
-   \begin{itemize}
-          \item Push all commits of the current local branch to a branch of the central repository:\\ \textit{git push origin HEAD:branch-name}
-\item Or if you have set git to automatically push the current branch to the remotely tracked branch by  \textit{git config push.default 'tracking'},
+
+          \item Or if you have set git to automatically push the current branch to the remotely tracked branch by  \textit{git config push.default 'tracking'},
       you can just type \textit{git push}. 
 
    \end{itemize}
@@ -253,7 +238,6 @@
    \end{itemize}
 
 \item Get more info on the repository:
->>>>>>> 9547e23a
    \begin{itemize}
           \item show a diff of the changes made since your last commit \textit{git diff}
 	  \item show files added to the staging area, files with changes, and untracked files \textit{git status}
